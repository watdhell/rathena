--- conflicted
+++ resolved
@@ -1191,11 +1191,6 @@
 
 // 2008-11-26aSakexe
 #if PACKETVER >= 20081126
-<<<<<<< HEAD
-	packet(0x0441,4);
-=======
-	packet(0x01a2,37);
->>>>>>> fdf3efe1
 #endif
 
 // 2008-12-10aSakexe
