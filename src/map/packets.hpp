// Copyright (c) rAthena Dev Teams - Licensed under GNU GPL
// For more information, see LICENCE in the main folder

#ifndef PACKETS_HPP
#define PACKETS_HPP

#pragma warning( push )
#pragma warning( disable : 4200 )

// Required for MESSAGE_SIZE, TALKBOX_MESSAGE_SIZE
#include "map.hpp"

#define MAX_ITEM_OPTIONS MAX_ITEM_RDM_OPT
#define UNAVAILABLE_STRUCT int8 _____unavailable
/* packet size constant for itemlist */
#if MAX_INVENTORY > MAX_STORAGE && MAX_INVENTORY > MAX_CART
	#define MAX_ITEMLIST MAX_INVENTORY
#elif MAX_CART > MAX_INVENTORY && MAX_CART > MAX_STORAGE
	#define MAX_ITEMLIST MAX_CART
#else
	#define MAX_ITEMLIST MAX_STORAGE
#endif
#define MAX_ACHIEVEMENT_DB MAX_ACHIEVEMENT_OBJECTIVES

#define DEFINE_PACKET_HEADER(name, id) const int16 HEADER_##name = id;
#define DEFINE_PACKET_ID(name, id) DEFINE_PACKET_HEADER(name, id)

#include "packets_struct.hpp"

// NetBSD 5 and Solaris don't like pragma pack but accept the packed attribute
#if !defined( sun ) && ( !defined( __NETBSD__ ) || __NetBSD_Version__ >= 600000000 )
	#pragma pack( push, 1 )
#endif

struct PACKET_ZC_PC_PURCHASE_RESULT{
	int16 packetType;
	uint8 result;
} __attribute__((packed));

struct PACKET_CZ_REQ_MAKINGARROW{
	int16 packetType;
#if PACKETVER_MAIN_NUM >= 20181121 || PACKETVER_RE_NUM >= 20180704 || PACKETVER_ZERO_NUM >= 20181114
	uint32 itemId;
#else
	uint16 itemId;
#endif
} __attribute__((packed));

struct PACKET_CZ_SE_PC_BUY_CASHITEM_LIST_sub{
	uint32 itemId;
	uint32 amount;
	uint16 tab;
} __attribute__((packed));

struct PACKET_CZ_SE_PC_BUY_CASHITEM_LIST{
	int16 packetType;
	int16 packetLength;
	uint16 count;
	uint32 kafraPoints;
	struct PACKET_CZ_SE_PC_BUY_CASHITEM_LIST_sub items[];
} __attribute__((packed));

struct PACKET_CZ_REQ_CASH_BARGAIN_SALE_ITEM_INFO{
	int16 packetType;
	int16 packetLength;
	uint32 AID;
#if PACKETVER_MAIN_NUM >= 20181121 || PACKETVER_RE_NUM >= 20180704 || PACKETVER_ZERO_NUM >= 20181114
	uint32 itemId;
#else
	uint16 itemId;
#endif
} __attribute__((packed));

struct PACKET_ZC_ACK_CASH_BARGAIN_SALE_ITEM_INFO{
	int16 packetType;
	uint16 result;
#if PACKETVER_MAIN_NUM >= 20181121 || PACKETVER_RE_NUM >= 20180704 || PACKETVER_ZERO_NUM >= 20181114
	uint32 itemId;
#else
	uint16 itemId;
#endif
	uint32 price;
} __attribute__((packed));

struct PACKET_CZ_REQ_APPLY_BARGAIN_SALE_ITEM{
	int16 packetType;
	uint32 AID;
#if PACKETVER_MAIN_NUM >= 20181121 || PACKETVER_RE_NUM >= 20180704 || PACKETVER_ZERO_NUM >= 20181114
	uint32 itemId;
#else
	uint16 itemId;
#endif
	uint32 amount;
	uint32 startTime;
#if PACKETVER >= 20150520
	uint16 hours;
#else
	uint8 hours;
#endif
} __attribute__((packed));

struct PACKET_CZ_REQ_REMOVE_BARGAIN_SALE_ITEM{
	int16 packetType;
	uint32 AID;
#if PACKETVER_MAIN_NUM >= 20181121 || PACKETVER_RE_NUM >= 20180704 || PACKETVER_ZERO_NUM >= 20181114
	uint32 itemId;
#else
	uint16 itemId;
#endif
} __attribute__((packed));

struct PACKET_ZC_NOTIFY_BARGAIN_SALE_SELLING{
	int16 packetType;
#if PACKETVER_MAIN_NUM >= 20181121 || PACKETVER_RE_NUM >= 20180704 || PACKETVER_ZERO_NUM >= 20181114
	uint32 itemId;
#else
	uint16 itemId;
#endif
	uint32 remainingTime;
} __attribute__((packed));

struct PACKET_ZC_NOTIFY_BARGAIN_SALE_CLOSE{
	int16 packetType;
#if PACKETVER_MAIN_NUM >= 20181121 || PACKETVER_RE_NUM >= 20180704 || PACKETVER_ZERO_NUM >= 20181114
	uint32 itemId;
#else
	uint16 itemId;
#endif
} __attribute__((packed));

struct PACKET_ZC_ACK_COUNT_BARGAIN_SALE_ITEM{
	int16 packetType;
#if PACKETVER_MAIN_NUM >= 20181121 || PACKETVER_RE_NUM >= 20180704 || PACKETVER_ZERO_NUM >= 20181114
	uint32 itemId;
#else
	uint16 itemId;
#endif
	uint32 amount;
} __attribute__((packed));

struct PACKET_ZC_ACK_GUILDSTORAGE_LOG_sub{
	uint32 id;
#if PACKETVER_MAIN_NUM >= 20181121 || PACKETVER_RE_NUM >= 20180704 || PACKETVER_ZERO_NUM >= 20181114
	uint32 itemId;
#else
	uint16 itemId;
#endif
	int32 amount;
	uint8 action;
	int32 refine;
	int64 uniqueId;
	uint8 IsIdentified;
	uint16 itemType;
	struct EQUIPSLOTINFO slot;
	char name[NAME_LENGTH];
	char time[NAME_LENGTH];
	uint8 attribute;
} __attribute__((packed));

struct PACKET_ZC_ACK_GUILDSTORAGE_LOG{
	int16 packetType;
	int16 PacketLength;
	uint16 result;
	uint16 amount;
	struct PACKET_ZC_ACK_GUILDSTORAGE_LOG_sub items[];
} __attribute__((packed));

struct PACKET_CZ_UNCONFIRMED_TSTATUS_UP{
	int16 packetType;
	int16 type;
	int16 amount;
} __attribute__((packed));

struct PACKET_CZ_GUILD_EMBLEM_CHANGE2 {
	int16 packetType;
	uint32 guild_id;
	uint32 version;
} __attribute__((packed));

struct PACKET_ZC_CHANGE_GUILD {
	int16 packetType;
#if PACKETVER < 20190724
	uint32 aid;
	uint32 guild_id;
	uint16 emblem_id;
#else
	uint32 guild_id;
	uint32 emblem_id;
	uint32 unknown;
#endif
} __attribute__((packed));

struct PACKET_ZC_BROADCAST{
	int16 packetType;
	int16 PacketLength;
	char message[];
} __attribute__((packed));

struct PACKET_ZC_BROADCAST2{
	int16 packetType;
	int16 PacketLength;
	uint32 fontColor;
	int16 fontType;
	int16 fontSize;
	int16 fontAlign;
	int16 fontY;
	char message[];
} __attribute__((packed));

struct PACKET_ZC_SOULENERGY{
	int16 PacketType;
	uint32 AID;
	uint16 num;
} __attribute__((packed));

struct PACKET_ZC_ENTRY_QUEUE_INIT {
	int16 packetType;
} __attribute__((packed));

struct PACKET_CZ_UNCONFIRMED_RODEX_RETURN{
	int16 packetType;
	uint32 msgId;
} __attribute__((packed));

struct PACKET_CZ_REQ_STYLE_CLOSE{
	int16 packetType;
} __attribute__((packed));

struct PACKET_ZC_SUMMON_HP_INIT {
	int16 PacketType;
	uint32 summonAID;
	uint32 CurrentHP;
	uint32 MaxHP;
} __attribute__((packed));

struct PACKET_ZC_SUMMON_HP_UPDATE {
	int16 PacketType;
	uint32 summonAID;
	uint16 VarId;
	uint32 Value;
} __attribute__((packed));

struct PACKET_ZC_REPUTE_INFO_sub{
	uint64 type;
	int64 points;
} __attribute__((packed));

struct PACKET_ZC_REPUTE_INFO{
	int16 packetType;
	int16 packetLength;
	uint8 success;
	struct PACKET_ZC_REPUTE_INFO_sub list[];
} __attribute__((packed));

struct PACKET_ZC_OPEN_REFORM_UI{
	int16 packetType;
	uint32 itemId;
} __attribute__((packed));

struct PACKET_CZ_CLOSE_REFORM_UI{
	int16 packetType;
} __attribute__((packed));

struct PACKET_CZ_ITEM_REFORM{
	int16 packetType;
	uint32 itemId;
	uint16 index;
} __attribute__((packed));

struct PACKET_ZC_ITEM_REFORM_ACK{
	int16 packetType;
	uint16 index;
	uint8 result;
} __attribute__((packed));

struct PACKET_ZC_UI_OPEN_V3{
	int16 packetType;
	uint8 type;
	uint64 data;
} __attribute__((packed));

struct PACKET_CZ_REQUEST_RANDOM_ENCHANT{
	int16 packetType;
	uint64 clientLuaIndex;
	uint16 index;
} __attribute__((packed));

struct PACKET_CZ_REQUEST_PERFECT_ENCHANT{
	int16 packetType;
	uint64 clientLuaIndex;
	uint16 index;
	uint32 itemId;
} __attribute__((packed));

struct PACKET_CZ_REQUEST_UPGRADE_ENCHANT{
	int16 packetType;
	uint64 clientLuaIndex;
	uint16 index;
	uint16 slot;
} __attribute__((packed));

struct PACKET_CZ_REQUEST_RESET_ENCHANT{
	int16 packetType;
	uint64 clientLuaIndex;
	uint16 index;
} __attribute__((packed));

struct PACKET_ZC_RESPONSE_ENCHANT{
	int16 packetType;
	uint32 messageId;
	uint32 enchantItemId;
} __attribute__((packed));

struct PACKET_CZ_CLOSE_UI_ENCHANT{
	int16 packetType;
} __attribute__((packed));

struct PACKET_ZC_TARGET_SPIRITS {
	int16 packetType;
	uint32 GID;
	uint32 unknown_val;
	uint16 amount;
} __attribute__((packed));

struct PACKET_CZ_USE_PACKAGEITEM{
	int16 PacketType;
	uint16 index;
	uint32 AID;
	uint32 itemID;
	uint32 BoxIndex;
} __attribute__((packed));

struct PACKET_ZC_FRIENDS_LIST_sub{
	uint32 AID;
	uint32 CID;
#if !( PACKETVER_MAIN_NUM >= 20180307 || PACKETVER_RE_NUM >= 20180221 || PACKETVER_ZERO_NUM >= 20180328 ) || PACKETVER >= 20200902
	char name[NAME_LENGTH];
#endif
} __attribute__((packed));

struct PACKET_ZC_FRIENDS_LIST{
	int16 packetType;
	int16 PacketLength;
	struct PACKET_ZC_FRIENDS_LIST_sub friends[];
} __attribute__((packed));

struct PACKET_CZ_PC_SELL_ITEMLIST_sub {
	uint16 index;
	uint16 amount;
} __attribute__((packed));

struct PACKET_CZ_PC_SELL_ITEMLIST {
	int16 packetType;
	int16 packetLength;
	PACKET_CZ_PC_SELL_ITEMLIST_sub sellList[];
} __attribute__((packed));

struct PACKET_CZ_REQ_CHANGE_MEMBERPOS_sub{
	uint32 AID;
	uint32 CID;
	int32 position;
} __attribute__((packed));

struct PACKET_CZ_REQ_CHANGE_MEMBERPOS{
	int16 packetType;
	int16 packetLength;
	struct PACKET_CZ_REQ_CHANGE_MEMBERPOS_sub list[];
} __attribute__((packed));

struct PACKET_ZC_CLEAR_DIALOG{
	int16 packetType;
	uint32 GID;
} __attribute__((packed));

struct PACKET_ZC_NOTIFY_BIND_ON_EQUIP{
	int16 packetType;
	int16 index;
} __attribute__((packed));

struct PACKET_ZC_BANKING_CHECK{
	int16 packetType;
	int64 money;
	int16 reason;
} __attribute__((packed));

struct PACKET_ZC_ACK_BANKING_WITHDRAW{
	int16 packetType;
	int16 reason;
	int64 money;
	int32 zeny;
} __attribute__((packed));

struct PACKET_ZC_ACK_BANKING_DEPOSIT{
	int16 packetType;
	int16 reason;
	int64 money;
	int32 zeny;
} __attribute__((packed));

struct PACKET_ZC_ACK_CLOSE_BANKING{
	int16 packetType;
	int16 unknown;
} __attribute__((packed));

struct PACKET_ZC_ACK_OPEN_BANKING{
	int16 packetType;
	int16 unknown;
} __attribute__((packed));

<<<<<<< HEAD
#if PACKETVER_MAIN_NUM >= 20140508 || PACKETVER_RE_NUM >= 20140508 || defined(PACKETVER_ZERO)
struct PACKET_ZC_GOLDPCCAFE_POINT{
	int16 packetType;
	int8 active;
	int8 unitPoint;
	int32 point;
	int32 accumulatePlaySecond;
} __attribute__((packed));
#elif PACKETVER_MAIN_NUM >= 20140430 || PACKETVER_RE_NUM >= 20140430
	// TODO: find difference (1byte) priority low...
#endif

struct PACKET_CZ_DYNAMICNPC_CREATE_REQUEST{
	int16 packetType;
	char nickname[NAME_LENGTH];
=======
struct PACKET_ZC_ACK_ADD_EXCHANGE_ITEM {
	int16 packetType;
	uint16 index;
	uint8 result;
>>>>>>> 5549ad2a
} __attribute__((packed));

// NetBSD 5 and Solaris don't like pragma pack but accept the packed attribute
#if !defined( sun ) && ( !defined( __NETBSD__ ) || __NetBSD_Version__ >= 600000000 )
	#pragma pack( pop )
#endif

DEFINE_PACKET_HEADER(ZC_NOTIFY_CHAT, 0x8d)
DEFINE_PACKET_HEADER(ZC_BROADCAST, 0x9a)
DEFINE_PACKET_HEADER(ZC_ITEM_ENTRY, 0x9d)
DEFINE_PACKET_HEADER(ZC_PC_PURCHASE_RESULT, 0xca)
DEFINE_PACKET_HEADER(ZC_ACK_ADD_EXCHANGE_ITEM, 0xea)
DEFINE_PACKET_HEADER(ZC_MVP_GETTING_ITEM, 0x10a)
DEFINE_PACKET_HEADER(CZ_REQ_CHANGE_MEMBERPOS, 0x155)
DEFINE_PACKET_HEADER(CZ_REQMAKINGITEM, 0x18e)
DEFINE_PACKET_HEADER(ZC_ACK_REQMAKINGITEM, 0x18f)
DEFINE_PACKET_HEADER(CZ_REQ_MAKINGARROW, 0x1ae)
DEFINE_PACKET_HEADER(ZC_BROADCAST2, 0x1c3)
#if PACKETVER_MAIN_NUM >= 20200916 || PACKETVER_RE_NUM >= 20200724
	DEFINE_PACKET_HEADER(CZ_REQ_ITEMREPAIR, 0xb66)
#else
	DEFINE_PACKET_HEADER(CZ_REQ_ITEMREPAIR, 0x1fd)
#endif
#if PACKETVER >= 20190724
	DEFINE_PACKET_HEADER(ZC_CHANGE_GUILD, 0x0b47)
#else
	DEFINE_PACKET_HEADER(ZC_CHANGE_GUILD, 0x1b4)
#endif
DEFINE_PACKET_HEADER(ZC_FRIENDS_LIST, 0x201)
DEFINE_PACKET_HEADER(ZC_NOTIFY_WEAPONITEMLIST, 0x221)
DEFINE_PACKET_HEADER(ZC_ACK_WEAPONREFINE, 0x223)
DEFINE_PACKET_HEADER(CZ_REQ_MAKINGITEM, 0x25b)
DEFINE_PACKET_HEADER(ZC_CASH_TIME_COUNTER, 0x298)
DEFINE_PACKET_HEADER(ZC_CASH_ITEM_DELETE, 0x299)
DEFINE_PACKET_HEADER(ZC_NOTIFY_BIND_ON_EQUIP, 0x2d3)
DEFINE_PACKET_HEADER(ZC_FAILED_TRADE_BUYING_STORE_TO_SELLER, 0x824)
DEFINE_PACKET_HEADER(CZ_SSILIST_ITEM_CLICK, 0x83c)
DEFINE_PACKET_HEADER(ZC_CLEAR_DIALOG, 0x8d6)
DEFINE_PACKET_HEADER(ZC_ENTRY_QUEUE_INIT, 0x90e);
DEFINE_PACKET_HEADER(ZC_BANKING_CHECK, 0x9a6)
DEFINE_PACKET_HEADER(ZC_ACK_BANKING_DEPOSIT, 0x9a8)
DEFINE_PACKET_HEADER(ZC_ACK_BANKING_WITHDRAW, 0x9aa)
DEFINE_PACKET_HEADER(CZ_REQ_CASH_BARGAIN_SALE_ITEM_INFO, 0x9ac)
DEFINE_PACKET_HEADER(ZC_ACK_CASH_BARGAIN_SALE_ITEM_INFO, 0x9ad)
DEFINE_PACKET_HEADER(CZ_REQ_APPLY_BARGAIN_SALE_ITEM, 0x9ae)
DEFINE_PACKET_HEADER(CZ_REQ_REMOVE_BARGAIN_SALE_ITEM, 0x9b0)
DEFINE_PACKET_HEADER(ZC_NOTIFY_BARGAIN_SALE_SELLING, 0x9b2)
DEFINE_PACKET_HEADER(ZC_NOTIFY_BARGAIN_SALE_CLOSE, 0x9b3)
DEFINE_PACKET_HEADER(ZC_ACK_OPEN_BANKING, 0x9b7)
DEFINE_PACKET_HEADER(ZC_ACK_CLOSE_BANKING, 0x9b9)
DEFINE_PACKET_HEADER(ZC_ACK_COUNT_BARGAIN_SALE_ITEM, 0x9c4)
DEFINE_PACKET_HEADER(ZC_ACK_GUILDSTORAGE_LOG, 0x9da)
DEFINE_PACKET_HEADER(ZC_GOLDPCCAFE_POINT, 0xa15)
DEFINE_PACKET_HEADER(CZ_DYNAMICNPC_CREATE_REQUEST, 0xa16)
DEFINE_PACKET_HEADER(CZ_REQ_APPLY_BARGAIN_SALE_ITEM2, 0xa3d)
DEFINE_PACKET_HEADER(CZ_REQ_STYLE_CHANGE, 0xa46)
DEFINE_PACKET_HEADER(ZC_STYLE_CHANGE_RES, 0xa47)
DEFINE_PACKET_HEADER(CZ_REQ_STYLE_CLOSE, 0xa48)
DEFINE_PACKET_HEADER(ZC_GROUP_ISALIVE, 0xab2)
DEFINE_PACKET_HEADER(CZ_REQ_STYLE_CHANGE2, 0xafc)
DEFINE_PACKET_HEADER(ZC_REMOVE_EFFECT, 0x0b0d)
DEFINE_PACKET_HEADER(CZ_UNCONFIRMED_TSTATUS_UP, 0x0b24)
DEFINE_PACKET_HEADER(CZ_GUILD_EMBLEM_CHANGE2, 0x0b46)
DEFINE_PACKET_HEADER(ZC_TARGET_SPIRITS, 0xb68)
DEFINE_PACKET_HEADER(ZC_SOULENERGY, 0xb73)
DEFINE_PACKET_HEADER(CZ_UNCONFIRMED_RODEX_RETURN, 0xb98)
DEFINE_PACKET_HEADER(ZC_SUMMON_HP_INIT, 0xb6b)
DEFINE_PACKET_HEADER(ZC_SUMMON_HP_UPDATE, 0xb6c)
DEFINE_PACKET_HEADER(ZC_REPUTE_INFO, 0x0b8d)
DEFINE_PACKET_HEADER(ZC_OPEN_REFORM_UI, 0x0b8f)
DEFINE_PACKET_HEADER(CZ_CLOSE_REFORM_UI, 0x0b90)
DEFINE_PACKET_HEADER(CZ_ITEM_REFORM, 0x0b91)
DEFINE_PACKET_HEADER(ZC_ITEM_REFORM_ACK, 0x0b92)
DEFINE_PACKET_HEADER(ZC_UI_OPEN_V3, 0x0b9a)
DEFINE_PACKET_HEADER(CZ_REQUEST_RANDOM_ENCHANT, 0x0b9b)
DEFINE_PACKET_HEADER(CZ_REQUEST_PERFECT_ENCHANT, 0x0b9c)
DEFINE_PACKET_HEADER(CZ_REQUEST_UPGRADE_ENCHANT, 0x0b9d)
DEFINE_PACKET_HEADER(CZ_REQUEST_RESET_ENCHANT, 0x0b9e)
DEFINE_PACKET_HEADER(ZC_RESPONSE_ENCHANT, 0x0b9f)
DEFINE_PACKET_HEADER(CZ_CLOSE_UI_ENCHANT, 0x0ba0)
DEFINE_PACKET_HEADER(CZ_USE_PACKAGEITEM, 0x0baf)
DEFINE_PACKET_HEADER(CZ_PC_SELL_ITEMLIST, 0x00c9)

const int16 MAX_INVENTORY_ITEM_PACKET_NORMAL = ( ( INT16_MAX - ( sizeof( struct packet_itemlist_normal ) - ( sizeof( struct NORMALITEM_INFO ) * MAX_ITEMLIST) ) ) / sizeof( struct NORMALITEM_INFO ) );
const int16 MAX_INVENTORY_ITEM_PACKET_EQUIP = ( ( INT16_MAX - ( sizeof( struct packet_itemlist_equip ) - ( sizeof( struct EQUIPITEM_INFO ) * MAX_ITEMLIST ) ) ) / sizeof( struct EQUIPITEM_INFO ) );

const int16 MAX_STORAGE_ITEM_PACKET_NORMAL = ( ( INT16_MAX - ( sizeof( struct ZC_STORE_ITEMLIST_NORMAL ) - ( sizeof( struct NORMALITEM_INFO ) * MAX_ITEMLIST) ) ) / sizeof( struct NORMALITEM_INFO ) );
const int16 MAX_STORAGE_ITEM_PACKET_EQUIP = ( ( INT16_MAX - ( sizeof( struct ZC_STORE_ITEMLIST_EQUIP ) - ( sizeof( struct EQUIPITEM_INFO ) * MAX_ITEMLIST ) ) ) / sizeof( struct EQUIPITEM_INFO ) );

const int16 MAX_GUILD_STORAGE_LOG_PACKET = ( ( INT16_MAX - sizeof( struct PACKET_ZC_ACK_GUILDSTORAGE_LOG ) ) / sizeof( struct PACKET_ZC_ACK_GUILDSTORAGE_LOG_sub ) );

#undef MAX_ITEM_OPTIONS
#undef UNAVAILABLE_STRUCT
#undef MAX_ITEMLIST
#undef MAX_ACHIEVEMENT_DB
#undef MAX_PACKET_POS
#undef DEFINE_PACKET_HEADER

#pragma warning( pop )

#endif /* PACKETS_HPP */<|MERGE_RESOLUTION|>--- conflicted
+++ resolved
@@ -407,7 +407,12 @@
 	int16 unknown;
 } __attribute__((packed));
 
-<<<<<<< HEAD
+struct PACKET_ZC_ACK_ADD_EXCHANGE_ITEM {
+	int16 packetType;
+	uint16 index;
+	uint8 result;
+} __attribute__((packed));
+
 #if PACKETVER_MAIN_NUM >= 20140508 || PACKETVER_RE_NUM >= 20140508 || defined(PACKETVER_ZERO)
 struct PACKET_ZC_GOLDPCCAFE_POINT{
 	int16 packetType;
@@ -423,12 +428,6 @@
 struct PACKET_CZ_DYNAMICNPC_CREATE_REQUEST{
 	int16 packetType;
 	char nickname[NAME_LENGTH];
-=======
-struct PACKET_ZC_ACK_ADD_EXCHANGE_ITEM {
-	int16 packetType;
-	uint16 index;
-	uint8 result;
->>>>>>> 5549ad2a
 } __attribute__((packed));
 
 // NetBSD 5 and Solaris don't like pragma pack but accept the packed attribute
