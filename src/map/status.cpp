// Copyright (c) rAthena Dev Teams - Licensed under GNU GPL
// For more information, see LICENCE in the main folder

#include "status.hpp"

#include <cmath>
#include <cstdlib>
#include <functional>
#include <string>

#include <common/cbasetypes.hpp>
#include <common/ers.hpp>
#include <common/malloc.hpp>
#include <common/nullpo.hpp>
#include <common/random.hpp>
#include <common/showmsg.hpp>
#include <common/strlib.hpp>
#include <common/timer.hpp>
#include <common/utilities.hpp>
#include <common/utils.hpp>

#include "battle.hpp"
#include "battleground.hpp"
#include "clif.hpp"
#include "elemental.hpp"
#include "guild.hpp"
#include "homunculus.hpp"
#include "itemdb.hpp"
#include "map.hpp"
#include "mercenary.hpp"
#include "mob.hpp"
#include "npc.hpp"
#include "path.hpp"
#include "pc.hpp"
#include "pc_groups.hpp"
#include "pet.hpp"
#include "script.hpp"

using namespace rathena;

// Regen related flags.
enum e_regen {
	RGN_NONE = 0x00,
	RGN_HP   = 0x01,
	RGN_SP   = 0x02,
	RGN_SHP  = 0x04,
	RGN_SSP  = 0x08,
};

static struct eri *sc_data_ers; /// For sc_data entries
static struct status_data dummy_status;

short current_equip_item_index; /// Contains inventory index of an equipped item. To pass it into the EQUP_SCRIPT [Lupus]
unsigned int current_equip_combo_pos; /// For combo items we need to save the position of all involved items here
int current_equip_card_id; /// To prevent card-stacking (from jA) [Skotlex]
// We need it for new cards 15 Feb 2005, to check if the combo cards are insrerted into the CURRENT weapon only to avoid cards exploits
short current_equip_opt_index; /// Contains random option index of an equipped item. [Secret]

static unsigned short status_calc_str(struct block_list *,status_change *,int);
static unsigned short status_calc_agi(struct block_list *,status_change *,int);
static unsigned short status_calc_vit(struct block_list *,status_change *,int);
static unsigned short status_calc_int(struct block_list *,status_change *,int);
static unsigned short status_calc_dex(struct block_list *,status_change *,int);
static unsigned short status_calc_luk(struct block_list *,status_change *,int);
static unsigned short status_calc_pow(struct block_list *, status_change *, int);
static unsigned short status_calc_sta(struct block_list *, status_change *, int);
static unsigned short status_calc_wis(struct block_list *, status_change *, int);
static unsigned short status_calc_spl(struct block_list *, status_change *, int);
static unsigned short status_calc_con(struct block_list *, status_change *, int);
static unsigned short status_calc_crt(struct block_list *, status_change *, int);
static unsigned short status_calc_batk(struct block_list *,status_change *,int);
static unsigned short status_calc_watk(struct block_list *,status_change *,int);
static unsigned short status_calc_matk(struct block_list *,status_change *,int);
static signed short status_calc_hit(struct block_list *,status_change *,int);
static signed short status_calc_critical(struct block_list *,status_change *,int);
static signed short status_calc_flee(struct block_list *,status_change *,int);
static signed short status_calc_flee2(struct block_list *,status_change *,int);
static defType status_calc_def(struct block_list *bl, status_change *sc, int);
static signed short status_calc_def2(struct block_list *,status_change *,int);
static defType status_calc_mdef(struct block_list *bl, status_change *sc, int);
static signed short status_calc_mdef2(struct block_list *,status_change *,int);
static unsigned short status_calc_speed(struct block_list *,status_change *,int);
static short status_calc_aspd_rate(struct block_list *,status_change *,int);
static unsigned short status_calc_dmotion(struct block_list *bl, status_change *sc, int dmotion);
#ifdef RENEWAL_ASPD
static short status_calc_aspd(struct block_list *bl, status_change *sc, bool fixed);
#endif
static short status_calc_fix_aspd(struct block_list *bl, status_change *sc, int);
static signed short status_calc_patk(struct block_list *, status_change *, int);
static signed short status_calc_smatk(struct block_list *, status_change *, int);
static signed short status_calc_res(struct block_list *, status_change *, int);
static signed short status_calc_mres(struct block_list *, status_change *, int);
static signed short status_calc_hplus(struct block_list *, status_change *, int);
static signed short status_calc_crate(struct block_list *, status_change *, int);
static unsigned int status_calc_maxhp(struct block_list *bl, uint64 maxhp);
static unsigned int status_calc_maxsp(struct block_list *bl, uint64 maxsp);
static unsigned int status_calc_maxap(struct block_list *bl, uint64 maxap);
static unsigned char status_calc_element(struct block_list *bl, status_change *sc, int element);
static unsigned char status_calc_element_lv(struct block_list *bl, status_change *sc, int lv);
static int status_calc_mode(struct block_list *bl, status_change *sc, int mode);
#ifdef RENEWAL
static unsigned short status_calc_ematk(struct block_list *,status_change *,int);
#endif
static int status_get_hpbonus(struct block_list *bl, enum e_status_bonus type);
static int status_get_spbonus(struct block_list *bl, enum e_status_bonus type);
static int status_get_apbonus(struct block_list *bl, enum e_status_bonus type);
static unsigned int status_calc_maxhpsp_pc(map_session_data* sd, unsigned int stat, bool isHP);
static unsigned int status_calc_maxap_pc(map_session_data* sd);
static int status_get_sc_interval(enum sc_type type);

const std::string RefineDatabase::getDefaultLocation(){
	return std::string( db_path ) + "/refine.yml";
}

uint64 RefineDatabase::parseBodyNode( const ryml::NodeRef& node ){
	std::string group_name;

	if( !this->asString( node, "Group", group_name ) ){
		return 0;
	}

	std::string group_name_constant = "REFINE_TYPE_" + group_name;
	int64 constant;

	if( !script_get_constant( group_name_constant.c_str(), &constant ) ){
		this->invalidWarning(node["Group"], "Unknown refine group %s, skipping.\n", group_name.c_str() );
		return 0;
	}

	uint16 group_id = static_cast<uint16>( constant );

	std::shared_ptr<s_refine_info> info = this->find( group_id );
	bool exists = info != nullptr;

	if( !exists ){
		info = std::make_shared<s_refine_info>();
	}

	if( this->nodeExists( node, "Levels" ) ){
		const auto& levelsNode = node["Levels"];
		for( const auto& levelNode : levelsNode ){
			uint16 level;

			if( !this->asUInt16( levelNode, "Level", level ) ){
				return 0;
			}

			std::shared_ptr<s_refine_levels_info> levels_info = util::umap_find( info->levels, level );
			bool levels_exists = levels_info != nullptr;

			if( !levels_exists ){
				levels_info = std::make_shared<s_refine_levels_info>();
				levels_info->level = level;
			}

			if( this->nodeExists( levelNode, "RefineLevels" ) ){
				const auto& refineLevelsNode = levelNode["RefineLevels"];
				for( const auto& refineLevelNode : refineLevelsNode ){
					uint16 refine_level;

					if( !this->asUInt16( refineLevelNode, "Level", refine_level ) ){
						return 0;
					}

					if( refine_level == 0 || refine_level > MAX_REFINE ){
						this->invalidWarning( refineLevelNode["Level"], "Refine level %hu is invalid, skipping.\n", refine_level );
						return 0;
					}

					// Database is 1 based, code is 0 based
					refine_level -= 1;

					std::shared_ptr<s_refine_level_info> level_info = util::umap_find( levels_info->levels, refine_level );
					bool level_exists = level_info != nullptr;

					if( !level_exists ){
						level_info = std::make_shared<s_refine_level_info>();
						level_info->level = refine_level;
					}

					if( this->nodeExists( refineLevelNode, "Bonus" ) ){
						uint32 bonus;

						if( !this->asUInt32( refineLevelNode, "Bonus", bonus ) ){
							return 0;
						}

						level_info->bonus = bonus;
					}else{
						if( !level_exists ){
							level_info->bonus = 0;
						}
					}

					if( this->nodeExists( refineLevelNode, "RandomBonus" ) ){
						uint32 bonus;

						if( !this->asUInt32( refineLevelNode, "RandomBonus", bonus ) ){
							return 0;
						}

						level_info->randombonus_max = bonus;
					}else{
						if( !level_exists ){
							level_info->randombonus_max = 0;
						}
					}

					if( this->nodeExists( refineLevelNode, "BlacksmithBlessingAmount" ) ){
						uint16 amount;

						if( !this->asUInt16( refineLevelNode, "BlacksmithBlessingAmount", amount ) ){
							return 0;
						}

						if( amount > MAX_AMOUNT ){
							this->invalidWarning( refineLevelNode["BlacksmithBlessingAmount"], "Blacksmith Blessing amount %hu too high, capping to MAX_AMOUNT.\n", amount );
							amount = MAX_AMOUNT;
						}

						level_info->blessing_amount = amount;
					}else{
						if( !level_exists ){
							level_info->blessing_amount = 0;
						}
					}

					if (this->nodeExists(refineLevelNode, "BroadcastSuccess")) {
						bool bcast;
						if (!this->asBool(refineLevelNode, "BroadcastSuccess", bcast)) {
							return 0;
						}
						level_info->broadcast_success = bcast;
					}
					else {
						if (!level_exists) {
							level_info->broadcast_success = false;
						}
					}

					if (this->nodeExists(refineLevelNode, "BroadcastFailure")) {
						bool bcast;
						if (!this->asBool(refineLevelNode, "BroadcastFailure", bcast)) {
							return 0;
						}
						level_info->broadcast_failure = bcast;
					}
					else {
						if (!level_exists) {
							level_info->broadcast_failure = false;
						}
					}

					if( this->nodeExists( refineLevelNode, "Chances" ) ){
						const auto& chancesNode = refineLevelNode["Chances"];
						for( const auto& chanceNode : chancesNode ){
							std::string cost_name;

							if( !this->asString( chanceNode, "Type", cost_name ) ){
								return 0;
							}

							std::string cost_name_constant = "REFINE_COST_" + cost_name;

							if( !script_get_constant( cost_name_constant.c_str(), &constant ) ){
								this->invalidWarning( chanceNode["Type"], "Unknown refine cost type %s, skipping.\n", cost_name.c_str() );
								return 0;
							}

							if( constant >= REFINE_COST_MAX ){
								this->invalidWarning( chanceNode["Type"], "Refine cost type %s is unsupported, skipping.\n", cost_name.c_str() );
								return 0;
							}

							uint16 index = (uint16)constant;

							std::shared_ptr<s_refine_cost> cost = util::umap_find( level_info->costs, index );
							bool cost_exists = cost != nullptr;

							if( !cost_exists ){
								cost = std::make_shared<s_refine_cost>();
								cost->index = index;
							}

							if( this->nodeExists( chanceNode, "Rate" ) ){
								uint16 rate;

								if( !this->asUInt16Rate( chanceNode, "Rate", rate ) ){
									return 0;
								}

								cost->chance = rate;
							}else{
								if( !cost_exists ){
									cost->chance = 0;
								}
							}

							if( this->nodeExists( chanceNode, "Price" ) ){
								uint32 price;

								if( !this->asUInt32( chanceNode, "Price", price ) ){
									return 0;
								}

								if( price > MAX_ZENY ){
									this->invalidWarning( chanceNode["Price"], "Price is above MAX_ZENY, capping...\n" );
									price = MAX_ZENY;
								}

								cost->zeny = price;
							}else{
								if( !cost_exists ){
									cost->zeny = 0;
								}
							}

							if( this->nodeExists( chanceNode, "Material" ) ){
								std::string item_name;

								if( !this->asString( chanceNode, "Material", item_name ) ){
									return 0;
								}

								std::shared_ptr<item_data> id = item_db.search_aegisname( item_name.c_str() );

								if( id == nullptr ){
									this->invalidWarning( chanceNode["Material"], "Unknown refine material %s, skipping.\n", item_name.c_str() );
									return 0;
								}

								cost->nameid = id->nameid;
							}else{
								if( !cost_exists ){
									cost->nameid = 0;
								}
							}

							if( this->nodeExists( chanceNode, "BreakingRate" ) ){
								uint16 breaking_rate;

								if( !this->asUInt16Rate( chanceNode, "BreakingRate", breaking_rate ) ){
									return 0;
								}

								cost->breaking_rate = breaking_rate;
							}else{
								if( !cost_exists ){
									cost->breaking_rate = 0;
								}
							}

							if( this->nodeExists( chanceNode, "DowngradeAmount" ) ){
								uint16 downgrade_amount;

								if( !this->asUInt16( chanceNode, "DowngradeAmount", downgrade_amount ) ){
									return 0;
								}

								if( downgrade_amount > MAX_REFINE ){
									this->invalidWarning( chanceNode["DowngradeAmount"], "Downgrade amount %hu is invalid, skipping.\n", downgrade_amount );
									return 0;
								}

								cost->downgrade_amount = downgrade_amount;
							}else{
								if( !cost_exists ){
									cost->downgrade_amount = 0;
								}
							}

							if( !cost_exists ){
								level_info->costs[index] = cost;
							}
						}
					}

					if( !level_exists ){
						levels_info->levels[refine_level] = level_info;
					}
				}
			}

			if( !levels_exists ){
				info->levels[level] = levels_info;
			}
		}
	}

	if( !exists ){
		this->put( group_id, info );
	}

	return 1;
}

std::shared_ptr<s_refine_level_info> RefineDatabase::findLevelInfoSub( const struct item_data& data, struct item& item, uint16 refine ){
	// Check if the item can be refined
	if( data.flag.no_refine ){
		return nullptr;
	}

	// Cap the refine level
	if( refine > MAX_REFINE ){
		refine = MAX_REFINE;
	}

	e_refine_type type;
	uint16 level;

	if( !this->calculate_refine_info( data, type, level ) ){
		return nullptr;
	}

	std::shared_ptr<s_refine_info> info = this->find( type );

	if( info == nullptr ){
		return nullptr;
	}

	std::shared_ptr<s_refine_levels_info> levels_info = util::umap_find( info->levels, level );

	if( levels_info == nullptr ){
		return nullptr;
	}

	return util::umap_find( levels_info->levels, refine );
}

std::shared_ptr<s_refine_level_info> RefineDatabase::findLevelInfo( const struct item_data& data, struct item& item ){
	// Check the current refine level
	if( item.refine >= MAX_REFINE ){
		return nullptr;
	}

	return this->findLevelInfoSub( data, item, item.refine );
}

std::shared_ptr<s_refine_level_info> RefineDatabase::findCurrentLevelInfo( const struct item_data& data, struct item& item ){
	if( item.refine > 0 ){
		return this->findLevelInfoSub( data, item, item.refine - 1 );
	}else{
		return nullptr;
	}
}

bool RefineDatabase::calculate_refine_info( const struct item_data& data, e_refine_type& refine_type, uint16& level ){
	if( data.type == IT_WEAPON ){
		refine_type = REFINE_TYPE_WEAPON;
		level = data.weapon_level;

		return true;
	}else if( data.type == IT_ARMOR ){
		refine_type = REFINE_TYPE_ARMOR;
		level = data.armor_level;

		return true;
	}else if( data.type == IT_SHADOWGEAR ){
		if( data.equip == EQP_SHADOW_WEAPON ){
			refine_type = REFINE_TYPE_SHADOW_WEAPON;
		}else{
			refine_type = REFINE_TYPE_SHADOW_ARMOR;
		}
		level = 1;

		return true;
	}else{
		return false;
	}
}

RefineDatabase refine_db;

const std::string SizeFixDatabase::getDefaultLocation() {
	return std::string(db_path) + "/size_fix.yml";
}

/**
 * Reads and parses an entry from size_fix.
 * @param node: YAML node containing the entry.
 * @return count of successfully parsed rows
 */
uint64 SizeFixDatabase::parseBodyNode(const ryml::NodeRef& node) {
	std::string weapon_name;

	if (!this->asString(node, "Weapon", weapon_name))
		return 0;

	std::string weapon_name_constant = "W_" + weapon_name;
	int64 constant;

	if (!script_get_constant(weapon_name_constant.c_str(), &constant)) {
		this->invalidWarning(node["Weapon"], "Size Fix unknown weapon %s, skipping.\n", weapon_name.c_str());
		return 0;
	}

	if (constant < W_FIST || constant > W_2HSTAFF) {
		this->invalidWarning(node["Weapon"], "Size Fix weapon %s is an invalid weapon, skipping.\n", weapon_name.c_str());
		return 0;
	}

	int weapon_id = static_cast<int>(constant);
	std::shared_ptr<s_sizefix_db> size = this->find(weapon_id);
	bool exists = size != nullptr;

	if (!exists)
		size = std::make_shared<s_sizefix_db>();

	if (this->nodeExists(node, "Small")) {
		uint16 small;

		if (!this->asUInt16(node, "Small", small))
			return 0;

		if (small > 100) {
			this->invalidWarning(node["Small"], "Small Size Fix %d for %s is out of bounds, defaulting to 100.\n", small, weapon_name.c_str());
			small = 100;
		}

		size->small = small;
	} else {
		if (!exists)
			size->small = 100;
	}

	if (this->nodeExists(node, "Medium")) {
		uint16 medium;

		if (!this->asUInt16(node, "Medium", medium))
			return 0;

		if (medium > 100) {
			this->invalidWarning(node["Medium"], "Medium Size Fix %d for %s is out of bounds, defaulting to 100.\n", medium, weapon_name.c_str());
			medium = 100;
		}

		size->medium = medium;
	} else {
		if (!exists)
			size->medium = 100;
	}

	if (this->nodeExists(node, "Large")) {
		uint16 large;

		if (!this->asUInt16(node, "Large", large))
			return 0;

		if (large > 100) {
			this->invalidWarning(node["Large"], "Large Size Fix %d for %s is out of bounds, defaulting to 100.\n", large, weapon_name.c_str());
			large = 100;
		}

		size->large = large;
	} else {
		if (!exists)
			size->large = 100;
	}

	if (!exists)
		this->put(weapon_id, size);

	return 1;
}

SizeFixDatabase size_fix_db;

const std::string EnchantgradeDatabase::getDefaultLocation(){
	return std::string(db_path) + "/enchantgrade.yml";
}

uint64 EnchantgradeDatabase::parseBodyNode( const ryml::NodeRef& node ){
	if( !this->nodesExist( node, { "Type", "Levels" } ) ){
		return 0;
	}

	std::string itemtype_constant;

	if( !this->asString( node, "Type", itemtype_constant ) ){
		return 0;
	}

	int64 constant_value;

	if( !script_get_constant( ( "IT_" + itemtype_constant ).c_str(), &constant_value ) ){
		this->invalidWarning( node["Type"], "Unknown item type \"%s\".\n", itemtype_constant.c_str() );
		return 0;
	}

	uint16 itemtype = static_cast<uint16>( constant_value );
	uint16 itemtype_maxlevel;

	if( itemtype == IT_WEAPON ){
		itemtype_maxlevel = MAX_WEAPON_LEVEL;
	}else if( itemtype == IT_ARMOR ){
		itemtype_maxlevel = MAX_ARMOR_LEVEL;
	}else{
		this->invalidWarning( node["Type"], "Item type \"%s\" is not supported.\n", itemtype_constant.c_str() );
		return 0;
	}

	std::shared_ptr<s_enchantgrade> enchantgrade = this->find( itemtype );
	bool exists = enchantgrade != nullptr;

	if( !exists ){
		enchantgrade = std::make_shared<s_enchantgrade>();
		enchantgrade->itemtype = itemtype;
	}

	for( const ryml::NodeRef& levelNode : node["Levels"] ){
		if( !this->nodesExist( levelNode, { "Level", "Grades" } ) ){
			return 0;
		}

		uint16 level;

		if( !this->asUInt16( levelNode, "Level", level ) ){
			return 0;
		}

		if( level == 0 || level > itemtype_maxlevel ){
			this->invalidWarning( levelNode["Level"], "Level %hu is invalid for item type %s[1~%hu].\n", level, itemtype_constant.c_str(), itemtype_maxlevel );
			return 0;
		}

		std::map<e_enchantgrade, std::shared_ptr<s_enchantgradelevel>>& grades = enchantgrade->levels[level];

		for( const ryml::NodeRef& gradeNode : levelNode["Grades"] ){
			std::string gradeConstant;

			if( !this->asString( gradeNode, "Grade", gradeConstant ) ){
				return 0;
			}

			if( !script_get_constant( ( "ENCHANTGRADE_" + gradeConstant ).c_str(), &constant_value ) ){
				this->invalidWarning( node["Grade"], "Unknown grade \"%s\".\n", gradeConstant.c_str() );
				return 0;
			}

			if( constant_value >= MAX_ENCHANTGRADE ){
				this->invalidWarning( gradeNode["Grade"], "Grade %" PRId64 " is too high. Maximum: %hu.\n", constant_value, MAX_ENCHANTGRADE - 1 );
				return 0;
			}

			e_enchantgrade gradeLevel = (e_enchantgrade)constant_value;

			std::shared_ptr<s_enchantgradelevel> grade = util::map_find( grades, gradeLevel );
			bool gradeExists = grade != nullptr;

			if( !gradeExists ){
				if( !this->nodesExist( gradeNode, { "Chances", "Options" } ) ){
					return 0;
				}

				grade = std::make_shared<s_enchantgradelevel>();
				grade->grade = gradeLevel;
				for( int i = 0; i < ARRAYLENGTH( grade->chances ); i++ ){
					grade->chances[i] = 0;
				}
			}

			if( this->nodeExists( gradeNode, "Chances" ) ){
				for( const ryml::NodeRef& chanceNode : gradeNode["Chances"] ){
					uint16 refine;

					if( !this->asUInt16( chanceNode, "Refine", refine ) ){
						return 0;
					}

					if( refine > MAX_REFINE ){
						this->invalidWarning( chanceNode["Refine"], "Refine %hu is too high. Maximum: %hu.\n", refine, MAX_REFINE );
						return 0;
					}

					uint16 chance;

					if( !this->asUInt16Rate( chanceNode, "Chance", chance ) ){
						return 0;
					}

					grade->chances[refine] = chance;
				}
			}

			if( this->nodeExists( gradeNode, "Bonus" ) ){
				uint16 bonus;

				if( !this->asUInt16( gradeNode, "Bonus", bonus ) ){
					return 0;
				}

				grade->bonus = bonus;
			}else{
				if( !gradeExists ){
					grade->bonus = 0;
				}
			}

			if( this->nodeExists( gradeNode, "AnnounceSuccess" ) ){
				bool announce;

				if( !this->asBool( gradeNode, "AnnounceSuccess", announce ) ){
					return 0;
				}

				grade->announceSuccess = announce;
			}else{
				if( !gradeExists ){
					grade->announceSuccess = true;
				}
			}

			if( this->nodeExists( gradeNode, "AnnounceFail" ) ){
				bool announce;

				if( !this->asBool( gradeNode, "AnnounceFail", announce) ){
					return 0;
				}

				grade->announceFail = announce;
			}else{
				if( !gradeExists ){
					grade->announceFail = false;
				}
			}

			if( this->nodeExists( gradeNode, "Announce" ) ){
				bool announce;

				if( !this->asBool( gradeNode, "Announce", announce ) ){
					return 0;
				}

				grade->announceSuccess = announce;
				grade->announceFail = announce;
			}

			if( this->nodeExists( gradeNode, "Catalyst") ){
				const ryml::NodeRef& catalystNode = gradeNode["Catalyst"];

				if( this->nodeExists( catalystNode, "Item" ) ){
					std::string itemName;

					if( !this->asString( catalystNode, "Item", itemName ) ){
						return 0;
					}

					std::shared_ptr<item_data> id = item_db.search_aegisname( itemName.c_str() );

					if( id == nullptr ){
						this->invalidWarning( catalystNode["Item"], "Unknown item \"%s\".\n", itemName.c_str() );
						return 0;
					}

					grade->catalyst.item = id->nameid;
				}else{
					if( !gradeExists ){
						grade->catalyst.item = 0;
					}
				}

				if( this->nodeExists( catalystNode, "AmountPerStep" ) ){
					uint16 amountPerStep;

					if( !this->asUInt16( catalystNode, "AmountPerStep", amountPerStep ) ){
						return 0;
					}

					grade->catalyst.amountPerStep = amountPerStep;
				}else{
					if( !gradeExists ){
						grade->catalyst.amountPerStep = 0;
					}
				}

				if( this->nodeExists( catalystNode, "MaximumSteps" ) ){
					uint16 maximumSteps;

					if( !this->asUInt16( catalystNode, "MaximumSteps", maximumSteps ) ){
						return 0;
					}

					grade->catalyst.maximumSteps = maximumSteps;
				}else{
					if( !gradeExists ){
						grade->catalyst.maximumSteps = 0;
					}
				}

				if( this->nodeExists( catalystNode, "ChanceIncrease" ) ){
					uint16 chanceIncrease;

					if( !this->asUInt16Rate( catalystNode, "ChanceIncrease", chanceIncrease ) ){
						return 0;
					}

					grade->catalyst.chanceIncrease = chanceIncrease;
				}else{
					if( !gradeExists ){
						grade->catalyst.chanceIncrease = 0;
					}
				}
			}else{
				if( !gradeExists ){
					grade->catalyst.item = 0;
					grade->catalyst.amountPerStep = 0;
					grade->catalyst.maximumSteps = 0;
					grade->catalyst.chanceIncrease = 0;
				}
			}

			if( this->nodeExists( gradeNode, "Options" ) ){
				for( const ryml::NodeRef& optionNode : gradeNode["Options"] ){
					uint16 optionIndex;

					if( !this->asUInt16( optionNode, "Option", optionIndex ) ){
						return 0;
					}

					std::shared_ptr<s_enchantgradeoption> option = util::map_find( grade->options, optionIndex );
					bool optionExists = option != nullptr;

					if( !optionExists ){
						option = std::make_shared<s_enchantgradeoption>();
						option->id = optionIndex;
					}

					if( this->nodeExists( optionNode, "Amount" ) ){
						uint16 amount;

						if( !this->asUInt16( optionNode, "Amount", amount ) ){
							return 0;
						}

						if( amount > MAX_AMOUNT ){
							this->invalidWarning( optionNode["Amount"], "Amount %hu is too high, capping to %hu...\n", amount, MAX_AMOUNT );
							amount = MAX_AMOUNT;
						}

						if( amount == 0 ){
							if( grade->options.erase( optionIndex ) > 0 ){
								continue;
							}else{
								this->invalidWarning( optionNode["Amount"], "Trying to remove invalid option %hu...\n", optionIndex );
								return 0;
							}
						}

						option->amount = amount;
					}else{
						if( !optionExists ){
							option->amount = 1;
						}
					}

					if( this->nodeExists( optionNode, "Item" ) ){
						std::string itemName;

						if( !this->asString( optionNode, "Item", itemName ) ){
							return 0;
						}

						std::shared_ptr<item_data> id = item_db.search_aegisname( itemName.c_str() );

						if( id == nullptr ){
							this->invalidWarning( optionNode["Item"], "Unknown item \"%s\".\n", itemName.c_str() );
							return 0;
						}

						option->item = id->nameid;
					}else{
						if( !optionExists ){
							option->item = 0;
						}
					}

					if( this->nodeExists( optionNode, "Zeny" ) ){
						uint32 zeny;

						if( !this->asUInt32( optionNode, "Zeny", zeny ) ){
							return 0;
						}

						option->zeny = zeny;
					}else{
						if( !optionExists ){
							option->zeny = 0;
						}
					}

					if( this->nodeExists( optionNode, "BreakingRate" ) ){
						uint16 breaking_rate;

						if( !this->asUInt16Rate( optionNode, "BreakingRate", breaking_rate ) ){
							return 0;
						}

						option->breaking_rate = breaking_rate;
					}else{
						if( !optionExists ){
							option->breaking_rate = 0;
						}
					}

					if( this->nodeExists( optionNode, "DowngradeAmount" ) ){
						uint16 downgrade_amount;

						if( !this->asUInt16( optionNode, "DowngradeAmount", downgrade_amount ) ){
							return 0;
						}

						if( downgrade_amount > MAX_REFINE ){
							this->invalidWarning( optionNode["DowngradeAmount"], "Downgrade amount %hu is invalid, skipping.\n", downgrade_amount );
							return 0;
						}

						option->downgrade_amount = downgrade_amount;
					}else{
						if( !optionExists ){
							option->downgrade_amount = 0;
						}
					}

					if( !optionExists ){
						grade->options[optionIndex] = option;
					}
				}
			}

			if( !gradeExists ){
				grades[gradeLevel] = grade;
			}
		}
	}

	if( !exists ){
		this->put( itemtype, enchantgrade );
	}

	return 1;
}

std::shared_ptr<s_enchantgradelevel> EnchantgradeDatabase::findCurrentLevelInfo( const struct item_data& data, struct item& item ){
	std::shared_ptr<s_enchantgrade> enchantgrade = enchantgrade_db.find( data.type );

	// Unsupported item type - no answer
	if( enchantgrade == nullptr ){
		return nullptr;
	}

	uint16 level = 0;

	if( data.type == IT_WEAPON ){
		level = data.weapon_level;
	}else if( data.type == IT_ARMOR ){
		level = data.armor_level;
	}

	const auto& enchantgradelevels = enchantgrade->levels.find( level );

	// Cannot upgrade this weapon or armor level - no answer
	if( enchantgradelevels == enchantgrade->levels.end() ){
		return nullptr;
	}

	return util::map_find( enchantgradelevels->second, (e_enchantgrade)( item.enchantgrade - 1 ) );
}

void EnchantgradeDatabase::loadingFinished(){
	for( const auto& it_itemTypes : *this ){
		for( const auto& it_itemLevels : it_itemTypes.second->levels ){
			for( const auto& it_enchantgrades : it_itemLevels.second ){
				std::shared_ptr<s_enchantgradelevel> enchantgradelevel = it_enchantgrades.second;

				if( enchantgradelevel->catalyst.amountPerStep == 0 ){
					enchantgradelevel->catalyst.item = 0;
					enchantgradelevel->catalyst.chanceIncrease = 0;
					enchantgradelevel->catalyst.maximumSteps = 0;
				}
			}
		}
	}

	TypesafeYamlDatabase::loadingFinished();
}

EnchantgradeDatabase enchantgrade_db;

/**
 * Get icon ID of SC
 * @param type: SC type
 * @return EFST ID
 **/
efst_type StatusDatabase::getIcon(sc_type type) {
	std::shared_ptr<s_status_change_db> status = status_db.find(type);

	return status ? status->icon : EFST_BLANK;
}

/**
 * Get flag of SC (SCB value) for status_calc_ flag
 * @param type: SC type
 * @return cal_flag: Calc value 
 **/
std::bitset<SCB_MAX> StatusDatabase::getCalcFlag(sc_type type) {
	std::shared_ptr<s_status_change_db> status = status_db.find(type);

	return status ? status->calc_flag : std::bitset<SCB_MAX> {};
}

/**
 * Get SC's EndOnStart list
 * @param sc: SC type
 * @return End list
 **/
std::vector<sc_type> StatusDatabase::getEndOnStart(sc_type type) {
	std::shared_ptr<s_status_change_db> status = status_db.find(type);

	return status ? status->endonstart : std::vector<sc_type> {};
}

/**
 * Get BL type to display proper effect
 * @param efst: EFST type
 * @return BL types
 **/
uint16 status_efst_get_bl_type(enum efst_type efst) {
	if (efst <= EFST_BLANK || efst >= EFST_MAX)
		return BL_PC;
	return status_db.StatusRelevantBLTypes[efst];
}

/**
 * Returns the FIRST skill (in order of definition in initChangeTables) to use a given status change.
 * Utilized for various duration lookups. Use with caution!
 * @param sc The status to look up
 * @return A skill associated with the status
 **/
uint16 StatusDatabase::getSkill(sc_type type) {
	std::shared_ptr<s_status_change_db> status = status_db.find(type);

	return status ? status->skill_id : 0;
}

/**
 * Returns if a status change flag is active or not for a SC.
 * @param sc: Status changes active on target
 * @param flag: Flag to check for
 * @return True if flag is set or false otherwise
 */
bool StatusDatabase::hasSCF(status_change *sc, e_status_change_flag flag) {
	if (sc == nullptr || sc->count == 0 || flag == SCF_NONE)
		return false;

	for (const auto &status_it : *this) {
		std::shared_ptr<s_status_change_db> status = status_it.second;

		if (sc->getSCE(status->type) && status->flag[flag])
			return true;
	}

	return false;
}

/**
 * Returns the SCB_BATTLE constant.
 * return SCB_BATTLE
 */
std::bitset<SCB_MAX> StatusDatabase::getSCB_BATTLE() {
	return this->SCB_BATTLE;
}

/**
 * Returns the SCB_ALL constant.
 * @return SCB_ALL
 */
std::bitset<SCB_MAX> StatusDatabase::getSCB_ALL() {
	return this->SCB_ALL;
}

/**
 * Removes statuses from skills that aren't part of the new class skill tree.
 * @param sd: Player data
 */
void StatusDatabase::changeSkillTree(map_session_data *sd, int32 class_) {
	if (sd == nullptr)
		return;

	std::shared_ptr<s_skill_tree> tree = skill_tree_db.find(class_ > 0 ? class_ : sd->status.class_);

	if (tree == nullptr)
		return;

	for (const auto &it : tree->skills) {
		uint16 skill_id = it.first;
		sc_type sc = skill_get_sc(skill_id);

		if (sc > SC_COMMON_MAX && sc < SC_MAX && sd->sc.getSCE(sc))
			status_change_end(&sd->bl, sc);
	}
}

/**
 * Validates if type is in SC ranges
 * @param type: SC type
 * @return True if type is in range, false otherwise
 */
bool StatusDatabase::validateStatus(sc_type type) {
	if (type > SC_NONE && type < SC_MAX)
		return true;

	return false;
}

/**
 * Removes a status based on the provided flag(s).
 * @param bl: Target to remove status from
 * @param flag: List of flags to check for removing
 */
void StatusDatabase::removeByStatusFlag(block_list *bl, std::vector<e_status_change_flag> flag) {
	if (bl == nullptr || flag.empty())
		return;

	status_change *sc = status_get_sc(bl);

	if (sc == nullptr || sc->count == 0)
		return;

	for (const auto &status_it : *this) {
		std::shared_ptr<s_status_change_db> status = status_it.second;
		sc_type type = status->type;

		if (sc->getSCE(type)) {
			for (const auto &flag_it : flag) {
				if (status->flag[flag_it])
					status_change_end(bl, type);
			}
		}
	}
}
/**
 * Accessor for a status_change_entry in a status_change
 */
status_change_entry * status_change::getSCE(enum sc_type type) {
	// TODO: bounds check
	if (type == lastStatus.first)
		return lastStatus.second;
	
	lastStatus = {type, data[type]};
	return lastStatus.second;
}

status_change_entry * status_change::getSCE(uint32 type) {
	return getSCE(static_cast<sc_type>(type));
}

status_change_entry * status_change::createSCE(enum sc_type type) {
	data[type] = ers_alloc(sc_data_ers, struct status_change_entry);
	lastStatus = {type, data[type]};
	return data[type];
}

/**
 * free the sce, then clear it
 */
void status_change::deleteSCE(enum sc_type type) {
	ers_free(sc_data_ers, data[type]);
	data[type] = nullptr;
	lastStatus = {type, data[type]};
}

/**
 * For when we only want to clear the sce without freeing.
 */
void status_change::clearSCE(enum sc_type type) {
	data[type] = nullptr;
	lastStatus = {type, data[type]};
}

/** Creates dummy status */
static void initDummyData(void) {
	memset(&dummy_status, 0, sizeof(dummy_status));
	dummy_status.hp =
	dummy_status.max_hp =
	dummy_status.max_sp =
	dummy_status.str =
	dummy_status.agi =
	dummy_status.vit =
	dummy_status.int_ =
	dummy_status.dex =
	dummy_status.luk =
	dummy_status.hit = 1;
	dummy_status.speed = 2000;
	dummy_status.adelay = 4000;
	dummy_status.amotion = 2000;
	dummy_status.dmotion = 2000;
	dummy_status.ele_lv = 1; // Min elemental level.
	dummy_status.mode = MD_CANMOVE;
}

/**
 * For copying a status_data structure from b to a, without overwriting current Hp, Sp, and Ap.
 * @param a: Status data structure to copy from
 * @param b: Status data structure to copy to
 */
static inline void status_cpy(struct status_data* a, const struct status_data* b)
{
	memcpy((void*)&a->max_hp, (const void*)&b->max_hp, sizeof(struct status_data)-(sizeof(a->hp)+sizeof(a->sp)+sizeof(a->ap)));
}

/**
 * Sets HP to a given value
 * Will always succeed (overrides heal impediment statuses) but can't kill an object
 * @param bl: Object whose HP will be set [PC|MOB|HOM|MER|ELEM|NPC]
 * @param hp: What the HP is to be set as
 * @param flag: Used in case final value is higher than current
 *		Use 2 to display healing effect
 * @return heal or zapped HP if valid
 */
int status_set_hp(struct block_list *bl, unsigned int hp, int flag)
{
	struct status_data *status;
	if (hp < 1)
		return 0;
	status = status_get_status_data(bl);
	if (status == &dummy_status)
		return 0;

	if (hp > status->max_hp)
		hp = status->max_hp;
	if (hp == status->hp)
		return 0;
	if (hp > status->hp)
		return status_heal(bl, hp - status->hp, 0, 1|flag);
	return status_zap(bl, status->hp - hp, 0);
}

/**
 * Sets Max HP to a given value
 * @param bl: Object whose Max HP will be set [PC|MOB|HOM|MER|ELEM|NPC]
 * @param maxhp: What the Max HP is to be set as
 * @param flag: Used in case final value is higher than current
 *		Use 2 to display healing effect
 * @return heal or zapped HP if valid
 */
int status_set_maxhp(struct block_list *bl, unsigned int maxhp, int flag)
{
	struct status_data *status;
	int64 heal;

	if (maxhp < 1)
		return 0;
	status = status_get_status_data(bl);
	if (status == &dummy_status)
		return 0;

	if (maxhp == status->max_hp)
		return 0;

	heal = maxhp - status->max_hp;
	status->max_hp = maxhp;

	if (heal > 0)
		status_heal(bl, heal, 0, 1|flag);
	else
		status_zap(bl, -heal, 0);

	return maxhp;
}

/**
 * Sets SP to a given value
 * @param bl: Object whose SP will be set [PC|HOM|MER|ELEM]
 * @param sp: What the SP is to be set as
 * @param flag: Used in case final value is higher than current
 *		Use 2 to display healing effect		
 * @return heal or zapped SP if valid
 */
int status_set_sp(struct block_list *bl, unsigned int sp, int flag)
{
	struct status_data *status;

	status = status_get_status_data(bl);
	if (status == &dummy_status)
		return 0;

	if (sp > status->max_sp)
		sp = status->max_sp;
	if (sp == status->sp)
		return 0;
	if (sp > status->sp)
		return status_heal(bl, 0, sp - status->sp, 1|flag);
	return status_zap(bl, 0, status->sp - sp);
}

/**
 * Sets Max SP to a given value
 * @param bl: Object whose Max SP will be set [PC|HOM|MER|ELEM]
 * @param maxsp: What the Max SP is to be set as
 * @param flag: Used in case final value is higher than current
 *		Use 2 to display healing effect
 * @return heal or zapped HP if valid
 */
int status_set_maxsp(struct block_list *bl, unsigned int maxsp, int flag)
{
	struct status_data *status;
	if (maxsp < 1)
		return 0;
	status = status_get_status_data(bl);
	if (status == &dummy_status)
		return 0;

	if (maxsp == status->max_sp)
		return 0;
	if (maxsp > status->max_sp)
		status_heal(bl, maxsp - status->max_sp, 0, 1|flag);
	else
		status_zap(bl, status->max_sp - maxsp, 0);

	status->max_sp = maxsp;
	return maxsp;
}

/**
* Sets AP to a given value
* @param bl: Object whose AP will be set [PC|HOM|MER|ELEM]
* @param ap: What the AP is to be set as
* @param flag: Used in case final value is higher than current
*		Use 2 to display healing effect
* @return heal or zapped AP if valid
*/
int status_set_ap(struct block_list *bl, unsigned int ap, int flag)
{
	status_data *status = status_get_status_data(bl);

	if (status == &dummy_status)
		return 0;

	if (ap > status->max_ap)
		ap = status->max_ap;
	if (ap == status->ap)
		return 0;
	if (ap > status->ap)
		return status_heal(bl, 0, 0, ap - status->ap, 1 | flag);
	return status_zap(bl, 0, 0, status->ap - ap);
}

/**
* Sets Max AP to a given value
* @param bl: Object whose Max AP will be set [PC|HOM|MER|ELEM]
* @param maxap: What the Max AP is to be set as
* @param flag: Used in case final value is higher than current
*		Use 2 to display healing effect
* @return heal or zapped AP if valid
*/
int status_set_maxap(struct block_list *bl, unsigned int maxap, int flag)
{
	if (maxap < 1)
		return 0;

	status_data *status = status_get_status_data(bl);

	if (status == &dummy_status)
		return 0;

	if (maxap == status->max_ap)
		return 0;
	if (maxap > status->max_ap)
		status_heal(bl, 0, 0, maxap - status->max_ap, 1 | flag);
	else
		status_zap(bl, 0, 0, status->max_ap - maxap);

	status->max_ap = maxap;
	return maxap;
}

/**
 * Takes HP/SP from an Object
 * @param bl: Object who will have HP/SP taken [PC|MOB|HOM|MER|ELEM]
 * @param hp: How much HP to charge
 * @param sp: How much SP to charge	
 * @return hp+sp through status_damage()
 * Note: HP/SP are integer values, not percentages. Values should be
 *	 calculated either within function call or before
 */
int64 status_charge(struct block_list* bl, int64 hp, int64 sp)
{
	if(!(bl->type&BL_CONSUME))
		return (int)hp+sp; // Assume all was charged so there are no 'not enough' fails.
	return status_damage(nullptr, bl, hp, sp, 0, 3, 0);
}

/**
 * Inflicts damage on the target with the according walkdelay.
 * @param src: Source object giving damage [PC|MOB|PET|HOM|MER|ELEM]
 * @param target: Target of the damage
 * @param dhp: How much damage to HP
 * @param dsp: How much damage to SP
 * @param dap: How much damage to AP
 * @param walkdelay: Amount of time before object can walk again
 * @param flag: Damage flag decides various options
 *		flag&1: Passive damage - Does not trigger cancelling status changes
 *		flag&2: Fail if there is not enough to subtract
 *		flag&4: Mob does not give EXP/Loot if killed
 *		flag&8: Used to damage SP of a dead character
 *		flag&16: Coma damage - Log it as normal damage, but actually set HP/SP to 1
 * @return hp+sp+ap
 * Note: HP/SP/AP are integer values, not percentages. Values should be
 *	 calculated either within function call or before
 */
int status_damage(struct block_list *src,struct block_list *target,int64 dhp, int64 dsp, int64 dap, t_tick walkdelay, int flag, uint16 skill_id)
{
	struct status_data *status;
	status_change *sc;
	int hp = (int)cap_value(dhp,INT_MIN,INT_MAX);
	int sp = (int)cap_value(dsp,INT_MIN,INT_MAX);
	int ap = (int)cap_value(dap,INT_MIN,INT_MAX);

	nullpo_ret(target);

	if(sp && !(target->type&BL_CONSUME))
		sp = 0; // Not a valid SP target.

	if (ap && !(target->type&BL_CONSUME))
		ap = 0; // Not a valid AP target.

	if (hp < 0) { // Assume absorbed damage.
		status_heal(target, -hp, 0, 1);
		hp = 0;
	}

	if (sp < 0) {
		status_heal(target, 0, -sp, 1);
		sp = 0;
	}

	if (ap < 0) {
		status_heal(target, 0, 0, -ap, 1);
		ap = 0;
	}

	if (target->type == BL_SKILL) {
		if (!src || src->type&battle_config.can_damage_skill)
			return (int)skill_unit_ondamaged((struct skill_unit *)target, hp);
		return 0;
	}

	status = status_get_status_data(target);
	if(!status || status == &dummy_status )
		return 0;

	if ((unsigned int)hp >= status->hp) {
		if (flag&2) return 0;
		hp = status->hp;
	}

	if ((unsigned int)sp > status->sp) {
		if (flag&2) return 0;
		sp = status->sp;
	}

	if ((unsigned int)ap > status->ap) {
		if (flag & 2) return 0;
		ap = status->ap;
	}

	if (!hp && !sp && !ap)
		return 0;

	if( !status->hp )
		flag |= 8;

	sc = status_get_sc(target);
	if (hp && battle_config.invincible_nodamage && src && sc && sc->getSCE(SC_INVINCIBLE))
		hp = 1;

	if( hp && !(flag&1) ) {
		if( sc ) {
			struct status_change_entry *sce;

			for (const auto &it : status_db) {
				sc_type type = static_cast<sc_type>(it.first);

				if (sc->getSCE(type) && it.second->flag[SCF_REMOVEONDAMAGED]) {
					// A status change that gets broken by damage should still be considered when calculating if a status change can be applied or not (for the same attack).
					// !TODO: This is a temporary solution until we refactor the code so that the calculation of an SC is done at the start of an attack rather than after the damage was applied.
					if (sc->opt1 > OPT1_NONE && sc->lastEffectTimer == INVALID_TIMER) {
						sc->lastEffectTimer = add_timer(gettick() + 10, status_clear_lastEffect_timer, target->id, 0);
						sc->lastEffect = type;
					}
					status_change_end(target, type);
				}
			}
			if ((sce=sc->getSCE(SC_ENDURE)) && !sce->val4) {
				/** [Skotlex]
				* Endure count is only reduced by non-players on non-gvg maps.
				* val4 signals infinite endure.
				**/
				if (src && src->type != BL_PC && !map_flag_gvg2(target->m) && !map_getmapflag(target->m, MF_BATTLEGROUND) && --(sce->val2) <= 0)
					status_change_end(target, SC_ENDURE);
			}
#ifndef RENEWAL
			if ((sce=sc->getSCE(SC_GRAVITATION)) && sce->val3 == BCT_SELF) {
				std::shared_ptr<s_skill_unit_group> sg = skill_id2group(sce->val4);

				if (sg) {
					skill_delunitgroup(sg);
					sce->val4 = 0;
					status_change_end(target, SC_GRAVITATION);
				}
			}
#endif
			if(sc->getSCE(SC_DANCING) && hp > (status->max_hp / 4))
				status_change_end(target, SC_DANCING);
			if(sc->getSCE(SC_CLOAKINGEXCEED) && --(sc->getSCE(SC_CLOAKINGEXCEED)->val2) <= 0)
				status_change_end(target, SC_CLOAKINGEXCEED);
			if(sc->getSCE(SC_KAGEMUSYA) && --(sc->getSCE(SC_KAGEMUSYA)->val3) <= 0)
				status_change_end(target, SC_KAGEMUSYA);
		}

		if (target->type == BL_PC)
			pc_bonus_script_clear(BL_CAST(BL_PC,target),BSF_REM_ON_DAMAGED);
		unit_skillcastcancel(target, 2);
	}

	// We need to log the real damage on exp_calc_type 1
	if (battle_config.exp_calc_type == 1) {
		dhp = hp;
		// Coma real damage
		if (flag&16)
			dhp = status->hp - 1;
	}

	status->hp-= hp;
	status->sp-= sp;
	status->ap-= ap;

	// Coma
	if (flag&16) {
		status->hp = 1;
		status->sp = 1;
		if (!sp) sp = 1; // To make sure the status bar is updated
	}

	if (sc && hp && status->hp) {
		if (sc->getSCE(SC_AUTOBERSERK) &&
			(!sc->getSCE(SC_PROVOKE) || !sc->getSCE(SC_PROVOKE)->val4) &&
			status->hp < status->max_hp / 4)
			sc_start4(src,target,SC_PROVOKE,100,10,0,0,1,0);
		if (sc->getSCE(SC_BERSERK) && status->hp <= 100)
			status_change_end(target, SC_BERSERK);
		if( sc->getSCE(SC_RAISINGDRAGON) && status->hp <= 1000 )
			status_change_end(target, SC_RAISINGDRAGON);
		if (sc->getSCE(SC_SATURDAYNIGHTFEVER) && status->hp <= 100)
			status_change_end(target, SC_SATURDAYNIGHTFEVER);
	}

	// Need to pass original HP damage for the mob damage log
	dhp = cap_value(dhp, INT_MIN, INT_MAX);
	switch (target->type) {
		case BL_PC:  pc_damage((TBL_PC*)target,src,hp,sp,ap); break;
		case BL_MOB: mob_damage((TBL_MOB*)target, src, (int)dhp); break;
		case BL_HOM: hom_damage((TBL_HOM*)target); break;
		case BL_MER: mercenary_heal((TBL_MER*)target,hp,sp); break;
		case BL_ELEM: elemental_heal((TBL_ELEM*)target,hp,sp); break;
	}

	if( src && target->type == BL_PC && ((TBL_PC*)target)->disguise ) { // Stop walking when attacked in disguise to prevent walk-delay bug
		unit_stop_walking( target, 1 );
	}

	if( status->hp || (flag&8) ) { // Still lives or has been dead before this damage.
		if (walkdelay)
			unit_set_walkdelay(target, gettick(), walkdelay, 0);
		return (int)(hp+sp+ap);
	}

	status->hp = 0;
	/** [Skotlex]
	* NOTE: These dead functions should return:
	* 0: Death cancelled, auto-revived.
	* Non-zero: Standard death. Clear status, cancel move/attack, etc
	* &2: Remove object from map.
	* &4: Delete object from memory. (One time spawn mobs)
	**/
	switch (target->type) {
		case BL_PC:  flag = pc_dead((TBL_PC*)target,src); break;
		case BL_MOB: flag = mob_dead((TBL_MOB*)target, src, flag&4?3:0); break;
		case BL_HOM: flag = hom_dead((TBL_HOM*)target); break;
		case BL_MER: flag = mercenary_dead((TBL_MER*)target); break;
		case BL_ELEM: flag = elemental_dead((TBL_ELEM*)target); break;
		default:	// Unhandled case, do nothing to object.
			flag = 0;
			break;
	}

	if(!flag) // Death cancelled.
		return (int)(hp+sp+ap);

	// Normal death
	if (battle_config.clear_unit_ondeath &&
		battle_config.clear_unit_ondeath&target->type)
		skill_clear_unitgroup(target);

	if(target->type&BL_REGEN) { // Reset regen ticks.
		struct regen_data *regen = status_get_regen_data(target);
		if (regen) {
			memset(&regen->tick, 0, sizeof(regen->tick));
			if (regen->sregen)
				memset(&regen->sregen->tick, 0, sizeof(regen->sregen->tick));
			if (regen->ssregen)
				memset(&regen->ssregen->tick, 0, sizeof(regen->ssregen->tick));
		}
	}

	if( sc && sc->getSCE(SC_KAIZEL) && !map_flag_gvg2(target->m) ) { // flag&8 = disable Kaizel
		int time = skill_get_time2(SL_KAIZEL,sc->getSCE(SC_KAIZEL)->val1);
		// Look for Osiris Card's bonus effect on the character and revive 100% or revive normally
		if ( target->type == BL_PC && BL_CAST(BL_PC,target)->special_state.restart_full_recover )
			status_revive(target, 100, 100);
		else
			status_revive(target, sc->getSCE(SC_KAIZEL)->val2, 0);
		status_change_clear(target,0);
		clif_skill_nodamage(target,target,ALL_RESURRECTION,1,1);
		sc_start(src,target,SC_KYRIE,100,10,time);

		if( target->type == BL_MOB )
			((TBL_MOB*)target)->state.rebirth = 1;

		return (int)(hp+sp+ap);
	}

	// Disable Ultimate Sacrifice on GVG maps
	if (sc && sc->getSCE(SC_ULTIMATE_S) && !map_flag_gvg2(target->m)) {
		status_revive(target, 100, 100);
		status_change_clear(target, 0);
		clif_skill_nodamage(target, target, ALL_RESURRECTION, 1, 1);

		if (target->type == BL_MOB)
			((TBL_MOB*)target)->state.rebirth = 1;

		return (int)(hp+sp+ap);
	}

	if (target->type == BL_MOB && sc && sc->getSCE(SC_REBIRTH) && !((TBL_MOB*) target)->state.rebirth) { // Ensure the monster has not already rebirthed before doing so.
		status_revive(target, sc->getSCE(SC_REBIRTH)->val2, 0);
		status_change_clear(target,0);
		((TBL_MOB*)target)->state.rebirth = 1;

		return (int)(hp+sp+ap);
	}

	status_change_clear(target,0);

	if(flag&4) // Delete from memory. (also invokes map removal code)
		unit_free(target,CLR_DEAD);
	else if(flag&2) // remove from map
		unit_remove_map(target,CLR_DEAD);
	else { // Some death states that would normally be handled by unit_remove_map
		unit_stop_attack(target);
		unit_stop_walking(target,1);
		unit_skillcastcancel(target,0);
		clif_clearunit_area(target,CLR_DEAD);
		skill_unit_move(target,gettick(),4);
		skill_cleartimerskill(target);
	}

	// Always run NPC scripts for players last
	//FIXME those ain't always run if a player die if he was resurrect meanwhile
	//cf SC_REBIRTH, SC_KAIZEL, pc_dead...
	if(target->type == BL_PC) {
		TBL_PC *sd = BL_CAST(BL_PC,target);
		if( sd->bg_id ) {
			std::shared_ptr<s_battleground_data> bg = util::umap_find(bg_team_db, sd->bg_id);

			if( bg && !(bg->die_event.empty()) )
				npc_event(sd, bg->die_event.c_str(), 0);
		}

		npc_script_event(sd,NPCE_DIE);
	}

	return (int)(hp+sp+ap);
}

/**
 * Heals an object
 * @param bl: Object to heal [PC|MOB|HOM|MER|ELEM]
 * @param hhp: How much HP to heal
 * @param hsp: How much SP to heal
 * @param hap: How much AP to heal
 * @param flag:	Whether it's Forced(&1), gives HP/SP/AP(&2) heal effect,
 *      or gives HP(&4) heal effect with 0 heal
 *		Forced healing overrides heal impedement statuses (Berserk)
 * @return hp+sp+ap
 */
int status_heal(struct block_list *bl,int64 hhp,int64 hsp, int64 hap, int flag)
{
	struct status_data *status;
	status_change *sc;
	int hp = (int)cap_value(hhp,INT_MIN,INT_MAX);
	int sp = (int)cap_value(hsp,INT_MIN,INT_MAX);
	int ap = (int)cap_value(hap,INT_MIN,INT_MAX);

	status = status_get_status_data(bl);

	if (status == &dummy_status || !status->hp)
		return 0;

	sc = status_get_sc(bl);
	if (sc && !sc->count)
		sc = nullptr;

	if (hp < 0) {
		if (hp == INT_MIN) // -INT_MIN == INT_MIN in some architectures!
			hp++;
		status_damage(nullptr, bl, -hp, 0, 0, 1, 0);
		hp = 0;
	}

	if(hp) {
		if( sc && (sc->getSCE(SC_BERSERK)) ) {
			if( flag&1 )
				flag &= ~2;
			else
				hp = 0;
		}

		if((unsigned int)hp > status->max_hp - status->hp)
			hp = status->max_hp - status->hp;
	}

	if(sp < 0) {
		if (sp == INT_MIN)
			sp++;
		status_damage(nullptr, bl, 0, -sp, 0, 1, 0);
		sp = 0;
	}

	if(sp) {
		if((unsigned int)sp > status->max_sp - status->sp)
			sp = status->max_sp - status->sp;
	}

	if (ap < 0) {
		if (ap == INT_MIN)
			ap++;
		status_damage(nullptr, bl, 0, 0, -ap, 0, 1, 0);
		ap = 0;
	}

	if (ap) {
		if ((unsigned int)ap > status->max_ap - status->ap)
			ap = status->max_ap - status->ap;
	}

	if(!ap && !sp && !hp && !(flag&4))
		return 0;

	status->hp += hp;
	status->sp += sp;
	status->ap += ap;

	if(hp && sc &&
		sc->getSCE(SC_AUTOBERSERK) &&
		sc->getSCE(SC_PROVOKE) &&
		sc->getSCE(SC_PROVOKE)->val4==1 &&
		status->hp >= status->max_hp / 4
	)	// End auto berserk.
		status_change_end(bl, SC_PROVOKE);

	// Send HP update to client
	switch(bl->type) {
		case BL_PC:  pc_heal((TBL_PC*)bl,hp,sp,ap,flag); break;
		case BL_MOB: mob_heal((TBL_MOB*)bl,hp); break;
		case BL_HOM: hom_heal((TBL_HOM*)bl); break;
		case BL_MER: mercenary_heal((TBL_MER*)bl,hp,sp); break;
		case BL_ELEM: elemental_heal((TBL_ELEM*)bl,hp,sp); break;
	}

	return (int)hp+sp+ap;
}

/**
 * Applies percentage based damage to a unit.
 * If a mob is killed this way and there is no src, no EXP/Drops will be awarded.
 * @param src: Object initiating HP/SP/AP modification [PC|MOB|PET|HOM|MER|ELEM]
 * @param target: Object to modify HP/SP/AP
 * @param hp_rate: Percentage of HP to modify. If > 0:percent is of current HP, if < 0:percent is of max HP
 * @param sp_rate: Percentage of SP to modify. If > 0:percent is of current SP, if < 0:percent is of max SP
 * @param ap_rate: Percentage of AP to modify. If > 0:percent is of current AP, if < 0:percent is of max AP
 * @param flag: \n
 *		0: Heal target \n 
 *		1: Use status_damage \n 
 *		2: Use status_damage and make sure target must not die from subtraction
 * @return hp+sp+ap through status_heal()
 */
int status_percent_change(struct block_list *src, struct block_list *target, int8 hp_rate, int8 sp_rate, int8 ap_rate, uint8 flag)
{
	struct status_data *status;
	unsigned int hp = 0, sp = 0, ap = 0;

	status = status_get_status_data(target);


	// It's safe now [MarkZD]
	if (hp_rate > 99)
		hp = status->hp;
	else if (hp_rate > 0)
		hp = apply_rate(status->hp, hp_rate);
	else if (hp_rate < -99)
		hp = status->max_hp;
	else if (hp_rate < 0)
		hp = (apply_rate(status->max_hp, -hp_rate));
	if (hp_rate && !hp)
		hp = 1;

	if (flag == 2 && hp >= status->hp)
		hp = status->hp-1; // Must not kill target.

	if (sp_rate > 99)
		sp = status->sp;
	else if (sp_rate > 0)
		sp = apply_rate(status->sp, sp_rate);
	else if (sp_rate < -99)
		sp = status->max_sp;
	else if (sp_rate < 0)
		sp = (apply_rate(status->max_sp, -sp_rate));
	if (sp_rate && !sp)
		sp = 1;

	if (ap_rate > 99)
		ap = status->ap;
	else if (ap_rate > 0)
		ap = apply_rate(status->ap, ap_rate);
	else if (ap_rate < -99)
		ap = status->max_ap;
	else if (ap_rate < 0)
		ap = (apply_rate(status->max_ap, -ap_rate));
	if (ap_rate && !ap)
		ap = 1;

	// Ugly check in case damage dealt is too much for the received args of
	// status_heal / status_damage. [Skotlex]
	if (hp > INT_MAX) {
		hp -= INT_MAX;
		if (flag)
			status_damage(src, target, INT_MAX, 0, 0, (!src||src==target?5:1), 0);
		else
			status_heal(target, INT_MAX, 0, 0);
	}
	if (sp > INT_MAX) {
		sp -= INT_MAX;
		if (flag)
			status_damage(src, target, 0, INT_MAX, 0, (!src||src==target?5:1), 0);
		else
			status_heal(target, 0, INT_MAX, 0);
	}
	if (ap > INT_MAX) {
		ap -= INT_MAX;
		if (flag)
			status_damage(src, target, 0, 0, INT_MAX, 0, (!src || src == target ? 5 : 1), 0);
		else
			status_heal(target, 0, 0, INT_MAX, 0);
	}
	if (flag)
		return status_damage(src, target, hp, sp, ap, 0, (!src||src==target?5:1), 0);
	return status_heal(target, hp, sp, ap, 0);
}

/**
 * Revives a unit
 * @param bl: Object to revive [PC|MOB|HOM]
 * @param per_hp: Percentage of HP to revive with
 * @param per_sp: Percentage of SP to revive with
 * @param per_ap: Percentage of AP to revive with
 * @return Successful (1) or Invalid target (0)
 */
int status_revive(struct block_list *bl, unsigned char per_hp, unsigned char per_sp, unsigned char per_ap)
{
	struct status_data *status;
	unsigned int hp, sp, ap;
	if (!status_isdead(bl)) return 0;

	status = status_get_status_data(bl);
	if (status == &dummy_status)
		return 0; // Invalid target.

	hp = (int64)status->max_hp * per_hp/100;
	sp = (int64)status->max_sp * per_sp/100;
	ap = (int64)status->max_ap * per_ap/100;

	if(hp > status->max_hp - status->hp)
		hp = status->max_hp - status->hp;
	else if (per_hp && !hp)
		hp = 1;

	if(sp > status->max_sp - status->sp)
		sp = status->max_sp - status->sp;
	else if (per_sp && !sp)
		sp = 1;

	if (ap > status->max_ap - status->ap)
		ap = status->max_ap - status->ap;
	else if (per_ap && !ap)
		ap = 1;

	status->hp += hp;
	status->sp += sp;
	status->ap += ap;

	if (bl->prev) // Animation only if character is already on a map.
		clif_resurrection(bl, 1);
	switch (bl->type) {
		case BL_PC:  pc_revive((TBL_PC*)bl, hp, sp, ap); break;
		case BL_MOB: mob_revive((TBL_MOB*)bl, hp); break;
		case BL_HOM: hom_revive((TBL_HOM*)bl, hp, sp); break;
	}
	return 1;
}

/**
 * Checks whether the src can use the skill on the target,
 * taking into account status/option of both source/target
 * @param src:	Object using skill on target [PC|MOB|PET|HOM|MER|ELEM]
		src MAY be nullptr to indicate we shouldn't check it, this is a ground-based skill attack
 * @param target: Object being targeted by src [PC|MOB|HOM|MER|ELEM]
		 target MAY be nullptr, which checks if src can cast skill_id on the ground
 * @param skill_id: Skill ID being used on target
 * @param flag:	0 - Trying to use skill on target
 *		1 - Cast bar is done
 *		2 - Skill already pulled off, check is due to ground-based skills or splash-damage ones
 * @return src can use skill (1) or cannot use skill (0)
 * @author [Skotlex]
 */
bool status_check_skilluse(struct block_list *src, struct block_list *target, uint16 skill_id, int flag) {
	struct status_data *status;
	int hide_flag;

	if (src) {
		if (src->type != BL_PC && status_isdead(src))
			return false;
		status = status_get_status_data(src);
	}else{
		status = &dummy_status;
	}

	status_change *sc = status_get_sc(src);
	status_change *tsc = status_get_sc(target);

	if (!skill_id) { // Normal attack checks.
		if (sc && sc->cant.attack)
			return false;
		// This mode is only needed for melee attacking.
		if (!status_has_mode(status,MD_CANATTACK))
			return false;
		// Dead state is not checked for skills as some skills can be used
		// on dead characters, said checks are left to skill.cpp [Skotlex]
		if (target && status_isdead(target))
			return false;
	} else {
		map_data *mapdata = map_getmapdata(src->m);
		map_session_data *sd = (TBL_PC *)src;

		if (mapdata != nullptr && mapdata->zone->isSkillDisabled(skill_id, src->type, (sd != nullptr) ? pc_get_group_level(sd) : 0 )) {
			if (sd != nullptr)
				clif_msg(sd, SKILL_CANT_USE_AREA); // This skill cannot be used within this area
			return false;
		}
	}

	switch( skill_id ) {
#ifndef RENEWAL
		case PA_PRESSURE:
			if( flag && tsc && tsc->option&OPTION_HIDE)
				return false; // Gloria Avoids pretty much everything....
			break;
#endif
		case GN_WALLOFTHORN:
			if( target && status_isdead(target) )
				return false;
			break;
		case AL_TELEPORT:
		case ALL_ODINS_POWER:
			// Should fail when used on top of Land Protector [Skotlex]
			if (src && map_getcell(src->m, src->x, src->y, CELL_CHKLANDPROTECTOR)
				&& !status_has_mode(status,MD_STATUSIMMUNE)
				&& (src->type != BL_PC || ((TBL_PC*)src)->skillitem != skill_id))
				return false;
			break;
		case SC_MANHOLE:
			// Skill is disabled against special racial grouped monsters(GvG and Battleground)
			if (target && ( util::vector_exists(status_get_race2(target), RC2_GVG) || util::vector_exists(status_get_race2(target), RC2_BATTLEFIELD) ) )
				return false;
		default:
			break;
	}

	if( sc && sc->count ) {
		if (sc->getSCE(SC_ALL_RIDING))
			return false; //You can't use skills while in the new mounts (The client doesn't let you, this is to make cheat-safe)

		if (flag == 1 && !status_has_mode(status,MD_STATUSIMMUNE) && ( // Applies to after cast completion only and doesn't apply to Boss monsters.
			(sc->getSCE(SC_ASH) && rnd()%2) || // Volcanic Ash has a 50% chance of causing skills to fail.
			(sc->getSCE(SC_KYOMU) && rnd()%100 < 25) // Kyomu has a 25% chance of causing skills fail.
		)) {
			if (src->type == BL_PC)
				clif_skill_fail( *((map_session_data*)src), skill_id );
			return false;
		}

		if (skill_id > 0 && sc->opt1 && sc->opt1 != OPT1_STONEWAIT && sc->opt1 != OPT1_BURNING && skill_id != RK_REFRESH && skill_id != SU_GROOMING && skill_id != SR_GENTLETOUCH_CURE) { // Stuned/Frozen/etc
			if (flag != 1) // Can't cast, casted stuff can't damage.
				return false;
			if (skill_get_casttype(skill_id) == CAST_DAMAGE)
				return false; // Damage spells stop casting.
		}

		if (
			(sc->getSCE(SC_TRICKDEAD) && skill_id != NV_TRICKDEAD)
			|| (sc->getSCE(SC_AUTOCOUNTER) && !flag && skill_id)
			|| (sc->getSCE(SC_GOSPEL) && sc->getSCE(SC_GOSPEL)->val4 == BCT_SELF && skill_id != PA_GOSPEL)
			|| (sc->getSCE(SC_SUHIDE) && skill_id != SU_HIDE)
		)
			return false;

		if (sc->getSCE(SC_WINKCHARM) && target && !flag) { // Prevents skill usage
			block_list *wink_target = map_id2bl(sc->getSCE(SC_WINKCHARM)->val2);

			if (wink_target != nullptr) {
				unit_data *wink_ud = unit_bl2ud(src);
				if (wink_ud != nullptr && wink_ud->walktimer == INVALID_TIMER)
					unit_walktobl(src, map_id2bl(sc->getSCE(SC_WINKCHARM)->val2), 3, 1);
				clif_emotion(src, ET_THROB);
				return false;
			} else
				status_change_end(src, SC_WINKCHARM);
		}

		if (sc->getSCE(SC_BLADESTOP)) {
			switch (sc->getSCE(SC_BLADESTOP)->val1) {
				case 5:
					if (skill_id == MO_EXTREMITYFIST)
						break;
					[[fallthrough]];
				case 4:
					if (skill_id == MO_CHAINCOMBO)
						break;
					[[fallthrough]];
				case 3:
					if (skill_id == MO_INVESTIGATE)
						break;
					[[fallthrough]];
				case 2:
					if (skill_id == MO_FINGEROFFENSIVE)
						break;
					[[fallthrough]];
				default:
					return false;
			}
		}

		if (sc->getSCE(SC_DANCING) && flag!=2) {
			std::shared_ptr<s_skill_db> skill = skill_db.find(skill_id);

			if (!skill)
				return false;

			if (src->type == BL_PC && ((skill_id >= WA_SWING_DANCE && skill_id <= WM_UNLIMITED_HUMMING_VOICE ) ||
				skill_id == WM_FRIGG_SONG))
			{ // Lvl 5 Lesson or higher allow you use 3rd job skills while dancing.
				if( pc_checkskill((TBL_PC*)src,WM_LESSON) < 5 )
					return false;
#ifndef RENEWAL
			} else if(sc->getSCE(SC_LONGING)) { // Allow everything except dancing/re-dancing. [Skotlex]
				if (skill_id == BD_ENCORE || skill->inf2[INF2_ISSONG] || skill->inf2[INF2_ISENSEMBLE])
					return false;
#endif
			} else if(!skill->inf2[INF2_ALLOWWHENPERFORMING]) // Skills that can be used in dancing state
				return false;
#ifndef RENEWAL
			if ((sc->getSCE(SC_DANCING)->val1&0xFFFF) == CG_HERMODE && skill_id == BD_ADAPTATION)
				return false; // Can't amp out of Wand of Hermode :/ [Skotlex]
#endif
		}

		if (skill_id && // Do not block item-casted skills.
			(src->type != BL_PC || ((TBL_PC*)src)->skillitem != skill_id)
		) {	// Skills blocked through status changes...
			if (!flag && ( // Blocked only from using the skill (stuff like autospell may still go through
				( sc->cant.cast && skill_id != RK_REFRESH && skill_id != SU_GROOMING && skill_id != SR_GENTLETOUCH_CURE ) ||
#ifndef RENEWAL
				(sc->getSCE(SC_BASILICA) && (sc->getSCE(SC_BASILICA)->val4 != src->id || skill_id != HP_BASILICA)) || // Only Basilica caster that can cast, and only Basilica to cancel it
#endif
				(sc->getSCE(SC_MARIONETTE) && skill_id != CG_MARIONETTE) || // Only skill you can use is marionette again to cancel it
				(sc->getSCE(SC_MARIONETTE2) && skill_id == CG_MARIONETTE) || // Cannot use marionette if you are being buffed by another
				(sc->getSCE(SC_ANKLE) && skill_block_check(src, SC_ANKLE, skill_id)) ||
				(sc->getSCE(SC_STASIS) && skill_block_check(src, SC_STASIS, skill_id)) ||
				(sc->getSCE(SC_BITE) && skill_block_check(src, SC_BITE, skill_id)) ||
				(sc->getSCE(SC_NOVAEXPLOSING) && skill_block_check(src, SC_NOVAEXPLOSING, skill_id)) ||
				(sc->getSCE(SC_GRAVITYCONTROL) && skill_block_check(src, SC_GRAVITYCONTROL, skill_id)) ||
				(sc->getSCE(SC_KAGEHUMI) && skill_block_check(src, SC_KAGEHUMI, skill_id))
#ifdef RENEWAL
				|| (sc->getSCE(SC_ENSEMBLEFATIGUE) && skill_id != CG_SPECIALSINGER)
#endif
			))
				return false;

			// Skill blocking.
			if (
				(sc->getSCE(SC_VOLCANO) && skill_id == WZ_ICEWALL) ||
#ifndef RENEWAL
				(sc->getSCE(SC_ROKISWEIL) && skill_id != BD_ADAPTATION) ||
#endif
				(sc->getSCE(SC_HERMODE) && skill_get_inf(skill_id) & INF_SUPPORT_SKILL) ||
				(sc->getSCE(SC_NOCHAT) && sc->getSCE(SC_NOCHAT)->val1&MANNER_NOSKILL)
			)
				return false;
		}

		if (sc->option) {
			if ((sc->option&OPTION_HIDE) && src->type == BL_PC && (skill_id == 0 || !skill_get_inf2(skill_id, INF2_ALLOWWHENHIDDEN))) {
				// Non players can use all skills while hidden.
				return false;
			}
			if (sc->option&OPTION_CHASEWALK && skill_id != ST_CHASEWALK)
				return false;
		}
	}

	if (target == nullptr || target == src) // No further checking needed.
		return true;

	if (tsc && tsc->count) {
		if(!skill_id && tsc->getSCE(SC_TRICKDEAD))
			return false;
		if((skill_id == WZ_STORMGUST || skill_id == WZ_FROSTNOVA || skill_id == NJ_HYOUSYOURAKU || skill_id == NPC_STORMGUST2)
			&& tsc->getSCE(SC_FREEZE))
			return false;
		if(skill_id == PR_LEXAETERNA && (tsc->getSCE(SC_FREEZE) || tsc->getSCE(SC_STONE)))
			return false;
		if (tsc->getSCE(SC__MANHOLE) && !skill_get_inf2(skill_id, INF2_TARGETMANHOLE))
			return false;
	}

	// If targetting, cloak+hide protect you, otherwise only hiding does.
	hide_flag = flag?OPTION_HIDE:(OPTION_HIDE|OPTION_CLOAK|OPTION_CHASEWALK);

 	// Skill that can hit hidden target
	if( skill_get_inf2(skill_id, INF2_TARGETHIDDEN) )
		hide_flag &= ~OPTION_HIDE;

	switch( target->type ) {
		case BL_PC: {
				map_session_data *tsd = (TBL_PC*)target;
				bool is_boss = (src && status_get_class_(src) == CLASS_BOSS);
				bool is_detect = status_has_mode(status,MD_DETECTOR);

				if (pc_isinvisible(tsd))
					return false;
				if (tsc) {
					if ((tsc->option&hide_flag) && !is_boss && (tsd->special_state.perfect_hiding || !is_detect))
						return false;
					if ((tsc->getSCE(SC_CLOAKINGEXCEED) || tsc->getSCE(SC_NEWMOON)) && !is_boss && (tsd->special_state.perfect_hiding || is_detect))
						return false; // Works against insect and demon but not against bosses
					if (tsc->getSCE(SC__FEINTBOMB) && (is_boss || is_detect))
						return false; // Works against all
					if ((tsc->getSCE(SC_CAMOUFLAGE) || tsc->getSCE(SC_STEALTHFIELD) || tsc->getSCE(SC_SUHIDE)) && !(is_boss || is_detect) && (!skill_id || (!flag && src)))
						return false; // Insect, demon, and boss can detect
				}
			}
			break;
		case BL_ITEM: // Allow targetting of items to pick'em up (or in the case of mobs, to loot them).
			// !TODO: Would be nice if this could be used to judge whether the player can or not pick up the item it targets. [Skotlex]
			if (status_has_mode(status,MD_LOOTER))
				return true;
			return false;
		case BL_HOM:
		case BL_MER:
		case BL_ELEM:
			if( target->type == BL_HOM && skill_id && battle_config.hom_setting&HOMSET_NO_SUPPORT_SKILL && skill_get_inf(skill_id)&INF_SUPPORT_SKILL && battle_get_master(target) != src )
				return false; // Can't use support skills on Homunculus (only Master/Self)
			if( target->type == BL_MER && (skill_id == PR_ASPERSIO || (skill_id >= SA_FLAMELAUNCHER && skill_id <= SA_SEISMICWEAPON)) && battle_get_master(target) != src )
				return false; // Can't use Weapon endow skills on Mercenary (only Master)
			if( skill_id == AM_POTIONPITCHER && ( target->type == BL_MER || target->type == BL_ELEM) )
				return false; // Can't use Potion Pitcher on Mercenaries
			if (tsc && tsc->getSCE(SC_ELEMENTAL_VEIL) && !(src && status_get_class_(src) == CLASS_BOSS) && !status_has_mode(status, MD_DETECTOR))
				return false;
			[[fallthrough]];
		default:
			// Check for chase-walk/hiding/cloaking opponents.
			if( tsc ) {
				if( tsc->option&hide_flag && !status_has_mode(status,MD_DETECTOR))
					return false;
			}
	}
	return true;
}

/**
 * Checks whether the src can see the target
 * @param src:	Object using skill on target [PC|MOB|PET|HOM|MER|ELEM]
 * @param target: Object being targeted by src [PC|MOB|HOM|MER|ELEM]
 * @return src can see (1) or target is invisible (0)
 * @author [Skotlex]
 */
int status_check_visibility(struct block_list *src, struct block_list *target)
{
	int view_range;
	struct status_data* status = status_get_status_data(src);
	status_change* tsc = status_get_sc(target);
	switch (src->type) {
		case BL_MOB:
			view_range = ((TBL_MOB*)src)->min_chase;
			break;
		case BL_PET:
			view_range = ((TBL_PET*)src)->db->range2;
			break;
		default:
			view_range = AREA_SIZE;
	}

	if (src->m != target->m || !check_distance_bl(src, target, view_range))
		return 0;

	if ( src->type == BL_NPC) // NPCs don't care for the rest
		return 1;

	if (tsc) {
		bool is_boss = (status_get_class_(src) == CLASS_BOSS);
		bool is_detector = status_has_mode(status,MD_DETECTOR);

		switch (target->type) {	// Check for chase-walk/hiding/cloaking opponents.
			case BL_PC: {
					map_session_data *tsd = (TBL_PC*)target;

					if (((tsc->option&(OPTION_HIDE|OPTION_CLOAK|OPTION_CHASEWALK)) || tsc->getSCE(SC_CAMOUFLAGE) || tsc->getSCE(SC_STEALTHFIELD) || tsc->getSCE(SC_SUHIDE)) && !is_boss && (tsd->special_state.perfect_hiding || !is_detector))
						return 0;
					if ((tsc->getSCE(SC_CLOAKINGEXCEED) || tsc->getSCE(SC_NEWMOON)) && !is_boss && ((tsd && tsd->special_state.perfect_hiding) || is_detector))
						return 0;
					if (tsc->getSCE(SC__FEINTBOMB) && !is_boss && !is_detector)
						return 0;
				}
				break;
			case BL_ELEM:
				if (tsc->getSCE(SC_ELEMENTAL_VEIL) && !is_boss && !is_detector)
					return 0;
				break;
			default:
				if (((tsc->option&(OPTION_HIDE|OPTION_CLOAK|OPTION_CHASEWALK)) || tsc->getSCE(SC_CAMOUFLAGE) || tsc->getSCE(SC_STEALTHFIELD) || tsc->getSCE(SC_SUHIDE)) && !is_boss && !is_detector)
					return 0;
		}
	}

	return 1;
}

/**
 * Base ASPD value taken from the job tables
 * @param sd: Player object
 * @param status: Player status
 * @return base amotion after single/dual weapon and shield adjustments [RENEWAL]
 *	  base amotion after single/dual weapon and stats adjustments [PRE-RENEWAL]
 */
int status_base_amotion_pc(map_session_data* sd, struct status_data* status)
{
	std::shared_ptr<s_job_info> job = job_db.find(sd->status.class_);

	if (job == nullptr)
		return 2000;

	int amotion;
#ifdef RENEWAL_ASPD
	int16 skill_lv, val = 0;
	float temp_aspd = 0;

	amotion = job->aspd_base[sd->weapontype1]; // Single weapon
	if (sd->status.shield)
		amotion += job->aspd_base[MAX_WEAPON_TYPE];
	else if (sd->weapontype2 != W_FIST && sd->equip_index[EQI_HAND_R] != sd->equip_index[EQI_HAND_L])
		amotion += job->aspd_base[sd->weapontype2] / 4; // Dual-wield

	switch(sd->status.weapon) {
		case W_BOW:
		case W_MUSICAL:
		case W_WHIP:
		case W_REVOLVER:
		case W_RIFLE:
		case W_GATLING:
		case W_SHOTGUN:
		case W_GRENADE:
			temp_aspd = status->dex * status->dex / 7.0f + status->agi * status->agi * 0.5f;
			break;
		default:
			temp_aspd = status->dex * status->dex / 5.0f + status->agi * status->agi * 0.5f;
			break;
	}
	temp_aspd = (float)(sqrt(temp_aspd) * 0.25f) + 0xc4;
	if ((skill_lv = pc_checkskill(sd,SA_ADVANCEDBOOK)) > 0 && sd->status.weapon == W_BOOK)
		val += (skill_lv - 1) / 2 + 1;
	if ((skill_lv = pc_checkskill(sd, SG_DEVIL)) > 0 && ((sd->class_&MAPID_THIRDMASK) == MAPID_STAR_EMPEROR || pc_is_maxjoblv(sd)))
		val += 1 + skill_lv;
	if ((skill_lv = pc_checkskill(sd,GS_SINGLEACTION)) > 0 && (sd->status.weapon >= W_REVOLVER && sd->status.weapon <= W_GRENADE))
		val += ((skill_lv + 1) / 2);
	if (pc_isriding(sd))
		val -= 50 - 10 * pc_checkskill(sd, KN_CAVALIERMASTERY);
	else if (pc_isridingdragon(sd))
		val -= 25 - 5 * pc_checkskill(sd, RK_DRAGONTRAINING);
	amotion = ((int)(temp_aspd + ((float)(status_calc_aspd(&sd->bl, &sd->sc, true) + val) * status->agi / 200)) - min(amotion, 200));
#else
	// Angra Manyu disregards aspd_base and similar
	if (pc_checkequip2(sd, ITEMID_ANGRA_MANYU, EQI_ACC_L, EQI_MAX))
		return 0;

	// Base weapon delay
	amotion = (sd->status.weapon < MAX_WEAPON_TYPE)
	 ? (job->aspd_base[sd->status.weapon]) // Single weapon
	 : (job->aspd_base[sd->weapontype1] + job->aspd_base[sd->weapontype2]) * 7 / 10; // Dual-wield

	// Percentual delay reduction from stats
	amotion -= amotion * (4 * status->agi + status->dex) / 1000;

	// Raw delay adjustment from bAspd bonus
	amotion += sd->bonus.aspd_add;
#endif

 	return amotion;
}

/**
 * Base attack value calculated for units
 * @param bl: Object to get attack for [BL_CHAR|BL_NPC]
 * @param status: Object status
 * @return base attack
 */
unsigned short status_base_atk(const struct block_list *bl, const struct status_data *status, int level)
{
	int flag = 0, str, dex, dstr;

#ifdef RENEWAL
	if (!(bl->type&battle_config.enable_baseatk_renewal))
		return 0;
#else
	if (!(bl->type&battle_config.enable_baseatk))
		return 0;
#endif

	if (bl->type == BL_PC)
	switch(((TBL_PC*)bl)->status.weapon) {
		case W_BOW:
		case W_MUSICAL:
		case W_WHIP:
		case W_REVOLVER:
		case W_RIFLE:
		case W_GATLING:
		case W_SHOTGUN:
		case W_GRENADE:
			flag = 1;
	}
	if (flag) {
#ifdef RENEWAL
		dstr =
#endif
		str = status->dex;
		dex = status->str;
	} else {
#ifdef RENEWAL
		dstr =
#endif
		str = status->str;
		dex = status->dex;
	}

	/** [Skotlex]
	* Normally only players have base-atk, but homunc have a different batk
	* equation, hinting that perhaps non-players should use this for batk.
	**/
	switch (bl->type) {
		case BL_HOM:
#ifdef RENEWAL
			str = 2 * level + status_get_homstr(bl);
#else
			dstr = str / 10;
			str += dstr*dstr;
#endif
			break;
		case BL_PC:
#ifdef RENEWAL
			str = (dstr * 10 + dex * 10 / 5 + status->luk * 10 / 3 + level * 10 / 4) / 10 + 5 * status->pow;
#else
			dstr = str / 10;
			str += dstr*dstr;
			str += dex / 5 + status->luk / 5;
#endif
			break;
		default:// Others
#ifdef RENEWAL
			str = dstr + level;
#else
			dstr = str / 10;
			str += dstr*dstr;
			str += dex / 5 + status->luk / 5;
#endif
			break;
	}

	return cap_value(str, 0, USHRT_MAX);
}

#ifdef RENEWAL
/**
 * Weapon attack value calculated for Players
 * @param wa: Weapon attack
 * @param status: Player status
 * @return weapon attack
 */
unsigned int status_weapon_atk(weapon_atk &wa)
{
	return wa.atk + wa.atk2;
}
#endif

#ifndef RENEWAL
unsigned short status_base_matk_min(const struct status_data* status) { return status->int_ + (status->int_ / 7) * (status->int_ / 7); }
unsigned short status_base_matk_max(const struct status_data* status) { return status->int_ + (status->int_ / 5) * (status->int_ / 5); }
#else
/*
* Calculates minimum attack variance 80% from db's ATK1 for non BL_PC
* status->batk (base attack) will be added in battle_calc_base_damage
*/
unsigned short status_base_atk_min(struct block_list *bl, const struct status_data* status, int level)
{
	switch (bl->type) {
		case BL_PET:
		case BL_MOB:
		case BL_MER:
		case BL_ELEM:
			return status->rhw.atk * 80 / 100;
		case BL_HOM:
			return (status_get_homstr(bl) + status_get_homdex(bl)) / 5;
		default:
			return status->rhw.atk;
	}
}

/*
* Calculates maximum attack variance 120% from db's ATK1 for non BL_PC
* status->batk (base attack) will be added in battle_calc_base_damage
*/
unsigned short status_base_atk_max(struct block_list *bl, const struct status_data* status, int level)
{
	switch (bl->type) {
		case BL_PET:
		case BL_MOB:
		case BL_MER:
		case BL_ELEM:
			return status->rhw.atk * 120 / 100;
		case BL_HOM:
			return (status_get_homluk(bl) + status_get_homstr(bl) + status_get_homdex(bl)) / 3;
		default:
			return status->rhw.atk2;
	}
}

/*
* Calculates minimum magic attack
*/
unsigned short status_base_matk_min(struct block_list *bl, const struct status_data* status, int level)
{
	switch (bl->type) {
		case BL_PET:
		case BL_MOB:
		case BL_MER:
		case BL_ELEM:
			return status->int_ + level + status->rhw.matk * 70 / 100;
		case BL_HOM:
			return status_get_homint(bl) + level + (status_get_homint(bl) + status_get_homdex(bl)) / 5;
		case BL_PC:
		default:
			return status->int_ + (status->int_ / 2) + (status->dex / 5) + (status->luk / 3) + (level / 4) + 5 * status->spl;
	}
}

/*
* Calculates maximum magic attack
*/
unsigned short status_base_matk_max(struct block_list *bl, const struct status_data* status, int level)
{
	switch (bl->type) {
		case BL_PET:
		case BL_MOB:
		case BL_MER:
		case BL_ELEM:
			return status->int_ + level + status->rhw.matk * 130 / 100;
		case BL_HOM:
			return status_get_homint(bl) + level + (status_get_homluk(bl) + status_get_homint(bl) + status_get_homdex(bl)) / 3;
		case BL_PC:
		default:
			return status->int_ + (status->int_ / 2) + (status->dex / 5) + (status->luk / 3) + (level / 4) + 5 * status->spl;
	}
}
#endif

/**
 * Fills in the misc data that can be calculated from the other status info (except for level)
 * @param bl: Object to calculate status on [PC|MOB|PET|HOM|MERC|ELEM]
 * @param status: Player status
 */
void status_calc_misc(struct block_list *bl, struct status_data *status, int level)
{
	int stat;

	// Non players get the value set, players need to stack with previous bonuses.
	if( bl->type != BL_PC ){
		status->batk =
		status->hit = status->flee =
		status->def2 = status->mdef2 =
		status->cri = status->flee2 =
		status->patk = status->smatk =
		status->hplus = status->crate = 0;
		
		if (bl->type != BL_MOB)	// BL_MOB has values set when loading mob_db
			status->res = status->mres = 0;
	}

#ifdef RENEWAL // Renewal formulas
	if (bl->type == BL_HOM) {
		// Def2
		stat = status_get_homvit(bl) + status_get_homagi(bl) / 2;
		status->def2 = cap_value(stat, 0, SHRT_MAX);
		// Mdef2
		stat = (status_get_homvit(bl) + status_get_homint(bl)) / 2;
		status->mdef2 = cap_value(stat, 0, SHRT_MAX);
		// Def
		stat = status->def;
		stat += status_get_homvit(bl) + level / 2;
		status->def = cap_value(stat, 0, SHRT_MAX);
		// Mdef
		stat = (int)(((float)status_get_homvit(bl) + level) / 4 + (float)status_get_homint(bl) / 2);
		status->mdef = cap_value(stat, 0, SHRT_MAX);
		// Hit
		stat = level + status->dex + 150;
		status->hit = cap_value(stat, 1, SHRT_MAX);
		// Flee
		stat = level + status_get_homagi(bl);
		status->flee = cap_value(stat, 1, SHRT_MAX);
	} else {
		// Hit
		stat = status->hit;
		stat += level + status->dex + (bl->type == BL_PC ? status->luk / 3 + 175 : 150); //base level + ( every 1 dex = +1 hit ) + (every 3 luk = +1 hit) + 175
		stat += 2 * status->con;
		status->hit = cap_value(stat, 1, SHRT_MAX);
		// Flee
		stat = status->flee;
		stat += level + status->agi + (bl->type == BL_MER ? 0 : bl->type == BL_PC ? status->luk / 5 : 0) + 100; //base level + ( every 1 agi = +1 flee ) + (every 5 luk = +1 flee) + 100
		stat += 2 * status->con;
		status->flee = cap_value(stat, 1, SHRT_MAX);
		// Def2
		if (bl->type == BL_MER)
			stat = (int)(status->vit + ((float)level / 10) + ((float)status->vit / 5));
		else {
			stat = status->def2;
			stat += (int)(((float)level + status->vit) / 2 + (bl->type == BL_PC ? ((float)status->agi / 5) : 0)); //base level + (every 2 vit = +1 def) + (every 5 agi = +1 def)
		}
		status->def2 = cap_value(stat, 0, SHRT_MAX);
		// Mdef2
		if (bl->type == BL_MER)
			stat = (int)(((float)level / 10) + ((float)status->int_ / 5));
		else {
			stat = status->mdef2;
			stat += (int)(bl->type == BL_PC ? (status->int_ + ((float)level / 4) + ((float)(status->dex + status->vit) / 5)) : ((float)(status->int_ + level) / 4)); //(every 4 base level = +1 mdef) + (every 1 int = +1 mdef) + (every 5 dex = +1 mdef) + (every 5 vit = +1 mdef)
		}
		status->mdef2 = cap_value(stat, 0, SHRT_MAX);
		// PAtk
		stat = status->patk;
		stat += status->pow / 3 + status->con / 5;
		status->patk = cap_value(stat, 0, SHRT_MAX);
		// SMatk
		stat = status->smatk;
		stat += status->spl / 3 + status->con / 5;
		status->smatk = cap_value(stat, 0, SHRT_MAX);
		// Res
		stat = status->res;
		stat += status->sta + status->sta / 3 * 5;
		status->res = cap_value(stat, 0, SHRT_MAX);
		// Mres
		stat = status->mres;
		stat += status->wis + status->wis / 3 * 5;
		status->mres = cap_value(stat, 0, SHRT_MAX);
		// HPlus
		stat = status->hplus;
		stat += status->crt;
		status->hplus = cap_value(stat, 0, SHRT_MAX);
		// CRate
		stat = status->crate;
		stat += status->crt / 3;
		status->crate = cap_value(stat, 0, SHRT_MAX);
	}

	// ATK
	if (bl->type != BL_PC) {
		status->rhw.atk2 = status_base_atk_max(bl, status, level);
		status->rhw.atk = status_base_atk_min(bl, status, level);
	}

	// MAtk
	status->matk_min = status_base_matk_min(bl, status, level);
	status->matk_max = status_base_matk_max(bl, status, level);
#else
	// Matk
	status->matk_min = status_base_matk_min(status);
	status->matk_max = status_base_matk_max(status);
	// Hit
	stat = status->hit;
	stat += level + status->dex;
	status->hit = cap_value(stat, 1, SHRT_MAX);
	// Flee
	stat = status->flee;
	stat += level + status->agi;
	status->flee = cap_value(stat, 1, SHRT_MAX);
	// Def2
	stat = status->def2;
	stat += status->vit;
	status->def2 = cap_value(stat, 0, SHRT_MAX);
	// Mdef2
	stat = status->mdef2;
	stat += status->int_ + (status->vit / 2);
	status->mdef2 = cap_value(stat, 0, SHRT_MAX);
#endif

	//Critical
	if( bl->type&battle_config.enable_critical ) {
		stat = status->cri;
#ifdef RENEWAL
		stat += (level / 10); // (every 10 BaseLevel = +0.1 critical)
		stat += 10 + (status->luk*3); // (every 1 luk = +0.3 critical)
#else
		stat += 10 + (status->luk*10/3); // (every 1 luk = +0.3 critical)
#endif
		status->cri = cap_value(stat, 1, SHRT_MAX);
	} else
		status->cri = 0;

	if (bl->type&battle_config.enable_perfect_flee) {
		stat = status->flee2;
		stat += status->luk + 10; // (every 10 luk = +1 perfect flee)
		status->flee2 = cap_value(stat, 0, SHRT_MAX);
	} else
		status->flee2 = 0;

	if (status->batk) {
		int temp = status->batk + status_base_atk(bl, status, level);
		status->batk = cap_value(temp, 0, USHRT_MAX);
	} else
		status->batk = status_base_atk(bl, status, level);

	if (status->cri) {
		switch (bl->type) {
			case BL_MOB:
				if(battle_config.mob_critical_rate != 100)
					status->cri = cap_value(status->cri*battle_config.mob_critical_rate/100,1,SHRT_MAX);
				if(!status->cri && battle_config.mob_critical_rate)
					status->cri = 10;
				break;
			case BL_PC:
				// Players don't have a critical adjustment setting as of yet.
				break;
			default:
				if(battle_config.critical_rate != 100)
					status->cri = cap_value(status->cri*battle_config.critical_rate/100,1,SHRT_MAX);
				if (!status->cri && battle_config.critical_rate)
					status->cri = 10;
		}
	}

	if(bl->type&BL_REGEN)
		status_calc_regen(bl, status, status_get_regen_data(bl));
}

/**
 * Calculates the initial status for the given mob
 * @param md: Mob object
 * @param opt: Whether or not it is the first calculation
		This will only be false when a mob levels up (Regular and WoE Guardians)
 * @return 1 for calculated special statuses or 0 for none
 * @author [Skotlex]
 */
int status_calc_mob_(struct mob_data* md, uint8 opt)
{
	struct status_data *status;
	struct block_list *mbl = nullptr;
	int flag=0;

	if (opt&SCO_FIRST) { // Set basic level on respawn.
		if (md->level > 0 && md->level <= MAX_LEVEL && md->level != md->db->lv)
			;
		else
			md->level = md->db->lv;
		md->damagetaken = md->db->damagetaken;
	}

	// Check if we need custom base-status
	if (battle_config.mobs_level_up && md->level > md->db->lv)
		flag|=1;

	if (md->special_state.size)
		flag|=2;

	if (md->guardian_data && md->guardian_data->guardup_lv)
		flag|=4;
	if (md->mob_id == MOBID_EMPERIUM)
		flag|=4;

	if (battle_config.slaves_inherit_speed && md->master_id)
		flag|=8;

	if (md->master_id && md->special_state.ai>AI_ATTACK)
		flag|=16;

	if (md->master_id && battle_config.slaves_inherit_mode)
		flag |= 32;

	if (!flag) { // No special status required.
		if (md->base_status) {
			aFree(md->base_status);
			md->base_status = nullptr;
		}
		if (opt&SCO_FIRST)
			memcpy(&md->status, &md->db->status, sizeof(struct status_data));
		return 0;
	}
	if (!md->base_status)
		md->base_status = (struct status_data*)aCalloc(1, sizeof(struct status_data));

	status = md->base_status;
	memcpy(status, &md->db->status, sizeof(struct status_data));

	if (flag&(8|16))
		mbl = map_id2bl(md->master_id);

	if (flag&8 && mbl) {
		struct status_data *mstatus = status_get_base_status(mbl);

		if (mstatus &&
			battle_config.slaves_inherit_speed&(status_has_mode(mstatus,MD_CANMOVE)?1:2))
			status->speed = mstatus->speed;
		if( status->speed < 2 ) // Minimum for the unit to function properly
			status->speed = 2;
	}

	if (flag&32)
		status_calc_slave_mode(md, map_id2md(md->master_id));

	if (flag&1) { // Increase from mobs leveling up [Valaris]
		int diff = md->level - md->db->lv;

		status->str += diff;
		status->agi += diff;
		status->vit += diff;
		status->int_ += diff;
		status->dex += diff;
		status->luk += diff;
		status->max_hp += diff * status->vit;
		status->max_sp += diff * status->int_;
		status->hp = status->max_hp;
		status->sp = status->max_sp;
		status->speed -= cap_value(diff, 0, status->speed - 10);
	}

	if (flag&2 && battle_config.mob_size_influence) { // Change for sized monsters [Valaris]
		if (md->special_state.size == SZ_MEDIUM) {
			status->max_hp /= 2;
			status->max_sp /= 2;
			if (!status->max_hp) status->max_hp = 1;
			if (!status->max_sp) status->max_sp = 1;
			status->hp = status->max_hp;
			status->sp = status->max_sp;
			status->str /= 2;
			status->agi /= 2;
			status->vit /= 2;
			status->int_ /= 2;
			status->dex /= 2;
			status->luk /= 2;
			if (!status->str) status->str = 1;
			if (!status->agi) status->agi = 1;
			if (!status->vit) status->vit = 1;
			if (!status->int_) status->int_ = 1;
			if (!status->dex) status->dex = 1;
			if (!status->luk) status->luk = 1;
		} else if (md->special_state.size == SZ_BIG) {
			status->max_hp *= 2;
			status->max_sp *= 2;
			status->hp = status->max_hp;
			status->sp = status->max_sp;
			status->str *= 2;
			status->agi *= 2;
			status->vit *= 2;
			status->int_ *= 2;
			status->dex *= 2;
			status->luk *= 2;
		}
	}

	status_calc_misc(&md->bl, status, md->level);

	if(flag&4) { // Strengthen Guardians - custom value +10% / lv
		struct map_data *mapdata = map_getmapdata(md->bl.m);
		std::shared_ptr<guild_castle> gc = castle_db.mapname2gc(mapdata->name);

		if (gc == nullptr)
			ShowError("status_calc_mob: No castle set at map %s\n", mapdata->name);
		else if(gc->castle_id < 24 || md->mob_id == MOBID_EMPERIUM) {
#ifdef RENEWAL
			status->max_hp += 50 * (gc->defense / 5);
#else
			status->max_hp += 1000 * gc->defense;
#endif
			status->hp = status->max_hp;
			status->def += (gc->defense+2)/3;
			status->mdef += (gc->defense+2)/3;
		}
		if(md->mob_id != MOBID_EMPERIUM) {
			status->max_hp += 1000 * gc->defense;
			status->hp = status->max_hp;
			status->batk += 2 * md->guardian_data->guardup_lv + 8;
			status->rhw.atk += 2 * md->guardian_data->guardup_lv + 8;
			status->rhw.atk2 += 2 * md->guardian_data->guardup_lv + 8;
			status->aspd_rate -= 2 * md->guardian_data->guardup_lv + 3;
		}
	}

	if (flag&16 && mbl) { // Max HP setting from Summon Flora/marine Sphere
		struct unit_data *ud = unit_bl2ud(mbl);
		// Remove special AI when this is used by regular mobs.
		if (mbl->type == BL_MOB && !((TBL_MOB*)mbl)->special_state.ai)
			md->special_state.ai = AI_NONE;
		if (ud) { 
			// Different levels of HP according to skill level
			if(!ud->skill_id) // !FIXME: We lost the unit data for magic decoy in somewhere before this
				ud->skill_id = ((TBL_PC*)mbl)->menuskill_id;
			switch(ud->skill_id) {
				case AM_SPHEREMINE:
					status->max_hp = 2000 + 400*ud->skill_lv;
					break;
				case KO_ZANZOU:
					status->max_hp = 3000 + 3000 * ud->skill_lv;
					break;
				case AM_CANNIBALIZE:
					status->max_hp = 1500 + 200*ud->skill_lv + 10*status_get_lv(mbl);
					status->mode = static_cast<e_mode>(status->mode|MD_CANATTACK|MD_AGGRESSIVE);
					break;
				case MH_SUMMON_LEGION:
				{
					int homblvl = status_get_lv(mbl);

					status->max_hp = 10 * (100 * (ud->skill_lv + 2) + homblvl);
					status->batk = 100 * (ud->skill_lv+5) / 2;
					status->def = 10 * (100 * (ud->skill_lv+2) + homblvl);
					// status->aspd_rate = 10 * (2 * (20 - ud->skill_lv) - homblvl/10);
					// status->aspd_rate = max(100,status->aspd_rate);
					break;
				}
				case NC_SILVERSNIPER:
				{
					struct status_data *mstatus = status_get_status_data(mbl);
					if(!mstatus)
						break;
					status->max_hp = (1000 * ud->skill_lv) + (mstatus->hp / 3) + (status_get_lv(mbl) * 12);
					status->batk = 200 * ud->skill_lv;
					break;
				}
				case NC_MAGICDECOY:
				{
					struct status_data *mstatus = status_get_status_data(mbl);
					if(!mstatus)
						break;
					status->max_hp = (1000 * ((TBL_PC*)mbl)->menuskill_val) + (mstatus->sp * 4) + (status_get_lv(mbl) * 12);
					status->matk_min = status->matk_max = 250 + 50*((TBL_PC*)mbl)->menuskill_val;
					break;
				}
				case MT_SUMMON_ABR_BATTLE_WARIOR:
				case MT_SUMMON_ABR_DUAL_CANNON:
				case MT_SUMMON_ABR_MOTHER_NET:
				case MT_SUMMON_ABR_INFINITY: {
						map_session_data *msd = BL_CAST(BL_PC, mbl);
						status_data *mstatus = status_get_status_data(mbl);

						if (msd == nullptr || mstatus == nullptr)
							break;

						uint8 abr_mastery = pc_checkskill(msd, MT_ABR_M);

						// Custom formulas for ABR's.
						// Its unknown how the summoner's stats affects the ABR's stats.
						// I decided to do something similar to elementals for now until I know.
						// Also added hit increase from ABR-Mastery for balance reasons. [Rytech]
						status->max_hp = ( 5000 + 40000 * abr_mastery ) * mstatus->vit / 100;
						status->rhw.atk = ( 2 * mstatus->batk + 200 + 600 * abr_mastery ) * 70 / 100;
						status->rhw.atk2 = 2 * mstatus->batk + 200 + 600 * abr_mastery;
						status->def = mstatus->def + 20 * abr_mastery;
						status->mdef = mstatus->mdef + 4 * abr_mastery;
						status->hit = mstatus->hit + 5 * abr_mastery / 2;
						status->flee = mstatus->flee + 10 * abr_mastery;
						status->speed = mstatus->speed;

						// The Infinity ABR appears to have a much higher attack then other
						// ABR's and im guessing has a much higher MaxHP due to it being a AP
						// costing summon. [Rytech]
						if (ud->skill_id == MT_SUMMON_ABR_INFINITY) {
							status->max_hp += 20000;
							status->rhw.atk += 1400; // 70% of 2000
							status->rhw.atk2 += 2000;
						}
					}
					break;
				case BO_WOODENWARRIOR:
				case BO_WOODEN_FAIRY:
				case BO_CREEPER:
				case BO_HELLTREE: {
						map_session_data *msd = BL_CAST(BL_PC, mbl);
						status_data *mstatus = status_get_status_data(mbl);

						if (msd == nullptr || mstatus == nullptr)
							break;

						uint8 bionic_mastery = pc_checkskill(msd, BO_BIONICS_M);

						// Custom formulas for bionic's.
						// Its unknown how the summoner's stats affects the bionic's stats.
						// I decided to do something similar to elementals for now until I know.
						// Also added hit increase from Bionic-Mastery for balance reasons. [Rytech]
						status->max_hp = (5000 + 40000 * bionic_mastery) * mstatus->vit / 100;
						//status->max_sp = (50 + 20 * bionic_mastery) * mstatus->int_ / 100;// Wait what??? Bionic Mastery increases MaxSP? They have SP???
						status->rhw.atk = (2 * mstatus->batk + 600 * bionic_mastery) * 70 / 100;
						status->rhw.atk2 = 2 * mstatus->batk + 600 * bionic_mastery;
						status->def = mstatus->def + 20 * bionic_mastery;
						status->mdef = mstatus->mdef + 4 * bionic_mastery;
						status->hit = mstatus->hit + 5 * bionic_mastery / 2;
						status->flee = mstatus->flee + 10 * bionic_mastery;
						status->speed = mstatus->speed;

						// The Hell Tree bionic appears to have a much higher attack then other
						// bionic's and im guessing has a much higher MaxHP due to it being a AP
						// costing summon. [Rytech]
						if (ud->skill_id == BO_HELLTREE) {
							status->max_hp += 20000;
							status->rhw.atk += 1400; // 70% of 2000
							status->rhw.atk2 += 2000;
						}
					}
					break;
			}
			status->hp = status->max_hp;
		}
	}

	if (opt&SCO_FIRST) // Initial battle status
		memcpy(&md->status, status, sizeof(struct status_data));

	return 1;
}

/**
 * Calculates the stats of the given pet
 * @param pd: Pet object
 * @param opt: Whether or not it is the first calculation
		This will only be false when a pet levels up
 * @return 1
 * @author [Skotlex]
 */
void status_calc_pet_(struct pet_data *pd, uint8 opt)
{
	nullpo_retv(pd);

	if (opt&SCO_FIRST) {
		memcpy(&pd->status, &pd->db->status, sizeof(struct status_data));
		pd->status.mode = MD_CANMOVE; // Pets discard all modes, except walking
		pd->status.class_ = CLASS_NORMAL;
		pd->status.speed = pd->get_pet_walk_speed();

		if(battle_config.pet_attack_support || battle_config.pet_damage_support) {
			// Attack support requires the pet to be able to attack
			pd->status.mode = static_cast<e_mode>(pd->status.mode|MD_CANATTACK);
		}
	}

	if (battle_config.pet_lv_rate && pd->master) {
		map_session_data *sd = pd->master;
		int lv;

		lv =sd->status.base_level*battle_config.pet_lv_rate/100;
		if (lv < 0)
			lv = 1;
		if (lv != pd->pet.level || opt&SCO_FIRST) {
			struct status_data *bstat = &pd->db->status, *status = &pd->status;

			pd->pet.level = lv;
			if (!(opt&SCO_FIRST)) // Lv Up animation
				clif_misceffect(&pd->bl, 0);
			status->rhw.atk = (bstat->rhw.atk*lv)/pd->db->lv;
			status->rhw.atk2 = (bstat->rhw.atk2*lv)/pd->db->lv;
			status->str = (bstat->str*lv)/pd->db->lv;
			status->agi = (bstat->agi*lv)/pd->db->lv;
			status->vit = (bstat->vit*lv)/pd->db->lv;
			status->int_ = (bstat->int_*lv)/pd->db->lv;
			status->dex = (bstat->dex*lv)/pd->db->lv;
			status->luk = (bstat->luk*lv)/pd->db->lv;

			status->rhw.atk = cap_value(status->rhw.atk, 1, battle_config.pet_max_atk1);
			status->rhw.atk2 = cap_value(status->rhw.atk2, 2, battle_config.pet_max_atk2);
			status->str = cap_value(status->str,1,battle_config.pet_max_stats);
			status->agi = cap_value(status->agi,1,battle_config.pet_max_stats);
			status->vit = cap_value(status->vit,1,battle_config.pet_max_stats);
			status->int_= cap_value(status->int_,1,battle_config.pet_max_stats);
			status->dex = cap_value(status->dex,1,battle_config.pet_max_stats);
			status->luk = cap_value(status->luk,1,battle_config.pet_max_stats);

			status_calc_misc(&pd->bl, &pd->status, lv);

			if (!(opt&SCO_FIRST)) // Not done the first time because the pet is not visible yet
				clif_send_petstatus(sd);
		}
	} else if (opt&SCO_FIRST) {
		status_calc_misc(&pd->bl, &pd->status, pd->db->lv);
		if (!battle_config.pet_lv_rate && pd->pet.level != pd->db->lv)
			pd->pet.level = pd->db->lv;
	}

	// Support rate modifier (1000 = 100%)
	pd->rate_fix = min(1000 * (pd->pet.intimate - battle_config.pet_support_min_friendly) / (1000 - battle_config.pet_support_min_friendly) + 500, USHRT_MAX);
	pd->rate_fix = min(apply_rate(pd->rate_fix, battle_config.pet_support_rate), USHRT_MAX);
}

/**
 * Get HP bonus modifiers
 * @param bl: block_list that will be checked
 * @param type: type of e_status_bonus (STATUS_BONUS_FIX or STATUS_BONUS_RATE)
 * @return bonus: total bonus for HP
 * @author [Cydh]
 */
static int status_get_hpbonus(struct block_list *bl, enum e_status_bonus type) {
	int bonus = 0;

	if (type == STATUS_BONUS_FIX) {
		status_change *sc = status_get_sc(bl);

		//Only for BL_PC
		if (bl->type == BL_PC) {
			map_session_data *sd = map_id2sd(bl->id);
			uint16 skill_lv;

			bonus += sd->bonus.hp;
			if ((skill_lv = pc_checkskill(sd,CR_TRUST)) > 0)
				bonus += skill_lv * 200;
			if (pc_checkskill(sd,SU_SPRITEMABLE) > 0)
				bonus += 1000;
			if (pc_checkskill(sd, SU_POWEROFSEA) > 0) {
				bonus += 1000;
				if (pc_checkskill_summoner(sd, SUMMONER_POWER_SEA) >= 20)
					bonus += 3000;
			}
			if ((skill_lv = pc_checkskill(sd, NV_BREAKTHROUGH)) > 0)
				bonus += 350 * skill_lv + (skill_lv > 4 ? 250 : 0);
			if ((skill_lv = pc_checkskill(sd, NV_TRANSCENDENCE)) > 0)
				bonus += 350 * skill_lv + (skill_lv > 4 ? 250 : 0);
#ifndef HP_SP_TABLES
			if ((sd->class_&MAPID_UPPERMASK) == MAPID_SUPER_NOVICE && sd->status.base_level >= 99)
				bonus += 2000; // Supernovice lvl99 hp bonus.
			if ((sd->class_&MAPID_UPPERMASK) == MAPID_SUPER_NOVICE && sd->status.base_level >= 150)
				bonus += 2000; // Supernovice lvl150 hp bonus.
#endif
		}

		//Bonus by SC
		if (sc) {
			if(sc->getSCE(SC_INCMHP))
				bonus += sc->getSCE(SC_INCMHP)->val1;
			if(sc->getSCE(SC_EARTH_INSIGNIA) && sc->getSCE(SC_EARTH_INSIGNIA)->val1 == 2)
				bonus += 500;
			if (sc->getSCE(SC_PROMOTE_HEALTH_RESERCH))
				bonus += sc->getSCE(SC_PROMOTE_HEALTH_RESERCH)->val3;
			if(sc->getSCE(SC_SOLID_SKIN_OPTION))
				bonus += 2000;
			if(sc->getSCE(SC_MARIONETTE))
				bonus -= 1000;
			if(sc->getSCE(SC_SWORDCLAN))
				bonus += 30;
			if(sc->getSCE(SC_ARCWANDCLAN))
				bonus += 30;
			if(sc->getSCE(SC_GOLDENMACECLAN))
				bonus += 30;
			if(sc->getSCE(SC_CROSSBOWCLAN))
				bonus += 30;
			if(sc->getSCE(SC_GLASTHEIM_HPSP))
				bonus += sc->getSCE(SC_GLASTHEIM_HPSP)->val1;
#ifdef RENEWAL
			if (sc->getSCE(SC_ANGELUS))
				bonus += sc->getSCE(SC_ANGELUS)->val1 * 50;
#endif
		}
	} else if (type == STATUS_BONUS_RATE) {
		status_change *sc = status_get_sc(bl);

		//Bonus by SC
		if (sc) {
			//Increasing
			if(sc->getSCE(SC_INCMHPRATE))
				bonus += sc->getSCE(SC_INCMHPRATE)->val1;
			if(sc->getSCE(SC_APPLEIDUN))
				bonus += sc->getSCE(SC_APPLEIDUN)->val2;
			if(sc->getSCE(SC_DELUGE))
				bonus += sc->getSCE(SC_DELUGE)->val2;
			if(sc->getSCE(SC_BERSERK))
				bonus += 200; //+200%
			if(sc->getSCE(SC_MERC_HPUP))
				bonus += sc->getSCE(SC_MERC_HPUP)->val2;
			if(sc->getSCE(SC_EPICLESIS))
				bonus += sc->getSCE(SC_EPICLESIS)->val2;
			if(sc->getSCE(SC_FRIGG_SONG))
				bonus += sc->getSCE(SC_FRIGG_SONG)->val2;
			if(sc->getSCE(SC_LERADSDEW))
				bonus += sc->getSCE(SC_LERADSDEW)->val3;
			if(sc->getSCE(SC_FORCEOFVANGUARD))
				bonus += (3 * sc->getSCE(SC_FORCEOFVANGUARD)->val1);
			if(sc->getSCE(SC_INSPIRATION))
				bonus += (4 * sc->getSCE(SC_INSPIRATION)->val1);
			if(sc->getSCE(SC_RAISINGDRAGON))
				bonus += sc->getSCE(SC_RAISINGDRAGON)->val1;
			if(sc->getSCE(SC_GT_REVITALIZE))
				bonus += sc->getSCE(SC_GT_REVITALIZE)->val2;
			if(sc->getSCE(SC_ANGRIFFS_MODUS))
				bonus += (5 * sc->getSCE(SC_ANGRIFFS_MODUS)->val1);
			if(sc->getSCE(SC_PETROLOGY_OPTION))
				bonus += sc->getSCE(SC_PETROLOGY_OPTION)->val2;
			if(sc->getSCE(SC_POWER_OF_GAIA))
				bonus += sc->getSCE(SC_POWER_OF_GAIA)->val3;
			if(sc->getSCE(SC_CURSED_SOIL_OPTION))
				bonus += sc->getSCE(SC_CURSED_SOIL_OPTION)->val2;
			if(sc->getSCE(SC_UPHEAVAL_OPTION))
				bonus += sc->getSCE(SC_UPHEAVAL_OPTION)->val2;
			if(sc->getSCE(SC_LAUDAAGNUS))
				bonus += 2 + (sc->getSCE(SC_LAUDAAGNUS)->val1 * 2);
#ifdef RENEWAL
			if (sc->getSCE(SC_NIBELUNGEN) && sc->getSCE(SC_NIBELUNGEN)->val2 == RINGNBL_HPRATE)
				bonus += 30;
#endif
			if(sc->getSCE(SC_LUNARSTANCE))
				bonus += sc->getSCE(SC_LUNARSTANCE)->val2;
			if (sc->getSCE(SC_LUXANIMA))
				bonus += sc->getSCE(SC_LUXANIMA)->val3;
			if (sc->getSCE(SC_MTF_MHP))
				bonus += sc->getSCE(SC_MTF_MHP)->val1;
			if (sc->getSCE(SC_FIRM_FAITH))
				bonus += sc->getSCE(SC_FIRM_FAITH)->val2;

			//Decreasing
			if (sc->getSCE(SC_VENOMBLEED) && sc->getSCE(SC_VENOMBLEED)->val3 == 1)
				bonus -= 15;
			if(sc->getSCE(SC_BEYONDOFWARCRY))
				bonus -= sc->getSCE(SC_BEYONDOFWARCRY)->val3;
			if(sc->getSCE(SC__WEAKNESS))
				bonus -= sc->getSCE(SC__WEAKNESS)->val2;
			if(sc->getSCE(SC_EQC))
				bonus -= sc->getSCE(SC_EQC)->val3;
			if(sc->getSCE(SC_PACKING_ENVELOPE3))
				bonus += sc->getSCE(SC_PACKING_ENVELOPE3)->val1;
			if(sc->getSCE(SC_2011RWC_SCROLL))
				bonus -= 10;
			if(sc->getSCE(SC_INFINITY_DRINK))
				bonus += 5;
			if(sc->getSCE(SC_COMBAT_PILL))
				bonus -= 3;
			if(sc->getSCE(SC_COMBAT_PILL2))
				bonus -= 5;
		}
		// Max rate reduce is -100%
		bonus = cap_value(bonus,-100,INT_MAX);
	}

	return min(bonus,INT_MAX);
}

/**
* HP bonus rate from equipment
*/
static int status_get_hpbonus_equip(TBL_PC *sd) {
	int bonus = 0;

	bonus += sd->hprate;

	return bonus -= 100; //Default hprate is 100, so it should be add 0%
}

/**
* HP bonus rate from usable items
*/
static int status_get_hpbonus_item(block_list *bl) {
	int bonus = 0;

	status_change *sc = status_get_sc(bl);

	//Bonus by SC
	if (sc) {
		if (sc->getSCE(SC_INCREASE_MAXHP))
			bonus += sc->getSCE(SC_INCREASE_MAXHP)->val1;
		if (sc->getSCE(SC_MUSTLE_M))
			bonus += sc->getSCE(SC_MUSTLE_M)->val1;

		if (sc->getSCE(SC_MYSTERIOUS_POWDER))
			bonus -= sc->getSCE(SC_MYSTERIOUS_POWDER)->val1;
	}

	// Max rate reduce is -100%
	return cap_value(bonus, -100, INT_MAX);
}

/**
 * Get SP bonus modifiers
 * @param bl: block_list that will be checked
 * @param type: type of e_status_bonus (STATUS_BONUS_FIX or STATUS_BONUS_RATE)
 * @return bonus: total bonus for SP
 * @author [Cydh]
 */
static int status_get_spbonus(struct block_list *bl, enum e_status_bonus type) {
	int bonus = 0;

	if (type == STATUS_BONUS_FIX) {
		status_change *sc = status_get_sc(bl);

		//Only for BL_PC
		if (bl->type == BL_PC) {
			map_session_data *sd = map_id2sd(bl->id);
			uint16 skill_lv;

			bonus += sd->bonus.sp;
			if ((skill_lv = pc_checkskill(sd,SL_KAINA)) > 0)
				bonus += 30 * skill_lv;
			if ((skill_lv = pc_checkskill(sd,RA_RESEARCHTRAP)) > 0)
				bonus += 200 + 20 * skill_lv;
			if ((skill_lv = pc_checkskill(sd,WM_LESSON)) > 0)
				bonus += 30 * skill_lv;
			if (pc_checkskill(sd,SU_SPRITEMABLE) > 0)
				bonus += 100;
			if (pc_checkskill(sd, SU_POWEROFSEA) > 0) {
				bonus += 100;
				if (pc_checkskill_summoner(sd, SUMMONER_POWER_SEA) >= 20)
					bonus += 300;
			}
			if ((skill_lv = pc_checkskill(sd, NV_BREAKTHROUGH)) > 0)
				bonus += 30 * skill_lv + (skill_lv > 4 ? 50 : 0);
			if ((skill_lv = pc_checkskill(sd, NV_TRANSCENDENCE)) > 0)
				bonus += 30 * skill_lv + (skill_lv > 4 ? 50 : 0);
		}

		//Bonus by SC
		if (sc) {
			if(sc->getSCE(SC_INCMSP))
				bonus += sc->getSCE(SC_INCMSP)->val1;
			if(sc->getSCE(SC_EARTH_INSIGNIA) && sc->getSCE(SC_EARTH_INSIGNIA)->val1 == 3)
				bonus += 50;
			if(sc->getSCE(SC_SWORDCLAN))
				bonus += 10;
			if(sc->getSCE(SC_ARCWANDCLAN))
				bonus += 10;
			if(sc->getSCE(SC_GOLDENMACECLAN))
				bonus += 10;
			if(sc->getSCE(SC_CROSSBOWCLAN))
				bonus += 10;
			if(sc->getSCE(SC_GLASTHEIM_HPSP))
				bonus += sc->getSCE(SC_GLASTHEIM_HPSP)->val2;
		}
	} else if (type == STATUS_BONUS_RATE) {
		status_change *sc = status_get_sc(bl);

		//Only for BL_PC
		if (bl->type == BL_PC) {
			map_session_data *sd = map_id2sd(bl->id);
			uint8 i;

			if((i = pc_checkskill(sd,HP_MEDITATIO)) > 0)
				bonus += i;
			if((i = pc_checkskill(sd,HW_SOULDRAIN)) > 0)
				bonus += 2 * i;
#ifdef RENEWAL
			if ((i = pc_checkskill(sd, (sd->status.sex ? BA_MUSICALLESSON : DC_DANCINGLESSON))) > 0)
				bonus += i;
			if (sc->getSCE(SC_NIBELUNGEN) && sc->getSCE(SC_NIBELUNGEN)->val2 == RINGNBL_SPRATE)
				bonus += 30;
#endif
		}

		//Bonus by SC
		if (sc) {
			//Increasing
			if(sc->getSCE(SC_INCMSPRATE))
				bonus += sc->getSCE(SC_INCMSPRATE)->val1;
			if(sc->getSCE(SC_RAISINGDRAGON))
				bonus += sc->getSCE(SC_RAISINGDRAGON)->val1;
			if(sc->getSCE(SC_SERVICE4U))
				bonus += sc->getSCE(SC_SERVICE4U)->val2;
			if(sc->getSCE(SC_MERC_SPUP))
				bonus += sc->getSCE(SC_MERC_SPUP)->val2;
			if (sc->getSCE(SC_LUXANIMA))
				bonus += sc->getSCE(SC_LUXANIMA)->val3;
			if (sc->getSCE(SC_MTF_MSP))
				bonus += sc->getSCE(SC_MTF_MSP)->val1;
			if(sc->getSCE(SC_PACKING_ENVELOPE4))
				bonus += sc->getSCE(SC_PACKING_ENVELOPE4)->val1;

			//Decreasing
			if (sc->getSCE(SC_MELODYOFSINK))
				bonus -= sc->getSCE(SC_MELODYOFSINK)->val3;
			if (sc->getSCE(SC_2011RWC_SCROLL))
				bonus -= 10;
			if (sc->getSCE(SC_INFINITY_DRINK))
				bonus += 5;
			if (sc->getSCE(SC_MENTAL_POTION))
				bonus += sc->getSCE(SC_MENTAL_POTION)->val1;
			if(sc->getSCE(SC_COMBAT_PILL))
				bonus -= 3;
			if(sc->getSCE(SC_COMBAT_PILL2))
				bonus -= 5;
		}
		// Max rate reduce is -100%
		bonus = cap_value(bonus,-100,INT_MAX);
	}

	return min(bonus,INT_MAX);
}

/**
* SP bonus rate from equipment
*/
static int status_get_spbonus_equip(TBL_PC *sd) {
	int bonus = 0;

	bonus += sd->sprate;

	return bonus -= 100; //Default sprate is 100, so it should be add 0%
}

/**
* SP bonus rate from usable items
*/
static int status_get_spbonus_item(block_list *bl) {
	int bonus = 0;

	status_change *sc = status_get_sc(bl);

	//Bonus by SC
	if (sc) {
		if (sc->getSCE(SC_INCREASE_MAXSP))
			bonus += sc->getSCE(SC_INCREASE_MAXSP)->val1;
		if (sc->getSCE(SC_LIFE_FORCE_F))
			bonus += sc->getSCE(SC_LIFE_FORCE_F)->val1;
		if (sc->getSCE(SC_VITATA_500))
			bonus += sc->getSCE(SC_VITATA_500)->val2;
		if (sc->getSCE(SC_ENERGY_DRINK_RESERCH))
			bonus += sc->getSCE(SC_ENERGY_DRINK_RESERCH)->val3;
	}

	// Max rate reduce is -100%
	return cap_value(bonus, -100, INT_MAX);
}

/**
 * Get AP bonus modifiers
 * @param bl: block_list that will be checked
 * @param type: type of e_status_bonus (STATUS_BONUS_FIX or STATUS_BONUS_RATE)
 * @return bonus: total bonus for AP
 */
static int status_get_apbonus(struct block_list *bl, enum e_status_bonus type) {
	int bonus = 0;

	if (type == STATUS_BONUS_FIX) {
		status_change *sc = status_get_sc(bl);

		//Only for BL_PC
		if (bl->type == BL_PC) {
			map_session_data *sd = map_id2sd(bl->id);
			//uint16 skill_lv;

			bonus += sd->bonus.ap;
			//if ((skill_lv = pc_checkskill(sd, NV_BASIC)) > 0)
			//	bonus += 100 * skill_lv;
		}

		//Bonus by SC
		if (sc) {
			//if (sc->getSCE(SC_NONE))
			//	bonus += sc->getSCE(SC_NONE)->val1;
		}
	} else if (type == STATUS_BONUS_RATE) {
		status_change *sc = status_get_sc(bl);

		//Only for BL_PC
		if (bl->type == BL_PC) {
			map_session_data *sd = map_id2sd(bl->id);
			//uint8 i;

			//if ((i = pc_checkskill(sd, NV_BASIC)) > 0)
			//	bonus += 100 * i;
		}

		//Bonus by SC
		if (sc) {
			//if (sc->getSCE(SC_NONE))
			//	bonus += sc->getSCE(SC_NONE)->val1;
		}
		// Max rate reduce is -100%
		bonus = cap_value(bonus, -100, INT_MAX);
	}

	return min(bonus, INT_MAX);
}

/**
 * AP bonus rate from equipment
 * @param sd: Player data
 * @return AP rate
 */
static int status_get_apbonus_equip(TBL_PC *sd) {
	int bonus = 0;

	bonus += sd->aprate;

	return bonus -= 100; //Default aprate is 100, so it should be add 0%
}

/**
 * AP bonus rate from usable items
 * @param bl: Object to check against
 * @return AP bonus
 */
static int status_get_apbonus_item(block_list *bl) {
	int bonus = 0;

	status_change *sc = status_get_sc(bl);

	//Bonus by SC
	if (sc) {
		//if (sc->getSCE(SC_NONE))
		//	bonus += sc->getSCE(SC_NONE)->val1;
	}

	// Max rate reduce is -100%
	return cap_value(bonus, -100, INT_MAX);
}

/**
 * Get final MaxHP or MaxSP for player. References: http://irowiki.org/wiki/Max_HP and http://irowiki.org/wiki/Max_SP
 * The calculation needs base_level, base_status/battle_status (vit or int), additive modifier, and multiplicative modifier
 * @param sd Player
 * @param stat Vit/Int of player as param modifier
 * @param isHP true - calculates Max HP, false - calculated Max SP
 * @return max The max value of HP or SP
 */
static unsigned int status_calc_maxhpsp_pc(map_session_data* sd, unsigned int stat, bool isHP) {
	nullpo_ret(sd);

	double dmax = 0;
	uint32 level = umax(sd->status.base_level,1);
	std::shared_ptr<s_job_info> job = job_db.find(pc_mapid2jobid(sd->class_, sd->status.sex));

	if (job == nullptr)
		return 1;

	if (isHP) { //Calculates MaxHP
		double equip_bonus = 0, item_bonus = 0;
		dmax = job->base_hp[level-1] * (1 + (umax(stat,1) * 0.01)) * ((sd->class_&JOBL_UPPER)?1.25:(pc_is_taekwon_ranker(sd))?3:1);
		dmax += sd->indexed_bonus.param_equip[PARAM_VIT]; //Vit from equip gives +1 additional HP
		dmax += status_get_hpbonus(&sd->bl,STATUS_BONUS_FIX);
		equip_bonus = (dmax * status_get_hpbonus_equip(sd) / 100);
		item_bonus = (dmax * status_get_hpbonus_item(&sd->bl) / 100);
		dmax += equip_bonus + item_bonus;
		dmax += (int64)(dmax * status_get_hpbonus(&sd->bl,STATUS_BONUS_RATE) / 100); //Aegis accuracy
	}
	else { //Calculates MaxSP
		double equip_bonus = 0, item_bonus = 0;
		dmax = job->base_sp[level-1] * (1 + (umax(stat,1) * 0.01)) * ((sd->class_&JOBL_UPPER)?1.25:(pc_is_taekwon_ranker(sd))?3:1);
		dmax += sd->indexed_bonus.param_equip[PARAM_INT]; //Int from equip gives +1 additional SP
		dmax += status_get_spbonus(&sd->bl,STATUS_BONUS_FIX);
		equip_bonus = (dmax * status_get_spbonus_equip(sd) / 100);
		item_bonus = (dmax * status_get_spbonus_item(&sd->bl) / 100);
		dmax += equip_bonus + item_bonus;
		dmax += (int64)(dmax * status_get_spbonus(&sd->bl,STATUS_BONUS_RATE) / 100); //Aegis accuracy
	}

	//Make sure it's not negative before casting to unsigned int
	if(dmax < 1) dmax = 1;

	return cap_value((unsigned int)dmax,1,UINT_MAX);
}

/**
 * Get final MaxAP for player.
 * @param sd: Player data
 * @return AP amount
 */
static unsigned int status_calc_maxap_pc(map_session_data* sd) {
	double dmax = 0, equip_bonus = 0, item_bonus = 0;

	nullpo_ret(sd);

	dmax = (sd->class_&JOBL_FOURTH) ? 200 : 0;
	dmax += status_get_apbonus(&sd->bl, STATUS_BONUS_FIX);
	equip_bonus = (dmax * status_get_apbonus_equip(sd) / 100);
	item_bonus = (dmax * status_get_apbonus_item(&sd->bl) / 100);
	dmax += equip_bonus + item_bonus;
	dmax += (int64)(dmax * status_get_apbonus(&sd->bl, STATUS_BONUS_RATE) / 100);// Aegis accuracy

	//Make sure it's not negative before casting to unsigned int
	if (dmax < 0) dmax = 0;

	return cap_value((unsigned int)dmax, 0, UINT_MAX);
}

/**
 * Calculates player's weight
 * @param sd: Player object
 * @param flag: Calculation type
 *   CALCWT_ITEM - Item weight
 *   CALCWT_MAXBONUS - Skill/Status/Configuration max weight bonus
 * @return false - failed, true - success
 */
bool status_calc_weight(map_session_data *sd, enum e_status_calc_weight_opt flag)
{
	int b_weight, b_max_weight, skill, i;
	status_change *sc;

	nullpo_retr(false, sd);

	sc = &sd->sc;
	b_max_weight = sd->max_weight; // Store max weight for later comparison
	b_weight = sd->weight; // Store current weight for later comparison
	sd->max_weight = job_db.get_maxWeight(pc_mapid2jobid(sd->class_, sd->status.sex)) + sd->status.str * 300; // Recalculate max weight

	if (flag&CALCWT_ITEM) {
		sd->weight = 0; // Reset current weight

		for(i = 0; i < MAX_INVENTORY; i++) {
			if (!sd->inventory.u.items_inventory[i].nameid || sd->inventory_data[i] == nullptr)
				continue;
			sd->weight += sd->inventory_data[i]->weight * sd->inventory.u.items_inventory[i].amount;
		}
	}

	if (flag&CALCWT_MAXBONUS) {
		// Skill/Status bonus weight increases
		sd->max_weight += sd->add_max_weight; // From bAddMaxWeight
		if ((skill = pc_checkskill(sd, MC_INCCARRY)) > 0)
			sd->max_weight += 2000 * skill;
		if (pc_isriding(sd) && pc_checkskill(sd, KN_RIDING) > 0)
			sd->max_weight += 10000;
		else if (pc_isridingdragon(sd))
			sd->max_weight += 5000 + 2000 * pc_checkskill(sd, RK_DRAGONTRAINING);
		if (sc->getSCE(SC_KNOWLEDGE))
			sd->max_weight += sd->max_weight * sc->getSCE(SC_KNOWLEDGE)->val1 / 10;
		if ((skill = pc_checkskill(sd, ALL_INCCARRY)) > 0)
			sd->max_weight += 2000 * skill;
		if (pc_ismadogear(sd))
			sd->max_weight += 15000;
	}

	// Update the client if the new weight calculations don't match
	if (b_weight != sd->weight)
		clif_updatestatus(sd, SP_WEIGHT);
	if (b_max_weight != sd->max_weight) {
		clif_updatestatus(sd, SP_MAXWEIGHT);
		pc_updateweightstatus(sd);
	}

	return true;
}

/**
 * Calculates player's cart weight
 * @param sd: Player object
 * @param flag: Calculation type
 *   CALCWT_ITEM - Cart item weight
 *   CALCWT_MAXBONUS - Skill/Status/Configuration max weight bonus
 *   CALCWT_CARTSTATE - Whether to check for cart state
 * @return false - failed, true - success
 */
bool status_calc_cart_weight(map_session_data *sd, enum e_status_calc_weight_opt flag)
{
	int b_cart_weight_max, i;

	nullpo_retr(false, sd);

	if (!pc_iscarton(sd) && !(flag&CALCWT_CARTSTATE))
		return false;

	b_cart_weight_max = sd->cart_weight_max; // Store cart max weight for later comparison
	sd->cart_weight_max = battle_config.max_cart_weight; // Recalculate max weight

	if (flag&CALCWT_ITEM) {
		sd->cart_weight = 0; // Reset current cart weight
		sd->cart_num = 0; // Reset current cart item count

		for(i = 0; i < MAX_CART; i++) {
			if (!sd->cart.u.items_cart[i].nameid)
				continue;
			sd->cart_weight += itemdb_weight(sd->cart.u.items_cart[i].nameid) * sd->cart.u.items_cart[i].amount; // Recalculate current cart weight
			sd->cart_num++; // Recalculate current cart item count
		}
	}

	// Skill bonus max weight increases
	if (flag&CALCWT_MAXBONUS)
		sd->cart_weight_max += (pc_checkskill(sd, GN_REMODELING_CART) * 5000);

	// Update the client if the new weight calculations don't match
	if (b_cart_weight_max != sd->cart_weight_max)
		clif_updatestatus(sd, SP_CARTINFO);

	return true;
}

/**
 * Calculates player data from scratch without counting SC adjustments
 * Should be invoked whenever players raise stats, learn passive skills or change equipment
 * @param sd: Player object
 * @param opt: Whether it is first calc (login) or not
 * @return (-1) for too many recursive calls, (1) recursive call, (0) success
 */
int status_calc_pc_sub(map_session_data* sd, uint8 opt)
{
	static int calculating = 0; ///< Check for recursive call preemption. [Skotlex]
	struct status_data *base_status; ///< Pointer to the player's base status
	status_change *sc = &sd->sc;
	struct s_skill b_skill[MAX_SKILL]; ///< Previous skill tree
	int i, skill, refinedef = 0;
	short index = -1;

	if (++calculating > 10) // Too many recursive calls!
		return -1;

	// Remember player-specific values that are currently being shown to the client (for refresh purposes)
	memcpy(b_skill, &sd->status.skill, sizeof(b_skill));

	pc_calc_skilltree(sd);	// SkillTree calculation

	if (opt&SCO_FIRST) {
		// Load Hp/SP from char-received data.
		sd->battle_status.hp = sd->status.hp;
		sd->battle_status.sp = sd->status.sp;
		if (battle_config.keep_ap_on_logout == 1)
			sd->battle_status.ap = sd->status.ap;
		sd->regen.sregen = &sd->sregen;
		sd->regen.ssregen = &sd->ssregen;
	}

	base_status = &sd->base_status;
	// These are not zeroed. [zzo]
	sd->hprate = 100;
	sd->sprate = 100;
	sd->aprate = 100;
	sd->castrate = 100;
	sd->dsprate = 100;
	sd->hprecov_rate = 100;
	sd->sprecov_rate = 100;
	sd->matk_rate = 100;
	sd->critical_rate = sd->hit_rate = sd->flee_rate = sd->flee2_rate = 100;
	sd->def_rate = sd->def2_rate = sd->mdef_rate = sd->mdef2_rate = 100;
	sd->patk_rate = sd->smatk_rate = 100;
	sd->res_rate = sd->mres_rate = 100;
	sd->hplus_rate = sd->crate_rate = 100;
	sd->regen.state.block = 0;
	sd->add_max_weight = 0;

	sd->indexed_bonus = {};

	memset (&sd->right_weapon.overrefine, 0, sizeof(sd->right_weapon) - sizeof(sd->right_weapon.atkmods));
	memset (&sd->left_weapon.overrefine, 0, sizeof(sd->left_weapon) - sizeof(sd->left_weapon.atkmods));

	if (sd->special_state.intravision)
		clif_status_load(&sd->bl, EFST_CLAIRVOYANCE, 0);

	if (sd->special_state.no_walk_delay)
		clif_status_load(&sd->bl, EFST_ENDURE, 0);

	memset(&sd->special_state,0,sizeof(sd->special_state));

	if (pc_isvip(sd)) // Magic Stone requirement avoidance for VIP.
		sd->special_state.no_gemstone = battle_config.vip_gemstone;

	if (!sd->state.permanent_speed) {
		memset(&base_status->max_hp, 0, sizeof(struct status_data)-(sizeof(base_status->hp)+sizeof(base_status->sp)+sizeof(base_status->ap)));
		base_status->speed = DEFAULT_WALK_SPEED;
	} else {
		int pSpeed = base_status->speed;

		memset(&base_status->max_hp, 0, sizeof(struct status_data)-(sizeof(base_status->hp)+sizeof(base_status->sp)+sizeof(base_status->ap)));
		base_status->speed = pSpeed;
	}

	// !FIXME: Most of these stuff should be calculated once, but how do I fix the memset above to do that? [Skotlex]
	// Give them all modes except these (useful for clones)
	base_status->mode = static_cast<e_mode>(MD_MASK&~(MD_STATUSIMMUNE|MD_IGNOREMELEE|MD_IGNOREMAGIC|MD_IGNORERANGED|MD_IGNOREMISC|MD_DETECTOR|MD_ANGRY|MD_TARGETWEAK));

	base_status->size = (sd->class_&JOBL_BABY) ? SZ_SMALL : (((sd->class_&MAPID_BASEMASK) == MAPID_SUMMONER) ? battle_config.summoner_size : SZ_MEDIUM);
	if (battle_config.character_size && pc_isriding(sd)) { // [Lupus]
		if (sd->class_&JOBL_BABY) {
			if (battle_config.character_size&SZ_BIG)
				base_status->size++;
		} else
		if(battle_config.character_size&SZ_MEDIUM)
			base_status->size++;
	}
	base_status->aspd_rate = 1000;
	base_status->ele_lv = 1;
	base_status->race = ((sd->class_&MAPID_BASEMASK) == MAPID_SUMMONER) ? battle_config.summoner_race : RC_PLAYER_HUMAN;
	base_status->class_ = CLASS_NORMAL;

	sd->autospell.clear();
	sd->autospell2.clear();
	sd->autospell3.clear();
	sd->addeff.clear();
	sd->addeff_atked.clear();
	sd->addeff_onskill.clear();
	sd->skillatk.clear();
	sd->skillusesprate.clear();
	sd->skillusesp.clear();
	sd->skillheal.clear();
	sd->skillheal2.clear();
	sd->skillblown.clear();
	sd->skillcastrate.clear();
	sd->skillfixcastrate.clear();
	sd->subskill.clear();
	sd->skillcooldown.clear();
	sd->skillfixcast.clear();
	sd->skillvarcast.clear();
	sd->add_def.clear();
	sd->add_mdef.clear();
	sd->add_mdmg.clear();
	sd->reseff.clear();
	sd->itemgrouphealrate.clear();
	sd->add_drop.clear();
	sd->itemhealrate.clear();
	sd->subele2.clear();
	sd->subrace3.clear();
	sd->skilldelay.clear();
	sd->sp_vanish.clear();
	sd->hp_vanish.clear();
	sd->itemsphealrate.clear();
	sd->itemgroupsphealrate.clear();

	// Zero up structures...
	memset(&sd->hp_loss, 0, sizeof(sd->hp_loss)
		+ sizeof(sd->sp_loss)
		+ sizeof(sd->hp_regen)
		+ sizeof(sd->sp_regen)
		+ sizeof(sd->percent_hp_regen)
		+ sizeof(sd->percent_sp_regen)
		+ sizeof(sd->def_set_race)
		+ sizeof(sd->mdef_set_race)
		+ sizeof(sd->norecover_state_race)
		+ sizeof(sd->hp_vanish_race)
		+ sizeof(sd->sp_vanish_race)
	);

	memset(&sd->bonus, 0, sizeof(sd->bonus));

	// Autobonus
	pc_delautobonus(*sd, sd->autobonus, true);
	pc_delautobonus(*sd, sd->autobonus2, true);
	pc_delautobonus(*sd, sd->autobonus3, true);

	if (sd->pd != nullptr) {
		pet_delautobonus(*sd, sd->pd->autobonus, true);
		pet_delautobonus(*sd, sd->pd->autobonus2, true);
		pet_delautobonus(*sd, sd->pd->autobonus3, true);
	}

	// Parse equipment
	for (i = 0; i < EQI_MAX; i++) {
		current_equip_item_index = index = sd->equip_index[i]; // We pass INDEX to current_equip_item_index - for EQUIP_SCRIPT (new cards solution) [Lupus]
		current_equip_combo_pos = 0;
		if (index < 0)
			continue;
		if (i == EQI_AMMO)
			continue;
		if (pc_is_same_equip_index((enum equip_index)i, sd->equip_index, index))
			continue;
		if (!sd->inventory_data[index])
			continue;

		base_status->def += sd->inventory_data[index]->def;

		// Items may be equipped, their effects however are nullified.
		if (opt&SCO_FIRST && sd->inventory_data[index]->equip_script && (pc_has_permission(sd,PC_PERM_USE_ALL_EQUIPMENT)
			|| !itemdb_isNoEquip(*sd, sd->inventory_data[index]->nameid))) { // Execute equip-script on login
			run_script(sd->inventory_data[index]->equip_script,0,sd->bl.id,0);
			if (!calculating)
				return 1;
		}

		// Sanitize the refine level in case someone decreased the value inbetween
		if (sd->inventory.u.items_inventory[index].refine > MAX_REFINE)
			sd->inventory.u.items_inventory[index].refine = MAX_REFINE;

		std::shared_ptr<s_refine_level_info> info = refine_db.findCurrentLevelInfo( *sd->inventory_data[index], sd->inventory.u.items_inventory[index] );
#ifdef RENEWAL
		std::shared_ptr<s_enchantgradelevel> enchantgrade_info = nullptr;

		if( sd->inventory.u.items_inventory[index].enchantgrade > 0 ){
			enchantgrade_info = enchantgrade_db.findCurrentLevelInfo( *sd->inventory_data[index], sd->inventory.u.items_inventory[index] );
		}
#endif

		if (sd->inventory_data[index]->type == IT_WEAPON) {
			int wlv = sd->inventory_data[index]->weapon_level;
			struct weapon_data *wd;
			struct weapon_atk *wa;

			if(wlv >= MAX_WEAPON_LEVEL)
				wlv = MAX_WEAPON_LEVEL;

			if(i == EQI_HAND_L && sd->inventory.u.items_inventory[index].equip == EQP_HAND_L) {
				wd = &sd->left_weapon; // Left-hand weapon
				wa = &base_status->lhw;
			} else {
				wd = &sd->right_weapon;
				wa = &base_status->rhw;
			}
			wa->atk += sd->inventory_data[index]->atk;
			if( info != nullptr ){
				wa->atk2 += info->bonus / 100;

#ifdef RENEWAL
				if( enchantgrade_info != nullptr ){
					wa->atk2 += ( ( ( info->bonus / 100 ) * enchantgrade_info->bonus ) / 100 );
				}

				if( wlv == 5 ){
					base_status->patk += sd->inventory.u.items_inventory[index].refine * 2;
					base_status->smatk += sd->inventory.u.items_inventory[index].refine * 2;
				}
#endif
			}
#ifdef RENEWAL
			if (sd->bonus.weapon_atk_rate)
				wa->atk += wa->atk * sd->bonus.weapon_atk_rate / 100;
			wa->matk += sd->inventory_data[index]->matk;
			wa->wlv = wlv;
			// Renewal magic attack refine bonus
			if( info != nullptr && sd->weapontype1 != W_BOW ){
				wa->matk += info->bonus / 100;

				if( enchantgrade_info != nullptr ){
					wa->matk += ( ( ( info->bonus / 100 ) * enchantgrade_info->bonus ) / 100 );
				}
			}
#endif
			// Overrefine bonus.
			if( info != nullptr ){
				wd->overrefine = info->randombonus_max / 100;
			}

			wa->range += sd->inventory_data[index]->range;
			if(sd->inventory_data[index]->script && (pc_has_permission(sd,PC_PERM_USE_ALL_EQUIPMENT) || !itemdb_isNoEquip(*sd, sd->inventory_data[index]->nameid))) {
				if (wd == &sd->left_weapon) {
					sd->state.lr_flag = 1;
					run_script(sd->inventory_data[index]->script,0,sd->bl.id,0);
					sd->state.lr_flag = 0;
				} else
					run_script(sd->inventory_data[index]->script,0,sd->bl.id,0);
				if (!calculating) // Abort, run_script retriggered this. [Skotlex]
					return 1;
			}
#ifdef RENEWAL
			if (sd->bonus.weapon_matk_rate)
				wa->matk += wa->matk * sd->bonus.weapon_matk_rate / 100;
#endif
			if(sd->inventory.u.items_inventory[index].card[0] == CARD0_FORGE) { // Forged weapon
				wd->star += (sd->inventory.u.items_inventory[index].card[1]>>8);
				if(wd->star >= 15) wd->star = 40; // 3 Star Crumbs now give +40 dmg
				if(pc_famerank(MakeDWord(sd->inventory.u.items_inventory[index].card[2],sd->inventory.u.items_inventory[index].card[3]) ,MAPID_BLACKSMITH))
					wd->star += 10;
				if (!wa->ele) // Do not overwrite element from previous bonuses.
					wa->ele = (sd->inventory.u.items_inventory[index].card[1]&0x0f);
			}
		} else if(sd->inventory_data[index]->type == IT_ARMOR) {
			if( info != nullptr ){
				refinedef += info->bonus;

#ifdef RENEWAL
				if( sd->inventory_data[index]->armor_level == 2 ){
					base_status->res += sd->inventory.u.items_inventory[index].refine * 2;
					base_status->mres += sd->inventory.u.items_inventory[index].refine * 2;
				}
#endif
			}

			if(sd->inventory_data[index]->script && (pc_has_permission(sd,PC_PERM_USE_ALL_EQUIPMENT) || !itemdb_isNoEquip(*sd, sd->inventory_data[index]->nameid))) {
				if( i == EQI_HAND_L ) // Shield
					sd->state.lr_flag = 3;
				run_script(sd->inventory_data[index]->script,0,sd->bl.id,0);
				if( i == EQI_HAND_L ) // Shield
					sd->state.lr_flag = 0;
				if (!calculating) // Abort, run_script retriggered this. [Skotlex]
					return 1;
			}
		} else if( sd->inventory_data[index]->type == IT_SHADOWGEAR ) { // Shadow System
			if (sd->inventory_data[index]->script && (pc_has_permission(sd,PC_PERM_USE_ALL_EQUIPMENT) || !itemdb_isNoEquip(*sd, sd->inventory_data[index]->nameid))) {
				run_script(sd->inventory_data[index]->script,0,sd->bl.id,0);
				if( !calculating )
					return 1;
			}
		}
	}

	if(sd->equip_index[EQI_AMMO] >= 0) {
		index = sd->equip_index[EQI_AMMO];
		if(sd->inventory_data[index]) { // Arrows
			sd->bonus.arrow_atk += sd->inventory_data[index]->atk;
			sd->state.lr_flag = 2;
			if( !itemdb_group.item_exists(IG_THROWABLE, sd->inventory_data[index]->nameid) ) // Don't run scripts on throwable items
				run_script(sd->inventory_data[index]->script,0,sd->bl.id,0);
			sd->state.lr_flag = 0;
			if (!calculating) // Abort, run_script retriggered status_calc_pc. [Skotlex]
				return 1;
		}
	}

	// Process and check item combos
	if (!sd->combos.empty()) {
		for (const auto &combo : sd->combos) {
			std::shared_ptr<s_item_combo> item_combo;

			current_equip_item_index = -1;
			current_equip_combo_pos = combo->pos;

			if (combo->bonus == nullptr || !(item_combo = itemdb_combo.find(combo->id)))
				continue;

			bool no_run = false;
			size_t j = 0;

			// Check combo items
			while (j < item_combo->nameid.size()) {
				std::shared_ptr<item_data> id = item_db.find(item_combo->nameid[j]);

				// Don't run the script if at least one of combo's pair has restriction
				if (id && !pc_has_permission(sd, PC_PERM_USE_ALL_EQUIPMENT) && itemdb_isNoEquip(*sd, id->nameid)) {
					no_run = true;
					break;
				}

				j++;
			}

			if (no_run)
				continue;

			run_script(combo->bonus, 0, sd->bl.id, 0);

			if (!calculating) // Abort, run_script retriggered this
				return 1;
		}
	}

	// Store equipment script bonuses
	memcpy(sd->indexed_bonus.param_equip,sd->indexed_bonus.param_bonus,sizeof(sd->indexed_bonus.param_equip));
	memset(sd->indexed_bonus.param_bonus, 0, sizeof(sd->indexed_bonus.param_bonus));

	base_status->def += (refinedef+50)/100;

	// Parse Cards
	for (i = 0; i < EQI_MAX; i++) {
		current_equip_item_index = index = sd->equip_index[i]; // We pass INDEX to current_equip_item_index - for EQUIP_SCRIPT (new cards solution) [Lupus]
		current_equip_combo_pos = 0;
		if (index < 0)
			continue;
		if (i == EQI_AMMO)
			continue;
		if (pc_is_same_equip_index((enum equip_index)i, sd->equip_index, index))
			continue;

		if (sd->inventory_data[index]) {
			int j;

			// Card script execution.
			if (itemdb_isspecial(sd->inventory.u.items_inventory[index].card[0]))
				continue;
			for (j = 0; j < MAX_SLOTS; j++) { // Uses MAX_SLOTS to support Soul Bound system [Inkfish]
				int c = sd->inventory.u.items_inventory[index].card[j];
				current_equip_card_id= c;
				if(!c)
					continue;

				std::shared_ptr<item_data> data = item_db.find(c);

				if(!data)
					continue;
				if (opt&SCO_FIRST && data->equip_script && (pc_has_permission(sd,PC_PERM_USE_ALL_EQUIPMENT) || !itemdb_isNoEquip(*sd, data->nameid))) {// Execute equip-script on login
					run_script(data->equip_script,0,sd->bl.id,0);
					if (!calculating)
						return 1;
				}
				if(!data->script)
					continue;
				if(!pc_has_permission(sd,PC_PERM_USE_ALL_EQUIPMENT) && itemdb_isNoEquip(*sd, data->nameid)) // Card restriction checks.
					continue;
				if(i == EQI_HAND_L && sd->inventory.u.items_inventory[index].equip == EQP_HAND_L) { // Left hand status.
					sd->state.lr_flag = 1;
					run_script(data->script,0,sd->bl.id,0);
					sd->state.lr_flag = 0;
				} else
					run_script(data->script,0,sd->bl.id,0);
				if (!calculating) // Abort, run_script his function. [Skotlex]
					return 1;
			}
		}
	}
	current_equip_card_id = 0; // Clear stored card ID [Secret]

	// Parse random options
	for (i = 0; i < EQI_MAX; i++) {
		current_equip_item_index = index = sd->equip_index[i];
		current_equip_combo_pos = 0;
		current_equip_opt_index = -1;

		if (index < 0)
			continue;
		if (i == EQI_AMMO)
			continue;
		if (pc_is_same_equip_index((enum equip_index)i, sd->equip_index, index))
			continue;
		
		if (sd->inventory_data[index]) {
			for (uint8 j = 0; j < MAX_ITEM_RDM_OPT; j++) {
				short opt_id = sd->inventory.u.items_inventory[index].option[j].id;

				if (!opt_id)
					continue;
				current_equip_opt_index = j;

				std::shared_ptr<s_random_opt_data> data = random_option_db.find(opt_id);

				if (!data || !data->script)
					continue;
				if (!pc_has_permission(sd, PC_PERM_USE_ALL_EQUIPMENT) && itemdb_isNoEquip(*sd, sd->inventory_data[index]->nameid))
					continue;
				if (i == EQI_HAND_L && sd->inventory.u.items_inventory[index].equip == EQP_HAND_L) { // Left hand status.
					sd->state.lr_flag = 1;
					run_script(data->script, 0, sd->bl.id, 0);
					sd->state.lr_flag = 0;
				}
				else
					run_script(data->script, 0, sd->bl.id, 0);
				if (!calculating)
					return 1;
			}
		}
		current_equip_opt_index = -1;
	}

	if (sc->count && sc->getSCE(SC_ITEMSCRIPT)) {
		std::shared_ptr<item_data> data = item_db.find(sc->getSCE(SC_ITEMSCRIPT)->val1);

		if (data && data->script)
			run_script(data->script, 0, sd->bl.id, 0);
	}

	pc_bonus_script(sd);

	if( sd->pd ) { // Pet Bonus
		struct pet_data *pd = sd->pd;
		std::shared_ptr<s_pet_db> pet_db_ptr = pd->get_pet_db();

		if (pet_db_ptr != nullptr && pet_db_ptr->pet_bonus_script)
			run_script(pet_db_ptr->pet_bonus_script,0,sd->bl.id,0);
		if (pet_db_ptr != nullptr && pd->pet.intimate > 0 && (!battle_config.pet_equip_required || pd->pet.equip > 0) && pd->state.skillbonus == 1 && pd->bonus)
			pc_bonus(sd,pd->bonus->type, pd->bonus->val);
	}

	// param_bonus now holds card bonuses.
	if(base_status->rhw.range < 1) base_status->rhw.range = 1;
	if(base_status->lhw.range < 1) base_status->lhw.range = 1;
	if(base_status->rhw.range < base_status->lhw.range)
		base_status->rhw.range = base_status->lhw.range;

	sd->bonus.double_rate += sd->bonus.double_add_rate;
	sd->bonus.perfect_hit += sd->bonus.perfect_hit_add;
	sd->bonus.splash_range += sd->bonus.splash_add_range;

	// Damage modifiers from weapon type
	std::shared_ptr<s_sizefix_db> right_weapon = size_fix_db.find(sd->weapontype1);
	std::shared_ptr<s_sizefix_db> left_weapon = size_fix_db.find(sd->weapontype2);

	sd->right_weapon.atkmods[SZ_SMALL] = right_weapon->small;
	sd->right_weapon.atkmods[SZ_MEDIUM] = right_weapon->medium;
	sd->right_weapon.atkmods[SZ_BIG] = right_weapon->large;
	sd->left_weapon.atkmods[SZ_SMALL] = left_weapon->small;
	sd->left_weapon.atkmods[SZ_MEDIUM] = left_weapon->medium;
	sd->left_weapon.atkmods[SZ_BIG] = left_weapon->large;

	if((pc_isriding(sd) || pc_isridingdragon(sd)) &&
		(sd->status.weapon==W_1HSPEAR || sd->status.weapon==W_2HSPEAR))
	{	// When Riding with spear, damage modifier to mid-class becomes
		// same as versus large size.
		sd->right_weapon.atkmods[SZ_MEDIUM] = sd->right_weapon.atkmods[SZ_BIG];
		sd->left_weapon.atkmods[SZ_MEDIUM] = sd->left_weapon.atkmods[SZ_BIG];
	}

// ----- STATS CALCULATION -----

	// Job bonuses
	std::shared_ptr<s_job_info> job_info = job_db.find( pc_mapid2jobid( sd->class_, sd->status.sex ) );

	if( job_info != nullptr ){
		const auto& bonus = job_info->job_bonus[sd->status.job_level-1];

		base_status->str += bonus[PARAM_STR];
		base_status->agi += bonus[PARAM_AGI];
		base_status->vit += bonus[PARAM_VIT];
		base_status->int_ += bonus[PARAM_INT];
		base_status->dex += bonus[PARAM_DEX];
		base_status->luk += bonus[PARAM_LUK];
		base_status->pow += bonus[PARAM_POW];
		base_status->sta += bonus[PARAM_STA];
		base_status->wis += bonus[PARAM_WIS];
		base_status->spl += bonus[PARAM_SPL];
		base_status->con += bonus[PARAM_CON];
		base_status->crt += bonus[PARAM_CRT];
	}

	// If a Super Novice has never died and is at least joblv 70, he gets all stats +10
	if(((sd->class_&MAPID_UPPERMASK) == MAPID_SUPER_NOVICE && (sd->status.job_level >= 70  || sd->class_&JOBL_THIRD)) && sd->die_counter == 0) {
		base_status->str += 10;
		base_status->agi += 10;
		base_status->vit += 10;
		base_status->int_+= 10;
		base_status->dex += 10;
		base_status->luk += 10;
	}

	// Absolute modifiers from passive skills
	if(pc_checkskill(sd,BS_HILTBINDING)>0)
		base_status->str++;
	if((skill=pc_checkskill(sd,SA_DRAGONOLOGY))>0)
		base_status->int_ += (skill+1)/2; // +1 INT / 2 lv
	if((skill=pc_checkskill(sd,AC_OWL))>0)
		base_status->dex += skill;
	if((skill = pc_checkskill(sd,RA_RESEARCHTRAP))>0)
		base_status->int_ += skill;
	if (pc_checkskill(sd, SU_POWEROFLAND) > 0)
		base_status->int_ += 20;

	// Bonuses from cards and equipment as well as base stat, remember to avoid overflows.
	i = base_status->str + sd->status.str + sd->indexed_bonus.param_bonus[PARAM_STR] + sd->indexed_bonus.param_equip[PARAM_STR];
	base_status->str = cap_value(i,0,USHRT_MAX);
	i = base_status->agi + sd->status.agi + sd->indexed_bonus.param_bonus[PARAM_AGI] + sd->indexed_bonus.param_equip[PARAM_AGI];
	base_status->agi = cap_value(i,0,USHRT_MAX);
	i = base_status->vit + sd->status.vit + sd->indexed_bonus.param_bonus[PARAM_VIT] + sd->indexed_bonus.param_equip[PARAM_VIT];
	base_status->vit = cap_value(i,0,USHRT_MAX);
	i = base_status->int_+ sd->status.int_+ sd->indexed_bonus.param_bonus[PARAM_INT] + sd->indexed_bonus.param_equip[PARAM_INT];
	base_status->int_ = cap_value(i,0,USHRT_MAX);
	i = base_status->dex + sd->status.dex + sd->indexed_bonus.param_bonus[PARAM_DEX] + sd->indexed_bonus.param_equip[PARAM_DEX];
	base_status->dex = cap_value(i,0,USHRT_MAX);
	i = base_status->luk + sd->status.luk + sd->indexed_bonus.param_bonus[PARAM_LUK] + sd->indexed_bonus.param_equip[PARAM_LUK];
	base_status->luk = cap_value(i,0,USHRT_MAX);
	i = base_status->pow + sd->status.pow + sd->indexed_bonus.param_bonus[PARAM_POW] + sd->indexed_bonus.param_equip[PARAM_POW];
	base_status->pow = cap_value(i, 0, USHRT_MAX);
	i = base_status->sta + sd->status.sta + sd->indexed_bonus.param_bonus[PARAM_STA] + sd->indexed_bonus.param_equip[PARAM_STA];
	base_status->sta = cap_value(i, 0, USHRT_MAX);
	i = base_status->wis + sd->status.wis + sd->indexed_bonus.param_bonus[PARAM_WIS] + sd->indexed_bonus.param_equip[PARAM_WIS];
	base_status->wis = cap_value(i, 0, USHRT_MAX);
	i = base_status->spl + sd->status.spl + sd->indexed_bonus.param_bonus[PARAM_SPL] + sd->indexed_bonus.param_equip[PARAM_SPL];
	base_status->spl = cap_value(i, 0, USHRT_MAX);
	i = base_status->con + sd->status.con + sd->indexed_bonus.param_bonus[PARAM_CON] + sd->indexed_bonus.param_equip[PARAM_CON];
	base_status->con = cap_value(i, 0, USHRT_MAX);
	i = base_status->crt + sd->status.crt + sd->indexed_bonus.param_bonus[PARAM_CRT] + sd->indexed_bonus.param_equip[PARAM_CRT];
	base_status->crt = cap_value(i, 0, USHRT_MAX);

	if (sd->special_state.no_walk_delay) {
		if (sc->getSCE(SC_ENDURE)) {
			if (sc->getSCE(SC_ENDURE)->val4)
				sc->getSCE(SC_ENDURE)->val4 = 0;
			status_change_end(&sd->bl, SC_ENDURE);
		}
		clif_status_load(&sd->bl, EFST_ENDURE, 1);
		base_status->mdef++;
	}

// ----- CONCENTRATION CALCULATION -----
	if ((skill = pc_checkskill(sd, NW_GRENADE_MASTERY)) > 0)
		base_status->con += skill;

// ------ ATTACK CALCULATION ------

	// Base batk value is set in status_calc_misc
#ifndef RENEWAL
	// !FIXME: Weapon-type bonus (Why is the weapon_atk bonus applied to base attack?)
	if (sd->status.weapon < MAX_WEAPON_TYPE && sd->indexed_bonus.weapon_atk[sd->status.weapon])
		base_status->batk += sd->indexed_bonus.weapon_atk[sd->status.weapon];
	// Absolute modifiers from passive skills
	if((skill=pc_checkskill(sd,BS_HILTBINDING))>0)
		base_status->batk += 4;
#else
	base_status->watk = status_weapon_atk(base_status->rhw);
	base_status->watk2 = status_weapon_atk(base_status->lhw);
	base_status->eatk = sd->bonus.eatk;
#endif

// ----- HP MAX CALCULATION -----
	base_status->max_hp = sd->status.max_hp = status_calc_maxhpsp_pc(sd,base_status->vit,true);

	if(battle_config.hp_rate != 100)
		base_status->max_hp = (unsigned int)(battle_config.hp_rate * (base_status->max_hp/100.));

	if (sd->status.base_level < 100)
		base_status->max_hp = cap_value(base_status->max_hp,1,(unsigned int)battle_config.max_hp_lv99);
	else if (sd->status.base_level < 151)
		base_status->max_hp = cap_value(base_status->max_hp,1,(unsigned int)battle_config.max_hp_lv150);
	else
		base_status->max_hp = cap_value(base_status->max_hp,1,(unsigned int)battle_config.max_hp);

// ----- SP MAX CALCULATION -----
	base_status->max_sp = sd->status.max_sp = status_calc_maxhpsp_pc(sd,base_status->int_,false);

	if(battle_config.sp_rate != 100)
		base_status->max_sp = (unsigned int)(battle_config.sp_rate * (base_status->max_sp/100.));

	base_status->max_sp = cap_value(base_status->max_sp,1,(unsigned int)battle_config.max_sp);

// ----- AP MAX CALCULATION -----
	base_status->max_ap = sd->status.max_ap = status_calc_maxap_pc(sd);

	if (battle_config.ap_rate != 100)
		base_status->max_ap = (unsigned int)(battle_config.ap_rate * (base_status->max_ap / 100.));

	base_status->max_ap = cap_value(base_status->max_ap, 0, (unsigned int)battle_config.max_ap);

// ----- RESPAWN HP/SP/AP -----

	// Calc respawn hp and store it on base_status
	if (sd->special_state.restart_full_recover) {
		base_status->hp = base_status->max_hp;
		base_status->sp = base_status->max_sp;
	} else {
		if((sd->class_&MAPID_BASEMASK) == MAPID_NOVICE && !(sd->class_&JOBL_2)
			&& battle_config.restart_hp_rate < 50)
			base_status->hp = base_status->max_hp / 2;
		else
			base_status->hp = (int64)base_status->max_hp * battle_config.restart_hp_rate/100;
		if(!base_status->hp)
			base_status->hp = 1;

		base_status->sp = (int64)base_status->max_sp * battle_config.restart_sp_rate /100;

		if( !base_status->sp ) // The minimum for the respawn setting is SP:1
			base_status->sp = 1;

		base_status->ap = (int64)base_status->max_ap * battle_config.restart_ap_rate / 100;
	}

// ----- MISC CALCULATION -----
	status_calc_misc(&sd->bl, base_status, sd->status.base_level);

	// Equipment modifiers for misc settings
	if(sd->matk_rate < 0)
		sd->matk_rate = 0;

	if(sd->matk_rate != 100) {
		base_status->matk_max = base_status->matk_max * sd->matk_rate/100;
		base_status->matk_min = base_status->matk_min * sd->matk_rate/100;
	}

	if(sd->hit_rate < 0)
		sd->hit_rate = 0;
	if(sd->hit_rate != 100)
		base_status->hit = base_status->hit * sd->hit_rate/100;

	if(sd->flee_rate < 0)
		sd->flee_rate = 0;
	if(sd->flee_rate != 100)
		base_status->flee = base_status->flee * sd->flee_rate/100;

	if(sd->def2_rate < 0)
		sd->def2_rate = 0;
	if(sd->def2_rate != 100)
		base_status->def2 = base_status->def2 * sd->def2_rate/100;

	if(sd->mdef2_rate < 0)
		sd->mdef2_rate = 0;
	if(sd->mdef2_rate != 100)
		base_status->mdef2 = base_status->mdef2 * sd->mdef2_rate/100;

	if(sd->critical_rate < 0)
		sd->critical_rate = 0;
	if(sd->critical_rate != 100)
		base_status->cri = cap_value(base_status->cri * sd->critical_rate/100,SHRT_MIN,SHRT_MAX);
	if (pc_checkskill(sd, SU_POWEROFLIFE) > 0)
		base_status->cri += 200;

	if(sd->flee2_rate < 0)
		sd->flee2_rate = 0;
	if(sd->flee2_rate != 100)
		base_status->flee2 = base_status->flee2 * sd->flee2_rate/100;

	if (sd->patk_rate < 0)
		sd->patk_rate = 0;
	if (sd->patk_rate != 100)
		base_status->patk = base_status->patk * sd->patk_rate / 100;

	if (sd->smatk_rate < 0)
		sd->smatk_rate = 0;
	if (sd->smatk_rate != 100)
		base_status->smatk = base_status->smatk * sd->smatk_rate / 100;

	if (sd->res_rate < 0)
		sd->res_rate = 0;
	if (sd->res_rate != 100)
		base_status->res = base_status->res * sd->res_rate / 100;

	if (sd->mres_rate < 0)
		sd->mres_rate = 0;
	if (sd->mres_rate != 100)
		base_status->mres = base_status->mres * sd->mres_rate / 100;

	if (sd->hplus_rate < 0)
		sd->hplus_rate = 0;
	if (sd->hplus_rate != 100)
		base_status->hplus = base_status->hplus * sd->hplus_rate / 100;

	if (sd->crate_rate < 0)
		sd->crate_rate = 0;
	if (sd->crate_rate != 100)
		base_status->crate = base_status->crate * sd->crate_rate / 100;

// ----- HIT CALCULATION -----

	// Absolute modifiers from passive skills
#ifndef RENEWAL
	if((skill=pc_checkskill(sd,BS_WEAPONRESEARCH))>0)
		base_status->hit += skill*2;
#endif
	if((skill=pc_checkskill(sd,AC_VULTURE))>0) {
#ifndef RENEWAL
		base_status->hit += skill;
#endif
		if(sd->status.weapon == W_BOW)
			base_status->rhw.range += skill;
	}
	if(sd->status.weapon >= W_REVOLVER && sd->status.weapon <= W_GRENADE) {
		if((skill=pc_checkskill(sd,GS_SINGLEACTION))>0)
			base_status->hit += 2*skill;
		if((skill=pc_checkskill(sd,GS_SNAKEEYE))>0) {
			base_status->hit += skill;
			base_status->rhw.range += skill;
		}
	}
	if((sd->status.weapon == W_1HAXE || sd->status.weapon == W_2HAXE) && (skill = pc_checkskill(sd,NC_TRAININGAXE)) > 0)
		base_status->hit += skill * 3;
	if((sd->status.weapon == W_MACE || sd->status.weapon == W_2HMACE) && (skill = pc_checkskill(sd,NC_TRAININGAXE)) > 0)
		base_status->hit += skill * 2;
	if (pc_checkskill(sd, SU_POWEROFLIFE) > 0)
		base_status->hit += 20;
	if ((skill = pc_checkskill_imperial_guard(sd, 2)) > 0)// IG_SPEAR_SWORD_M
		base_status->hit += skill * 3;

	if ((skill = pc_checkskill(sd, SU_SOULATTACK)) > 0)
		base_status->rhw.range += skill_get_range2(&sd->bl, SU_SOULATTACK, skill, true);

// ----- FLEE CALCULATION -----

	// Absolute modifiers from passive skills
	if((skill=pc_checkskill(sd,TF_MISS))>0)
		base_status->flee += skill*(sd->class_&JOBL_2 && (sd->class_&MAPID_BASEMASK) == MAPID_THIEF? 4 : 3);
	if((skill=pc_checkskill(sd,MO_DODGE))>0)
		base_status->flee += (skill*3) / 2;
	if (pc_checkskill(sd, SU_POWEROFLIFE) > 0)
		base_status->flee += 20;
	if ((skill = pc_checkskill(sd, SHC_SHADOW_SENSE)) > 0)
		base_status->flee += skill * 10;

// ----- CRITICAL CALCULATION -----

#ifdef RENEWAL
	if ((skill = pc_checkskill(sd, DC_DANCINGLESSON)) > 0)
		base_status->cri += skill * 10;
	if ((skill = pc_checkskill(sd, PR_MACEMASTERY)) > 0 && (sd->status.weapon == W_MACE || sd->status.weapon == W_2HMACE))
		base_status->cri += skill * 10;
#endif
	if ((skill = pc_checkskill(sd, SHC_SHADOW_SENSE)) > 0)
	{
		if (sd->status.weapon == W_DAGGER || sd->status.weapon == W_DOUBLE_DD || 
			sd->status.weapon == W_DOUBLE_DS || sd->status.weapon == W_DOUBLE_DA)
			base_status->cri += 100 + skill * 40;
		else if (sd->status.weapon == W_KATAR)
			base_status->cri += 50 + skill * 20;
	}

// ----- P.Atk/S.Matk CALCULATION -----
	if ((skill = pc_checkskill(sd, TR_STAGE_MANNER)) > 0 && (sd->status.weapon == W_BOW || sd->status.weapon == W_MUSICAL || sd->status.weapon == W_WHIP)) {
		base_status->patk += skill * 3;
		base_status->smatk += skill * 3;
	}
	if ((skill = pc_checkskill(sd, HN_SELFSTUDY_TATICS)) > 0)
		base_status->patk += skill;
	if ((skill = pc_checkskill(sd, HN_SELFSTUDY_SOCERY)) > 0)
		base_status->smatk += skill;
	if ((skill = pc_checkskill(sd, NW_P_F_I)) > 0 && (sd->status.weapon >= W_REVOLVER && sd->status.weapon <= W_GRENADE))
		base_status->patk += skill + 2;

	// 2-Handed Staff Mastery
	if( sd->status.weapon == W_2HSTAFF && ( skill = pc_checkskill( sd, AG_TWOHANDSTAFF ) ) > 0 ){
		base_status->smatk += skill * 2;
	}

// ----- PHYSICAL RESISTANCE CALCULATION -----
	if ((skill = pc_checkskill_imperial_guard(sd, 1)) > 0)// IG_SHIELD_MASTERY
		base_status->res += skill * 3;

// ----- EQUIPMENT-DEF CALCULATION -----

	// Apply relative modifiers from equipment
	if(sd->def_rate < 0)
		sd->def_rate = 0;
	if(sd->def_rate != 100) {
		i = base_status->def * sd->def_rate/100;
		base_status->def = cap_value(i, DEFTYPE_MIN, DEFTYPE_MAX);
	}

	if(pc_ismadogear(sd) && pc_checkskill(sd, NC_MAINFRAME) > 0)
		base_status->def += 20 + (pc_checkskill(sd, NC_MAINFRAME) * 20);

#ifndef RENEWAL
	if (!battle_config.weapon_defense_type && base_status->def > battle_config.max_def) {
		base_status->def2 += battle_config.over_def_bonus*(base_status->def -battle_config.max_def);
		base_status->def = (unsigned char)battle_config.max_def;
	}
#endif

// ----- EQUIPMENT-MDEF CALCULATION -----

	// Apply relative modifiers from equipment
	if(sd->mdef_rate < 0)
		sd->mdef_rate = 0;
	if(sd->mdef_rate != 100) {
		i =  base_status->mdef * sd->mdef_rate/100;
		base_status->mdef = cap_value(i, DEFTYPE_MIN, DEFTYPE_MAX);
	}

#ifndef RENEWAL
	if (!battle_config.magic_defense_type && base_status->mdef > battle_config.max_def) {
		base_status->mdef2 += battle_config.over_def_bonus*(base_status->mdef -battle_config.max_def);
		base_status->mdef = (signed char)battle_config.max_def;
	}
#endif

// ----- ASPD CALCULATION -----

	/// Unlike other stats, ASPD rate modifiers from skills/SCs/items/etc are first all added together, then the final modifier is applied

	// Basic ASPD value
	i = status_base_amotion_pc(sd,base_status);
	base_status->amotion = cap_value(i,pc_maxaspd(sd),2000);

	// Relative modifiers from passive skills
	// Renewal modifiers are handled in status_base_amotion_pc
#ifndef RENEWAL_ASPD
	if((skill=pc_checkskill(sd,SA_ADVANCEDBOOK))>0 && sd->status.weapon == W_BOOK)
		base_status->aspd_rate -= 5*skill;
	if ((skill = pc_checkskill(sd,SG_DEVIL)) > 0 && ((sd->class_&MAPID_THIRDMASK) == MAPID_STAR_EMPEROR || pc_is_maxjoblv(sd)))
		base_status->aspd_rate -= 30*skill;
	if((skill=pc_checkskill(sd,GS_SINGLEACTION))>0 &&
		(sd->status.weapon >= W_REVOLVER && sd->status.weapon <= W_GRENADE))
		base_status->aspd_rate -= ((skill+1)/2) * 10;
	if(pc_isriding(sd))
		base_status->aspd_rate += 500-100*pc_checkskill(sd,KN_CAVALIERMASTERY);
	else if(pc_isridingdragon(sd))
		base_status->aspd_rate += 250-50*pc_checkskill(sd,RK_DRAGONTRAINING);
#endif
	base_status->adelay = 2*base_status->amotion;


// ----- DMOTION -----

	i =  800-base_status->agi*4;
	base_status->dmotion = cap_value(i, 400, 800);
	if(battle_config.pc_damage_delay_rate != 100)
		base_status->dmotion = base_status->dmotion*battle_config.pc_damage_delay_rate/100;

// ----- MISC CALCULATIONS -----

	// Weight
	status_calc_weight(sd, CALCWT_MAXBONUS);
	status_calc_cart_weight(sd, CALCWT_MAXBONUS);

	if (pc_checkskill(sd, SM_MOVINGRECOVERY) > 0 || pc_ismadogear(sd))
		sd->regen.state.walk = 1;
	else
		sd->regen.state.walk = 0;

	// Skill SP cost
	if((skill=pc_checkskill(sd,HP_MANARECHARGE))>0 )
		sd->dsprate -= 4*skill;

	if(sc->getSCE(SC_SERVICE4U))
		sd->dsprate -= sc->getSCE(SC_SERVICE4U)->val3;

	if(sc->getSCE(SC_SPCOST_RATE))
		sd->dsprate -= sc->getSCE(SC_SPCOST_RATE)->val1;

	// Underflow protections.
	if(sd->dsprate < 0)
		sd->dsprate = 0;
	if(sd->castrate < 0)
		sd->castrate = 0;
	if(sd->hprecov_rate < 0)
		sd->hprecov_rate = 0;
	if(sd->sprecov_rate < 0)
		sd->sprecov_rate = 0;

	// Anti-element and anti-race
	if((skill=pc_checkskill(sd,CR_TRUST))>0)
		sd->indexed_bonus.subele[ELE_HOLY] += skill*5;
	if((skill=pc_checkskill(sd,BS_SKINTEMPER))>0) {
		sd->indexed_bonus.subele[ELE_NEUTRAL] += skill;
		sd->indexed_bonus.subele[ELE_FIRE] += skill*5;
	}
	if((skill=pc_checkskill(sd,SA_DRAGONOLOGY))>0) {
		uint8 dragon_matk = skill * 2;

		skill = skill * 4;

		sd->right_weapon.addrace[RC_DRAGON]+=skill;
		if( !battle_config.left_cardfix_to_right ){
			sd->left_weapon.addrace[RC_DRAGON] += skill;
		}
		sd->indexed_bonus.magic_addrace[RC_DRAGON]+=dragon_matk;
		sd->indexed_bonus.subrace[RC_DRAGON]+=skill;
	}
	if ((skill = pc_checkskill(sd, AB_EUCHARISTICA)) > 0) {
		sd->right_weapon.addrace[RC_DEMON] += skill;
		sd->right_weapon.addele[ELE_DARK] += skill;
		if( !battle_config.left_cardfix_to_right ){
			sd->left_weapon.addrace[RC_DEMON] += skill;
			sd->left_weapon.addele[ELE_DARK] += skill;
		}
		sd->indexed_bonus.magic_addrace[RC_DEMON] += skill;
		sd->indexed_bonus.magic_addele[ELE_DARK] += skill;
		sd->indexed_bonus.subrace[RC_DEMON] += skill;
		sd->indexed_bonus.subele[ELE_DARK] += skill;
	}
	if ((skill = pc_checkskill(sd, DK_TWOHANDDEF)) > 0 && (sd->status.weapon == W_2HSWORD || sd->status.weapon == W_2HSPEAR || sd->status.weapon == W_2HAXE)) {
		uint8 defense_bonus[SZ_MAX][10] = {
			{ 1, 2, 3, 4, 5, 6, 7, 8, 9, 10 }, // SZ_SMALL
			{ 2, 3, 5, 6, 8, 9, 11, 12, 14, 15 }, // SZ_MEDIUM
			{ 3, 5, 7, 9, 10, 12, 13, 15, 16, 18 }, // SZ_BIG
			{ 0, 0, 0, 0, 0, 0, 0, 0, 0, 0 } // SZ_ALL
		};

		for( uint8 size = SZ_SMALL; size < SZ_MAX; size++ ){
			sd->indexed_bonus.weapon_subsize[size] += defense_bonus[size][skill - 1];
		}
	}
	if ((skill = pc_checkskill(sd, IQ_WILL_OF_FAITH)) > 0 && sd->status.weapon == W_KNUCKLE) {
		uint8 race_atk[10] = { 3, 4, 5, 6, 7, 8, 9, 10, 11, 12 };
		uint8 race_def[10] = { 1, 2, 3, 4, 5, 6, 7, 8, 9, 10 };

		sd->right_weapon.addrace[RC_UNDEAD] += race_atk[skill - 1];
		sd->right_weapon.addrace[RC_DEMON] += race_atk[skill - 1];
		if( !battle_config.left_cardfix_to_right ){
			sd->left_weapon.addrace[RC_UNDEAD] += race_atk[skill - 1];
			sd->left_weapon.addrace[RC_DEMON] += race_atk[skill - 1];
		}
		sd->indexed_bonus.subrace[RC_UNDEAD] += race_def[skill - 1];
		sd->indexed_bonus.subrace[RC_DEMON] += race_def[skill - 1];
	}
	if ((skill = pc_checkskill(sd, CD_MACE_BOOK_M)) > 0 && (sd->status.weapon == W_MACE || sd->status.weapon == W_2HMACE || sd->status.weapon == W_BOOK)) {
		uint8 attack_bonus[SZ_MAX][10] = {
			{ 1, 2, 3, 4, 5, 6, 7, 8, 9, 10 }, // SZ_SMALL
			{ 2, 3, 5, 6, 8, 9, 11, 12, 14, 15 }, // SZ_MEDIUM
			{ 3, 5, 7, 9, 10, 12, 13, 15, 16, 18 }, // SZ_BIG
			{ 0, 0, 0, 0, 0, 0, 0, 0, 0, 0 } // SZ_ALL
		};

		for( uint8 size = SZ_SMALL; size < SZ_MAX; size++ ){
			sd->right_weapon.addsize[size] += attack_bonus[size][skill - 1];
			if( !battle_config.left_cardfix_to_right ){
				sd->left_weapon.addsize[size] += attack_bonus[size][skill - 1];
			}
		}
	}
	if ((skill = pc_checkskill(sd, CD_FIDUS_ANIMUS)) > 0) {
		uint8 holy_matk[10] = { 1, 3, 4, 6, 7, 9, 10, 12, 13, 15 };

		sd->indexed_bonus.magic_atk_ele[ELE_HOLY] += holy_matk[skill - 1];
	}
	if ((skill = pc_checkskill(sd, MT_TWOAXEDEF)) > 0 && sd->status.weapon == W_2HAXE) {
		uint8 defense_bonus[SZ_MAX][10] = {
			{ 1, 2, 3, 4, 5, 6, 7, 8, 9, 10 }, // SZ_SMALL
			{ 2, 3, 5, 6, 8, 9, 11, 12, 14, 15 }, // SZ_MEDIUM
			{ 3, 5, 7, 9, 10, 12, 13, 15, 16, 18 }, // SZ_BIG
			{ 0, 0, 0, 0, 0, 0, 0, 0, 0, 0 } // SZ_ALL
		};

		for( uint8 size = SZ_SMALL; size < SZ_MAX; size++ ){
				sd->indexed_bonus.weapon_subsize[size] += defense_bonus[size][skill - 1];
		}
	}
	if ((skill = pc_checkskill(sd, ABC_DAGGER_AND_BOW_M)) > 0 && (sd->status.weapon == W_DAGGER || sd->status.weapon == W_BOW || sd->status.weapon == W_DOUBLE_DD || sd->status.weapon == W_DOUBLE_DS || sd->status.weapon == W_DOUBLE_DA)) {
		uint8 attack_bonus[SZ_MAX][10] = {
			{ 1, 2, 3, 4, 5, 6, 7, 8, 9, 10 }, // SZ_SMALL
			{ 2, 3, 5, 6, 8, 9, 11, 12, 14, 15 }, // SZ_MEDIUM
			{ 2, 4, 6, 8, 10, 12, 14, 16, 18, 20 }, // SZ_BIG
			{ 0, 0, 0, 0, 0, 0, 0, 0, 0, 0 } // SZ_ALL
		};

		for( uint8 size = SZ_SMALL; size < SZ_MAX; size++ ){
			sd->right_weapon.addsize[size] += attack_bonus[size][skill - 1];
			if( !battle_config.left_cardfix_to_right ){
				sd->left_weapon.addsize[size] += attack_bonus[size][skill - 1];
			}
		}
	}
	if ((skill = pc_checkskill(sd, ABC_MAGIC_SWORD_M)) > 0 && (sd->status.weapon == W_DAGGER || sd->status.weapon == W_1HSWORD || sd->status.weapon == W_DOUBLE_DD || sd->status.weapon == W_DOUBLE_SS || sd->status.weapon == W_DOUBLE_DS || sd->status.weapon == W_DOUBLE_DA || sd->status.weapon == W_DOUBLE_SA)) {
		uint8 attack_bonus[SZ_MAX][10] = {
			{ 2, 3, 5, 6, 8, 9, 11, 12, 14, 15 }, // SZ_SMALL
			{ 2, 3, 5, 6, 8, 9, 11, 12, 14, 15 }, // SZ_MEDIUM
			{ 2, 3, 5, 6, 8, 9, 11, 12, 14, 15 }, // SZ_BIG
			{ 0, 0, 0, 0, 0, 0, 0, 0, 0, 0 } // SZ_ALL
		};

		for( uint8 size = SZ_SMALL; size < SZ_MAX; size++ ){
			sd->indexed_bonus.magic_addsize[size] += attack_bonus[size][skill - 1];
		}
	}
	if ((skill = pc_checkskill(sd, EM_MAGIC_BOOK_M)) > 0 && sd->status.weapon == W_BOOK) {
		sd->indexed_bonus.magic_atk_ele[ELE_WATER] += skill;
		sd->indexed_bonus.magic_atk_ele[ELE_EARTH] += skill;
		sd->indexed_bonus.magic_atk_ele[ELE_FIRE] += skill;
		sd->indexed_bonus.magic_atk_ele[ELE_WIND] += skill;
		sd->indexed_bonus.magic_atk_ele[ELE_POISON] += skill;
	}

	if(sc->count) {
		if(sc->getSCE(SC_CONCENTRATE)) { // Update the card-bonus data
			sc->getSCE(SC_CONCENTRATE)->val3 = sd->indexed_bonus.param_bonus[1]; // Agi
			sc->getSCE(SC_CONCENTRATE)->val4 = sd->indexed_bonus.param_bonus[4]; // Dex
		}
		if(sc->getSCE(SC_SIEGFRIED)) {
			i = sc->getSCE(SC_SIEGFRIED)->val2;
			sd->indexed_bonus.subele[ELE_WATER] += i;
			sd->indexed_bonus.subele[ELE_EARTH] += i;
			sd->indexed_bonus.subele[ELE_FIRE] += i;
			sd->indexed_bonus.subele[ELE_WIND] += i;
#ifndef RENEWAL
			sd->indexed_bonus.subele[ELE_POISON] += i;
			sd->indexed_bonus.subele[ELE_HOLY] += i;
			sd->indexed_bonus.subele[ELE_DARK] += i;
			sd->indexed_bonus.subele[ELE_GHOST] += i;
			sd->indexed_bonus.subele[ELE_UNDEAD] += i;
#endif
		}
#ifdef RENEWAL
		if (sc->getSCE(SC_BASILICA)) {
			i = sc->getSCE(SC_BASILICA)->val1 * 5;
			sd->right_weapon.addele[ELE_DARK] += i;
			sd->right_weapon.addele[ELE_UNDEAD] += i;
			if( !battle_config.left_cardfix_to_right ){
				sd->left_weapon.addele[ELE_DARK] += i;
				sd->left_weapon.addele[ELE_UNDEAD] += i;
			}
			sd->indexed_bonus.magic_atk_ele[ELE_HOLY] += sc->getSCE(SC_BASILICA)->val1 * 3;
		}
		if (sc->getSCE(SC_FIREWEAPON))
			sd->indexed_bonus.magic_atk_ele[ELE_FIRE] += sc->getSCE(SC_FIREWEAPON)->val1;
		if (sc->getSCE(SC_WINDWEAPON))
			sd->indexed_bonus.magic_atk_ele[ELE_WIND] += sc->getSCE(SC_WINDWEAPON)->val1;
		if (sc->getSCE(SC_WATERWEAPON))
			sd->indexed_bonus.magic_atk_ele[ELE_WATER] += sc->getSCE(SC_WATERWEAPON)->val1;
		if (sc->getSCE(SC_EARTHWEAPON))
			sd->indexed_bonus.magic_atk_ele[ELE_EARTH] += sc->getSCE(SC_EARTHWEAPON)->val1;
#endif
		if(sc->getSCE(SC_PROVIDENCE)) {
			sd->indexed_bonus.subele[ELE_HOLY] += sc->getSCE(SC_PROVIDENCE)->val2;
			sd->indexed_bonus.subrace[RC_DEMON] += sc->getSCE(SC_PROVIDENCE)->val2;
		}
		if (sc->getSCE(SC_GEFFEN_MAGIC1)) {
			sd->right_weapon.addrace[RC_PLAYER_HUMAN] += sc->getSCE(SC_GEFFEN_MAGIC1)->val1;
			sd->right_weapon.addrace[RC_DEMIHUMAN] += sc->getSCE(SC_GEFFEN_MAGIC1)->val1;
			if( !battle_config.left_cardfix_to_right ){
				sd->left_weapon.addrace[RC_PLAYER_HUMAN] += sc->getSCE( SC_GEFFEN_MAGIC1 )->val1;
				sd->left_weapon.addrace[RC_DEMIHUMAN] += sc->getSCE( SC_GEFFEN_MAGIC1 )->val1;
			}
		}
		if (sc->getSCE(SC_GEFFEN_MAGIC2)) {
			sd->indexed_bonus.magic_addrace[RC_PLAYER_HUMAN] += sc->getSCE(SC_GEFFEN_MAGIC2)->val1;
			sd->indexed_bonus.magic_addrace[RC_DEMIHUMAN] += sc->getSCE(SC_GEFFEN_MAGIC2)->val1;
		}
		if(sc->getSCE(SC_GEFFEN_MAGIC3)) {
			sd->indexed_bonus.subrace[RC_PLAYER_HUMAN] += sc->getSCE(SC_GEFFEN_MAGIC3)->val1;
			sd->indexed_bonus.subrace[RC_DEMIHUMAN] += sc->getSCE(SC_GEFFEN_MAGIC3)->val1;
		}
		if(sc->getSCE(SC_ARMOR_ELEMENT_WATER)) {	// This status change should grant card-type elemental resist.
			sd->indexed_bonus.subele[ELE_WATER] += sc->getSCE(SC_ARMOR_ELEMENT_WATER)->val1;
			sd->indexed_bonus.subele[ELE_EARTH] += sc->getSCE(SC_ARMOR_ELEMENT_WATER)->val2;
			sd->indexed_bonus.subele[ELE_FIRE] += sc->getSCE(SC_ARMOR_ELEMENT_WATER)->val3;
			sd->indexed_bonus.subele[ELE_WIND] += sc->getSCE(SC_ARMOR_ELEMENT_WATER)->val4;
		}
		if(sc->getSCE(SC_ARMOR_ELEMENT_EARTH)) {	// This status change should grant card-type elemental resist.
			sd->indexed_bonus.subele[ELE_WATER] += sc->getSCE(SC_ARMOR_ELEMENT_EARTH)->val1;
			sd->indexed_bonus.subele[ELE_EARTH] += sc->getSCE(SC_ARMOR_ELEMENT_EARTH)->val2;
			sd->indexed_bonus.subele[ELE_FIRE] += sc->getSCE(SC_ARMOR_ELEMENT_EARTH)->val3;
			sd->indexed_bonus.subele[ELE_WIND] += sc->getSCE(SC_ARMOR_ELEMENT_EARTH)->val4;
		}
		if(sc->getSCE(SC_ARMOR_ELEMENT_FIRE)) {	// This status change should grant card-type elemental resist.
			sd->indexed_bonus.subele[ELE_WATER] += sc->getSCE(SC_ARMOR_ELEMENT_FIRE)->val1;
			sd->indexed_bonus.subele[ELE_EARTH] += sc->getSCE(SC_ARMOR_ELEMENT_FIRE)->val2;
			sd->indexed_bonus.subele[ELE_FIRE] += sc->getSCE(SC_ARMOR_ELEMENT_FIRE)->val3;
			sd->indexed_bonus.subele[ELE_WIND] += sc->getSCE(SC_ARMOR_ELEMENT_FIRE)->val4;
		}
		if(sc->getSCE(SC_ARMOR_ELEMENT_WIND)) {	// This status change should grant card-type elemental resist.
			sd->indexed_bonus.subele[ELE_WATER] += sc->getSCE(SC_ARMOR_ELEMENT_WIND)->val1;
			sd->indexed_bonus.subele[ELE_EARTH] += sc->getSCE(SC_ARMOR_ELEMENT_WIND)->val2;
			sd->indexed_bonus.subele[ELE_FIRE] += sc->getSCE(SC_ARMOR_ELEMENT_WIND)->val3;
			sd->indexed_bonus.subele[ELE_WIND] += sc->getSCE(SC_ARMOR_ELEMENT_WIND)->val4;
		}
		if(sc->getSCE(SC_ARMOR_RESIST)) { // Undead Scroll
			sd->indexed_bonus.subele[ELE_WATER] += sc->getSCE(SC_ARMOR_RESIST)->val1;
			sd->indexed_bonus.subele[ELE_EARTH] += sc->getSCE(SC_ARMOR_RESIST)->val2;
			sd->indexed_bonus.subele[ELE_FIRE] += sc->getSCE(SC_ARMOR_RESIST)->val3;
			sd->indexed_bonus.subele[ELE_WIND] += sc->getSCE(SC_ARMOR_RESIST)->val4;
		}
		if( sc->getSCE(SC_FIRE_CLOAK_OPTION) ) {
			i = sc->getSCE(SC_FIRE_CLOAK_OPTION)->val2;
			sd->indexed_bonus.subele[ELE_FIRE] += i;
			sd->indexed_bonus.subele[ELE_WATER] -= i;
		}
		if( sc->getSCE(SC_WATER_DROP_OPTION) ) {
			i = sc->getSCE(SC_WATER_DROP_OPTION)->val2;
			sd->indexed_bonus.subele[ELE_WATER] += i;
			sd->indexed_bonus.subele[ELE_WIND] -= i;
		}
		if( sc->getSCE(SC_WIND_CURTAIN_OPTION) ) {
			i = sc->getSCE(SC_WIND_CURTAIN_OPTION)->val2;
			sd->indexed_bonus.subele[ELE_WIND] += i;
			sd->indexed_bonus.subele[ELE_EARTH] -= i;
		}
		if( sc->getSCE(SC_STONE_SHIELD_OPTION) ) {
			i = sc->getSCE(SC_STONE_SHIELD_OPTION)->val2;
			sd->indexed_bonus.subele[ELE_EARTH] += i;
			sd->indexed_bonus.subele[ELE_FIRE] -= i;
		}
		if (sc->getSCE(SC_MTF_MLEATKED) )
			sd->indexed_bonus.subele[ELE_NEUTRAL] += sc->getSCE(SC_MTF_MLEATKED)->val3;
		if (sc->getSCE(SC_MTF_CRIDAMAGE))
			sd->bonus.crit_atk_rate += sc->getSCE(SC_MTF_CRIDAMAGE)->val1;
		if (sc->getSCE(SC_GLASTHEIM_ATK)) {
			sd->indexed_bonus.ignore_mdef_by_race[RC_UNDEAD] += sc->getSCE(SC_GLASTHEIM_ATK)->val1;
			sd->indexed_bonus.ignore_mdef_by_race[RC_DEMON] += sc->getSCE(SC_GLASTHEIM_ATK)->val1;
		}
		if (sc->getSCE(SC_LAUDARAMUS))
			sd->bonus.crit_atk_rate += 5 * sc->getSCE(SC_LAUDARAMUS)->val1;
#ifdef RENEWAL
		if (sc->getSCE(SC_FORTUNE))
			sd->bonus.crit_atk_rate += 2 * sc->getSCE(SC_FORTUNE)->val1;
#endif
		if (sc->getSCE(SC_SYMPHONYOFLOVER)) {
			sd->indexed_bonus.subele[ELE_GHOST] += sc->getSCE(SC_SYMPHONYOFLOVER)->val1 * 3;
			sd->indexed_bonus.subele[ELE_HOLY] += sc->getSCE(SC_SYMPHONYOFLOVER)->val1 * 3;
		}
		if (sc->getSCE(SC_PYREXIA) && sc->getSCE(SC_PYREXIA)->val3 == 0)
			sd->bonus.crit_atk_rate += sc->getSCE(SC_PYREXIA)->val2;
		if (sc->getSCE(SC_LUXANIMA)) {
			pc_bonus2(sd, SP_ADDSIZE, SZ_ALL, sc->getSCE(SC_LUXANIMA)->val3);
			sd->bonus.crit_atk_rate += sc->getSCE(SC_LUXANIMA)->val3;
			sd->bonus.short_attack_atk_rate += sc->getSCE(SC_LUXANIMA)->val3;
			sd->bonus.long_attack_atk_rate += sc->getSCE(SC_LUXANIMA)->val3;
		}
		if (sc->getSCE(SC_STRIKING))
			sd->bonus.perfect_hit += 20 + 10 * pc_checkskill(sd, SO_STRIKING);

		if( sc->getSCE( SC_RUSH_QUAKE2 ) ){
			sd->bonus.short_attack_atk_rate += 5 * sc->getSCE( SC_RUSH_QUAKE2 )->val1;
			sd->bonus.long_attack_atk_rate += 5 * sc->getSCE( SC_RUSH_QUAKE2 )->val1;
		}
		if (sc->getSCE(SC_HIDDEN_CARD))
			sd->bonus.long_attack_atk_rate += sc->getSCE(SC_HIDDEN_CARD)->val3;
		if (sc->getSCE(SC_DEADLY_DEFEASANCE))
			sd->special_state.no_magic_damage = 0;
		if (sc->getSCE(SC_CLIMAX_DES_HU))
			sd->indexed_bonus.magic_atk_ele[ELE_WIND] += 30;
		if (sc->getSCE(SC_CLIMAX_EARTH))
			sd->indexed_bonus.subele[ELE_EARTH] -= 100;
		if (sc->getSCE(SC_CLIMAX_BLOOM))
			sd->indexed_bonus.subele[ELE_FIRE] -= 100;
		if (sc->getSCE(SC_CLIMAX_CRYIMP)) {
			sd->indexed_bonus.subele[ELE_WATER] += 30;
			sd->indexed_bonus.magic_atk_ele[ELE_WATER] += 30;
		}
		if (sc->getSCE(SC_SINCERE_FAITH))
			sd->bonus.perfect_hit += sc->getSCE(SC_SINCERE_FAITH)->val3;
		if (sc->getSCE(SC_HOLY_S)) {
			sd->indexed_bonus.subele[ELE_DARK] += sc->getSCE(SC_HOLY_S)->val2;
			sd->indexed_bonus.subele[ELE_UNDEAD] += sc->getSCE(SC_HOLY_S)->val2;
			sd->indexed_bonus.magic_atk_ele[ELE_HOLY] += sc->getSCE(SC_HOLY_S)->val2;
		}
		if (sc->getSCE(SC_SUMMON_ELEMENTAL_ARDOR))
			sd->indexed_bonus.magic_atk_ele[ELE_FIRE] += 10;
		if (sc->getSCE(SC_SUMMON_ELEMENTAL_DILUVIO))
			sd->indexed_bonus.magic_atk_ele[ELE_WATER] += 10;
		if (sc->getSCE(SC_SUMMON_ELEMENTAL_PROCELLA))
			sd->indexed_bonus.magic_atk_ele[ELE_WIND] += 10;
		if (sc->getSCE(SC_SUMMON_ELEMENTAL_TERREMOTUS))
			sd->indexed_bonus.magic_atk_ele[ELE_EARTH] += 10;
		if (sc->getSCE(SC_SUMMON_ELEMENTAL_SERPENS))
			sd->indexed_bonus.magic_atk_ele[ELE_POISON] += 10;
		if (sc->getSCE(SC_FLAMEARMOR_OPTION)) {
			sd->indexed_bonus.subele[ELE_FIRE] += 100;
			sd->indexed_bonus.subele[ELE_WATER] -= 30;
		}
		if (sc->getSCE(SC_CRYSTAL_ARMOR_OPTION)) {
			sd->indexed_bonus.subele[ELE_WATER] += 100;
			sd->indexed_bonus.subele[ELE_WIND] -= 30;
		}
		if (sc->getSCE(SC_EYES_OF_STORM_OPTION)) {
			sd->indexed_bonus.subele[ELE_WIND] += 100;
			sd->indexed_bonus.subele[ELE_EARTH] -= 30;
		}
		if (sc->getSCE(SC_STRONG_PROTECTION_OPTION)) {
			sd->indexed_bonus.subele[ELE_EARTH] += 100;
			sd->indexed_bonus.subele[ELE_FIRE] -= 30;
		}
		if (sc->getSCE(SC_POISON_SHIELD_OPTION)) {
			sd->indexed_bonus.subele[ELE_POISON] += 100;
			sd->indexed_bonus.subele[ELE_HOLY] -= 30;
		}
		if (sc->getSCE(SC_INFINITY_DRINK)) {
			sd->bonus.crit_atk_rate += 5;
			sd->bonus.long_attack_atk_rate += 5;
			sd->indexed_bonus.magic_atk_ele[ELE_ALL] += 5;
			sd->special_state.no_castcancel = 1;
		}
		if(sc->getSCE(SC_MENTAL_POTION))
			sd->dsprate -= sc->getSCE(SC_MENTAL_POTION)->val1;
		if (sc->getSCE(SC_LIMIT_POWER_BOOSTER)) {
			pc_bonus(sd, SP_ATK_RATE, 1);
			pc_bonus(sd, SP_MATK_RATE, 1);
			sd->dsprate -= 5;
			sd->bonus.fixcastrate -= sc->getSCE(SC_LIMIT_POWER_BOOSTER)->val1;
		}
		if (sc->getSCE(SC_COMBAT_PILL)) {
			pc_bonus(sd, SP_ATK_RATE, sc->getSCE(SC_COMBAT_PILL)->val1);
			pc_bonus(sd, SP_MATK_RATE, sc->getSCE(SC_COMBAT_PILL)->val1);
		}
		if (sc->getSCE(SC_COMBAT_PILL2)) {
			pc_bonus(sd, SP_ATK_RATE, sc->getSCE(SC_COMBAT_PILL2)->val1);
			pc_bonus(sd, SP_MATK_RATE, sc->getSCE(SC_COMBAT_PILL2)->val1);
		}
		if (sc->getSCE(SC_SPARKCANDY))
			pc_bonus2(sd, SP_HP_LOSS_RATE, 100, 10000);
		if (sc->getSCE(SC_MAGICCANDY)) {
			sd->bonus.fixcastrate -= 70;
			sd->special_state.no_castcancel = 1;
			pc_bonus2(sd, SP_SP_LOSS_RATE, 90, 10000);
		}
		if (sc->getSCE(SC_POPECOOKIE)) {
			pc_bonus(sd, SP_ATK_RATE, sc->getSCE(SC_POPECOOKIE)->val1);
			pc_bonus(sd, SP_MATK_RATE, sc->getSCE(SC_POPECOOKIE)->val1);
			sd->indexed_bonus.subele[ELE_ALL] -= sc->getSCE(SC_POPECOOKIE)->val1;
		}
		if (sc->getSCE(SC_VITALIZE_POTION)) {
			pc_bonus(sd, SP_ATK_RATE, sc->getSCE(SC_VITALIZE_POTION)->val1);
			pc_bonus(sd, SP_MATK_RATE, sc->getSCE(SC_VITALIZE_POTION)->val1);
		}
		if (sc->getSCE(SC_CUP_OF_BOZA))
			sd->indexed_bonus.subele[ELE_FIRE] -= 5;
		if (sc->getSCE(SC_SKF_CAST))
			sd->bonus.varcastrate -= sc->getSCE(SC_SKF_CAST)->val1;
		if (sc->getSCE(SC_BEEF_RIB_STEW)) {
			sd->bonus.varcastrate -= 5;
			sd->dsprate -= 3;
		}
		if (sc->getSCE(SC_PORK_RIB_STEW))
			sd->dsprate -= 2;
	}
	status_cpy(&sd->battle_status, base_status);

// ----- CLIENT-SIDE REFRESH -----
	if(!sd->bl.prev) {
		// Will update on LoadEndAck
		calculating = 0;
		return 0;
	}
	if(memcmp(b_skill,sd->status.skill,sizeof(sd->status.skill))) {
#if PACKETVER_MAIN_NUM >= 20190807 || PACKETVER_RE_NUM >= 20190807 || PACKETVER_ZERO_NUM >= 20190918
		// Client doesn't delete unavailable skills even if we refresh the skill tree, individually delete them.
		for (i = 0; i < MAX_SKILL; i++) {
			if (b_skill[i].id != 0 && sd->status.skill[i].id == 0)
				clif_deleteskill(sd, b_skill[i].id, true);
		}
#endif
		clif_skillinfoblock(sd);
	}

	// If the skill is learned, the status is infinite.
	if (pc_checkskill(sd, SU_SPRITEMABLE) > 0 && !sd->sc.getSCE(SC_SPRITEMABLE))
		sc_start(&sd->bl, &sd->bl, SC_SPRITEMABLE, 100, 1, INFINITE_TICK);
	if (pc_checkskill(sd, SU_SOULATTACK) > 0 && !sd->sc.getSCE(SC_SOULATTACK))
		sc_start(&sd->bl, &sd->bl, SC_SOULATTACK, 100, 1, INFINITE_TICK);

	calculating = 0;

	return 0;
}

/// Intermediate function since C++ does not have a try-finally syntax
int status_calc_pc_( map_session_data* sd, uint8 opt ){
	// Save the old script the player was attached to
	struct script_state* previous_st = sd->st;

	// Store the return value of the original function
	int ret = status_calc_pc_sub( sd, opt );

	// If an old script is present
	if( previous_st ){
		// Reattach the player to it, so that the limitations of that script kick back in
		script_attach_state( previous_st );
	}

	// Return the original return value
	return ret;
}

/**
 * Calculates Mercenary data
 * @param md: Mercenary object
 * @param opt: Whether it is first calc or not (0 on level up or status)
 * @return 0
 */
int status_calc_mercenary_(s_mercenary_data *md, uint8 opt)
{
	struct status_data *status = &md->base_status;
	s_mercenary *merc = &md->mercenary;

	if (opt&SCO_FIRST) {
		memcpy(status, &md->db->status, sizeof(struct status_data));
		status->class_ = CLASS_NORMAL;
		status->mode = static_cast<e_mode>(MD_CANMOVE|MD_CANATTACK);
		status->hp = status->max_hp;
		status->sp = status->max_sp;
		md->battle_status.hp = merc->hp;
		md->battle_status.sp = merc->sp;
		if (md->master)
			status->speed = status_get_speed(&md->master->bl);
	}

	status_calc_misc(&md->bl, status, md->db->lv);
	status_cpy(&md->battle_status, status);

	return 0;
}

/**
 * Calculates Homunculus data
 * @param hd: Homunculus object
 * @param opt: Whether it is first calc or not (0 on level up or status)
 * @return 1
 */
int status_calc_homunculus_(struct homun_data *hd, uint8 opt)
{
	struct status_data *status = &hd->base_status;
	struct s_homunculus &hom = hd->homunculus;
	int skill_lv;
	int amotion;

	status->str = hom.str / 10;
	status->agi = hom.agi / 10;
	status->vit = hom.vit / 10;
	status->dex = hom.dex / 10;
	status->int_ = hom.int_ / 10;
	status->luk = hom.luk / 10;

	APPLY_HOMUN_LEVEL_STATWEIGHT();

	if (opt&SCO_FIRST) {
		const std::shared_ptr<s_homunculus_db> db = hd->homunculusDB;

		status->def_ele = db->element;
		status->ele_lv = 1;
		status->race = db->race;
		status->class_ = CLASS_NORMAL;
		status->size = (hom.class_ == db->evo_class) ? db->evo_size : db->base_size;
		status->rhw.range = 1 + status->size;
		status->mode = static_cast<e_mode>(MD_CANMOVE|MD_CANATTACK);
		status->speed = DEFAULT_WALK_SPEED;
		if (battle_config.hom_setting&HOMSET_COPY_SPEED && hd->master)
			status->speed = status_get_speed(&hd->master->bl);

		status->hp = 1;
		status->sp = 1;
	}

	status->aspd_rate = 1000;

#ifdef RENEWAL
	amotion = hd->homunculusDB->baseASPD;
	amotion = amotion - amotion * (status->dex + hom.dex_value) / 1000 - (status->agi + hom.agi_value) * amotion / 250;
	status->def = status->mdef = 0;
#else
	skill_lv = hom.level / 10 + status->vit / 5;
	status->def = cap_value(skill_lv, 0, 99);

	skill_lv = hom.level / 10 + status->int_ / 5;
	status->mdef = cap_value(skill_lv, 0, 99);

	amotion = (1000 - 4 * status->agi - status->dex) * hd->homunculusDB->baseASPD / 1000;
#endif

	status->amotion = cap_value(amotion, battle_config.max_aspd, 2000);
	status->adelay = status->amotion; //It seems adelay = amotion for Homunculus.

	status->max_hp = hom.max_hp;
	status->max_sp = hom.max_sp;

	hom_calc_skilltree(hd);

	if((skill_lv = hom_checkskill(hd, HAMI_SKIN)) > 0)
		status->def += skill_lv * 4;

	if((skill_lv = hom_checkskill(hd, HVAN_INSTRUCT)) > 0) {
		status->int_ += 1 + skill_lv / 2 + skill_lv / 4 + skill_lv / 5;
		status->str += 1 + skill_lv / 3 + skill_lv / 3 + skill_lv / 4;
	}

	if((skill_lv = hom_checkskill(hd, HAMI_SKIN)) > 0)
		status->max_hp += skill_lv * 2 * status->max_hp / 100;

	if((skill_lv = hom_checkskill(hd, HLIF_BRAIN)) > 0)
		status->max_sp += skill_lv * status->max_sp / 100;

	if((skill_lv = hom_checkskill(hd, MH_CLASSY_FLUTTER)) > 0) {
		status->matk_min += 100 + 60* skill_lv;
		status->matk_max += 100 + 60* skill_lv;
	}

	if((skill_lv = hom_checkskill(hd, MH_BRUSHUP_CLAW)) > 0) {
		status->batk += 100 + 60* skill_lv;
	}

	if((skill_lv = hom_checkskill(hd, MH_POLISHING_NEEDLE)) > 0) {
		status->matk_min += 50 + 20* skill_lv;
		status->matk_max += 50 + 20* skill_lv;
		status->batk += 100 + 40* skill_lv;
	}

	if((skill_lv = hom_checkskill(hd, MH_LICHT_GEHORN)) > 0) {
		status->matk_min += 100 + 30* skill_lv;
		status->matk_max += 100 + 30* skill_lv;
		status->batk += 100 + 30* skill_lv;
	}

	if((skill_lv = hom_checkskill(hd, MH_BLAZING_LAVA)) > 0) {
		status->batk += 100 + 60* skill_lv;
	}

	if (opt&SCO_FIRST) {
		hd->battle_status.hp = hom.hp;
		hd->battle_status.sp = hom.sp;
		if(hom.class_ == 6052) // Eleanor
			sc_start(&hd->bl,&hd->bl, SC_STYLE_CHANGE, 100, MH_MD_FIGHTING, INFINITE_TICK);
	}

#ifndef RENEWAL
	status->rhw.atk = status->dex;
	status->rhw.atk2 = status->str + hom.level;
#endif

	status_calc_misc(&hd->bl, status, hom.level);

	status_cpy(&hd->battle_status, status);
	return 1;
}

/**
 * Calculates Elemental data
 * @param ed: Elemental object
 * @param opt: Whether it is first calc or not (0 on status change)
 * @return 0
 */
int status_calc_elemental_(s_elemental_data *ed, uint8 opt)
{
	struct status_data *status = &ed->base_status;
	s_elemental *ele = &ed->elemental;
	map_session_data *sd = ed->master;

	if( !sd )
		return 0;

	if (opt&SCO_FIRST) {
		memcpy(status, &ed->db->status, sizeof(struct status_data));
		if( !ele->mode )
			status->mode = EL_MODE_PASSIVE;
		else
			status->mode = ele->mode;

		status->class_ = CLASS_NORMAL;
		status_calc_misc(&ed->bl, status, 0);

		status->max_hp = ele->max_hp;
		status->max_sp = ele->max_sp;
		status->hp = ele->hp;
		status->sp = ele->sp;
		status->rhw.atk = ele->atk;
		status->rhw.atk2 = ele->atk2;
		status->matk_min += ele->matk;
		status->def += ele->def;
		status->mdef += ele->mdef;
		status->flee = ele->flee;
		status->hit = ele->hit;

		if (ed->master)
			status->speed = status_get_speed(&ed->master->bl);

		memcpy(&ed->battle_status,status,sizeof(struct status_data));
	} else {
		status_calc_misc(&ed->bl, status, 0);
		status_cpy(&ed->battle_status, status);
	}

	return 0;
}

/**
 * Calculates NPC data
 * @param nd: NPC object
 * @param opt: Whether it is first calc or not (what?)
 * @return 0
 */
int status_calc_npc_(struct npc_data *nd, uint8 opt)
{
	struct status_data *status = &nd->status;

	if (!nd)
		return 0;

	if (opt&SCO_FIRST) {
		status->hp = 1;
		status->sp = 1;
		status->max_hp = 1;
		status->max_sp = 1;

		status->def_ele = ELE_NEUTRAL;
		status->ele_lv = 1;
		status->race = RC_DEMIHUMAN;
		status->class_ = CLASS_NORMAL;
		status->size = nd->size;
		status->rhw.range = 1 + status->size;
		status->mode = static_cast<e_mode>(MD_CANMOVE|MD_CANATTACK);
		status->speed = nd->speed;
	}

	status->str = nd->stat_point + nd->params.str;
	status->agi = nd->stat_point + nd->params.agi;
	status->vit = nd->stat_point + nd->params.vit;
	status->int_= nd->stat_point + nd->params.int_;
	status->dex = nd->stat_point + nd->params.dex;
	status->luk = nd->stat_point + nd->params.luk;

	status_calc_misc(&nd->bl, status, nd->level);
	status_cpy(&nd->status, status);

	return 0;
}

/**
 * Calculates regeneration values
 * Applies passive skill regeneration additions
 * @param bl: Object to calculate regen for [PC|HOM|MER|ELEM]
 * @param status: Object's status
 * @param regen: Object's base regeneration data
 */
void status_calc_regen(struct block_list *bl, struct status_data *status, struct regen_data *regen)
{
	map_session_data *sd;
	status_change *sc;
	int val, skill, reg_flag;

	if( !(bl->type&BL_REGEN) || !regen )
		return;

	sd = BL_CAST(BL_PC,bl);
	sc = status_get_sc(bl);

	val = (status->vit/5) + max(1, status->max_hp/200);

	if( sd && sd->hprecov_rate != 100 )
		val = val*sd->hprecov_rate/100;

	reg_flag = bl->type == BL_PC ? 0 : 1;

	regen->hp = cap_value(val, reg_flag, SHRT_MAX);

	val = 1 + (status->int_/6) + (status->max_sp/100);
	if( status->int_ >= 120 )
		val += ((status->int_-120) / 2) + 4;

	if( sd && sd->sprecov_rate != 100 )
		val = val*sd->sprecov_rate/100;

	regen->sp = cap_value(val, reg_flag, SHRT_MAX);

	if( sd ) {
		struct regen_data_sub *sregen;
		if( (skill=pc_checkskill(sd,HP_MEDITATIO)) > 0 ) {
			val = regen->sp*(100+3*skill)/100;
			regen->sp = cap_value(val, 1, SHRT_MAX);
		}
		// Only players have skill/sitting skill regen for now.
		sregen = regen->sregen;

		val = 0;
		if( (skill=pc_checkskill(sd,SM_RECOVERY)) > 0 )
			val += skill*5 + skill*status->max_hp/500;

		if (sc && sc->count) {
			if (sc->getSCE(SC_INCREASE_MAXHP))
				val += val * sc->getSCE(SC_INCREASE_MAXHP)->val2 / 100;
		}

		sregen->hp = cap_value(val, 0, SHRT_MAX);

		val = 0;
		if( (skill=pc_checkskill(sd,MG_SRECOVERY)) > 0 )
			val += skill*3 + skill*status->max_sp/500;
		if( (skill=pc_checkskill(sd,NJ_NINPOU)) > 0 )
			val += skill*3 + skill*status->max_sp/500;
		if( (skill=pc_checkskill(sd,WM_LESSON)) > 0 )
			val += 3 + 3 * skill;

		if (sc && sc->count) {
			if (sc->getSCE(SC_ANCILLA))
				val += sc->getSCE(SC_ANCILLA)->val2 / 100;
			if (sc->getSCE(SC_INCREASE_MAXSP))
				val += val * sc->getSCE(SC_INCREASE_MAXSP)->val2 / 100;
		}

		sregen->sp = cap_value(val, 0, SHRT_MAX);

		// Skill-related recovery (only when sit)
		sregen = regen->ssregen;

		val = 0;
		if( (skill=pc_checkskill(sd,MO_SPIRITSRECOVERY)) > 0 )
			val += skill*4 + skill*status->max_hp/500;

		if( (skill=pc_checkskill(sd,TK_HPTIME)) > 0 && sd->state.rest )
			val += skill*30 + skill*status->max_hp/500;
		sregen->hp = cap_value(val, 0, SHRT_MAX);

		val = 0;
		if( (skill=pc_checkskill(sd,TK_SPTIME)) > 0 && sd->state.rest ) {
			val += skill*3 + skill*status->max_sp/500;
			if ((skill=pc_checkskill(sd,SL_KAINA)) > 0) // Power up Enjoyable Rest
				val += (30+10*skill)*val/100;
		}
		if( (skill=pc_checkskill(sd,MO_SPIRITSRECOVERY)) > 0 )
			val += skill*2 + skill*status->max_sp/500;
		sregen->sp = cap_value(val, 0, SHRT_MAX);
	}

	if( bl->type == BL_HOM ) {
		struct homun_data *hd = (TBL_HOM*)bl;
		if( (skill = hom_checkskill(hd,HAMI_SKIN)) > 0 ) {
			val = regen->hp*(100+5*skill)/100;
			regen->hp = cap_value(val, 1, SHRT_MAX);
		}
		if( (skill = hom_checkskill(hd,HLIF_BRAIN)) > 0 ) {
			val = regen->sp*(100+3*skill)/100;
			regen->sp = cap_value(val, 1, SHRT_MAX);
		}
	} else if( bl->type == BL_MER ) {
		val = static_cast<decltype(val)>((status->max_hp * status->vit / 10000.0 + 1.0) * 6.0);
		regen->hp = cap_value(val, 1, SHRT_MAX);

		val = static_cast<decltype(val)>((status->max_sp * (status->int_ + 10.0) / 750.0) + 1.0);
		regen->sp = cap_value(val, 1, SHRT_MAX);
	} else if( bl->type == BL_ELEM ) {
		val = static_cast<decltype(val)>((status->max_hp * status->vit / 10000.0 + 1.0) * 6.0);
		regen->hp = cap_value(val, 1, SHRT_MAX);

		val = static_cast<decltype(val)>((status->max_sp * (status->int_ + 10.0) / 750.0) + 1.0);
		regen->sp = cap_value(val, 1, SHRT_MAX);
	}
}

/**
 * Calculates SC (Status Changes) regeneration values
 * @param bl: Object to calculate regen for [PC|HOM|MER|ELEM]
 * @param regen: Object's base regeneration data
 * @param sc: Object's status change data
 */
void status_calc_regen_rate(struct block_list *bl, struct regen_data *regen, status_change *sc)
{
	if (!(bl->type&BL_REGEN) || !regen)
		return;

	regen->flag = RGN_HP|RGN_SP;
	if(regen->sregen) {
		if (regen->sregen->hp)
			regen->flag |= RGN_SHP;

		if (regen->sregen->sp)
			regen->flag |= RGN_SSP;
		regen->sregen->rate.hp = regen->sregen->rate.sp = 100;
	}
	if (regen->ssregen) {
		if (regen->ssregen->hp)
			regen->flag |= RGN_SHP;

		if (regen->ssregen->sp)
			regen->flag |= RGN_SSP;
		regen->ssregen->rate.hp = regen->ssregen->rate.sp = 100;
	}
	regen->rate.hp = regen->rate.sp = 100;

	if (!sc || !sc->count)
		return;

	// No HP or SP regen
	if ((sc->getSCE(SC_POISON) && !sc->getSCE(SC_SLOWPOISON))
		|| (sc->getSCE(SC_DPOISON) && !sc->getSCE(SC_SLOWPOISON))
		|| sc->getSCE(SC_BERSERK)
		|| sc->getSCE(SC_TRICKDEAD)
		|| sc->getSCE(SC_BLEEDING)
		|| (sc->getSCE(SC_MAGICMUSHROOM) && sc->getSCE(SC_MAGICMUSHROOM)->val3 == 1)
		|| sc->getSCE(SC_SATURDAYNIGHTFEVER)
		|| sc->getSCE(SC_REBOUND))
		regen->flag = RGN_NONE;

	// No natural SP regen
	if (sc->getSCE(SC_DANCING) ||
#ifdef RENEWAL
		sc->getSCE(SC_MAXIMIZEPOWER) ||
#endif
#ifndef RENEWAL
		(bl->type == BL_PC && (((TBL_PC*)bl)->class_&MAPID_UPPERMASK) == MAPID_MONK &&
		(sc->getSCE(SC_EXTREMITYFIST) || sc->getSCE(SC_EXPLOSIONSPIRITS)) && (!sc->getSCE(SC_SPIRIT) || sc->getSCE(SC_SPIRIT)->val2 != SL_MONK)) ||
#else
		(bl->type == BL_PC && (((TBL_PC*)bl)->class_&MAPID_UPPERMASK) == MAPID_MONK &&
		sc->getSCE(SC_EXTREMITYFIST) && (!sc->getSCE(SC_SPIRIT) || sc->getSCE(SC_SPIRIT)->val2 != SL_MONK)) ||
#endif
		(sc->getSCE(SC_OBLIVIONCURSE) && sc->getSCE(SC_OBLIVIONCURSE)->val3 == 1))
		regen->flag &= ~RGN_SP;

	if (sc->getSCE(SC_TENSIONRELAX)) {
		if (sc->getSCE(SC_WEIGHT50) || sc->getSCE(SC_WEIGHT90))
			regen->state.overweight = 0; // 1x HP regen
		else {
			regen->rate.hp += 200;
			if (regen->sregen)
				regen->sregen->rate.hp += 200;
		}
	}

	if (sc->getSCE(SC_MAGNIFICAT))
		regen->rate.sp += 100;

	if (sc->getSCE(SC_REGENERATION)) {
		const struct status_change_entry *sce = sc->getSCE(SC_REGENERATION);
		if (!sce->val4) {
			regen->rate.hp += (sce->val2*100);
			regen->rate.sp += (sce->val3*100);
		} else
			regen->flag &= ~sce->val4; // Remove regen as specified by val4
	}
	if(sc->getSCE(SC_GT_REVITALIZE)) {
		regen->hp += cap_value(regen->hp * sc->getSCE(SC_GT_REVITALIZE)->val3/100, 1, SHRT_MAX);
		regen->state.walk = 1;
	}
	if (sc->getSCE(SC_EXTRACT_WHITE_POTION_Z))
		regen->hp += cap_value(regen->hp * sc->getSCE(SC_EXTRACT_WHITE_POTION_Z)->val1 / 100, 1, SHRT_MAX);
	if (sc->getSCE(SC_VITATA_500))
		regen->sp += cap_value(regen->sp * sc->getSCE(SC_VITATA_500)->val1 / 100, 1, SHRT_MAX);
	if (bl->type == BL_ELEM) { // Recovery bonus only applies to the Elementals.
		int ele_class = status_get_class(bl);

		switch (ele_class) {
		case ELEMENTALID_AGNI_S:
		case ELEMENTALID_AGNI_M:
		case ELEMENTALID_AGNI_L:
		case ELEMENTALID_ARDOR:
			if (sc->getSCE(SC_FIRE_INSIGNIA) && sc->getSCE(SC_FIRE_INSIGNIA)->val1 == 1)
				regen->rate.hp += 100;
			break;
		case ELEMENTALID_AQUA_S:
		case ELEMENTALID_AQUA_M:
		case ELEMENTALID_AQUA_L:
		case ELEMENTALID_DILUVIO:
			if (sc->getSCE(SC_WATER_INSIGNIA) && sc->getSCE(SC_WATER_INSIGNIA)->val1 == 1)
				regen->rate.hp += 100;
			break;
		case ELEMENTALID_VENTUS_S:
		case ELEMENTALID_VENTUS_M:
		case ELEMENTALID_VENTUS_L:
		case ELEMENTALID_PROCELLA:
			if (sc->getSCE(SC_WIND_INSIGNIA) && sc->getSCE(SC_WIND_INSIGNIA)->val1 == 1)
				regen->rate.hp += 100;
			break;
		case ELEMENTALID_TERA_S:
		case ELEMENTALID_TERA_M:
		case ELEMENTALID_TERA_L:
		case ELEMENTALID_TERREMOTUS:
		case ELEMENTALID_SERPENS:
			if (sc->getSCE(SC_EARTH_INSIGNIA) && sc->getSCE(SC_EARTH_INSIGNIA)->val1 == 1)
				regen->rate.hp += 100;
			break;
		}
	}

	if (sc->getSCE(SC_CATNIPPOWDER)) {
		regen->rate.hp *= 2;
		regen->rate.sp *= 2;
	}
	if (sc->getSCE(SC_SHRIMPBLESSING))
		regen->rate.sp += 50;
#ifdef RENEWAL
	if (sc->getSCE(SC_NIBELUNGEN)) {
		if (sc->getSCE(SC_NIBELUNGEN)->val2 == RINGNBL_HPREGEN)
			regen->rate.hp += 100;
		else if (sc->getSCE(SC_NIBELUNGEN)->val2 == RINGNBL_SPREGEN)
			regen->rate.sp += 100;
	}
#endif
	if (sc->getSCE(SC_SIRCLEOFNATURE))
		regen->rate.hp += sc->getSCE(SC_SIRCLEOFNATURE)->val2;
	if (sc->getSCE(SC_SONGOFMANA))
		regen->rate.sp += sc->getSCE(SC_SONGOFMANA)->val3;
}

/**
 * Applies a state to a unit - See [StatusChangeStateTable]
 * @param bl: Object to change state on [PC|MOB|HOM|MER|ELEM]
 * @param sc: Object's status change data
 * @param flag: Which state to apply to bl
 * @param start: (1) start state, (0) remove state
 */
void status_calc_state( struct block_list *bl, status_change *sc, std::bitset<SCS_MAX> flag, bool start )
{

	/// No sc at all, we can zero without any extra weight over our conciousness
	if( !sc->count ) {
		sc->cant = {};
		return;
	}

	// Can't move
	if( flag[SCS_NOMOVE] ) {
		if( !flag[SCS_NOMOVECOND] )
			sc->cant.move += (start ? 1 : ((sc->cant.move) ? -1 : 0));
		else if(
				     (sc->getSCE(SC_GOSPEL) && sc->getSCE(SC_GOSPEL)->val4 == BCT_SELF)	// cannot move while gospel is in effect
#ifndef RENEWAL
				  || (sc->getSCE(SC_BASILICA) && sc->getSCE(SC_BASILICA)->val4 == bl->id) // Basilica caster cannot move
				  || (sc->getSCE(SC_GRAVITATION) && sc->getSCE(SC_GRAVITATION)->val3 == BCT_SELF)
#endif
				  || (sc->getSCE(SC_CAMOUFLAGE) && sc->getSCE(SC_CAMOUFLAGE)->val1 < 3)
				  || (sc->getSCE(SC_MAGNETICFIELD) && sc->getSCE(SC_MAGNETICFIELD)->val2 != bl->id)
				  || (sc->getSCE(SC_FEAR) && sc->getSCE(SC_FEAR)->val2 > 0)
				  || (sc->getSCE(SC_HIDING) && (bl->type != BL_PC || (pc_checkskill(BL_CAST(BL_PC,bl),RG_TUNNELDRIVE) <= 0)))
				  || (sc->getSCE(SC_DANCING) && sc->getSCE(SC_DANCING)->val4 && (
#ifndef RENEWAL
						!sc->getSCE(SC_LONGING) ||
#endif
						(sc->getSCE(SC_DANCING)->val1&0xFFFF) == CG_MOONLIT ||
						(sc->getSCE(SC_DANCING)->val1&0xFFFF) == CG_HERMODE
						))
				  || (sc->getSCE(SC_CRYSTALIZE) && bl->type != BL_MOB)
 				 )
				 sc->cant.move += (start ? 1 : ((sc->cant.move) ? -1 : 0));
	}

	// Can't use skills
	if( flag[SCS_NOCAST] ) {
		if( !flag[SCS_NOCASTCOND] )
			sc->cant.cast += (start ? 1 : ((sc->cant.cast) ? -1 : 0));
		else if (sc->getSCE(SC_OBLIVIONCURSE) && sc->getSCE(SC_OBLIVIONCURSE)->val3 == 1)
			sc->cant.cast += (start ? 1 : ((sc->cant.cast) ? -1 : 0));
	}

	// Can't chat
	if( flag[SCS_NOCHAT] ) {
		if( !flag[SCS_NOCHATCOND] )
			sc->cant.chat += (start ? 1 : ((sc->cant.chat) ? -1 : 0));
		else if(sc->getSCE(SC_NOCHAT) && sc->getSCE(SC_NOCHAT)->val1&MANNER_NOCHAT)
			sc->cant.chat += (start ? 1 : ((sc->cant.chat) ? -1 : 0));
	}

	// Can't attack
	if( flag[SCS_NOATTACK] ) {
		if( !flag[SCS_NOATTACKCOND] )
			sc->cant.attack += (start ? 1 : ((sc->cant.attack) ? -1 : 0));
		/*else if( )
			sc->cant.attack += ( start ? 1 : ((sc->cant.attack)? -1:0) );*/
	}

	// Can't warp
	if (flag[SCS_NOWARP]) {
		if (!flag[SCS_NOWARPCOND])
			sc->cant.warp += (start ? 1 : ((sc->cant.warp) ? -1 : 0));
		/*else if (sc->getSCE())
			sc->cant.warp += ( start ? 1 : ((sc->cant.warp)? -1:0) );*/
	}

	// Player-only states
	if( bl->type == BL_PC ) {
		// Can't pick-up items
		if( flag[SCS_NOPICKITEM] ) {
			if( !flag[SCS_NOPICKITEMCOND] )
				sc->cant.pickup += (start ? 1 : ((sc->cant.pickup) ? -1 : 0));
			else if( (sc->getSCE(SC_NOCHAT) && sc->getSCE(SC_NOCHAT)->val1&MANNER_NOITEM) )
				sc->cant.pickup += (start ? 1 : ((sc->cant.pickup) ? -1 : 0));
		}

		// Can't drop items
		if( flag[SCS_NODROPITEM] ) {
			if( !flag[SCS_NODROPITEMCOND] )
				sc->cant.drop += (start ? 1 : ((sc->cant.drop) ? -1 : 0));
			else if( (sc->getSCE(SC_NOCHAT) && sc->getSCE(SC_NOCHAT)->val1&MANNER_NOITEM) )
				sc->cant.drop += (start ? 1 : ((sc->cant.drop) ? -1 : 0));
		}

		// Can't equip item
		if( flag[SCS_NOEQUIPITEM] ) {
			if( !flag[SCS_NOEQUIPITEMCOND] )
				sc->cant.equip += (start ? 1 : ((sc->cant.equip) ? -1 : 0));
			/*else if(  )
				sc->cant.equip += ( start ? 1 : ((sc->cant.equip)? -1:0) );*/
		}

		// Can't unequip item
		if( flag[SCS_NOUNEQUIPITEM]) {
			if( !flag[SCS_NOUNEQUIPITEMCOND] )
				sc->cant.unequip += (start ? 1 : ((sc->cant.unequip) ? -1 : 0));
			/*else if(  )
				sc->cant.unequip += ( start ? 1 : ((sc->cant.unequip)? -1:0) );*/
		}

		// Can't consume item
		if( flag[SCS_NOCONSUMEITEM]) {
			if( !flag[SCS_NOCONSUMEITEMCOND] )
				sc->cant.consume += (start ? 1 : ((sc->cant.consume) ? -1 : 0));
			else if( (sc->getSCE(SC_GRAVITATION) && sc->getSCE(SC_GRAVITATION)->val3 == BCT_SELF) ||
				 (sc->getSCE(SC_NOCHAT) && sc->getSCE(SC_NOCHAT)->val1&MANNER_NOITEM) )
				sc->cant.consume += (start ? 1 : ((sc->cant.consume) ? -1 : 0));
		}

		// Can't lose exp
		if (flag[SCS_NODEATHPENALTY]) {
			if (!flag[SCS_NODEATHPENALTYCOND])
				sc->cant.deathpenalty += (start ? 1 : ((sc->cant.deathpenalty) ? -1 : 0));
			/*else if (sc->getSCE())
				sc->cant.deathpenalty += ( start ? 1 : ((sc->cant.deathpenalty)? -1:0) );*/
		}

		// Can't sit/stand/talk to NPC
		if (flag[SCS_NOINTERACT]) {
			if (!flag[SCS_NOINTERACTCOND])
				sc->cant.interact += (start ? 1 : ((sc->cant.interact) ? -1 : 0));
			/*else if (sc->getSCE())
				sc->cant.interact += ( start ? 1 : ((sc->cant.interact)? -1:0) );*/
		}
	}

	return;
}

/**
 * Recalculates parts of an objects status according to specified flags
 * See [set_sc] [add_sc]
 * @param bl: Object whose status has changed [PC|MOB|HOM|MER|ELEM]
 * @param flag: Which status has changed on bl
 */
void status_calc_bl_main(struct block_list *bl, std::bitset<SCB_MAX> flag)
{
	const struct status_data *b_status = status_get_base_status(bl); // Base Status
	struct status_data *status = status_get_status_data(bl); // Battle Status
	status_change *sc = status_get_sc(bl);
	TBL_PC *sd = BL_CAST(BL_PC,bl);
	int temp;

	if (!b_status || !status)
		return;

	/** [Playtester]
	* This needs to be done even if there is currently no status change active, because
	* we need to update the speed on the client when the last status change ends.
	**/
	if(flag[SCB_SPEED]) {
		struct unit_data *ud = unit_bl2ud(bl);
		/** [Skotlex]
		* Re-walk to adjust speed (we do not check if walktimer != INVALID_TIMER
		* because if you step on something while walking, the moment this
		* piece of code triggers the walk-timer is set on INVALID_TIMER)
		**/
		if (ud)
			ud->state.change_walk_target = ud->state.speed_changed = 1;
	}

	if(flag[SCB_STR]) {
		status->str = status_calc_str(bl, sc, b_status->str);
		flag.set(SCB_BATK);
		if( bl->type&BL_HOM )
			flag.set(SCB_WATK);
	}

	if(flag[SCB_AGI]) {
		status->agi = status_calc_agi(bl, sc, b_status->agi);
		flag.set(SCB_FLEE);
#ifdef RENEWAL
		flag.set(SCB_DEF2);
#endif
		if( bl->type&(BL_PC|BL_HOM) ) {
			flag.set(SCB_ASPD);
			flag.set(SCB_DSPD);
		}
	}

	if(flag[SCB_VIT]) {
		status->vit = status_calc_vit(bl, sc, b_status->vit);
		flag.set(SCB_DEF2);
		flag.set(SCB_MDEF2);
		if( bl->type&(BL_PC|BL_HOM|BL_MER|BL_ELEM) )
			flag.set(SCB_MAXHP);
		if( bl->type&BL_HOM )
			flag.set(SCB_DEF);
	}

	if(flag[SCB_INT]) {
		status->int_ = status_calc_int(bl, sc, b_status->int_);
		flag.set(SCB_MATK);
		flag.set(SCB_MDEF2);
		if( bl->type&(BL_PC|BL_HOM|BL_MER|BL_ELEM) )
			flag.set(SCB_MAXSP);
		if( bl->type&BL_HOM )
			flag.set(SCB_MDEF);
	}

	if(flag[SCB_DEX]) {
		status->dex = status_calc_dex(bl, sc, b_status->dex);
		flag.set(SCB_BATK);
		flag.set(SCB_HIT);
#ifdef RENEWAL
		flag.set(SCB_MATK);
		flag.set(SCB_MDEF2);
#endif
		if( bl->type&(BL_PC|BL_HOM) )
			flag.set(SCB_ASPD);
		if( bl->type&BL_HOM )
			flag.set(SCB_WATK);
	}

	if(flag[SCB_LUK]) {
		status->luk = status_calc_luk(bl, sc, b_status->luk);
		flag.set(SCB_BATK);
		flag.set(SCB_CRI);
		flag.set(SCB_FLEE2);
#ifdef RENEWAL
		flag.set(SCB_MATK);
		flag.set(SCB_HIT);
		flag.set(SCB_FLEE);
#endif
	}

#ifdef RENEWAL
	if (flag[SCB_POW]) {
		status->pow = status_calc_pow(bl, sc, b_status->pow);
		flag.set(SCB_BATK);
		flag.set(SCB_PATK);
	}

	if (flag[SCB_STA]) {
		status->sta = status_calc_sta(bl, sc, b_status->sta);
		flag.set(SCB_RES);
	}

	if (flag[SCB_WIS]) {
		status->wis = status_calc_wis(bl, sc, b_status->wis);
		flag.set(SCB_MRES);
	}

	if (flag[SCB_SPL]) {
		status->spl = status_calc_spl(bl, sc, b_status->spl);
		flag.set(SCB_MATK);
		flag.set(SCB_SMATK);
	}

	if (flag[SCB_CON]) {
		status->con = status_calc_con(bl, sc, b_status->con);
		flag.set(SCB_HIT);
		flag.set(SCB_FLEE);
		flag.set(SCB_PATK);
		flag.set(SCB_SMATK);
	}

	if (flag[SCB_CRT]) {
		status->crt = status_calc_crt(bl, sc, b_status->crt);
		flag.set(SCB_HPLUS);
		flag.set(SCB_CRATE);
	}
#endif

	if(flag[SCB_BATK] && b_status->batk) {
		int lv = status_get_lv(bl);
		status->batk = status_base_atk(bl, status, lv);
		temp = b_status->batk - status_base_atk(bl, b_status, lv);
		if (temp) {
			temp += status->batk;
			status->batk = cap_value(temp, 0, USHRT_MAX);
		}
		status->batk = status_calc_batk(bl, sc, status->batk);
	}

	if(flag[SCB_WATK]) {
#ifndef RENEWAL
		status->rhw.atk = status_calc_watk(bl, sc, b_status->rhw.atk);
		if (!sd) // Should not affect weapon refine bonus
			status->rhw.atk2 = status_calc_watk(bl, sc, b_status->rhw.atk2);

		if (sd && sd->bonus.weapon_atk_rate)
			status->rhw.atk += status->rhw.atk * sd->bonus.weapon_atk_rate / 100;
		if(b_status->lhw.atk) {
			if (sd) {
				sd->state.lr_flag = 1;
				status->lhw.atk = status_calc_watk(bl, sc, b_status->lhw.atk);
				sd->state.lr_flag = 0;
			} else {
				status->lhw.atk = status_calc_watk(bl, sc, b_status->lhw.atk);
				status->lhw.atk2= status_calc_watk(bl, sc, b_status->lhw.atk2);
			}
		}
#else
		if(!b_status->watk) { // We only have left-hand weapon
			status->watk = 0;
			status->watk2 = status_calc_watk(bl, sc, b_status->watk2);
		}
		else status->watk = status_calc_watk(bl, sc, b_status->watk);
#endif
	}

	if(flag[SCB_HIT]) {
		if (status->dex == b_status->dex
#ifdef RENEWAL
			&& status->luk == b_status->luk && status->con == b_status->con
#endif
			)
			status->hit = status_calc_hit(bl, sc, b_status->hit);
		else
			status->hit = status_calc_hit(bl, sc, b_status->hit + (status->dex - b_status->dex)
#ifdef RENEWAL
			 + (status->luk/3 - b_status->luk/3) + 2 * (status->con - b_status->con)
#endif
			 );
	}

	if(flag[SCB_FLEE]) {
		if (status->agi == b_status->agi
#ifdef RENEWAL
			&& status->luk == b_status->luk && status->con == b_status->con
#endif
			)
			status->flee = status_calc_flee(bl, sc, b_status->flee);
		else
			status->flee = status_calc_flee(bl, sc, b_status->flee +(status->agi - b_status->agi)
#ifdef RENEWAL
			+ (status->luk/5 - b_status->luk/5) + 2 * (status->con - b_status->con)
#endif
			);
	}

	if(flag[SCB_DEF]) {
		status->def = status_calc_def(bl, sc, b_status->def);

		if( bl->type&BL_HOM )
			status->def += (status->vit/5 - b_status->vit/5);
	}

	if(flag[SCB_DEF2]) {
		if (status->vit == b_status->vit
#ifdef RENEWAL
			&& status->agi == b_status->agi
#endif
			)
			status->def2 = status_calc_def2(bl, sc, b_status->def2);
		else
			status->def2 = status_calc_def2(bl, sc, b_status->def2
#ifdef RENEWAL
			+ (int)( ((float)status->vit/2 - (float)b_status->vit/2) + ((float)status->agi/5 - (float)b_status->agi/5) )
#else
			+ (status->vit - b_status->vit)
#endif
		);
	}

	if(flag[SCB_MDEF]) {
		status->mdef = status_calc_mdef(bl, sc, b_status->mdef);

		if( bl->type&BL_HOM )
			status->mdef += (status->int_/5 - b_status->int_/5);
	}

	if(flag[SCB_MDEF2]) {
		if (status->int_ == b_status->int_ && status->vit == b_status->vit
#ifdef RENEWAL
			&& status->dex == b_status->dex
#endif
			)
			status->mdef2 = status_calc_mdef2(bl, sc, b_status->mdef2);
		else
			status->mdef2 = status_calc_mdef2(bl, sc, b_status->mdef2 +(status->int_ - b_status->int_)
#ifdef RENEWAL
			+ (int)( ((float)status->dex/5 - (float)b_status->dex/5) + ((float)status->vit/5 - (float)b_status->vit/5) )
#else
			+ ((status->vit - b_status->vit) / 2)
#endif
			);
	}

	if(flag[SCB_SPEED]) {
		status->speed = status_calc_speed(bl, sc, b_status->speed);

		if( bl->type&BL_PC && !(sd && sd->state.permanent_speed) && status->speed < battle_config.max_walk_speed )
			status->speed = battle_config.max_walk_speed;

		if( bl->type&BL_PET && ((TBL_PET*)bl)->master)
			status->speed = status_get_speed(&((TBL_PET*)bl)->master->bl);
		if( bl->type&BL_HOM && battle_config.hom_setting&HOMSET_COPY_SPEED && ((TBL_HOM*)bl)->master)
			status->speed = status_get_speed(&((TBL_HOM*)bl)->master->bl);
		if( bl->type&BL_MER && ((TBL_MER*)bl)->master)
			status->speed = status_get_speed(&((TBL_MER*)bl)->master->bl);
		if( bl->type&BL_ELEM && ((TBL_ELEM*)bl)->master)
			status->speed = status_get_speed(&((TBL_ELEM*)bl)->master->bl);
	}

	if(flag[SCB_CRI] && b_status->cri) {
		if (status->luk == b_status->luk)
			status->cri = status_calc_critical(bl, sc, b_status->cri);
		else
#ifdef RENEWAL
			status->cri = status_calc_critical(bl, sc, b_status->cri + 3*(status->luk - b_status->luk));
#else
			status->cri = status_calc_critical(bl, sc, b_status->cri + (status->luk - b_status->luk)*10/3);
#endif

		/// After status_calc_critical so the bonus is applied despite if you have or not a sc bugreport:5240
		if (sd) {
			if (sd->status.weapon == W_KATAR)
				status->cri *= 2;
		}
	}

	if(flag[SCB_FLEE2] && b_status->flee2) {
		if (status->luk == b_status->luk)
			status->flee2 = status_calc_flee2(bl, sc, b_status->flee2);
		else
			status->flee2 = status_calc_flee2(bl, sc, b_status->flee2 +(status->luk - b_status->luk));
	}

	if(flag[SCB_ATK_ELE]) {
		status->rhw.ele = status_calc_attack_element(bl, sc, b_status->rhw.ele);
		if (sd) sd->state.lr_flag = 1;
		status->lhw.ele = status_calc_attack_element(bl, sc, b_status->lhw.ele);
		if (sd) sd->state.lr_flag = 0;
	}

	if(flag[SCB_DEF_ELE]) {
		status->def_ele = status_calc_element(bl, sc, b_status->def_ele);
		status->ele_lv = status_calc_element_lv(bl, sc, b_status->ele_lv);
	}

	if(flag[SCB_MODE]) {
		status->mode = status_calc_mode(bl, sc, b_status->mode);

		if (status_has_mode(status, MD_STATUSIMMUNE|MD_SKILLIMMUNE))
			status->class_ = CLASS_BATTLEFIELD;
		else if (status_has_mode(status, MD_STATUSIMMUNE|MD_KNOCKBACKIMMUNE|MD_DETECTOR))
			status->class_ = CLASS_BOSS;
		else if (status_has_mode(status, MD_STATUSIMMUNE))
			status->class_ = CLASS_GUARDIAN;
		else
			status->class_ = CLASS_NORMAL;

		// Since mode changed, reset their state.
		if (!status_has_mode(status,MD_CANATTACK))
			unit_stop_attack(bl);
		if (!status_has_mode(status,MD_CANMOVE))
			unit_stop_walking(bl,1);
	}

	/**
	* No status changes alter these yet.
	* if(flag[SCB_SIZE])
	* if(flag[SCB_RACE])
	* if(flag[SCB_RANGE])
	**/

	if(flag[SCB_MAXHP]) {
		if( bl->type&BL_PC ) {
			status->max_hp = status_calc_maxhpsp_pc(sd,status->vit,true);

			if(battle_config.hp_rate != 100)
				status->max_hp = (unsigned int)(battle_config.hp_rate * (status->max_hp/100.));

			if (sd->status.base_level < 100)
				status->max_hp = umin(status->max_hp,(unsigned int)battle_config.max_hp_lv99);
			else if (sd->status.base_level < 151)
				status->max_hp = umin(status->max_hp,(unsigned int)battle_config.max_hp_lv150);
			else
				status->max_hp = umin(status->max_hp,(unsigned int)battle_config.max_hp);
		}
		else
			status->max_hp = status_calc_maxhp(bl, b_status->max_hp);

		if( status->hp > status->max_hp ) { // !FIXME: Should perhaps a status_zap should be issued?
			status->hp = status->max_hp;
			if( sd ) clif_updatestatus(sd,SP_HP);
		}
	}

	if(flag[SCB_MAXSP]) {
		if( bl->type&BL_PC ) {
			status->max_sp = status_calc_maxhpsp_pc(sd,status->int_,false);

			if(battle_config.sp_rate != 100)
				status->max_sp = (unsigned int)(battle_config.sp_rate * (status->max_sp/100.));

			status->max_sp = umin(status->max_sp,(unsigned int)battle_config.max_sp);
		}
		else
			status->max_sp = status_calc_maxsp(bl, b_status->max_sp);

		if( status->sp > status->max_sp ) {
			status->sp = status->max_sp;
			if( sd ) clif_updatestatus(sd,SP_SP);
		}
	}

	if(flag[SCB_MATK]) {
#ifndef RENEWAL
		status->matk_min = status_base_matk_min(status) + (sd?sd->bonus.ematk:0);
		status->matk_max = status_base_matk_max(status) + (sd?sd->bonus.ematk:0);
#else
		/**
		 * RE MATK Formula (from irowiki:http:// irowiki.org/wiki/MATK)
		 * MATK = (sMATK + wMATK + eMATK) * Multiplicative Modifiers
		 **/
		int lv = status_get_lv(bl);
		status->matk_min = status_base_matk_min(bl, status, lv);
		status->matk_max = status_base_matk_max(bl, status, lv);

		switch( bl->type ) {
			case BL_PC: {
				int wMatk = 0;
				int variance = 0;

				// Any +MATK you get from skills and cards, including cards in weapon, is added here.
				if (sd) {
					uint16 skill_lv;

					if (sd->bonus.ematk > 0)
						status->matk_min += sd->bonus.ematk;
					if (pc_checkskill(sd, SU_POWEROFLAND) > 0 && pc_checkskill_summoner(sd, SUMMONER_POWER_LAND) >= 20)
						status->matk_min += status->matk_min * 20 / 100;
					if ((skill_lv = pc_checkskill(sd, NV_TRANSCENDENCE)) > 0)
						status->matk_min += 15 * skill_lv + (skill_lv > 4 ? 25 : 0);
				}

				status->matk_min = status_calc_ematk(bl, sc, status->matk_min);
				status->matk_max = status->matk_min;

				// This is the only portion in MATK that varies depending on the weapon level and refinement rate.
				if (b_status->lhw.matk) {
					if (sd) {
						//sd->state.lr_flag = 1; //?? why was that set here
						status->lhw.matk = b_status->lhw.matk;
						sd->state.lr_flag = 0;
					} else {
						status->lhw.matk = b_status->lhw.matk;
					}
				}

				if (b_status->rhw.matk) {
					status->rhw.matk = b_status->rhw.matk;
				}

				if (status->rhw.matk) {
					wMatk += status->rhw.matk;
					variance += wMatk * status->rhw.wlv / 10;
				}

				if (status->lhw.matk) {
					wMatk += status->lhw.matk;
					variance += status->lhw.matk * status->lhw.wlv / 10;
				}

				status->matk_min += wMatk - variance;
				status->matk_max += wMatk + variance;
				}
				break;
		}
#endif

		if (bl->type&BL_PC && sd->matk_rate != 100) {
			status->matk_max = status->matk_max * sd->matk_rate/100;
			status->matk_min = status->matk_min * sd->matk_rate/100;
		}

		if ((bl->type&BL_HOM && battle_config.hom_setting&HOMSET_SAME_MATK)  /// Hom Min Matk is always the same as Max Matk
				|| (sc && sc->getSCE(SC_RECOGNIZEDSPELL)))
			status->matk_min = status->matk_max;

#ifdef RENEWAL
		if( sd && sd->right_weapon.overrefine > 0) {
			status->matk_min++;
			status->matk_max += sd->right_weapon.overrefine - 1;
		}
#endif

		status->matk_max = status_calc_matk(bl, sc, status->matk_max);
		status->matk_min = status_calc_matk(bl, sc, status->matk_min);
	}

	if(flag[SCB_ASPD]) {
		int amotion;

		if ( bl->type&BL_HOM ) {
#ifdef RENEWAL_ASPD
			amotion = ((TBL_HOM*)bl)->homunculusDB->baseASPD;
			amotion = amotion - amotion * status_get_homdex(bl) / 1000 - status_get_homagi(bl) * amotion / 250;
			amotion = (amotion * status_calc_aspd(bl, sc, true) + status_calc_aspd(bl, sc, false)) / - 100 + amotion;
#else
			amotion = (1000 - 4 * status->agi - status->dex) * ((TBL_HOM*)bl)->homunculusDB->baseASPD / 1000;

			amotion = status_calc_aspd_rate(bl, sc, amotion);
			amotion = amotion * status->aspd_rate / 1000;
#endif

			amotion = status_calc_fix_aspd(bl, sc, amotion);
			status->amotion = cap_value(amotion, battle_config.max_aspd, 2000);

			status->adelay = status->amotion;
		} else if ( bl->type&BL_PC ) {
			uint16 skill_lv;

			amotion = status_base_amotion_pc(sd,status);
#ifndef RENEWAL_ASPD
			status->aspd_rate = status_calc_aspd_rate(bl, sc, b_status->aspd_rate);
#endif
			// Absolute ASPD % modifiers
			amotion = amotion * status->aspd_rate / 1000;
			if (sd->ud.skilltimer != INVALID_TIMER && (skill_lv = pc_checkskill(sd, SA_FREECAST)) > 0)
#ifdef RENEWAL_ASPD
				amotion = amotion * 5 * (skill_lv + 10) / 100;
#else
				amotion += (2000 - amotion) * ( 55 - 5 * ( skill_lv + 1 ) ) / 100; //Increases amotion to reduce ASPD to the corresponding absolute percentage for each level (overriding other adjustments)
#endif

#ifdef RENEWAL_ASPD
			// RE ASPD % modifier
			amotion += (max(0xc3 - amotion, 2) * (status->aspd_rate2 + status_calc_aspd(bl, sc, false))) / 100;
			amotion = 10 * (200 - amotion);

			amotion += sd->bonus.aspd_add;
#endif
			amotion = status_calc_fix_aspd(bl, sc, amotion);
			status->amotion = cap_value(amotion,pc_maxaspd(sd),2000);

			status->adelay = 2 * status->amotion;
		} else { // Mercenary and mobs
			amotion = b_status->amotion;
			status->aspd_rate = status_calc_aspd_rate(bl, sc, b_status->aspd_rate);
			amotion = amotion*status->aspd_rate/1000;

			amotion = status_calc_fix_aspd(bl, sc, amotion);
			status->amotion = cap_value(amotion, battle_config.monster_max_aspd, 2000);

			temp = b_status->adelay*status->aspd_rate/1000;
			status->adelay = cap_value(temp, battle_config.monster_max_aspd*2, 4000);
		}
	}

	if(flag[SCB_DSPD]) {
		int dmotion;
		if( bl->type&BL_PC ) {
			if (b_status->agi == status->agi)
				status->dmotion = status_calc_dmotion(bl, sc, b_status->dmotion);
			else {
				dmotion = 800-status->agi*4;
				status->dmotion = cap_value(dmotion, 400, 800);
				if(battle_config.pc_damage_delay_rate != 100)
					status->dmotion = status->dmotion*battle_config.pc_damage_delay_rate/100;
				// It's safe to ignore b_status->dmotion since no bonus affects it.
				status->dmotion = status_calc_dmotion(bl, sc, status->dmotion);
			}
		} else if( bl->type&BL_HOM ) {
			dmotion = 800-status->agi*4;
			status->dmotion = cap_value(dmotion, 400, 800);
			status->dmotion = status_calc_dmotion(bl, sc, b_status->dmotion);
		} else { // Mercenary and mobs
			status->dmotion = status_calc_dmotion(bl, sc, b_status->dmotion);
		}
	}

#ifdef RENEWAL
	if (flag[SCB_PATK]) {
		if (status->pow == b_status->pow && status->con == b_status->con)
			status->patk = status_calc_patk(bl, sc, b_status->patk);
		else
			status->patk = status_calc_patk(bl, sc, b_status->patk + (status->pow - b_status->pow) / 3 + (status->con - b_status->con) / 5);
	}

	if (flag[SCB_SMATK]) {
		if (status->spl == b_status->spl && status->con == b_status->con)
			status->smatk = status_calc_smatk(bl, sc, b_status->smatk);
		else
			status->smatk = status_calc_smatk(bl, sc, b_status->smatk) + (status->spl - b_status->spl) / 3 + (status->con - b_status->con) / 5;
	}

	if (flag[SCB_RES]) {
		if (status->sta == b_status->sta)
			status->res = status_calc_res(bl, sc, b_status->res);
		else
			status->res = status_calc_res(bl, sc, b_status->res + (status->sta - b_status->sta) + (status->sta - b_status->sta) / 3 * 5);
	}

	if (flag[SCB_MRES]) {
		if (status->wis == b_status->wis)
			status->mres = status_calc_mres(bl, sc, b_status->mres);
		else
			status->mres = status_calc_mres(bl, sc, b_status->mres + (status->wis - b_status->wis) + (status->wis - b_status->wis) / 3 * 5);
	}

	if (flag[SCB_HPLUS]) {
		if (status->crt == b_status->crt)
			status->hplus = status_calc_hplus(bl, sc, b_status->hplus);
		else
			status->hplus = status_calc_hplus(bl, sc, b_status->hplus + (status->crt - b_status->crt));
	}

	if (flag[SCB_CRATE]) {
		if (status->crt == b_status->crt)
			status->crate = status_calc_crate(bl, sc, b_status->crate);
		else
			status->crate = status_calc_crate(bl, sc, b_status->crate + (status->crt - b_status->crt) / 3);
	}

	if (flag[SCB_MAXAP]) {
		if (bl->type&BL_PC) {
			status->max_ap = status_calc_maxap_pc(sd);

			if (battle_config.ap_rate != 100)
				status->max_ap = (unsigned int)(battle_config.ap_rate * (status->max_ap / 100.));

			status->max_ap = umin(status->max_ap, (unsigned int)battle_config.max_ap);
		} else
			status->max_ap = status_calc_maxap(bl, b_status->max_ap);

		if (status->ap > status->max_ap) {
			status->ap = status->max_ap;
			if (sd) clif_updatestatus(sd, SP_AP);
		}
	}
#endif

	if((flag[SCB_VIT] || flag[SCB_MAXHP] || flag[SCB_INT] || flag[SCB_MAXSP]) && bl->type &BL_REGEN)
		status_calc_regen(bl, status, status_get_regen_data(bl));

	if(flag[SCB_REGEN] && bl->type&BL_REGEN)
		status_calc_regen_rate(bl, status_get_regen_data(bl), sc);
}

/**
 * Recalculates parts of an objects status according to specified flags
 * Also sends updates to the client when necessary
 * See [set_sc] [add_sc]
 * @param bl: Object whose status has changed [PC|MOB|HOM|MER|ELEM]
 * @param flag: Which status has changed on bl
 * @param opt: If true, will cause status_calc_* functions to run their base status initialization code
 */
void status_calc_bl_(struct block_list* bl, std::bitset<SCB_MAX> flag, uint8 opt)
{
	struct status_data b_status; // Previous battle status
	struct status_data* status; // Pointer to current battle status

	if (bl->type == BL_PC) {
		map_session_data *sd = BL_CAST(BL_PC, bl);

		if (sd->delayed_damage != 0) {
			if (opt&SCO_FORCE)
				sd->state.hold_recalc = false; // Clear and move on
			else {
				sd->state.hold_recalc = true; // Flag and stop
				return;
			}
		}
	}

	// Remember previous values
	status = status_get_status_data(bl);
	memcpy(&b_status, status, sizeof(struct status_data));

	if( flag[SCB_BASE] ) { // Calculate the object's base status too
		switch( bl->type ) {
		case BL_PC:  status_calc_pc_(BL_CAST(BL_PC,bl), opt);          break;
		case BL_MOB: status_calc_mob_(BL_CAST(BL_MOB,bl), opt);        break;
		case BL_PET: status_calc_pet_(BL_CAST(BL_PET,bl), opt);        break;
		case BL_HOM: status_calc_homunculus_(BL_CAST(BL_HOM,bl), opt); break;
		case BL_MER: status_calc_mercenary_(BL_CAST(BL_MER,bl), opt);  break;
		case BL_ELEM: status_calc_elemental_(BL_CAST(BL_ELEM,bl), opt);  break;
		case BL_NPC: status_calc_npc_(BL_CAST(BL_NPC,bl), opt); break;
		}
	}

	if( bl->type == BL_PET )
		return; // Pets are not affected by statuses

	if (opt&SCO_FIRST && bl->type == BL_MOB)
		return; // Assume there will be no statuses active

	status_calc_bl_main(bl, flag);

	if (opt&SCO_FIRST && bl->type == BL_HOM)
		return; // Client update handled by caller

	// Compare against new values and send client updates
	if( bl->type == BL_PC ) {
		TBL_PC* sd = BL_CAST(BL_PC, bl);

		if(b_status.str != status->str)
			clif_updatestatus(sd,SP_STR);
		if(b_status.agi != status->agi)
			clif_updatestatus(sd,SP_AGI);
		if(b_status.vit != status->vit)
			clif_updatestatus(sd,SP_VIT);
		if(b_status.int_ != status->int_)
			clif_updatestatus(sd,SP_INT);
		if(b_status.dex != status->dex)
			clif_updatestatus(sd,SP_DEX);
		if(b_status.luk != status->luk)
			clif_updatestatus(sd,SP_LUK);
		if(b_status.hit != status->hit)
			clif_updatestatus(sd,SP_HIT);
		if(b_status.flee != status->flee)
			clif_updatestatus(sd,SP_FLEE1);
		if(b_status.amotion != status->amotion)
			clif_updatestatus(sd,SP_ASPD);
		if(b_status.speed != status->speed)
			clif_updatestatus(sd,SP_SPEED);

		if(b_status.batk != status->batk
#ifndef RENEWAL
			|| b_status.rhw.atk != status->rhw.atk || b_status.lhw.atk != status->lhw.atk
#endif
			)
			clif_updatestatus(sd,SP_ATK1);

		if(b_status.def != status->def) {
			clif_updatestatus(sd,SP_DEF1);
#ifdef RENEWAL
			clif_updatestatus(sd,SP_DEF2);
#endif
		}

		if(
#ifdef RENEWAL
			b_status.watk != status->watk || b_status.watk2 != status->watk2 || b_status.eatk != status->eatk
#else
			b_status.rhw.atk2 != status->rhw.atk2 || b_status.lhw.atk2 != status->lhw.atk2
#endif
			)
			clif_updatestatus(sd,SP_ATK2);

		if(b_status.def2 != status->def2) {
			clif_updatestatus(sd,SP_DEF2);
#ifdef RENEWAL
			clif_updatestatus(sd,SP_DEF1);
#endif
		}
		if(b_status.flee2 != status->flee2)
			clif_updatestatus(sd,SP_FLEE2);
		if(b_status.cri != status->cri)
			clif_updatestatus(sd,SP_CRITICAL);
#ifndef RENEWAL
		if(b_status.matk_max != status->matk_max)
			clif_updatestatus(sd,SP_MATK1);
		if(b_status.matk_min != status->matk_min)
			clif_updatestatus(sd,SP_MATK2);
#else
		if(b_status.matk_max != status->matk_max || b_status.matk_min != status->matk_min) {
			clif_updatestatus(sd,SP_MATK2);
			clif_updatestatus(sd,SP_MATK1);
		}
#endif
		if(b_status.mdef != status->mdef) {
			clif_updatestatus(sd,SP_MDEF1);
#ifdef RENEWAL
			clif_updatestatus(sd,SP_MDEF2);
#endif
		}
		if(b_status.mdef2 != status->mdef2) {
			clif_updatestatus(sd,SP_MDEF2);
#ifdef RENEWAL
			clif_updatestatus(sd,SP_MDEF1);
#endif
		}
		if(b_status.rhw.range != status->rhw.range)
			clif_updatestatus(sd,SP_ATTACKRANGE);
		if(b_status.max_hp != status->max_hp)
			clif_updatestatus(sd,SP_MAXHP);
		if(b_status.max_sp != status->max_sp)
			clif_updatestatus(sd,SP_MAXSP);
		if(b_status.hp != status->hp)
			clif_updatestatus(sd,SP_HP);
		if(b_status.sp != status->sp)
			clif_updatestatus(sd,SP_SP);
#ifdef RENEWAL
		if (b_status.pow != status->pow)
			clif_updatestatus(sd,SP_POW);
		if (b_status.sta != status->sta)
			clif_updatestatus(sd,SP_STA);
		if (b_status.wis != status->wis)
			clif_updatestatus(sd,SP_WIS);
		if (b_status.spl != status->spl)
			clif_updatestatus(sd,SP_SPL);
		if (b_status.con != status->con)
			clif_updatestatus(sd,SP_CON);
		if (b_status.crt != status->crt)
			clif_updatestatus(sd,SP_CRT);
		if (b_status.patk != status->patk)
			clif_updatestatus(sd, SP_PATK);
		if (b_status.smatk != status->smatk)
			clif_updatestatus(sd, SP_SMATK);
		if (b_status.res != status->res)
			clif_updatestatus(sd, SP_RES);
		if (b_status.mres != status->mres)
			clif_updatestatus(sd, SP_MRES);
		if (b_status.hplus != status->hplus)
			clif_updatestatus(sd, SP_HPLUS);
		if (b_status.crate != status->crate)
			clif_updatestatus(sd, SP_CRATE);
		if (b_status.max_ap != status->max_ap)
			clif_updatestatus(sd, SP_MAXAP);
		if (b_status.ap != status->ap)
			clif_updatestatus(sd, SP_AP);
#endif
	} else if( bl->type == BL_HOM ) {
		TBL_HOM* hd = BL_CAST(BL_HOM, bl);

		if( hd->master && memcmp(&b_status, status, sizeof(struct status_data)) != 0 )
			clif_hominfo(hd->master,hd,0);
	} else if( bl->type == BL_MER ) {
		TBL_MER* md = BL_CAST(BL_MER, bl);

		if (!md->master)
			return;

		if( b_status.rhw.atk != status->rhw.atk || b_status.rhw.atk2 != status->rhw.atk2 )
			clif_mercenary_updatestatus(md->master, SP_ATK1);
		if( b_status.matk_max != status->matk_max )
			clif_mercenary_updatestatus(md->master, SP_MATK1);
		if( b_status.hit != status->hit )
			clif_mercenary_updatestatus(md->master, SP_HIT);
		if( b_status.cri != status->cri )
			clif_mercenary_updatestatus(md->master, SP_CRITICAL);
		if( b_status.def != status->def )
			clif_mercenary_updatestatus(md->master, SP_DEF1);
		if( b_status.mdef != status->mdef )
			clif_mercenary_updatestatus(md->master, SP_MDEF1);
		if( b_status.flee != status->flee )
			clif_mercenary_updatestatus(md->master, SP_MERCFLEE);
		if( b_status.amotion != status->amotion )
			clif_mercenary_updatestatus(md->master, SP_ASPD);
		if( b_status.max_hp != status->max_hp )
			clif_mercenary_updatestatus(md->master, SP_MAXHP);
		if( b_status.max_sp != status->max_sp )
			clif_mercenary_updatestatus(md->master, SP_MAXSP);
		if( b_status.hp != status->hp )
			clif_mercenary_updatestatus(md->master, SP_HP);
		if( b_status.sp != status->sp )
			clif_mercenary_updatestatus(md->master, SP_SP);
	} else if( bl->type == BL_ELEM ) {
		TBL_ELEM* ed = BL_CAST(BL_ELEM, bl);

		if (!ed->master)
			return;

		if( b_status.max_hp != status->max_hp )
			clif_elemental_updatestatus(ed->master, SP_MAXHP);
		if( b_status.max_sp != status->max_sp )
			clif_elemental_updatestatus(ed->master, SP_MAXSP);
		if( b_status.hp != status->hp )
			clif_elemental_updatestatus(ed->master, SP_HP);
		if( b_status.sp != status->sp )
			clif_mercenary_updatestatus(ed->master, SP_SP);
	}
}

/**
 * Adds strength modifications based on status changes
 * @param bl: Object to change str [PC|MOB|HOM|MER|ELEM]
 * @param sc: Object's status change information
 * @param str: Initial str
 * @return modified str with cap_value(str,0,USHRT_MAX)
 */
static unsigned short status_calc_str(struct block_list *bl, status_change *sc, int str)
{
	if(!sc || !sc->count)
		return cap_value(str,0,USHRT_MAX);

	if(sc->getSCE(SC_HARMONIZE)) {
		str -= sc->getSCE(SC_HARMONIZE)->val2;
		return (unsigned short)cap_value(str,0,USHRT_MAX);
	}
	if(sc->getSCE(SC_INCALLSTATUS))
		str += sc->getSCE(SC_INCALLSTATUS)->val1;
	if(sc->getSCE(SC_CHASEWALK2))
		str += sc->getSCE(SC_CHASEWALK2)->val1;
	if(sc->getSCE(SC_INCSTR))
		str += sc->getSCE(SC_INCSTR)->val1;
	if(sc->getSCE(SC_STRFOOD))
		str += sc->getSCE(SC_STRFOOD)->val1;
	if(sc->getSCE(SC_FOOD_STR_CASH))
		str += sc->getSCE(SC_FOOD_STR_CASH)->val1;
	if(sc->getSCE(SC_BATTLEORDERS))
		str += 5;
	if(sc->getSCE(SC_LEADERSHIP))
		str += sc->getSCE(SC_LEADERSHIP)->val1;
	if(sc->getSCE(SC_LOUD))
		str += 4;
	if(sc->getSCE(SC_TRUESIGHT))
		str += 5;
	if(sc->getSCE(SC_SPURT))
		str += 10;
	if(sc->getSCE(SC_NEN))
		str += sc->getSCE(SC_NEN)->val1;
	if(sc->getSCE(SC_BLESSING)) {
		if(sc->getSCE(SC_BLESSING)->val2)
			str += sc->getSCE(SC_BLESSING)->val2;
		else
			str -= str / 2;
	}
	if(sc->getSCE(SC_MARIONETTE))
		str -= ((sc->getSCE(SC_MARIONETTE)->val3)>>16)&0xFF;
	if(sc->getSCE(SC_MARIONETTE2))
		str += ((sc->getSCE(SC_MARIONETTE2)->val3)>>16)&0xFF;
	if(sc->getSCE(SC_SPIRIT) && sc->getSCE(SC_SPIRIT)->val2 == SL_HIGH)
		str += ((sc->getSCE(SC_SPIRIT)->val3)>>16)&0xFF;
	if(sc->getSCE(SC_GIANTGROWTH))
		str += sc->getSCE(SC_GIANTGROWTH)->val2;
	if(sc->getSCE(SC_BEYONDOFWARCRY))
		str -= sc->getSCE(SC_BEYONDOFWARCRY)->val2;
	if(sc->getSCE(SC_SAVAGE_STEAK))
		str += sc->getSCE(SC_SAVAGE_STEAK)->val1;
	if(sc->getSCE(SC_INSPIRATION))
		str += sc->getSCE(SC_INSPIRATION)->val3;
	if(sc->getSCE(SC_STOMACHACHE))
		str -= sc->getSCE(SC_STOMACHACHE)->val1;
	if(sc->getSCE(SC_KYOUGAKU))
		str -= sc->getSCE(SC_KYOUGAKU)->val2;
	if(sc->getSCE(SC_SWORDCLAN))
		str += 1;
	if(sc->getSCE(SC_JUMPINGCLAN))
		str += 1;
	if(sc->getSCE(SC_FULL_THROTTLE))
		str += str * sc->getSCE(SC_FULL_THROTTLE)->val3 / 100;
	if(sc->getSCE(SC_CHEERUP))
		str += 3;
	if(sc->getSCE(SC_GLASTHEIM_STATE))
		str += sc->getSCE(SC_GLASTHEIM_STATE)->val1;
#ifdef RENEWAL
	if (sc->getSCE(SC_NIBELUNGEN) && sc->getSCE(SC_NIBELUNGEN)->val2 == RINGNBL_ALLSTAT)
		str += 15;
#endif
	if (sc->getSCE(SC_UNIVERSESTANCE))
		str += sc->getSCE(SC_UNIVERSESTANCE)->val2;
	if (sc->getSCE(SC_ULTIMATECOOK))
		str += sc->getSCE(SC_ULTIMATECOOK)->val1;
	if (sc->getSCE(SC_ALL_STAT_DOWN))
		str -= sc->getSCE(SC_ALL_STAT_DOWN)->val2;

	//TODO: Stat points should be able to be decreased below 0
	return (unsigned short)cap_value(str,0,USHRT_MAX);
}

/**
 * Adds agility modifications based on status changes
 * @param bl: Object to change agi [PC|MOB|HOM|MER|ELEM]
 * @param sc: Object's status change information
 * @param agi: Initial agi
 * @return modified agi with cap_value(agi,0,USHRT_MAX)
 */
static unsigned short status_calc_agi(struct block_list *bl, status_change *sc, int agi)
{
	if(!sc || !sc->count)
		return cap_value(agi,0,USHRT_MAX);

	if(sc->getSCE(SC_HARMONIZE)) {
		agi -= sc->getSCE(SC_HARMONIZE)->val2;
		return (unsigned short)cap_value(agi,0,USHRT_MAX);
	}
	if(sc->getSCE(SC_CONCENTRATE) && !sc->getSCE(SC_QUAGMIRE))
		agi += (agi-sc->getSCE(SC_CONCENTRATE)->val3)*sc->getSCE(SC_CONCENTRATE)->val2/100;
	if(sc->getSCE(SC_INCALLSTATUS))
		agi += sc->getSCE(SC_INCALLSTATUS)->val1;
	if(sc->getSCE(SC_INCAGI))
		agi += sc->getSCE(SC_INCAGI)->val1;
	if(sc->getSCE(SC_AGIFOOD))
		agi += sc->getSCE(SC_AGIFOOD)->val1;
	if(sc->getSCE(SC_FOOD_AGI_CASH))
		agi += sc->getSCE(SC_FOOD_AGI_CASH)->val1;
	if(sc->getSCE(SC_SOULCOLD))
		agi += sc->getSCE(SC_SOULCOLD)->val1;
	if(sc->getSCE(SC_TRUESIGHT))
		agi += 5;
	if(sc->getSCE(SC_INCREASEAGI))
		agi += sc->getSCE(SC_INCREASEAGI)->val2;
	if(sc->getSCE(SC_INCREASING))
		agi += 4; // Added based on skill updates [Reddozen]
	if(sc->getSCE(SC_DECREASEAGI))
		agi -= sc->getSCE(SC_DECREASEAGI)->val2;
	if(sc->getSCE(SC_QUAGMIRE))
		agi -= sc->getSCE(SC_QUAGMIRE)->val2;
	if(sc->getSCE(SC_SUITON) && sc->getSCE(SC_SUITON)->val3)
		agi -= sc->getSCE(SC_SUITON)->val2;
	if(sc->getSCE(SC_MARIONETTE))
		agi -= ((sc->getSCE(SC_MARIONETTE)->val3)>>8)&0xFF;
	if(sc->getSCE(SC_MARIONETTE2))
		agi += ((sc->getSCE(SC_MARIONETTE2)->val3)>>8)&0xFF;
	if(sc->getSCE(SC_SPIRIT) && sc->getSCE(SC_SPIRIT)->val2 == SL_HIGH)
		agi += ((sc->getSCE(SC_SPIRIT)->val3)>>8)&0xFF;
	if(sc->getSCE(SC_ADORAMUS))
		agi -= sc->getSCE(SC_ADORAMUS)->val2;
	if(sc->getSCE(SC_MARSHOFABYSS))
		agi -= agi * sc->getSCE(SC_MARSHOFABYSS)->val2 / 100;
	if(sc->getSCE(SC_DROCERA_HERB_STEAMED))
		agi += sc->getSCE(SC_DROCERA_HERB_STEAMED)->val1;
	if(sc->getSCE(SC_INSPIRATION))
		agi += sc->getSCE(SC_INSPIRATION)->val3;
	if(sc->getSCE(SC_STOMACHACHE))
		agi -= sc->getSCE(SC_STOMACHACHE)->val1;
	if(sc->getSCE(SC_KYOUGAKU))
		agi -= sc->getSCE(SC_KYOUGAKU)->val2;
	if(sc->getSCE(SC_CROSSBOWCLAN))
		agi += 1;
	if(sc->getSCE(SC_JUMPINGCLAN))
		agi += 1;
	if(sc->getSCE(SC_FULL_THROTTLE))
		agi += agi * sc->getSCE(SC_FULL_THROTTLE)->val3 / 100;
	if (sc->getSCE(SC_ARCLOUSEDASH))
		agi += sc->getSCE(SC_ARCLOUSEDASH)->val2;
	if(sc->getSCE(SC_CHEERUP))
		agi += 3;
	if(sc->getSCE(SC_GLASTHEIM_STATE))
		agi += sc->getSCE(SC_GLASTHEIM_STATE)->val1;
#ifdef RENEWAL
	if (sc->getSCE(SC_NIBELUNGEN) && sc->getSCE(SC_NIBELUNGEN)->val2 == RINGNBL_ALLSTAT)
		agi += 15;
#endif
	if (sc->getSCE(SC_UNIVERSESTANCE))
		agi += sc->getSCE(SC_UNIVERSESTANCE)->val2;
	if (sc->getSCE(SC_ULTIMATECOOK))
		agi += sc->getSCE(SC_ULTIMATECOOK)->val1;
	if (sc->getSCE(SC_ALL_STAT_DOWN))
		agi -= sc->getSCE(SC_ALL_STAT_DOWN)->val2;

	//TODO: Stat points should be able to be decreased below 0
	return (unsigned short)cap_value(agi,0,USHRT_MAX);
}

/**
 * Adds vitality modifications based on status changes
 * @param bl: Object to change vit [PC|MOB|HOM|MER|ELEM]
 * @param sc: Object's status change information
 * @param vit: Initial vit
 * @return modified vit with cap_value(vit,0,USHRT_MAX)
 */
static unsigned short status_calc_vit(struct block_list *bl, status_change *sc, int vit)
{
	if(!sc || !sc->count)
		return cap_value(vit,0,USHRT_MAX);

	if(sc->getSCE(SC_HARMONIZE)) {
		vit -= sc->getSCE(SC_HARMONIZE)->val2;
		return (unsigned short)cap_value(vit,0,USHRT_MAX);
	}
	if(sc->getSCE(SC_INCALLSTATUS))
		vit += sc->getSCE(SC_INCALLSTATUS)->val1;
	if(sc->getSCE(SC_INCVIT))
		vit += sc->getSCE(SC_INCVIT)->val1;
	if(sc->getSCE(SC_VITFOOD))
		vit += sc->getSCE(SC_VITFOOD)->val1;
	if(sc->getSCE(SC_FOOD_VIT_CASH))
		vit += sc->getSCE(SC_FOOD_VIT_CASH)->val1;
	if(sc->getSCE(SC_CHANGE))
		vit += sc->getSCE(SC_CHANGE)->val2;
	if(sc->getSCE(SC_GLORYWOUNDS))
		vit += sc->getSCE(SC_GLORYWOUNDS)->val1;
	if(sc->getSCE(SC_TRUESIGHT))
		vit += 5;
	if(sc->getSCE(SC_MARIONETTE))
		vit -= sc->getSCE(SC_MARIONETTE)->val3&0xFF;
	if(sc->getSCE(SC_MARIONETTE2))
		vit += sc->getSCE(SC_MARIONETTE2)->val3&0xFF;
	if(sc->getSCE(SC_SPIRIT) && sc->getSCE(SC_SPIRIT)->val2 == SL_HIGH)
		vit += sc->getSCE(SC_SPIRIT)->val3&0xFF;
	if(sc->getSCE(SC_MINOR_BBQ))
		vit += sc->getSCE(SC_MINOR_BBQ)->val1;
	if(sc->getSCE(SC_INSPIRATION))
		vit += sc->getSCE(SC_INSPIRATION)->val3;
	if(sc->getSCE(SC_STOMACHACHE))
		vit -= sc->getSCE(SC_STOMACHACHE)->val1;
	if(sc->getSCE(SC_KYOUGAKU))
		vit -= sc->getSCE(SC_KYOUGAKU)->val2;
	if(sc->getSCE(SC_SWORDCLAN))
		vit += 1;
	if(sc->getSCE(SC_JUMPINGCLAN))
		vit += 1;
	if(sc->getSCE(SC_STRIPARMOR) && bl->type != BL_PC)
		vit -= vit * sc->getSCE(SC_STRIPARMOR)->val2/100;
	if(sc->getSCE(SC_FULL_THROTTLE))
		vit += vit * sc->getSCE(SC_FULL_THROTTLE)->val3 / 100;
#ifdef RENEWAL
	if(sc->getSCE(SC_DEFENCE))
		vit += sc->getSCE(SC_DEFENCE)->val2;
#endif
	if(sc->getSCE(SC_CHEERUP))
		vit += 3;
	if(sc->getSCE(SC_GLASTHEIM_STATE))
		vit += sc->getSCE(SC_GLASTHEIM_STATE)->val1;
#ifdef RENEWAL
	if (sc->getSCE(SC_NIBELUNGEN) && sc->getSCE(SC_NIBELUNGEN)->val2 == RINGNBL_ALLSTAT)
		vit += 15;
#endif
	if (sc->getSCE(SC_UNIVERSESTANCE))
		vit += sc->getSCE(SC_UNIVERSESTANCE)->val2;
	if (sc->getSCE(SC_ULTIMATECOOK))
		vit += sc->getSCE(SC_ULTIMATECOOK)->val1;
	if (sc->getSCE(SC_CUP_OF_BOZA))
		vit += 10;
	if (sc->getSCE(SC_ALL_STAT_DOWN))
		vit -= sc->getSCE(SC_ALL_STAT_DOWN)->val2;

	//TODO: Stat points should be able to be decreased below 0
	return (unsigned short)cap_value(vit,0,USHRT_MAX);
}

/**
 * Adds intelligence modifications based on status changes
 * @param bl: Object to change int [PC|MOB|HOM|MER|ELEM]
 * @param sc: Object's status change information
 * @param int_: Initial int
 * @return modified int with cap_value(int_,0,USHRT_MAX)
 */
static unsigned short status_calc_int(struct block_list *bl, status_change *sc, int int_)
{
	if(!sc || !sc->count)
		return cap_value(int_,0,USHRT_MAX);

	if(sc->getSCE(SC_HARMONIZE)) {
		int_ -= sc->getSCE(SC_HARMONIZE)->val2;
		return (unsigned short)cap_value(int_,0,USHRT_MAX);
	}
	if(sc->getSCE(SC_INCALLSTATUS))
		int_ += sc->getSCE(SC_INCALLSTATUS)->val1;
	if(sc->getSCE(SC_INCINT))
		int_ += sc->getSCE(SC_INCINT)->val1;
	if(sc->getSCE(SC_INTFOOD))
		int_ += sc->getSCE(SC_INTFOOD)->val1;
	if(sc->getSCE(SC_FOOD_INT_CASH))
		int_ += sc->getSCE(SC_FOOD_INT_CASH)->val1;
	if(sc->getSCE(SC_CHANGE))
		int_ += sc->getSCE(SC_CHANGE)->val3;
	if(sc->getSCE(SC_BATTLEORDERS))
		int_ += 5;
	if(sc->getSCE(SC_TRUESIGHT))
		int_ += 5;
	if(sc->getSCE(SC_BLESSING)) {
		if (sc->getSCE(SC_BLESSING)->val2)
			int_ += sc->getSCE(SC_BLESSING)->val2;
		else
			int_ -= int_ / 2;
	}
	if(sc->getSCE(SC_NEN))
		int_ += sc->getSCE(SC_NEN)->val1;
	if(sc->getSCE(SC_MARIONETTE))
		int_ -= ((sc->getSCE(SC_MARIONETTE)->val4)>>16)&0xFF;
	if(sc->getSCE(SC_MARIONETTE2))
		int_ += ((sc->getSCE(SC_MARIONETTE2)->val4)>>16)&0xFF;
	if(sc->getSCE(SC_SPIRIT) && sc->getSCE(SC_SPIRIT)->val2 == SL_HIGH)
		int_ += ((sc->getSCE(SC_SPIRIT)->val4)>>16)&0xFF;
	if(sc->getSCE(SC_INSPIRATION))
		int_ += sc->getSCE(SC_INSPIRATION)->val3;
	if(sc->getSCE(SC_MELODYOFSINK))
		int_ -= sc->getSCE(SC_MELODYOFSINK)->val2;
	if(sc->getSCE(SC_MANDRAGORA))
		int_ -= 4 * sc->getSCE(SC_MANDRAGORA)->val1;
	if(sc->getSCE(SC_COCKTAIL_WARG_BLOOD))
		int_ += sc->getSCE(SC_COCKTAIL_WARG_BLOOD)->val1;
	if(sc->getSCE(SC_STOMACHACHE))
		int_ -= sc->getSCE(SC_STOMACHACHE)->val1;
	if(sc->getSCE(SC_KYOUGAKU))
		int_ -= sc->getSCE(SC_KYOUGAKU)->val2;
	if(sc->getSCE(SC_ARCWANDCLAN))
		int_ += 1;
	if(sc->getSCE(SC_GOLDENMACECLAN))
		int_ += 1;
	if(sc->getSCE(SC_JUMPINGCLAN))
		int_ += 1;
	if(sc->getSCE(SC_FULL_THROTTLE))
		int_ += int_ * sc->getSCE(SC_FULL_THROTTLE)->val3 / 100;
	if(sc->getSCE(SC_CHEERUP))
		int_ += 3;
	if(sc->getSCE(SC_GLASTHEIM_STATE))
		int_ += sc->getSCE(SC_GLASTHEIM_STATE)->val1;
	if (sc->getSCE(SC_UNIVERSESTANCE))
		int_ += sc->getSCE(SC_UNIVERSESTANCE)->val2;

	if(bl->type != BL_PC) {
		if(sc->getSCE(SC_STRIPHELM))
			int_ -= int_ * sc->getSCE(SC_STRIPHELM)->val2/100;
		if(sc->getSCE(SC__STRIPACCESSORY))
			int_ -= int_ * sc->getSCE(SC__STRIPACCESSORY)->val2 / 100;
	}
#ifdef RENEWAL
	if (sc->getSCE(SC_NIBELUNGEN) && sc->getSCE(SC_NIBELUNGEN)->val2 == RINGNBL_ALLSTAT)
		int_ += 15;
#endif
	if (sc->getSCE(SC_ULTIMATECOOK))
		int_ += sc->getSCE(SC_ULTIMATECOOK)->val1;
	if (sc->getSCE(SC_ALL_STAT_DOWN))
		int_ -= sc->getSCE(SC_ALL_STAT_DOWN)->val2;

	//TODO: Stat points should be able to be decreased below 0
	return (unsigned short)cap_value(int_,0,USHRT_MAX);
}

/**
 * Adds dexterity modifications based on status changes
 * @param bl: Object to change dex [PC|MOB|HOM|MER|ELEM]
 * @param sc: Object's status change information
 * @param dex: Initial dex
 * @return modified dex with cap_value(dex,0,USHRT_MAX)
 */
static unsigned short status_calc_dex(struct block_list *bl, status_change *sc, int dex)
{
	if(!sc || !sc->count)
		return cap_value(dex,0,USHRT_MAX);

	if(sc->getSCE(SC_HARMONIZE)) {
		dex -= sc->getSCE(SC_HARMONIZE)->val2;
		return (unsigned short)cap_value(dex,0,USHRT_MAX);
	}
	if(sc->getSCE(SC_CONCENTRATE) && !sc->getSCE(SC_QUAGMIRE))
		dex += (dex-sc->getSCE(SC_CONCENTRATE)->val4)*sc->getSCE(SC_CONCENTRATE)->val2/100;
	if(sc->getSCE(SC_INCALLSTATUS))
		dex += sc->getSCE(SC_INCALLSTATUS)->val1;
	if(sc->getSCE(SC_INCDEX))
		dex += sc->getSCE(SC_INCDEX)->val1;
	if(sc->getSCE(SC_DEXFOOD))
		dex += sc->getSCE(SC_DEXFOOD)->val1;
	if(sc->getSCE(SC_FOOD_DEX_CASH))
		dex += sc->getSCE(SC_FOOD_DEX_CASH)->val1;
	if(sc->getSCE(SC_BATTLEORDERS))
		dex += 5;
	if(sc->getSCE(SC_HAWKEYES))
		dex += sc->getSCE(SC_HAWKEYES)->val1;
	if(sc->getSCE(SC_TRUESIGHT))
		dex += 5;
	if(sc->getSCE(SC_QUAGMIRE))
		dex -= sc->getSCE(SC_QUAGMIRE)->val2;
	if(sc->getSCE(SC_BLESSING)) {
		if (sc->getSCE(SC_BLESSING)->val2)
			dex += sc->getSCE(SC_BLESSING)->val2;
		else
			dex -= dex / 2;
	}
	if(sc->getSCE(SC_INCREASING))
		dex += 4; // Added based on skill updates [Reddozen]
	if(sc->getSCE(SC_MARIONETTE))
		dex -= ((sc->getSCE(SC_MARIONETTE)->val4)>>8)&0xFF;
	if(sc->getSCE(SC_MARIONETTE2))
		dex += ((sc->getSCE(SC_MARIONETTE2)->val4)>>8)&0xFF;
	if(sc->getSCE(SC_SPIRIT) && sc->getSCE(SC_SPIRIT)->val2 == SL_HIGH)
		dex += ((sc->getSCE(SC_SPIRIT)->val4)>>8)&0xFF;
	if(sc->getSCE(SC_SIROMA_ICE_TEA))
		dex += sc->getSCE(SC_SIROMA_ICE_TEA)->val1;
	if(sc->getSCE(SC_INSPIRATION))
		dex += sc->getSCE(SC_INSPIRATION)->val3;
	if(sc->getSCE(SC_STOMACHACHE))
		dex -= sc->getSCE(SC_STOMACHACHE)->val1;
	if(sc->getSCE(SC_KYOUGAKU))
		dex -= sc->getSCE(SC_KYOUGAKU)->val2;
	if(sc->getSCE(SC_ARCWANDCLAN))
		dex += 1;
	if(sc->getSCE(SC_CROSSBOWCLAN))
		dex += 1;
	if(sc->getSCE(SC_JUMPINGCLAN))
		dex += 1;
	if(sc->getSCE(SC__STRIPACCESSORY) && bl->type != BL_PC)
		dex -= dex * sc->getSCE(SC__STRIPACCESSORY)->val2 / 100;
	if(sc->getSCE(SC_MARSHOFABYSS))
		dex -= dex * sc->getSCE(SC_MARSHOFABYSS)->val2 / 100;
	if(sc->getSCE(SC_FULL_THROTTLE))
		dex += dex * sc->getSCE(SC_FULL_THROTTLE)->val3 / 100;
	if(sc->getSCE(SC_CHEERUP))
		dex += 3;
	if(sc->getSCE(SC_GLASTHEIM_STATE))
		dex += sc->getSCE(SC_GLASTHEIM_STATE)->val1;
#ifdef RENEWAL
	if (sc->getSCE(SC_NIBELUNGEN) && sc->getSCE(SC_NIBELUNGEN)->val2 == RINGNBL_ALLSTAT)
		dex += 15;
#endif
	if (sc->getSCE(SC_UNIVERSESTANCE))
		dex += sc->getSCE(SC_UNIVERSESTANCE)->val2;
	if (sc->getSCE(SC_ULTIMATECOOK))
		dex += sc->getSCE(SC_ULTIMATECOOK)->val1;
	if (sc->getSCE(SC_ALL_STAT_DOWN))
		dex -= sc->getSCE(SC_ALL_STAT_DOWN)->val2;

	//TODO: Stat points should be able to be decreased below 0
	return (unsigned short)cap_value(dex,0,USHRT_MAX);
}

/**
 * Adds luck modifications based on status changes
 * @param bl: Object to change luk [PC|MOB|HOM|MER|ELEM]
 * @param sc: Object's status change information
 * @param luk: Initial luk
 * @return modified luk with cap_value(luk,0,USHRT_MAX)
 */
static unsigned short status_calc_luk(struct block_list *bl, status_change *sc, int luk)
{
	if(!sc || !sc->count)
		return cap_value(luk,0,USHRT_MAX);

	if(sc->getSCE(SC_HARMONIZE)) {
		luk -= sc->getSCE(SC_HARMONIZE)->val2;
		return (unsigned short)cap_value(luk,0,USHRT_MAX);
	}
	if(sc->getSCE(SC_CURSE))
		return 0;
	if(sc->getSCE(SC_INCALLSTATUS))
		luk += sc->getSCE(SC_INCALLSTATUS)->val1;
	if(sc->getSCE(SC_INCLUK))
		luk += sc->getSCE(SC_INCLUK)->val1;
	if(sc->getSCE(SC_LUKFOOD))
		luk += sc->getSCE(SC_LUKFOOD)->val1;
	if(sc->getSCE(SC_FOOD_LUK_CASH))
		luk += sc->getSCE(SC_FOOD_LUK_CASH)->val1;
	if(sc->getSCE(SC_TRUESIGHT))
		luk += 5;
	if(sc->getSCE(SC_GLORIA))
		luk += 30;
	if(sc->getSCE(SC_MARIONETTE))
		luk -= sc->getSCE(SC_MARIONETTE)->val4&0xFF;
	if(sc->getSCE(SC_MARIONETTE2))
		luk += sc->getSCE(SC_MARIONETTE2)->val4&0xFF;
	if(sc->getSCE(SC_SPIRIT) && sc->getSCE(SC_SPIRIT)->val2 == SL_HIGH)
		luk += sc->getSCE(SC_SPIRIT)->val4&0xFF;
	if(sc->getSCE(SC_PUTTI_TAILS_NOODLES))
		luk += sc->getSCE(SC_PUTTI_TAILS_NOODLES)->val1;
	if(sc->getSCE(SC_INSPIRATION))
		luk += sc->getSCE(SC_INSPIRATION)->val3;
	if(sc->getSCE(SC_STOMACHACHE))
		luk -= sc->getSCE(SC_STOMACHACHE)->val1;
	if(sc->getSCE(SC_KYOUGAKU))
		luk -= sc->getSCE(SC_KYOUGAKU)->val2;
	if(sc->getSCE(SC__STRIPACCESSORY) && bl->type != BL_PC)
		luk -= luk * sc->getSCE(SC__STRIPACCESSORY)->val2 / 100;
	if(sc->getSCE(SC_BANANA_BOMB))
		luk -= 75;
	if(sc->getSCE(SC_GOLDENMACECLAN))
		luk += 1;
	if(sc->getSCE(SC_JUMPINGCLAN))
		luk += 1;
	if(sc->getSCE(SC_FULL_THROTTLE))
		luk += luk * sc->getSCE(SC_FULL_THROTTLE)->val3 / 100;
	if(sc->getSCE(SC_CHEERUP))
		luk += 3;
	if(sc->getSCE(SC_GLASTHEIM_STATE))
		luk += sc->getSCE(SC_GLASTHEIM_STATE)->val1;
#ifdef RENEWAL
	if (sc->getSCE(SC_NIBELUNGEN) && sc->getSCE(SC_NIBELUNGEN)->val2 == RINGNBL_ALLSTAT)
		luk += 15;
#endif
	if (sc->getSCE(SC_UNIVERSESTANCE))
		luk += sc->getSCE(SC_UNIVERSESTANCE)->val2;
	if (sc->getSCE(SC_ULTIMATECOOK))
		luk += sc->getSCE(SC_ULTIMATECOOK)->val1;
	if (sc->getSCE(SC_MYSTICPOWDER))
		luk += 10;
	if (sc->getSCE(SC_ALL_STAT_DOWN))
		luk -= sc->getSCE(SC_ALL_STAT_DOWN)->val2;

	//TODO: Stat points should be able to be decreased below 0
	return (unsigned short)cap_value(luk,0,USHRT_MAX);
}

/**
* Adds power modifications based on status changes
* @param bl: Object to change pow [PC|MOB|HOM|MER|ELEM]
* @param sc: Object's status change information
* @param pow: Initial pow
* @return modified pow with cap_value(pow,0,USHRT_MAX)
*/
static unsigned short status_calc_pow(struct block_list *bl, status_change *sc, int pow)
{
	if (!sc || !sc->count)
		return cap_value(pow, 0, USHRT_MAX);

	if (sc->getSCE(SC_BENEDICTUM))
		pow += sc->getSCE(SC_BENEDICTUM)->val2;

	return (unsigned short)cap_value(pow, 0, USHRT_MAX);
}

/**
* Adds stamina modifications based on status changes
* @param bl: Object to change sta [PC|MOB|HOM|MER|ELEM]
* @param sc: Object's status change information
* @param sta: Initial sta
* @return modified sta with cap_value(sta,0,USHRT_MAX)
*/
static unsigned short status_calc_sta(struct block_list *bl, status_change *sc, int sta)
{
	if (!sc || !sc->count)
		return cap_value(sta, 0, USHRT_MAX);

	if (sc->getSCE(SC_RELIGIO))
		sta += sc->getSCE(SC_RELIGIO)->val2;

	return (unsigned short)cap_value(sta, 0, USHRT_MAX);
}

/**
* Adds wisdom modifications based on status changes
* @param bl: Object to change wis [PC|MOB|HOM|MER|ELEM]
* @param sc: Object's status change information
* @param wis: Initial wis
* @return modified wis with cap_value(wis,0,USHRT_MAX)
*/
static unsigned short status_calc_wis(struct block_list *bl, status_change *sc, int wis)
{
	if (!sc || !sc->count)
		return cap_value(wis, 0, USHRT_MAX);

	if (sc->getSCE(SC_RELIGIO))
		wis += sc->getSCE(SC_RELIGIO)->val2;

	return (unsigned short)cap_value(wis, 0, USHRT_MAX);
}

/**
* Adds spell modifications based on status changes
* @param bl: Object to change spl [PC|MOB|HOM|MER|ELEM]
* @param sc: Object's status change information
* @param spl: Initial spl
* @return modified spl with cap_value(spl,0,USHRT_MAX)
*/
static unsigned short status_calc_spl(struct block_list *bl, status_change *sc, int spl)
{
	if (!sc || !sc->count)
		return cap_value(spl, 0, USHRT_MAX);

	if (sc->getSCE(SC_RELIGIO))
		spl += sc->getSCE(SC_RELIGIO)->val2;

	return (unsigned short)cap_value(spl, 0, USHRT_MAX);
}

/**
* Adds concentration modifications based on status changes
* @param bl: Object to change con [PC|MOB|HOM|MER|ELEM]
* @param sc: Object's status change information
* @param con: Initial con
* @return modified con with cap_value(con,0,USHRT_MAX)
*/
static unsigned short status_calc_con(struct block_list *bl, status_change *sc, int con)
{
	if (!sc || !sc->count)
		return cap_value(con, 0, USHRT_MAX);

	if (sc->getSCE(SC_BENEDICTUM))
		con += sc->getSCE(SC_BENEDICTUM)->val2;

	return (unsigned short)cap_value(con, 0, USHRT_MAX);
}

/**
* Adds creative modifications based on status changes
* @param bl: Object to change crt [PC|MOB|HOM|MER|ELEM]
* @param sc: Object's status change information
* @param crt: Initial crt
* @return modified crt with cap_value(crt,0,USHRT_MAX)
*/
static unsigned short status_calc_crt(struct block_list *bl, status_change *sc, int crt)
{
	if (!sc || !sc->count)
		return cap_value(crt, 0, USHRT_MAX);

	if (sc->getSCE(SC_BENEDICTUM))
		crt += sc->getSCE(SC_BENEDICTUM)->val2;

	return (unsigned short)cap_value(crt, 0, USHRT_MAX);
}

/**
 * Adds base attack modifications based on status changes
 * @param bl: Object to change batk [PC|MOB|HOM|MER|ELEM]
 * @param sc: Object's status change information
 * @param batk: Initial batk
 * @return modified batk with cap_value(batk,0,USHRT_MAX)
 */
static unsigned short status_calc_batk(struct block_list *bl, status_change *sc, int batk)
{
	if(!sc || !sc->count)
		return cap_value(batk,0,USHRT_MAX);

	if(sc->getSCE(SC_ATKPOTION))
		batk += sc->getSCE(SC_ATKPOTION)->val1;
	if(sc->getSCE(SC_BATKFOOD))
		batk += sc->getSCE(SC_BATKFOOD)->val1;
	if (sc->getSCE(SC_VOLCANO))
		batk += sc->getSCE(SC_VOLCANO)->val2;
#ifndef RENEWAL
	if(sc->getSCE(SC_GATLINGFEVER))
		batk += sc->getSCE(SC_GATLINGFEVER)->val3;
	if(sc->getSCE(SC_MADNESSCANCEL))
		batk += 100;
#endif
	if(sc->getSCE(SC_FULL_SWING_K))
		batk += sc->getSCE(SC_FULL_SWING_K)->val1;
	if(sc->getSCE(SC_ASH))
		batk -= batk * sc->getSCE(SC_ASH)->val4 / 100;
	if(bl->type == BL_HOM && sc->getSCE(SC_PYROCLASTIC))
		batk += sc->getSCE(SC_PYROCLASTIC)->val2;
	if (sc->getSCE(SC_ANGRIFFS_MODUS))
		batk += sc->getSCE(SC_ANGRIFFS_MODUS)->val2;
	if(sc->getSCE(SC_2011RWC_SCROLL))
		batk += 30;
	if(sc->getSCE(SC__ENERVATION))
		batk -= batk * sc->getSCE(SC__ENERVATION)->val2 / 100;
	if( sc->getSCE(SC_ZANGETSU) )
		batk += sc->getSCE(SC_ZANGETSU)->val2;
	if(sc->getSCE(SC_QUEST_BUFF1))
		batk += sc->getSCE(SC_QUEST_BUFF1)->val1;
	if(sc->getSCE(SC_QUEST_BUFF2))
		batk += sc->getSCE(SC_QUEST_BUFF2)->val1;
	if(sc->getSCE(SC_QUEST_BUFF3))
		batk += sc->getSCE(SC_QUEST_BUFF3)->val1;
	if (sc->getSCE(SC_SHRIMP))
		batk += batk * sc->getSCE(SC_SHRIMP)->val2 / 100;
#ifdef RENEWAL
	if (sc->getSCE(SC_LOUD))
		batk += 30;
	if (sc->getSCE(SC_NIBELUNGEN) && sc->getSCE(SC_NIBELUNGEN)->val2 == RINGNBL_ATKRATE)
		batk += batk * 20 / 100;
#endif
	if (sc->getSCE(SC_SUNSTANCE))
		batk += batk * sc->getSCE(SC_SUNSTANCE)->val2 / 100;
	if (sc->getSCE(SC_ALMIGHTY))
		batk += 30;
	if (sc->getSCE(SC_ULTIMATECOOK))
		batk += 30;
	if(sc->getSCE(SC_LIMIT_POWER_BOOSTER))
		batk += sc->getSCE(SC_LIMIT_POWER_BOOSTER)->val1;
	if(sc->getSCE(SC_SPARKCANDY))
		batk += 20;
	if(sc->getSCE(SC_SKF_ATK))
		batk += sc->getSCE(SC_SKF_ATK)->val1;
	if (sc->getSCE(SC_INTENSIVE_AIM))
		batk += 150;

	return (unsigned short)cap_value(batk,0,USHRT_MAX);
}

/**
 * Adds weapon attack modifications based on status changes
 * @param bl: Object to change watk [PC]
 * @param sc: Object's status change information
 * @param watk: Initial watk
 * @return modified watk with cap_value(watk,0,USHRT_MAX)
 */
static unsigned short status_calc_watk(struct block_list *bl, status_change *sc, int watk)
{
	if(!sc || !sc->count)
		return cap_value(watk,0,USHRT_MAX);

#ifndef RENEWAL
	if(sc->getSCE(SC_DRUMBATTLE))
		watk += sc->getSCE(SC_DRUMBATTLE)->val2;
#endif
	if (sc->getSCE(SC_IMPOSITIO))
		watk += sc->getSCE(SC_IMPOSITIO)->val2;
	if(sc->getSCE(SC_WATKFOOD))
		watk += sc->getSCE(SC_WATKFOOD)->val1;
	if (sc->getSCE(SC_VOLCANO) && bl->type == BL_MOB)
		watk += sc->getSCE(SC_VOLCANO)->val2;
	if(sc->getSCE(SC_MERC_ATKUP))
		watk += sc->getSCE(SC_MERC_ATKUP)->val2;
	if(sc->getSCE(SC_WATER_BARRIER))
		watk -= sc->getSCE(SC_WATER_BARRIER)->val2;
#ifndef RENEWAL
	if(sc->getSCE(SC_NIBELUNGEN)) {
		if (bl->type != BL_PC)
			watk += sc->getSCE(SC_NIBELUNGEN)->val2;
		else {
			TBL_PC *sd = (TBL_PC*)bl;
			short index = sd->equip_index[sd->state.lr_flag?EQI_HAND_L:EQI_HAND_R];

			if(index >= 0 && sd->inventory_data[index] && sd->inventory_data[index]->type == IT_WEAPON && sd->inventory_data[index]->weapon_level == 4)
				watk += sc->getSCE(SC_NIBELUNGEN)->val2;
		}
	}
#endif
	if(sc->getSCE(SC_FIGHTINGSPIRIT))
		watk += sc->getSCE(SC_FIGHTINGSPIRIT)->val1;
	if (sc->getSCE(SC_SHIELDSPELL_ATK))
		watk += sc->getSCE(SC_SHIELDSPELL_ATK)->val2;
	if(sc->getSCE(SC_INSPIRATION))
		watk += sc->getSCE(SC_INSPIRATION)->val2;
	if(sc->getSCE(SC_GT_CHANGE))
		watk += sc->getSCE(SC_GT_CHANGE)->val2;
	if(sc->getSCE(SC__ENERVATION))
		watk -= watk * sc->getSCE(SC__ENERVATION)->val2 / 100;
	if(sc->getSCE(SC_STRIKING))
		watk += sc->getSCE(SC_STRIKING)->val2;
	if(sc->getSCE(SC_RUSHWINDMILL))
		watk += sc->getSCE(SC_RUSHWINDMILL)->val3;
	if(sc->getSCE(SC_FIRE_INSIGNIA) && sc->getSCE(SC_FIRE_INSIGNIA)->val1 == 2)
		watk += 50;
	if((sc->getSCE(SC_FIRE_INSIGNIA) && sc->getSCE(SC_FIRE_INSIGNIA)->val1 == 2)
	   || (sc->getSCE(SC_WATER_INSIGNIA) && sc->getSCE(SC_WATER_INSIGNIA)->val1 == 2)
	   || (sc->getSCE(SC_WIND_INSIGNIA) && sc->getSCE(SC_WIND_INSIGNIA)->val1 == 2)
	   || (sc->getSCE(SC_EARTH_INSIGNIA) && sc->getSCE(SC_EARTH_INSIGNIA)->val1 == 2))
		watk += watk * 10 / 100;
	if(sc->getSCE(SC_PYROTECHNIC_OPTION))
		watk += sc->getSCE(SC_PYROTECHNIC_OPTION)->val2;
	if(sc->getSCE(SC_HEATER_OPTION))
		watk += sc->getSCE(SC_HEATER_OPTION)->val2;
	if(sc->getSCE(SC_TROPIC_OPTION))
		watk += sc->getSCE(SC_TROPIC_OPTION)->val2;
	if( sc && sc->getSCE(SC_TIDAL_WEAPON) )
		watk += watk * sc->getSCE(SC_TIDAL_WEAPON)->val2 / 100;
	if(bl->type == BL_PC && sc->getSCE(SC_PYROCLASTIC))
		watk += sc->getSCE(SC_PYROCLASTIC)->val2;
	if(sc->getSCE(SC_ANGRIFFS_MODUS))
		watk += watk * sc->getSCE(SC_ANGRIFFS_MODUS)->val2/100;
	if(sc->getSCE(SC_ODINS_POWER))
		watk += 40 + 30 * sc->getSCE(SC_ODINS_POWER)->val1;
	if (sc->getSCE(SC_FLASHCOMBO))
		watk += sc->getSCE(SC_FLASHCOMBO)->val2;
	if (sc->getSCE(SC_CATNIPPOWDER))
		watk -= watk * sc->getSCE(SC_CATNIPPOWDER)->val2 / 100;
	if (sc->getSCE(SC_CHATTERING))
		watk += sc->getSCE(SC_CHATTERING)->val2;
	if (sc->getSCE(SC_SUNSTANCE))
		watk += watk * sc->getSCE(SC_SUNSTANCE)->val2 / 100;
	if (sc->getSCE(SC_SOULFALCON))
		watk += sc->getSCE(SC_SOULFALCON)->val2;
	if (sc->getSCE(SC_PACKING_ENVELOPE1))
		watk += sc->getSCE(SC_PACKING_ENVELOPE1)->val1;
	if (sc->getSCE(SC_POWERFUL_FAITH))
		watk += sc->getSCE(SC_POWERFUL_FAITH)->val2;
	if (sc->getSCE(SC_GUARD_STANCE))
		watk -= sc->getSCE(SC_GUARD_STANCE)->val3;

	return (unsigned short)cap_value(watk,0,USHRT_MAX);
}

#ifdef RENEWAL
/**
 * Adds equip magic attack modifications based on status changes [RENEWAL]
 * @param bl: Object to change matk [PC]
 * @param sc: Object's status change information
 * @param matk: Initial matk
 * @return modified matk with cap_value(matk,0,USHRT_MAX)
 */
static unsigned short status_calc_ematk(struct block_list *bl, status_change *sc, int matk)
{
	if (!sc || !sc->count)
		return cap_value(matk,0,USHRT_MAX);

	if (sc->getSCE(SC_IMPOSITIO))
		matk += sc->getSCE(SC_IMPOSITIO)->val2;
	if (sc->getSCE(SC_MATKPOTION))
		matk += sc->getSCE(SC_MATKPOTION)->val1;
	if (sc->getSCE(SC_MATKFOOD))
		matk += sc->getSCE(SC_MATKFOOD)->val1;
	if(sc->getSCE(SC_MANA_PLUS))
		matk += sc->getSCE(SC_MANA_PLUS)->val1;
	if(sc->getSCE(SC_COOLER_OPTION))
		matk += sc->getSCE(SC_COOLER_OPTION)->val2;
	if(sc->getSCE(SC_AQUAPLAY_OPTION))
		matk += sc->getSCE(SC_AQUAPLAY_OPTION)->val2;
	if(sc->getSCE(SC_CHILLY_AIR_OPTION))
		matk += sc->getSCE(SC_CHILLY_AIR_OPTION)->val2;
	if(sc->getSCE(SC_FIRE_INSIGNIA) && sc->getSCE(SC_FIRE_INSIGNIA)->val1 == 3)
		matk += 50;
	if(sc->getSCE(SC_ODINS_POWER))
		matk += 40 + 30 * sc->getSCE(SC_ODINS_POWER)->val1; // 70 lvl1, 100lvl2
	if(sc->getSCE(SC_MOONLITSERENADE))
		matk += sc->getSCE(SC_MOONLITSERENADE)->val3;
	if(sc->getSCE(SC_IZAYOI))
		matk += 25 * sc->getSCE(SC_IZAYOI)->val1;
	if(sc->getSCE(SC_ZANGETSU))
		matk += sc->getSCE(SC_ZANGETSU)->val3;
	if(sc->getSCE(SC_QUEST_BUFF1))
		matk += sc->getSCE(SC_QUEST_BUFF1)->val1;
	if(sc->getSCE(SC_QUEST_BUFF2))
		matk += sc->getSCE(SC_QUEST_BUFF2)->val1;
	if(sc->getSCE(SC_QUEST_BUFF3))
		matk += sc->getSCE(SC_QUEST_BUFF3)->val1;
	if(sc->getSCE(SC_MTF_MATK2))
		matk += sc->getSCE(SC_MTF_MATK2)->val1;
	if(sc->getSCE(SC_2011RWC_SCROLL))
		matk += 30;
	if (sc->getSCE(SC_CATNIPPOWDER))
		matk -= matk * sc->getSCE(SC_CATNIPPOWDER)->val2 / 100;
	if (sc->getSCE(SC_CHATTERING))
		matk += sc->getSCE(SC_CHATTERING)->val2;
	if (sc->getSCE(SC_DORAM_MATK))
		matk += sc->getSCE(SC_DORAM_MATK)->val1;
	if (sc->getSCE(SC_SOULFAIRY))
		matk += sc->getSCE(SC_SOULFAIRY)->val2;
	if (sc->getSCE(SC__AUTOSHADOWSPELL))
		matk += sc->getSCE(SC__AUTOSHADOWSPELL)->val4 * 5;
	if (sc->getSCE(SC_INSPIRATION))
		matk += sc->getSCE(SC_INSPIRATION)->val2;
	if (sc->getSCE(SC_PACKING_ENVELOPE2))
		matk += sc->getSCE(SC_PACKING_ENVELOPE2)->val1;
	if(sc->getSCE(SC_ALMIGHTY))
		matk += 30;
	if(sc->getSCE(SC_ULTIMATECOOK))
		matk += 30;
	if (sc->getSCE(SC_LIMIT_POWER_BOOSTER))
		matk += sc->getSCE(SC_LIMIT_POWER_BOOSTER)->val1;
	if (sc->getSCE(SC_MAGICCANDY))
		matk += 30;
	if (sc->getSCE(SC_SKF_MATK))
		matk += sc->getSCE(SC_SKF_MATK)->val1;

	return (unsigned short)cap_value(matk,0,USHRT_MAX);
}
#endif

/**
 * Adds magic attack modifications based on status changes
 * @param bl: Object to change matk [PC|MOB|HOM|MER|ELEM]
 * @param sc: Object's status change information
 * @param matk: Initial matk
 * @return modified matk with cap_value(matk,0,USHRT_MAX)
 */
static unsigned short status_calc_matk(struct block_list *bl, status_change *sc, int matk)
{
	if(!sc || !sc->count)
		return cap_value(matk,0,USHRT_MAX);
#ifndef RENEWAL
	/// Take note fixed value first before % modifiers [PRE-RENEWAL]
	if (sc->getSCE(SC_MATKPOTION))
		matk += sc->getSCE(SC_MATKPOTION)->val1;
	if (sc->getSCE(SC_MATKFOOD))
		matk += sc->getSCE(SC_MATKFOOD)->val1;
	if (sc->getSCE(SC_MANA_PLUS))
		matk += sc->getSCE(SC_MANA_PLUS)->val1;
	if (sc->getSCE(SC_AQUAPLAY_OPTION))
		matk += sc->getSCE(SC_AQUAPLAY_OPTION)->val2;
	if (sc->getSCE(SC_CHILLY_AIR_OPTION))
		matk += sc->getSCE(SC_CHILLY_AIR_OPTION)->val2;
	if (sc->getSCE(SC_COOLER_OPTION))
		matk += sc->getSCE(SC_COOLER_OPTION)->val2;
	if (sc->getSCE(SC_FIRE_INSIGNIA) && sc->getSCE(SC_FIRE_INSIGNIA)->val1 == 3)
		matk += 50;
	if (sc->getSCE(SC_ODINS_POWER))
		matk += 40 + 30 * sc->getSCE(SC_ODINS_POWER)->val1; // 70 lvl1, 100lvl2
	if (sc->getSCE(SC_IZAYOI))
		matk += 25 * sc->getSCE(SC_IZAYOI)->val1;
	if (sc->getSCE(SC_MTF_MATK2))
		matk += sc->getSCE(SC_MTF_MATK2)->val1;
	if (sc->getSCE(SC_2011RWC_SCROLL))
		matk += 30;
	if (sc->getSCE(SC_ALMIGHTY))
		matk += 30;
	if (sc->getSCE(SC_ULTIMATECOOK))
		matk += 30;
	if (sc->getSCE(SC_LIMIT_POWER_BOOSTER))
		matk += sc->getSCE(SC_LIMIT_POWER_BOOSTER)->val1;
	if (sc->getSCE(SC_MAGICCANDY))
		matk += 30;
	if (sc->getSCE(SC_SKF_MATK))
		matk += sc->getSCE(SC_SKF_MATK)->val1;
#endif
	if (sc->getSCE(SC_ZANGETSU))
		matk += sc->getSCE(SC_ZANGETSU)->val3;
	if (sc->getSCE(SC_QUEST_BUFF1))
		matk += sc->getSCE(SC_QUEST_BUFF1)->val1;
	if (sc->getSCE(SC_QUEST_BUFF2))
		matk += sc->getSCE(SC_QUEST_BUFF2)->val1;
	if (sc->getSCE(SC_QUEST_BUFF3))
		matk += sc->getSCE(SC_QUEST_BUFF3)->val1;
	if (sc->getSCE(SC_MAGICPOWER)
#ifndef RENEWAL
		&& sc->getSCE(SC_MAGICPOWER)->val4
#endif
		)
		matk += matk * sc->getSCE(SC_MAGICPOWER)->val3/100;
	if (sc->getSCE(SC_MINDBREAKER))
		matk += matk * sc->getSCE(SC_MINDBREAKER)->val2/100;
	if (sc->getSCE(SC_INCMATKRATE))
		matk += matk * sc->getSCE(SC_INCMATKRATE)->val1/100;
	if (sc->getSCE(SC_MOONLITSERENADE))
		matk += sc->getSCE(SC_MOONLITSERENADE)->val3/100;
	if (sc->getSCE(SC_MTF_MATK))
		matk += matk * sc->getSCE(SC_MTF_MATK)->val1 / 100;
	if (sc->getSCE(SC_SHRIMP))
		matk += matk * sc->getSCE(SC_SHRIMP)->val2 / 100;
#ifdef RENEWAL
	if (sc->getSCE(SC_VOLCANO))
		matk += sc->getSCE(SC_VOLCANO)->val2;
	if (sc->getSCE(SC_NIBELUNGEN) && sc->getSCE(SC_NIBELUNGEN)->val2 == RINGNBL_MATKRATE)
		matk += matk * 20 / 100;
#endif
	if (sc->getSCE(SC_SHIELDSPELL_ATK))
		matk += sc->getSCE(SC_SHIELDSPELL_ATK)->val2;
	if (sc->getSCE(SC_CLIMAX_DES_HU))
		matk += 100;

	return (unsigned short)cap_value(matk,0,USHRT_MAX);
}

/**
 * Adds critical modifications based on status changes
 * @param bl: Object to change critical [PC|MOB|HOM|MER|ELEM]
 * @param sc: Object's status change information
 * @param critical: Initial critical
 * @return modified critical with cap_value(critical,10,USHRT_MAX)
 */
static signed short status_calc_critical(struct block_list *bl, status_change *sc, int critical)
{
	if(!sc || !sc->count)
		return cap_value(critical,10,SHRT_MAX);

	if (sc->getSCE(SC_INCCRI))
		critical += sc->getSCE(SC_INCCRI)->val2;
	if (sc->getSCE(SC_EP16_2_BUFF_SC))
		critical += 300;// crit +30
	if (sc->getSCE(SC_CRIFOOD))
		critical += sc->getSCE(SC_CRIFOOD)->val1;
	if (sc->getSCE(SC_EXPLOSIONSPIRITS))
		critical += sc->getSCE(SC_EXPLOSIONSPIRITS)->val2;
	if (sc->getSCE(SC_FORTUNE))
		critical += sc->getSCE(SC_FORTUNE)->val2;
	if (sc->getSCE(SC_TRUESIGHT))
		critical += sc->getSCE(SC_TRUESIGHT)->val2;
	if (sc->getSCE(SC_CLOAKING))
		critical += critical;
#ifdef RENEWAL
	if (sc->getSCE(SC_SPEARQUICKEN))
		critical += 3*sc->getSCE(SC_SPEARQUICKEN)->val1*10;
	if (sc->getSCE(SC_TWOHANDQUICKEN))
		critical += (2 + sc->getSCE(SC_TWOHANDQUICKEN)->val1) * 10;
#endif
	if (sc->getSCE(SC__INVISIBILITY))
		critical += sc->getSCE(SC__INVISIBILITY)->val3 * 10;
	if (sc->getSCE(SC__UNLUCKY))
		critical -= sc->getSCE(SC__UNLUCKY)->val2;
	if (sc->getSCE(SC_SOULSHADOW))
		critical += 10 * sc->getSCE(SC_SOULSHADOW)->val3;
	if(sc->getSCE(SC_BEYONDOFWARCRY))
		critical += sc->getSCE(SC_BEYONDOFWARCRY)->val3;
	if (sc->getSCE(SC_MTF_HITFLEE))
		critical += sc->getSCE(SC_MTF_HITFLEE)->val1;
	if (sc->getSCE(SC_PACKING_ENVELOPE9))
		critical += sc->getSCE(SC_PACKING_ENVELOPE9)->val1 * 10;
	if (sc->getSCE(SC_INTENSIVE_AIM))
		critical += 300;

	return (short)cap_value(critical,10,SHRT_MAX);
}

/**
 * Adds hit modifications based on status changes
 * @param bl: Object to change hit [PC|MOB|HOM|MER|ELEM]
 * @param sc: Object's status change information
 * @param hit: Initial hit
 * @return modified hit with cap_value(hit,1,USHRT_MAX)
 */
static signed short status_calc_hit(struct block_list *bl, status_change *sc, int hit)
{
	if(!sc || !sc->count)
		return cap_value(hit,1,SHRT_MAX);

	if(sc->getSCE(SC_INCHIT))
		hit += sc->getSCE(SC_INCHIT)->val1;
	if(sc->getSCE(SC_HITFOOD))
		hit += sc->getSCE(SC_HITFOOD)->val1;
	if(sc->getSCE(SC_TRUESIGHT))
		hit += sc->getSCE(SC_TRUESIGHT)->val3;
	if(sc->getSCE(SC_HUMMING))
		hit += sc->getSCE(SC_HUMMING)->val2;
	if(sc->getSCE(SC_CONCENTRATION))
		hit += sc->getSCE(SC_CONCENTRATION)->val3;
	if(sc->getSCE(SC_INSPIRATION))
		hit += 12 * sc->getSCE(SC_INSPIRATION)->val1;
	if(sc->getSCE(SC_ADJUSTMENT))
		hit -= 30;
	if(sc->getSCE(SC_INCREASING))
		hit += 20; // RockmanEXE; changed based on updated [Reddozen]
	if(sc->getSCE(SC_MERC_HITUP))
		hit += sc->getSCE(SC_MERC_HITUP)->val2;
	if(sc->getSCE(SC_MTF_HITFLEE))
		hit += sc->getSCE(SC_MTF_HITFLEE)->val1;
	if(sc->getSCE(SC_INCHITRATE))
		hit += hit * sc->getSCE(SC_INCHITRATE)->val1/100;
	if (sc->getSCE(SC_POWERUP))
		hit += hit * sc->getSCE(SC_POWERUP)->val2 / 100;
	if(sc->getSCE(SC_BLIND))
		hit -= hit * 25/100;
	if(sc->getSCE(SC_HEAT_BARREL))
		hit -= sc->getSCE(SC_HEAT_BARREL)->val4;
	if(sc->getSCE(SC__GROOMY))
		hit -= hit * sc->getSCE(SC__GROOMY)->val3 / 100;
	if(sc->getSCE(SC_FEAR))
		hit -= hit * 20 / 100;
	if (sc->getSCE(SC_ASH))
		hit -= hit * sc->getSCE(SC_ASH)->val2 / 100;
	if (sc->getSCE(SC_TEARGAS))
		hit -= hit * 50 / 100;
	if(sc->getSCE(SC_ILLUSIONDOPING))
		hit -= sc->getSCE(SC_ILLUSIONDOPING)->val2;
	if (sc->getSCE(SC_MTF_ASPD))
		hit += sc->getSCE(SC_MTF_ASPD)->val2;
#ifdef RENEWAL
	if (sc->getSCE(SC_BLESSING))
		hit += sc->getSCE(SC_BLESSING)->val1 * 2;
	if (sc->getSCE(SC_TWOHANDQUICKEN))
		hit += sc->getSCE(SC_TWOHANDQUICKEN)->val1 * 2;
	if (sc->getSCE(SC_ADRENALINE))
		hit += sc->getSCE(SC_ADRENALINE)->val1 * 3 + 5;
	if (sc->getSCE(SC_NIBELUNGEN) && sc->getSCE(SC_NIBELUNGEN)->val2 == RINGNBL_HIT)
		hit += 50;
#endif
	if (sc->getSCE(SC_SOULFALCON))
		hit += sc->getSCE(SC_SOULFALCON)->val3;
	if (sc->getSCE(SC_SATURDAYNIGHTFEVER))
		hit -= 50 + 50 * sc->getSCE(SC_SATURDAYNIGHTFEVER)->val1;
	if (sc->getSCE(SC_PACKING_ENVELOPE10))
		hit += sc->getSCE(SC_PACKING_ENVELOPE10)->val1;
	if (sc->getSCE(SC_ABYSS_SLAYER))
		hit += sc->getSCE(SC_ABYSS_SLAYER)->val3;
	if (sc->getSCE(SC_LIMIT_POWER_BOOSTER))
		hit += sc->getSCE(SC_LIMIT_POWER_BOOSTER)->val1;
	if (sc->getSCE(SC_ACARAJE))
		hit += 5;
	if (sc->getSCE(SC_INTENSIVE_AIM))
		hit += 250;

	return (short)cap_value(hit,1,SHRT_MAX);
}

/**
 * Adds flee modifications based on status changes
 * @param bl: Object to change flee [PC|MOB|HOM|MER|ELEM]
 * @param sc: Object's status change information
 * @param flee: Initial flee
 * @return modified flee with cap_value(flee,1,USHRT_MAX)
 */
static signed short status_calc_flee(struct block_list *bl, status_change *sc, int flee)
{
	if( bl->type == BL_PC ) {
		struct map_data *mapdata = map_getmapdata(bl->m);

		flee -= flee * mapdata->getMapFlag(MF_FLEE_PENALTY) / 100;
	}

	if(!sc || !sc->count)
		return cap_value(flee,1,SHRT_MAX);
	if (sc->getSCE(SC_POISON_MIST))
		return 0;
	if(sc->getSCE(SC_OVERED_BOOST)) //Should be final and unmodifiable by any means
		return sc->getSCE(SC_OVERED_BOOST)->val2;

	// Fixed value
	if(sc->getSCE(SC_INCFLEE))
		flee += sc->getSCE(SC_INCFLEE)->val1;
	if(sc->getSCE(SC_FLEEFOOD))
		flee += sc->getSCE(SC_FLEEFOOD)->val1;
	if(sc->getSCE(SC_WHISTLE))
		flee += sc->getSCE(SC_WHISTLE)->val2;
	if(sc->getSCE(SC_WINDWALK))
		flee += sc->getSCE(SC_WINDWALK)->val2;
	if(sc->getSCE(SC_VIOLENTGALE))
		flee += sc->getSCE(SC_VIOLENTGALE)->val2;
	if(sc->getSCE(SC_MOON_COMFORT)) // SG skill [Komurka]
		flee += sc->getSCE(SC_MOON_COMFORT)->val2;
	if(sc->getSCE(SC_CLOSECONFINE))
		flee += sc->getSCE(SC_CLOSECONFINE)->val3;
	if (sc->getSCE(SC_ANGRIFFS_MODUS))
		flee -= sc->getSCE(SC_ANGRIFFS_MODUS)->val3;
	if(sc->getSCE(SC_ADJUSTMENT))
		flee += 30;
	if(sc->getSCE(SC_SPEED))
		flee += 10 + sc->getSCE(SC_SPEED)->val1 * 10;
	if(sc->getSCE(SC_GATLINGFEVER))
		flee -= sc->getSCE(SC_GATLINGFEVER)->val4;
	if(sc->getSCE(SC_PARTYFLEE))
		flee += sc->getSCE(SC_PARTYFLEE)->val1 * 10;
	if(sc->getSCE(SC_MERC_FLEEUP))
		flee += sc->getSCE(SC_MERC_FLEEUP)->val2;
	if( sc->getSCE(SC_HALLUCINATIONWALK) )
		flee += sc->getSCE(SC_HALLUCINATIONWALK)->val2;
	if( sc->getSCE(SC_NPC_HALLUCINATIONWALK) )
		flee += sc->getSCE(SC_NPC_HALLUCINATIONWALK)->val2;
	if(sc->getSCE(SC_MTF_HITFLEE))
		flee += sc->getSCE(SC_MTF_HITFLEE)->val2;
	if( sc->getSCE(SC_WATER_BARRIER) )
		flee -= sc->getSCE(SC_WATER_BARRIER)->val2;
	if( sc->getSCE(SC_C_MARKER) )
		flee -= sc->getSCE(SC_C_MARKER)->val3;
#ifdef RENEWAL
	if( sc->getSCE(SC_SPEARQUICKEN) )
		flee += 2 * sc->getSCE(SC_SPEARQUICKEN)->val1;
	if (sc->getSCE(SC_NIBELUNGEN) && sc->getSCE(SC_NIBELUNGEN)->val2 == RINGNBL_FLEE)
		flee += 50;
#endif

	// Rate value
	if(sc->getSCE(SC_INCFLEERATE))
		flee += flee * sc->getSCE(SC_INCFLEERATE)->val1/100;
	if (sc->getSCE(SC_AGIUP))
		flee += flee * sc->getSCE(SC_AGIUP)->val2 / 100;
	if(sc->getSCE(SC_SPIDERWEB) || sc->getSCE(SC_WIDEWEB))
		flee -= flee * 50/100;
	if(sc->getSCE(SC_BERSERK))
		flee -= flee * 50/100;
	if(sc->getSCE(SC_BLIND))
		flee -= flee * 25/100;
	if(sc->getSCE(SC_FEAR))
		flee -= flee * 20 / 100;
	if(sc->getSCE(SC_PARALYSE) && sc->getSCE(SC_PARALYSE)->val3 == 1)
		flee -= flee * 10 / 100;
	if(sc->getSCE(SC_INFRAREDSCAN))
		flee -= flee * 30 / 100;
	if( sc->getSCE(SC__LAZINESS) )
		flee -= flee * sc->getSCE(SC__LAZINESS)->val3 / 100;
	if( sc->getSCE(SC_GLOOMYDAY) )
		flee -= flee * sc->getSCE(SC_GLOOMYDAY)->val2 / 100;
	if( sc->getSCE(SC_SATURDAYNIGHTFEVER) )
		flee -= 20 + 30 * sc->getSCE(SC_SATURDAYNIGHTFEVER)->val1;
	if( sc->getSCE(SC_WIND_STEP_OPTION) )
		flee += flee * sc->getSCE(SC_WIND_STEP_OPTION)->val2 / 100;
	if( sc->getSCE(SC_TINDER_BREAKER) || sc->getSCE(SC_TINDER_BREAKER2) )
		flee -= flee * 50 / 100;
	if( sc->getSCE(SC_ZEPHYR) )
		flee += sc->getSCE(SC_ZEPHYR)->val2;
	if(sc->getSCE(SC_ASH))
		flee -= flee * sc->getSCE(SC_ASH)->val4 / 100;
	if (sc->getSCE(SC_GOLDENE_FERSE))
		flee += flee * sc->getSCE(SC_GOLDENE_FERSE)->val2 / 100;
	if (sc->getSCE(SC_SMOKEPOWDER))
		flee += flee * 20 / 100;
	if (sc->getSCE(SC_TEARGAS))
		flee -= flee * 50 / 100;
	//if( sc->getSCE(SC_C_MARKER) )
	//	flee -= (flee * sc->getSCE(SC_C_MARKER)->val3) / 100;
	if (sc->getSCE(SC_GROOMING))
		flee += sc->getSCE(SC_GROOMING)->val2;
	if (sc->getSCE(SC_PACKING_ENVELOPE5))
		flee += sc->getSCE(SC_PACKING_ENVELOPE5)->val1;
	if (sc->getSCE(SC_LIMIT_POWER_BOOSTER))
		flee += sc->getSCE(SC_LIMIT_POWER_BOOSTER)->val1;
	if (sc->getSCE(SC_MYSTICPOWDER))
		flee += 20;

	return (short)cap_value(flee,1,SHRT_MAX);
}

/**
 * Adds perfect flee modifications based on status changes
 * @param bl: Object to change flee2 [PC|MOB|HOM|MER|ELEM]
 * @param sc: Object's status change information
 * @param flee2: Initial flee2
 * @return modified flee2 with cap_value(flee2,10,USHRT_MAX)
 */
static signed short status_calc_flee2(struct block_list *bl, status_change *sc, int flee2)
{
	if(!sc || !sc->count)
		return cap_value(flee2,10,SHRT_MAX);

	if(sc->getSCE(SC_INCFLEE2))
		flee2 += sc->getSCE(SC_INCFLEE2)->val2;
	if(sc->getSCE(SC_WHISTLE))
		flee2 += sc->getSCE(SC_WHISTLE)->val3*10;
	if(sc->getSCE(SC__UNLUCKY))
		flee2 -= flee2 * sc->getSCE(SC__UNLUCKY)->val2 / 100;
	if (sc->getSCE(SC_HISS))
		flee2 += sc->getSCE(SC_HISS)->val2*10;
	if (sc->getSCE(SC_DORAM_FLEE2))
		flee2 += sc->getSCE(SC_DORAM_FLEE2)->val1;

	return (short)cap_value(flee2,10,SHRT_MAX);
}

/**
 * Adds defense (left-side) modifications based on status changes
 * @param bl: Object to change def [PC|MOB|HOM|MER|ELEM]
 * @param sc: Object's status change information
 * @param def: Initial def
 * @return modified def with cap_value(def,DEFTYPE_MIN,DEFTYPE_MAX)
 */
static defType status_calc_def(struct block_list *bl, status_change *sc, int def)
{
	if(!sc || !sc->count)
		return (defType)cap_value(def,DEFTYPE_MIN,DEFTYPE_MAX);

	if(sc->getSCE(SC_BERSERK))
		return 0;
	if(sc->getSCE(SC_BARRIER))
		return 100;
	if(sc->getSCE(SC_KEEPING))
		return 90;
#ifndef RENEWAL /// Steel Body does not provide 90 DEF in [RENEWAL]
	if(sc->getSCE(SC_STEELBODY))
		return 90;
#endif
	if (sc->getSCE(SC_NYANGGRASS)) {
		if (bl->type == BL_PC)
			return 0;
		else
			return def /= 2;
	}
	if(sc->getSCE(SC_DEFSET))
		return sc->getSCE(SC_DEFSET)->val1;

	if(sc->getSCE(SC_DRUMBATTLE))
		def += sc->getSCE(SC_DRUMBATTLE)->val3;
#ifdef RENEWAL
	if (sc->getSCE(SC_ASSUMPTIO))
		def += sc->getSCE(SC_ASSUMPTIO)->val1 * 50;
#else
	if(sc->getSCE(SC_DEFENCE))
		def += sc->getSCE(SC_DEFENCE)->val2;
#endif
	if(sc->getSCE(SC_INCDEFRATE))
		def += def * sc->getSCE(SC_INCDEFRATE)->val1/100;
	if(sc->getSCE(SC_EARTH_INSIGNIA) && sc->getSCE(SC_EARTH_INSIGNIA)->val1 == 2)
		def += 50;
	if(sc->getSCE(SC_ODINS_POWER))
		def -= 20 * sc->getSCE(SC_ODINS_POWER)->val1;
	if( sc->getSCE(SC_ANGRIFFS_MODUS) )
		def -= 20 + 10 * sc->getSCE(SC_ANGRIFFS_MODUS)->val1;
	if(sc->getSCE(SC_STONEHARDSKIN))
		def += sc->getSCE(SC_STONEHARDSKIN)->val1;
	if(sc->getSCE(SC_STONE))
		def /= 2;
	if(sc->getSCE(SC_FREEZE))
		def /= 2;
	if(sc->getSCE(SC_POISON) || sc->getSCE(SC_DPOISON) && bl->type != BL_PC)
		def = def * 75 / 100; //Should round down
	if(sc->getSCE(SC_SIGNUMCRUCIS))
		def -= def * sc->getSCE(SC_SIGNUMCRUCIS)->val2/100;
	if(sc->getSCE(SC_CONCENTRATION))
		def -= def * sc->getSCE(SC_CONCENTRATION)->val4/100;
	if(sc->getSCE(SC_SKE))
		def /= 2;
	if(sc->getSCE(SC_PROVOKE) && bl->type != BL_PC) // Provoke doesn't alter player defense->
		def -= def * sc->getSCE(SC_PROVOKE)->val3/100;
	if(sc->getSCE(SC_STRIPSHIELD) && bl->type != BL_PC) // Player doesn't have def reduction only equip removed
		def -= def * sc->getSCE(SC_STRIPSHIELD)->val2/100;
	if (sc->getSCE(SC_FLING))
		def -= def * (sc->getSCE(SC_FLING)->val2)/100;
	if( sc->getSCE(SC_FREEZING) )
		def -= def * (bl->type == BL_PC ? 30 : 10) / 100;
	if( sc->getSCE(SC_ANALYZE) )
		def -= def * (14 * sc->getSCE(SC_ANALYZE)->val1) / 100;
	if( sc->getSCE(SC_NEUTRALBARRIER) )
		def += def * sc->getSCE(SC_NEUTRALBARRIER)->val2 / 100;
	if( sc->getSCE(SC_PRESTIGE) )
		def += sc->getSCE(SC_PRESTIGE)->val3;
	if( sc->getSCE(SC_BANDING) && sc->getSCE(SC_BANDING)->val2 > 1 )
		def += 6 * sc->getSCE(SC_BANDING)->val1;
	if( sc->getSCE(SC_ECHOSONG) )
		def += sc->getSCE(SC_ECHOSONG)->val3;
	if( sc->getSCE(SC_CAMOUFLAGE) )
		def -= def * 5 * sc->getSCE(SC_CAMOUFLAGE)->val3 / 100;
	if( sc->getSCE(SC_SOLID_SKIN_OPTION) )
		def += def * sc->getSCE(SC_SOLID_SKIN_OPTION)->val2 / 100;
	if( sc->getSCE(SC_ROCK_CRUSHER) )
		def -= def * sc->getSCE(SC_ROCK_CRUSHER)->val2 / 100;
	if( sc->getSCE(SC_POWER_OF_GAIA) )
		def += def * sc->getSCE(SC_POWER_OF_GAIA)->val2 / 100;
	if(sc->getSCE(SC_ASH))
		def -= def * sc->getSCE(SC_ASH)->val3/100;
	if( sc->getSCE(SC_OVERED_BOOST) && bl->type == BL_HOM )
		def -= def * sc->getSCE(SC_OVERED_BOOST)->val4 / 100;
	if(sc->getSCE(SC_GLASTHEIM_ITEMDEF))
		def += sc->getSCE(SC_GLASTHEIM_ITEMDEF)->val1;
	if (sc->getSCE(SC_SOULGOLEM))
		def += sc->getSCE(SC_SOULGOLEM)->val2;
	if (sc->getSCE(SC_STONE_WALL))
		def += sc->getSCE(SC_STONE_WALL)->val2;
	if( sc->getSCE(SC_PACKING_ENVELOPE7) )
		def += sc->getSCE(SC_PACKING_ENVELOPE7)->val1;
	if (sc->getSCE(SC_D_MACHINE))
		def += sc->getSCE(SC_D_MACHINE)->val2;
	if (sc->getSCE(SC_CLIMAX_CRYIMP))
		def += 300;
	if (sc->getSCE(SC_GUARD_STANCE))
		def += sc->getSCE(SC_GUARD_STANCE)->val2;
	if (sc->getSCE(SC_ATTACK_STANCE))
		def -= sc->getSCE(SC_ATTACK_STANCE)->val2;
	if (sc->getSCE(SC_M_DEFSCROLL))
		def += sc->getSCE(SC_M_DEFSCROLL)->val1;

	return (defType)cap_value(def,DEFTYPE_MIN,DEFTYPE_MAX);
}

/**
 * Adds defense (right-side) modifications based on status changes
 * @param bl: Object to change def2 [PC|MOB|HOM|MER|ELEM]
 * @param sc: Object's status change information
 * @param def2: Initial def2
 * @return modified def2 with cap_value(def2,SHRT_MIN,SHRT_MAX)
 */
static signed short status_calc_def2(struct block_list *bl, status_change *sc, int def2)
{
	if(!sc || !sc->count)
#ifdef RENEWAL
		return (short)cap_value(def2,SHRT_MIN,SHRT_MAX);
#else
		return (short)cap_value(def2,1,SHRT_MAX);
#endif

	if(sc->getSCE(SC_BERSERK))
		return 0;
	if(sc->getSCE(SC_ETERNALCHAOS))
		return 0;
	if(sc->getSCE(SC_DEFSET))
		return sc->getSCE(SC_DEFSET)->val1;

	if(sc->getSCE(SC_SUN_COMFORT))
		def2 += sc->getSCE(SC_SUN_COMFORT)->val2;
#ifdef RENEWAL
	if (sc->getSCE(SC_SKA))
		def2 += 80;
#endif
	if(sc->getSCE(SC_ANGELUS))
#ifdef RENEWAL /// The VIT stat bonus is boosted by angelus [RENEWAL]
		def2 += status_get_vit(bl) / 2 * sc->getSCE(SC_ANGELUS)->val2/100;
#else
		def2 += def2 * sc->getSCE(SC_ANGELUS)->val2/100;
	if(sc->getSCE(SC_CONCENTRATION))
		def2 -= def2 * sc->getSCE(SC_CONCENTRATION)->val4/100;
#endif
	if(sc->getSCE(SC_POISON) || sc->getSCE(SC_DPOISON))
		def2 = def2 * 75 / 100; //Should round down
	if(sc->getSCE(SC_SKE))
		def2 -= def2 * 50/100;
	if(sc->getSCE(SC_PROVOKE))
		def2 -= def2 * sc->getSCE(SC_PROVOKE)->val3/100;
	if(sc->getSCE(SC_JOINTBEAT))
		def2 -= def2 * ( sc->getSCE(SC_JOINTBEAT)->val2&BREAK_SHOULDER ? 50 : 0 ) / 100
			  + def2 * ( sc->getSCE(SC_JOINTBEAT)->val2&BREAK_WAIST ? 25 : 0 ) / 100;
	if(sc->getSCE(SC_FLING))
		def2 -= def2 * (sc->getSCE(SC_FLING)->val3)/100;
	if(sc->getSCE(SC_ANALYZE))
		def2 -= def2 * (14 * sc->getSCE(SC_ANALYZE)->val1) / 100;
	if(sc->getSCE(SC_ASH))
		def2 -= def2 * sc->getSCE(SC_ASH)->val3/100;
	if (sc->getSCE(SC_PARALYSIS))
		def2 -= def2 * sc->getSCE(SC_PARALYSIS)->val2 / 100;
	if(sc->getSCE(SC_EQC))
		def2 -= def2 * sc->getSCE(SC_EQC)->val2 / 100;
	if( sc->getSCE(SC_CAMOUFLAGE) )
		def2 -= def2 * 5 * sc->getSCE(SC_CAMOUFLAGE)->val3 / 100;

#ifdef RENEWAL
	return (short)cap_value(def2,SHRT_MIN,SHRT_MAX);
#else
	return (short)cap_value(def2,1,SHRT_MAX);
#endif
}

/**
 * Adds magic defense (left-side) modifications based on status changes
 * @param bl: Object to change mdef [PC|MOB|HOM|MER|ELEM]
 * @param sc: Object's status change information
 * @param mdef: Initial mdef
 * @return modified mdef with cap_value(mdef,DEFTYPE_MIN,DEFTYPE_MAX)
 */
static defType status_calc_mdef(struct block_list *bl, status_change *sc, int mdef)
{
	if(!sc || !sc->count)
		return (defType)cap_value(mdef,DEFTYPE_MIN,DEFTYPE_MAX);

	if(sc->getSCE(SC_BERSERK))
		return 0;
	if(sc->getSCE(SC_BARRIER))
		return 100;

#ifndef RENEWAL /// Steel Body does not provide 90 MDEF in [RENEWAL]
	if(sc->getSCE(SC_STEELBODY))
		return 90;
#endif
	if (sc->getSCE(SC_NYANGGRASS)) {
		if (bl->type == BL_PC)
			return 0;
		else
			return mdef / 2;
	}
	if(sc->getSCE(SC_MDEFSET))
		return sc->getSCE(SC_MDEFSET)->val1;

	if(sc->getSCE(SC_EARTH_INSIGNIA) && sc->getSCE(SC_EARTH_INSIGNIA)->val1 == 3)
		mdef += 50;
	if(sc->getSCE(SC_ENDURE) && !sc->getSCE(SC_ENDURE)->val3) // It has been confirmed that Eddga card grants 1 MDEF, not 0, not 10, but 1.
		mdef += (sc->getSCE(SC_ENDURE)->val4 == 0) ? sc->getSCE(SC_ENDURE)->val1 : 1;
	if(sc->getSCE(SC_STONEHARDSKIN))
		mdef += sc->getSCE(SC_STONEHARDSKIN)->val1;
	if(sc->getSCE(SC_STONE))
		mdef += 25 * mdef / 100;
	if(sc->getSCE(SC_FREEZE))
		mdef += 25 * mdef / 100;
	if(sc->getSCE(SC_BURNING))
		mdef -= 25 * mdef / 100;
	if( sc->getSCE(SC_NEUTRALBARRIER) )
		mdef += mdef * sc->getSCE(SC_NEUTRALBARRIER)->val2 / 100;
	if(sc->getSCE(SC_ANALYZE))
		mdef -= mdef * ( 14 * sc->getSCE(SC_ANALYZE)->val1 ) / 100;
	if(sc->getSCE(SC_SYMPHONYOFLOVER))
		mdef += mdef * sc->getSCE(SC_SYMPHONYOFLOVER)->val3 / 100;
	if (sc->getSCE(SC_ODINS_POWER))
		mdef -= 20 * sc->getSCE(SC_ODINS_POWER)->val1;
	if(sc->getSCE(SC_GLASTHEIM_ITEMDEF))
		mdef += sc->getSCE(SC_GLASTHEIM_ITEMDEF)->val2;
	if (sc->getSCE(SC_SOULGOLEM))
		mdef += sc->getSCE(SC_SOULGOLEM)->val3;
	if (sc->getSCE(SC_STONE_WALL))
		mdef += sc->getSCE(SC_STONE_WALL)->val3;
	if (sc->getSCE(SC_PACKING_ENVELOPE8))
		mdef += sc->getSCE(SC_PACKING_ENVELOPE8)->val1;
	if (sc->getSCE(SC_CLIMAX_CRYIMP))
		mdef += 100;
	if (sc->getSCE(SC_M_DEFSCROLL))
		mdef += sc->getSCE(SC_M_DEFSCROLL)->val2;

	return (defType)cap_value(mdef,DEFTYPE_MIN,DEFTYPE_MAX);
}

/**
 * Adds magic defense (right-side) modifications based on status changes
 * @param bl: Object to change mdef2 [PC|MOB|HOM|MER|ELEM]
 * @param sc: Object's status change information
 * @param mdef2: Initial mdef2
 * @return modified mdef2 with cap_value(mdef2,SHRT_MIN,SHRT_MAX)
 */
static signed short status_calc_mdef2(struct block_list *bl, status_change *sc, int mdef2)
{
	if(!sc || !sc->count)
#ifdef RENEWAL
		return (short)cap_value(mdef2,SHRT_MIN,SHRT_MAX);
#else
		return (short)cap_value(mdef2,1,SHRT_MAX);
#endif

	if(sc->getSCE(SC_BERSERK))
		return 0;
	if(sc->getSCE(SC_SKA))
		return 90;
	if(sc->getSCE(SC_MDEFSET))
		return sc->getSCE(SC_MDEFSET)->val1;

	if(sc->getSCE(SC_MINDBREAKER))
		mdef2 -= mdef2 * sc->getSCE(SC_MINDBREAKER)->val3/100;
	if(sc->getSCE(SC_BURNING))
		mdef2 -= mdef2 * 25 / 100;
	if(sc->getSCE(SC_ANALYZE))
		mdef2 -= mdef2 * (14 * sc->getSCE(SC_ANALYZE)->val1) / 100;

#ifdef RENEWAL
	return (short)cap_value(mdef2,SHRT_MIN,SHRT_MAX);
#else
	return (short)cap_value(mdef2,1,SHRT_MAX);
#endif
}

/**
 * Adds speed modifications based on status changes
 * @param bl: Object to change speed [PC|MOB|HOM|MER|ELEM]
 * @param sc: Object's status change information
 * @param speed: Initial speed
 * @return modified speed with cap_value(speed,10,USHRT_MAX)
 */
static unsigned short status_calc_speed(struct block_list *bl, status_change *sc, int speed)
{
	TBL_PC* sd = BL_CAST(BL_PC, bl);
	int speed_rate = 100;

	if (sc == nullptr || (sd && sd->state.permanent_speed))
		return (unsigned short)cap_value(speed, MIN_WALK_SPEED, MAX_WALK_SPEED);

	if (sd && pc_ismadogear(sd)) { // Mado speed is not affected by other statuses
		int val = 0;

		if (pc_checkskill(sd, NC_MADOLICENCE) < 5)
			val = 50 - 10 * pc_checkskill(sd, NC_MADOLICENCE);
		else
			val -= 25;
		if (sc->getSCE(SC_ACCELERATION))
			val -= 25;
		speed += speed * val / 100;

		return (unsigned short)cap_value(speed, MIN_WALK_SPEED, MAX_WALK_SPEED);
	}

	if( sd && sd->ud.skilltimer != INVALID_TIMER && (pc_checkskill(sd,SA_FREECAST) > 0 || sd->ud.skill_id == LG_EXEEDBREAK) ) {
		if( sd->ud.skill_id == LG_EXEEDBREAK )
			speed_rate = 160 - 10 * sd->ud.skill_lv;
		else
			speed_rate = 175 - 5 * pc_checkskill(sd,SA_FREECAST);
	} else {
		int val = 0;

		// GetMoveHasteValue2()
		if( sc->getSCE(SC_FUSION) )
			val = 25;
		else if( sd ) {
			if( pc_isriding(sd) || sd->sc.option&OPTION_DRAGON )
				val = 25; // Same bonus
			else if( pc_isridingwug(sd) )
				val = 15 + 5 * pc_checkskill(sd, RA_WUGRIDER);
			else if( sc->getSCE(SC_ALL_RIDING) )
				val = battle_config.rental_mount_speed_boost;
		}
		speed_rate -= val;

		// GetMoveSlowValue()
		if( sd && sc->getSCE(SC_HIDING) && pc_checkskill(sd,RG_TUNNELDRIVE) > 0 )
			val = 120 - 6 * pc_checkskill(sd,RG_TUNNELDRIVE);
		else if( sd && sc->getSCE(SC_CHASEWALK) && sc->getSCE(SC_CHASEWALK)->val3 < 0 )
			val = sc->getSCE(SC_CHASEWALK)->val3;
		else {
			val = 0;
			// Longing for Freedom/Special Singer cancels song/dance penalty
#ifdef RENEWAL
			if (sc->getSCE(SC_ENSEMBLEFATIGUE))
				val = max(val, sc->getSCE(SC_ENSEMBLEFATIGUE)->val2);
#else
			if( sc->getSCE(SC_LONGING) )
				val = max( val, 50 - 10 * sc->getSCE(SC_LONGING)->val1 );
#endif
			else
			if( sd && sc->getSCE(SC_DANCING) )
				val = max( val, 500 - (40 + 10 * (sc->getSCE(SC_SPIRIT) && sc->getSCE(SC_SPIRIT)->val2 == SL_BARDDANCER)) * pc_checkskill(sd,(sd->status.sex?BA_MUSICALLESSON:DC_DANCINGLESSON)) );

			if( sc->getSCE(SC_DECREASEAGI) )
				val = max( val, 25 );
			if( sc->getSCE(SC_QUAGMIRE) || sc->getSCE(SC_HALLUCINATIONWALK_POSTDELAY) || (sc->getSCE(SC_GLOOMYDAY) && sc->getSCE(SC_GLOOMYDAY)->val4) )
				val = max( val, 50 );
			if( sc->getSCE(SC_DONTFORGETME) )
				val = max( val, sc->getSCE(SC_DONTFORGETME)->val3 );
			if( sc->getSCE(SC_CURSE) )
				val = max( val, 300 );
			if( sc->getSCE(SC_CHASEWALK) )
				val = max( val, sc->getSCE(SC_CHASEWALK)->val3 );
			if( sc->getSCE(SC_WEDDING) )
				val = max( val, 100 );
			if( sc->getSCE(SC_JOINTBEAT) && sc->getSCE(SC_JOINTBEAT)->val2&(BREAK_ANKLE|BREAK_KNEE) )
				val = max( val, (sc->getSCE(SC_JOINTBEAT)->val2&BREAK_ANKLE ? 50 : 0) + (sc->getSCE(SC_JOINTBEAT)->val2&BREAK_KNEE ? 30 : 0) );
			if( sc->getSCE(SC_CLOAKING) && (sc->getSCE(SC_CLOAKING)->val4&1) == 0 )
				val = max( val, sc->getSCE(SC_CLOAKING)->val1 < 3 ? 300 : 30 - 3 * sc->getSCE(SC_CLOAKING)->val1 );
			if( sc->getSCE(SC_GOSPEL) && sc->getSCE(SC_GOSPEL)->val4 == BCT_ENEMY )
				val = max( val, 75 );
			if( sc->getSCE(SC_SLOWDOWN) ) // Slow Potion
				val = max( val, sc->getSCE(SC_SLOWDOWN)->val1 );
			if( sc->getSCE(SC_GATLINGFEVER) )
				val = max( val, 100 );
			if( sc->getSCE(SC_SUITON) )
				val = max( val, sc->getSCE(SC_SUITON)->val3 );
			if( sc->getSCE(SC_SWOO) )
				val = max( val, 300 );
			if( sc->getSCE(SC_SKA) )
				val = max( val, 25 );
			if( sc->getSCE(SC_FREEZING) )
				val = max( val, 30 );
			if( sc->getSCE(SC_MARSHOFABYSS) )
				val = max( val, sc->getSCE(SC_MARSHOFABYSS)->val3 );
			if( sc->getSCE(SC_CAMOUFLAGE) && sc->getSCE(SC_CAMOUFLAGE)->val1 > 2 )
				val = max( val, 25 * (5 - sc->getSCE(SC_CAMOUFLAGE)->val1) );
			if( sc->getSCE(SC_STEALTHFIELD) )
				val = max( val, 20 );
			if( sc->getSCE(SC__LAZINESS) )
				val = max( val, 25 );
			if( sc->getSCE(SC_ROCK_CRUSHER_ATK) )
				val = max( val, sc->getSCE(SC_ROCK_CRUSHER_ATK)->val2 );
			if( sc->getSCE(SC_POWER_OF_GAIA) )
				val = max( val, sc->getSCE(SC_POWER_OF_GAIA)->val2 );
			if( sc->getSCE(SC_MELON_BOMB) )
				val = max( val, sc->getSCE(SC_MELON_BOMB)->val2 );
			if( sc->getSCE(SC_REBOUND) )
				val = max( val, 25 );
			if( sc->getSCE(SC_B_TRAP) )
				val = max( val, sc->getSCE(SC_B_TRAP)->val3 );
			if (sc->getSCE(SC_CATNIPPOWDER))
				val = max(val, sc->getSCE(SC_CATNIPPOWDER)->val3);
			if (sc->getSCE(SC_SP_SHA))
				val = max(val, sc->getSCE(SC_SP_SHA)->val2);
			if (sc->getSCE(SC_CREATINGSTAR))
				val = max(val, 90);
			if (sc->getSCE(SC_SHIELDCHAINRUSH))
				val = max(val, 20);
			if (sc->getSCE(SC_GROUNDGRAVITY))
				val = max(val, 20);

			if( sd && sd->bonus.speed_rate + sd->bonus.speed_add_rate > 0 ) // Permanent item-based speedup
				val = max( val, sd->bonus.speed_rate + sd->bonus.speed_add_rate );
		}
		speed_rate += val;
		val = 0;

		if( sc->getSCE(SC_MARSHOFABYSS) && speed_rate > 150 )
			speed_rate = 150;

		// GetMoveHasteValue1()
		if( sc->getSCE(SC_SPEEDUP1) )
			val = max( val, sc->getSCE(SC_SPEEDUP1)->val1 );
		if (sc->getSCE(SC_AGIUP))
			val = max(val, sc->getSCE(SC_AGIUP)->val1);
		if( sc->getSCE(SC_INCREASEAGI) )
			val = max( val, 25 );
		if( sc->getSCE(SC_WINDWALK) )
			val = max( val, 2 * sc->getSCE(SC_WINDWALK)->val1 );
		if( sc->getSCE(SC_CARTBOOST) )
			val = max( val, 20 );
		if( sd && (sd->class_&MAPID_UPPERMASK) == MAPID_ASSASSIN && pc_checkskill(sd,TF_MISS) > 0 )
			val = max( val, 1 * pc_checkskill(sd,TF_MISS) );
		if( sc->getSCE(SC_CLOAKING) && (sc->getSCE(SC_CLOAKING)->val4&1) == 1 )
			val = max( val, sc->getSCE(SC_CLOAKING)->val1 >= 10 ? 25 : 3 * sc->getSCE(SC_CLOAKING)->val1 - 3 );
		if( sc->getSCE(SC_BERSERK) )
			val = max( val, 25 );
		if( sc->getSCE(SC_RUN) )
			val = max( val, 55 );
		if( sc->getSCE(SC_AVOID) )
			val = max( val, 10 * sc->getSCE(SC_AVOID)->val1 );
		if (sc->getSCE(SC_INVINCIBLE))
			val = max(val, sc->getSCE(SC_INVINCIBLE)->val3);
		if( sc->getSCE(SC_CLOAKINGEXCEED) )
			val = max( val, sc->getSCE(SC_CLOAKINGEXCEED)->val3);
		if (sc->getSCE(SC_PARALYSE) && sc->getSCE(SC_PARALYSE)->val3 == 0)
			val = max(val, 50);
		if( sc->getSCE(SC_HOVERING) )
			val = max( val, 10 );
		if( sc->getSCE(SC_GN_CARTBOOST) )
			val = max( val, sc->getSCE(SC_GN_CARTBOOST)->val2 );
		if( sc->getSCE(SC_SWINGDANCE) )
			val = max( val, sc->getSCE(SC_SWINGDANCE)->val3 );
		if( sc->getSCE(SC_WIND_STEP_OPTION) )
			val = max( val, sc->getSCE(SC_WIND_STEP_OPTION)->val2 );
		if( sc->getSCE(SC_FULL_THROTTLE) )
			val = max( val, 25 );
		if (sc->getSCE(SC_ARCLOUSEDASH))
			val = max(val, sc->getSCE(SC_ARCLOUSEDASH)->val3);
		if( sc->getSCE(SC_DORAM_WALKSPEED) )
			val = max(val, sc->getSCE(SC_DORAM_WALKSPEED)->val1);
		if (sc->getSCE(SC_RUSHWINDMILL))
			val = max(val, 25); // !TODO: Confirm bonus movement speed
		if (sc->getSCE(SC_EMERGENCY_MOVE))
			val = max(val, sc->getSCE(SC_EMERGENCY_MOVE)->val2);
		if( sc->getSCE(SC_JAWAII_SERENADE) ){
			val = max( val, 25 );
		}

		// !FIXME: official items use a single bonus for this [ultramage]
		if( sc->getSCE(SC_SPEEDUP0) ) // Temporary item-based speedup
			val = max( val, sc->getSCE(SC_SPEEDUP0)->val1 );
		if( sd && sd->bonus.speed_rate + sd->bonus.speed_add_rate < 0 ) // Permanent item-based speedup
			val = max( val, -(sd->bonus.speed_rate + sd->bonus.speed_add_rate) );

		speed_rate -= val;

		if( speed_rate < 40 )
			speed_rate = 40;
	}

	// GetSpeed()
	if( sd && pc_iscarton(sd) )
		speed += speed * (50 - 5 * pc_checkskill(sd,MC_PUSHCART)) / 100;
	if( sc->getSCE(SC_PARALYSE) && sc->getSCE(SC_PARALYSE)->val3 == 1 )
		speed += speed * 50 / 100;
	if( speed_rate != 100 )
		speed = speed * speed_rate / 100;
	if( sc->getSCE(SC_STEELBODY) )
		speed = 200;
	if( sc->getSCE(SC_DEFENDER) )
		speed = max(speed, 200);
	if (sc->getSCE(SC_ARMOR))
		speed = max(speed, 200);
	if( sc->getSCE(SC_WALKSPEED) && sc->getSCE(SC_WALKSPEED)->val1 > 0 ) // ChangeSpeed
		speed = speed * 100 / sc->getSCE(SC_WALKSPEED)->val1;

	return (unsigned short)cap_value(speed, MIN_WALK_SPEED, MAX_WALK_SPEED);
}

#ifdef RENEWAL_ASPD
/**
 * Renewal attack speed modifiers based on status changes
 * This function only affects RENEWAL players and comes after base calculation
 * @param bl: Object to change aspd [PC|MOB|HOM|MER|ELEM]
 * @param sc: Object's status change information
 * @param fixed: True - fixed value [malufett]
 *               False - percentage value
 * @return modified aspd
 */
static short status_calc_aspd(struct block_list *bl, status_change *sc, bool fixed)
{
	int bonus = 0;

	if (!sc || !sc->count)
		return 0;

	if (fixed) {
		enum sc_type sc_val;

		if (!sc->getSCE(SC_QUAGMIRE)) {
			// !TODO: How does Two-Hand Quicken, Adrenaline Rush, and Spear quick change? (+10%)
			if (bonus < 7 && (sc->getSCE(SC_TWOHANDQUICKEN) || sc->getSCE(SC_ONEHAND) || sc->getSCE(SC_MERC_QUICKEN) || sc->getSCE(SC_ADRENALINE) || sc->getSCE(SC_SPEARQUICKEN)))
				bonus = 7;
			else if (bonus < 6 && sc->getSCE(SC_ADRENALINE2))
				bonus = 6;
			else if (bonus < 5 && sc->getSCE(SC_FLEET))
				bonus = 5;
		}

		if (sc->getSCE(SC_ASSNCROS) && bonus < sc->getSCE(SC_ASSNCROS)->val2) {
#ifdef RENEWAL
			bonus += sc->getSCE(SC_ASSNCROS)->val2;
#else
			if (bl->type != BL_PC)
				bonus += sc->getSCE(SC_ASSNCROS)->val2;
			else {
				switch(((TBL_PC*)bl)->status.weapon) {
					case W_BOW:
					case W_REVOLVER:
					case W_RIFLE:
					case W_GATLING:
					case W_SHOTGUN:
					case W_GRENADE:
						break;
					default:
						bonus += sc->getSCE(SC_ASSNCROS)->val2;
						break;
				}
			}
#endif
		}

		if (bonus < 20 && sc->getSCE(SC_MADNESSCANCEL))
			bonus = 20;
		else if (bonus < 15 && sc->getSCE(SC_BERSERK))
			bonus = 15;

		if (sc->getSCE(sc_val = SC_ASPDPOTION3) || sc->getSCE(sc_val = SC_ASPDPOTION2) || sc->getSCE(sc_val = SC_ASPDPOTION1) || sc->getSCE(sc_val = SC_ASPDPOTION0))
			bonus += sc->getSCE(sc_val)->val1;
		if (sc->getSCE(SC_ATTHASTE_CASH))
			bonus += sc->getSCE(SC_ATTHASTE_CASH)->val1;
	} else {
		if (sc->getSCE(SC_DONTFORGETME))
			bonus -= sc->getSCE(SC_DONTFORGETME)->val2 / 10;
#ifdef RENEWAL
		if (sc->getSCE(SC_ENSEMBLEFATIGUE))
			bonus -= sc->getSCE(SC_ENSEMBLEFATIGUE)->val2 / 10;
#else
		if (sc->getSCE(SC_LONGING))
			bonus -= sc->getSCE(SC_LONGING)->val2 / 10;
#endif
		if (sc->getSCE(SC_STEELBODY))
			bonus -= 25;
		if (sc->getSCE(SC_SKA))
			bonus -= 25;
		if (sc->getSCE(SC_DEFENDER))
			bonus -= sc->getSCE(SC_DEFENDER)->val4 / 10;
		if (sc->getSCE(SC_GOSPEL) && sc->getSCE(SC_GOSPEL)->val4 == BCT_ENEMY)
			bonus -= 75;
#ifndef RENEWAL
		if (sc->getSCE(SC_GRAVITATION))
			bonus -= sc->getSCE(SC_GRAVITATION)->val2 / 10; // Needs more info
#endif
		if (sc->getSCE(SC_JOINTBEAT)) { // Needs more info
			if (sc->getSCE(SC_JOINTBEAT)->val2&BREAK_WRIST)
				bonus -= 25;
			if (sc->getSCE(SC_JOINTBEAT)->val2&BREAK_KNEE)
				bonus -= 10;
		}
		if (sc->getSCE(SC_FREEZING))
			bonus -= 30;
		if (sc->getSCE(SC_HALLUCINATIONWALK_POSTDELAY))
			bonus -= 50;
		if (sc->getSCE(SC_PARALYSE) && sc->getSCE(SC_PARALYSE)->val3 == 1)
			bonus -= 10;
		if (sc->getSCE(SC__BODYPAINT))
			bonus -= 5 * sc->getSCE(SC__BODYPAINT)->val1;
		if (sc->getSCE(SC__INVISIBILITY))
			bonus -= sc->getSCE(SC__INVISIBILITY)->val2;
		if (sc->getSCE(SC__GROOMY))
			bonus -= sc->getSCE(SC__GROOMY)->val2;
		if (sc->getSCE(SC_SWINGDANCE))
			bonus += sc->getSCE(SC_SWINGDANCE)->val3;
		if (sc->getSCE(SC_DANCEWITHWUG))
			bonus += sc->getSCE(SC_DANCEWITHWUG)->val3;
		if (sc->getSCE(SC_GLOOMYDAY))
			bonus -= sc->getSCE(SC_GLOOMYDAY)->val3;
		if (sc->getSCE(SC_GT_CHANGE))
			bonus += sc->getSCE(SC_GT_CHANGE)->val3;
		if (sc->getSCE(SC_MELON_BOMB))
			bonus -= sc->getSCE(SC_MELON_BOMB)->val3;
		if (sc->getSCE(SC_BOOST500))
			bonus += sc->getSCE(SC_BOOST500)->val1;
		if (sc->getSCE(SC_EXTRACT_SALAMINE_JUICE))
			bonus += sc->getSCE(SC_EXTRACT_SALAMINE_JUICE)->val1;
		if (sc->getSCE(SC_GOLDENE_FERSE))
			bonus += sc->getSCE(SC_GOLDENE_FERSE)->val3;
		if (sc->getSCE(SC_INCASPDRATE))
			bonus += sc->getSCE(SC_INCASPDRATE)->val1;
		if (sc->getSCE(SC_GATLINGFEVER))
			bonus += sc->getSCE(SC_GATLINGFEVER)->val1;
		if (sc->getSCE(SC_STAR_COMFORT))
			bonus += 3 * sc->getSCE(SC_STAR_COMFORT)->val1;
		if (sc->getSCE(SC_WIND_INSIGNIA) && sc->getSCE(SC_WIND_INSIGNIA)->val1 == 2)
			bonus += 10;
		if (sc->getSCE(SC_INCREASEAGI))
			bonus += sc->getSCE(SC_INCREASEAGI)->val1;
		if (sc->getSCE(SC_NIBELUNGEN) && sc->getSCE(SC_NIBELUNGEN)->val2 == RINGNBL_ASPDRATE)
			bonus += 20;
		if (sc->getSCE(SC_STARSTANCE))
			bonus += sc->getSCE(SC_STARSTANCE)->val2;
		if( sc->getSCE(SC_2011RWC_SCROLL) )
			bonus += 5;
		if( sc->getSCE(SC_SPARKCANDY) )
			bonus += 25;
		if( sc->getSCE(SC_ACARAJE) )
			bonus += 10;
		if( sc->getSCE(SC_SKF_ASPD) )
			bonus += sc->getSCE(SC_SKF_ASPD)->val1;
		if( sc->getSCE(SC_PORK_RIB_STEW) )
			bonus += 5;

		map_session_data* sd = BL_CAST(BL_PC, bl);
		uint8 skill_lv;

		if (sd) {
			if ((skill_lv = pc_checkskill(sd, BA_MUSICALLESSON)) > 0)
				bonus += skill_lv;
			if ((skill_lv = pc_checkskill(sd, RG_PLAGIARISM)) > 0)
				bonus += skill_lv;
		}
	}

	return bonus;
}
#endif

/**
 * Modifies ASPD by a number, rather than a percentage (10 = 1 ASPD)
 * A subtraction reduces the delay, meaning an increase in ASPD
 * This comes after the percentage changes and is based on status changes
 * @param bl: Object to change aspd [PC|MOB|HOM|MER|ELEM]
 * @param sc: Object's status change information
 * @param aspd: Object's current ASPD
 * @return modified aspd
 */
static short status_calc_fix_aspd(struct block_list *bl, status_change *sc, int aspd)
{
	if (!sc || !sc->count)
		return cap_value(aspd, 0, 2000);
	if (sc->getSCE(SC_OVERED_BOOST))
		return cap_value(2000 - sc->getSCE(SC_OVERED_BOOST)->val3 * 10, 0, 2000);

	if ((sc->getSCE(SC_GUST_OPTION) || sc->getSCE(SC_BLAST_OPTION) || sc->getSCE(SC_WILD_STORM_OPTION)))
		aspd -= 50; // +5 ASPD
	if (sc->getSCE(SC_FIGHTINGSPIRIT))
		aspd -= sc->getSCE(SC_FIGHTINGSPIRIT)->val2;
	if (sc->getSCE(SC_MTF_ASPD))
		aspd -= sc->getSCE(SC_MTF_ASPD)->val1;
	if (sc->getSCE(SC_MTF_ASPD2))
		aspd -= sc->getSCE(SC_MTF_ASPD2)->val1;
	if (sc->getSCE(SC_SOULSHADOW))
		aspd -= 10 * sc->getSCE(SC_SOULSHADOW)->val2;
	if (sc->getSCE(SC_HEAT_BARREL))
		aspd -= sc->getSCE(SC_HEAT_BARREL)->val1 * 10;
	if (sc->getSCE(SC_EP16_2_BUFF_SS))
		aspd -= 100; // +10 ASPD
	if (sc->getSCE(SC_PACKING_ENVELOPE6))
		aspd -= sc->getSCE(SC_PACKING_ENVELOPE6)->val1 * 10;
	if (sc->getSCE(SC_SINCERE_FAITH))
		aspd -= 10 * sc->getSCE(SC_SINCERE_FAITH)->val2;
	if( sc->getSCE(SC_LIMIT_POWER_BOOSTER) )
		aspd -= 10;

	return cap_value(aspd, 0, 2000); // Will be recap for proper bl anyway
}

/**
 * Calculates an object's ASPD modifier based on status changes (alters amotion value)
 * Note: The scale of aspd_rate is 1000 = 100%
 * Note2: This only affects Homunculus, Mercenaries, and Pre-renewal Players
 * @param bl: Object to change aspd [PC|MOB|HOM|MER|ELEM]
 * @param sc: Object's status change information
 * @param aspd_rate: Object's current ASPD
 * @return modified aspd_rate
 */
static short status_calc_aspd_rate(struct block_list *bl, status_change *sc, int aspd_rate)
{
	int i;

	if(!sc || !sc->count)
		return cap_value(aspd_rate,0,SHRT_MAX);

	int max = 0;
	if (sc->getSCE(SC_STAR_COMFORT))
		max = sc->getSCE(SC_STAR_COMFORT)->val2;

	if (sc->getSCE(SC_TWOHANDQUICKEN) &&
		max < sc->getSCE(SC_TWOHANDQUICKEN)->val2)
		max = sc->getSCE(SC_TWOHANDQUICKEN)->val2;

	if (sc->getSCE(SC_ONEHAND) &&
		max < sc->getSCE(SC_ONEHAND)->val2)
		max = sc->getSCE(SC_ONEHAND)->val2;

	if (sc->getSCE(SC_MERC_QUICKEN) &&
		max < sc->getSCE(SC_MERC_QUICKEN)->val2)
		max = sc->getSCE(SC_MERC_QUICKEN)->val2;

	if (sc->getSCE(SC_ADRENALINE2) &&
		max < sc->getSCE(SC_ADRENALINE2)->val3)
		max = sc->getSCE(SC_ADRENALINE2)->val3;

	if (sc->getSCE(SC_ADRENALINE) &&
		max < sc->getSCE(SC_ADRENALINE)->val3)
		max = sc->getSCE(SC_ADRENALINE)->val3;

	if (sc->getSCE(SC_SPEARQUICKEN) &&
		max < sc->getSCE(SC_SPEARQUICKEN)->val2)
		max = sc->getSCE(SC_SPEARQUICKEN)->val2;

	if (sc->getSCE(SC_GATLINGFEVER) &&
		max < sc->getSCE(SC_GATLINGFEVER)->val2)
		max = sc->getSCE(SC_GATLINGFEVER)->val2;

	if (sc->getSCE(SC_FLEET) &&
		max < sc->getSCE(SC_FLEET)->val2)
		max = sc->getSCE(SC_FLEET)->val2;

	if (sc->getSCE(SC_INVINCIBLE) &&
		max < sc->getSCE(SC_INVINCIBLE)->val4)
		max = sc->getSCE(SC_INVINCIBLE)->val4;

	if (sc->getSCE(SC_ASSNCROS) && max < sc->getSCE(SC_ASSNCROS)->val2) {
		if (bl->type != BL_PC)
			max = sc->getSCE(SC_ASSNCROS)->val2;
		else
			switch (((TBL_PC*)bl)->status.weapon) {
				case W_BOW:
				case W_REVOLVER:
				case W_RIFLE:
				case W_GATLING:
				case W_SHOTGUN:
				case W_GRENADE:
					break;
				default:
					max = sc->getSCE(SC_ASSNCROS)->val2;
			}
	}
	aspd_rate -= max;

	if (sc->getSCE(SC_BERSERK))
		aspd_rate -= 300;
	else if (sc->getSCE(SC_MADNESSCANCEL))
		aspd_rate -= 200;

	if( sc->getSCE(i=SC_ASPDPOTION3) ||
		sc->getSCE(i=SC_ASPDPOTION2) ||
		sc->getSCE(i=SC_ASPDPOTION1) ||
		sc->getSCE(i=SC_ASPDPOTION0) )
		aspd_rate -= sc->getSCE(i)->val2;

	if (sc->getSCE(SC_ATTHASTE_CASH))
		aspd_rate -= sc->getSCE(SC_ATTHASTE_CASH)->val2;

	if(sc->getSCE(SC_DONTFORGETME))
		aspd_rate += sc->getSCE(SC_DONTFORGETME)->val2;
#ifdef RENEWAL
	if (sc->getSCE(SC_ENSEMBLEFATIGUE))
		aspd_rate += sc->getSCE(SC_ENSEMBLEFATIGUE)->val2;
#else
	if(sc->getSCE(SC_LONGING))
		aspd_rate += sc->getSCE(SC_LONGING)->val2;
#endif
	if(sc->getSCE(SC_STEELBODY))
		aspd_rate += 250;
	if(sc->getSCE(SC_SKA))
		aspd_rate += 250;
	if(sc->getSCE(SC_DEFENDER))
		aspd_rate += sc->getSCE(SC_DEFENDER)->val4;
	if(sc->getSCE(SC_GOSPEL) && sc->getSCE(SC_GOSPEL)->val4 == BCT_ENEMY)
		aspd_rate += 250;
#ifndef RENEWAL
	if(sc->getSCE(SC_GRAVITATION))
		aspd_rate += sc->getSCE(SC_GRAVITATION)->val2;
#endif
	if(sc->getSCE(SC_JOINTBEAT)) {
		if( sc->getSCE(SC_JOINTBEAT)->val2&BREAK_WRIST )
			aspd_rate += 250;
		if( sc->getSCE(SC_JOINTBEAT)->val2&BREAK_KNEE )
			aspd_rate += 100;
	}
	if( sc->getSCE(SC_FREEZING) )
		aspd_rate += 300;
	if( sc->getSCE(SC_HALLUCINATIONWALK_POSTDELAY) )
		aspd_rate += 500;
	if( sc->getSCE(SC_PARALYSE) && sc->getSCE(SC_PARALYSE)->val3 == 1 )
		aspd_rate += 100;
	if( sc->getSCE(SC__BODYPAINT) )
		aspd_rate +=  50 * sc->getSCE(SC__BODYPAINT)->val1;
	if( sc->getSCE(SC__INVISIBILITY) )
		aspd_rate += sc->getSCE(SC__INVISIBILITY)->val2 * 10;
	if( sc->getSCE(SC__GROOMY) )
		aspd_rate += sc->getSCE(SC__GROOMY)->val2 * 10;
	if( sc->getSCE(SC_SWINGDANCE) )
		aspd_rate -= sc->getSCE(SC_SWINGDANCE)->val3 * 10;
	if( sc->getSCE(SC_DANCEWITHWUG) )
		aspd_rate -= sc->getSCE(SC_DANCEWITHWUG)->val3 * 10;
	if( sc->getSCE(SC_GLOOMYDAY) )
		aspd_rate += sc->getSCE(SC_GLOOMYDAY)->val3 * 10;
	if( sc->getSCE(SC_GT_CHANGE) )
		aspd_rate -= sc->getSCE(SC_GT_CHANGE)->val3 * 10;
	if( sc->getSCE(SC_MELON_BOMB) )
		aspd_rate += sc->getSCE(SC_MELON_BOMB)->val3 * 10;
	if( sc->getSCE(SC_BOOST500) )
		aspd_rate -= sc->getSCE(SC_BOOST500)->val1 *10;
	if( sc->getSCE(SC_EXTRACT_SALAMINE_JUICE) )
		aspd_rate -= sc->getSCE(SC_EXTRACT_SALAMINE_JUICE)->val1 * 10;
	if( sc->getSCE(SC_INCASPDRATE) )
		aspd_rate -= sc->getSCE(SC_INCASPDRATE)->val1 * 10;
	if( sc->getSCE(SC_GOLDENE_FERSE))
		aspd_rate -= sc->getSCE(SC_GOLDENE_FERSE)->val3 * 10;
	if (sc->getSCE(SC_WIND_INSIGNIA) && sc->getSCE(SC_WIND_INSIGNIA)->val1 == 2)
		aspd_rate -= 100;
	if (sc->getSCE(SC_STARSTANCE))
		aspd_rate -= 10 * sc->getSCE(SC_STARSTANCE)->val2;
	if( sc->getSCE(SC_2011RWC_SCROLL) )
		aspd_rate -= 50;
	if( sc->getSCE(SC_SPARKCANDY) )
		aspd_rate -= 250;
	if( sc->getSCE(SC_ACARAJE) )
		aspd_rate -= 100;
	if( sc->getSCE(SC_SKF_ASPD) )
		aspd_rate -= sc->getSCE(SC_SKF_ASPD)->val1 * 10;
	if( sc->getSCE(SC_PORK_RIB_STEW) )
		aspd_rate -= 50;

	return (short)cap_value(aspd_rate,0,SHRT_MAX);
}

/**
 * Modifies the damage delay time based on status changes
 * The lower your delay, the quicker you can act after taking damage
 * @param bl: Object to change aspd [PC|MOB|HOM|MER|ELEM]
 * @param sc: Object's status change information
 * @param dmotion: Object's current damage delay
 * @return modified delay rate
 */
static unsigned short status_calc_dmotion(struct block_list *bl, status_change *sc, int dmotion)
{
	/// It has been confirmed on official servers that MvP mobs have no dmotion even without endure
	if( bl->type == BL_MOB && status_get_class_(bl) == CLASS_BOSS )
		return 0;

	if (bl->type == BL_PC) {
		if (map_flag_gvg2(bl->m) || map_getmapflag(bl->m, MF_BATTLEGROUND))
			return (unsigned short)cap_value(dmotion, 0, USHRT_MAX);

		if (((TBL_PC *)bl)->special_state.no_walk_delay)
			return 0;
	}

	if (sc && sc->count > 0 && (sc->getSCE(SC_ENDURE) || sc->getSCE(SC_RUN) || sc->getSCE(SC_WUGDASH) || sc->getSCE(SC_SPARKCANDY)))
		return 0;

	return (unsigned short)cap_value(dmotion,0,USHRT_MAX);
}

/**
* Adds power atk modifications based on status changes
* @param bl: Object to change patk [PC|MOB|HOM|MER|ELEM]
* @param sc: Object's status change information
* @param patk: Initial patk
* @return modified patk with cap_value(patk,0,USHRT_MAX)
*/
static signed short status_calc_patk(struct block_list *bl, status_change *sc, int patk)
{
	if (!sc || !sc->count)
		return cap_value(patk, 0, SHRT_MAX);

	if (sc->getSCE(SC_POWERFUL_FAITH))
		patk += sc->getSCE(SC_POWERFUL_FAITH)->val3;
	if (sc->getSCE(SC_COMPETENTIA))
		patk += sc->getSCE(SC_COMPETENTIA)->val2;
	if (sc->getSCE(SC_ABYSS_SLAYER))
		patk += sc->getSCE(SC_ABYSS_SLAYER)->val2;
	if (sc->getSCE(SC_PRON_MARCH))
		patk += sc->getSCE(SC_PRON_MARCH)->val2;
	if (sc->getSCE(SC_TEMPERING))
		patk += sc->getSCE(SC_TEMPERING)->val2;
	if( sc->getSCE( SC_ATTACK_STANCE ) ){
		patk += sc->getSCE( SC_ATTACK_STANCE )->val3;
	}
	if (sc->getSCE(SC_HIDDEN_CARD))
		patk += sc->getSCE(SC_HIDDEN_CARD)->val2;

	return (short)cap_value(patk, 0, SHRT_MAX);
}

/**
* Adds spell matk modifications based on status changes
* @param bl: Object to change smatk [PC|MOB|HOM|MER|ELEM]
* @param sc: Object's status change information
* @param smatk: Initial smatk
* @return modified smatk with cap_value(smatk,0,USHRT_MAX)
*/
static signed short status_calc_smatk(struct block_list *bl, status_change *sc, int smatk)
{
	if (!sc || !sc->count)
		return cap_value(smatk, 0, SHRT_MAX);

	if (sc->getSCE(SC_COMPETENTIA))
		smatk += sc->getSCE(SC_COMPETENTIA)->val2;
	if (sc->getSCE(SC_ABYSS_SLAYER))
		smatk += sc->getSCE(SC_ABYSS_SLAYER)->val2;
	if (sc->getSCE(SC_JAWAII_SERENADE))
		smatk += sc->getSCE(SC_JAWAII_SERENADE)->val2;
	if (sc->getSCE(SC_SPELL_ENCHANTING))
		smatk += sc->getSCE(SC_SPELL_ENCHANTING)->val2;
	if( sc->getSCE( SC_ATTACK_STANCE ) ){
		smatk += sc->getSCE( SC_ATTACK_STANCE )->val3;
	}

	return (short)cap_value(smatk, 0, SHRT_MAX);
}

/**
* Adds resist modifications based on status changes
* @param bl: Object to change res [PC|MOB|HOM|MER|ELEM]
* @param sc: Object's status change information
* @param res: Initial res
* @return modified res with cap_value(res,0,USHRT_MAX)
*/
static signed short status_calc_res(struct block_list *bl, status_change *sc, int res)
{
	if (!sc || !sc->count)
		return cap_value(res, 0, SHRT_MAX);

	if (sc->getSCE(SC_FIRM_FAITH))
		res += sc->getSCE(SC_FIRM_FAITH)->val3;
	if (sc->getSCE(SC_D_MACHINE))
		res += sc->getSCE(SC_D_MACHINE)->val3;
	if (sc->getSCE(SC_MUSICAL_INTERLUDE))
		res += sc->getSCE(SC_MUSICAL_INTERLUDE)->val2;
	if (sc->getSCE(SC_GOLDENE_TONE))
		res += sc->getSCE(SC_GOLDENE_TONE)->val2;
	if (sc->getSCE(SC_SHADOW_STRIP) && bl->type != BL_PC)
		res -= res * sc->getSCE(SC_SHADOW_STRIP)->val2 / 100;
	if (sc->getSCE(SC_AIN_RHAPSODY))
		res -= sc->getSCE(SC_AIN_RHAPSODY)->val2;
	if (sc->getSCE(SC_TOXIN_OF_MANDARA))
		res -= sc->getSCE(SC_TOXIN_OF_MANDARA)->val2;

	return (short)cap_value(res, 0, SHRT_MAX);
}

/**
* Adds magic resist modifications based on status changes
* @param bl: Object to change mres [PC|MOB|HOM|MER|ELEM]
* @param sc: Object's status change information
* @param mres: Initial mres
* @return modified mres with cap_value(mres,0,USHRT_MAX)
*/
static signed short status_calc_mres(struct block_list *bl, status_change *sc, int mres)
{
	if (!sc || !sc->count)
		return cap_value(mres, 0, SHRT_MAX);

	if (sc->getSCE(SC_GOLDENE_TONE))
		mres += sc->getSCE(SC_GOLDENE_TONE)->val2;
	if (sc->getSCE(SC_SHADOW_STRIP) && bl->type != BL_PC)
		mres -= mres * sc->getSCE(SC_SHADOW_STRIP)->val2 / 100;
	if (sc->getSCE(SC_GEF_NOCTURN))
		mres -= sc->getSCE(SC_GEF_NOCTURN)->val2;

	return (short)cap_value(mres, 0, SHRT_MAX);
}

/**
* Adds heal plus modifications based on status changes
* @param bl: Object to change hplus [PC|MOB|HOM|MER|ELEM]
* @param sc: Object's status change information
* @param hplus: Initial hplus
* @return modified hplus with cap_value(hplus,0,USHRT_MAX)
*/
static signed short status_calc_hplus(struct block_list *bl, status_change *sc, int hplus)
{
	if (!sc || !sc->count)
		return cap_value(hplus, 0, SHRT_MAX);

	return (short)cap_value(hplus, 0, SHRT_MAX);
}

/**
* Adds critical damage rate modifications based on status changes
* @param bl: Object to change crate [PC|MOB|HOM|MER|ELEM]
* @param sc: Object's status change information
* @param crate: Initial crate
* @return modified crate with cap_value(crate,0,USHRT_MAX)
*/
static signed short status_calc_crate(struct block_list *bl, status_change *sc, int crate)
{
	if (!sc || !sc->count)
		return cap_value(crate, 0, SHRT_MAX);

	if (sc->getSCE(SC_PRE_ACIES))
		crate += sc->getSCE(SC_PRE_ACIES)->val2;

	return (short)cap_value(crate, 0, SHRT_MAX);
}

/**
 * Calculates a max HP based on status changes
 * Values can either be percentages or fixed, based on how equations are formulated
 * @param bl: Object's block_list data
 * @param maxhp: Object's current max HP
 * @return modified maxhp
 */
static unsigned int status_calc_maxhp(struct block_list *bl, uint64 maxhp)
{
	int rate = 100;

	maxhp += status_get_hpbonus(bl,STATUS_BONUS_FIX);

	if ((rate += status_get_hpbonus(bl,STATUS_BONUS_RATE)) != 100)
		maxhp = maxhp * rate / 100;

	return (unsigned int)cap_value(maxhp,1,UINT_MAX);
}

/**
 * Calculates a max SP based on status changes
 * Values can either be percentages or fixed, bas ed on how equations are formulated
 * @param bl: Object's block_list data
 * @param maxsp: Object's current max SP
 * @return modified maxsp
 */
static unsigned int status_calc_maxsp(struct block_list *bl, uint64 maxsp)
{
	int rate = 100;

	maxsp += status_get_spbonus(bl,STATUS_BONUS_FIX);
	
	if ((rate += status_get_spbonus(bl,STATUS_BONUS_RATE)) != 100)
		maxsp = maxsp * rate / 100;
	
	return (unsigned int)cap_value(maxsp,1,UINT_MAX);
}

/**
* Calculates a max AP based on status changes
* Values can either be percentages or fixed, bas ed on how equations are formulated
* @param bl: Object's block_list data
* @param maxap: Object's current max AP
* @return modified maxap
*/
static unsigned int status_calc_maxap(struct block_list *bl, uint64 maxap)
{
	int rate = 100;

	maxap += status_get_apbonus(bl, STATUS_BONUS_FIX);

	if ((rate += status_get_apbonus(bl, STATUS_BONUS_RATE)) != 100)
		maxap = maxap * rate / 100;

	return (unsigned int)cap_value(maxap, 0, UINT_MAX);
}

/**
 * Changes a player's element based on status changes
 * @param bl: Object to change aspd [PC|MOB|HOM|MER|ELEM]
 * @param sc: Object's status change information
 * @param element: Object's current element
 * @return new element
 */
static unsigned char status_calc_element(struct block_list *bl, status_change *sc, int element)
{
	if(!sc || !sc->count)
		return cap_value(element, 0, UCHAR_MAX);

	if(sc->getSCE(SC_FREEZE) || sc->getSCE(SC_CRYSTAL_ARMOR_OPTION))
		return ELE_WATER;
	if(sc->getSCE(SC_STONE) || sc->getSCE(SC_STRONG_PROTECTION_OPTION))
		return ELE_EARTH;
	if(sc->getSCE(SC_FLAMEARMOR_OPTION))
		return ELE_FIRE;
	if(sc->getSCE(SC_EYES_OF_STORM_OPTION))
		return ELE_WIND;
	if(sc->getSCE(SC_POISON_SHIELD_OPTION))
		return ELE_POISON;
	if(sc->getSCE(SC_BENEDICTIO))
		return ELE_HOLY;
	if(sc->getSCE(SC_CHANGEUNDEAD))
		return ELE_UNDEAD;
	if(sc->getSCE(SC_ELEMENTALCHANGE))
		return sc->getSCE(SC_ELEMENTALCHANGE)->val2;
	if(sc->getSCE(SC_SHAPESHIFT))
		return sc->getSCE(SC_SHAPESHIFT)->val2;

	return (unsigned char)cap_value(element,0,UCHAR_MAX);
}

/**
 * Changes a player's element level based on status changes
 * @param bl: Object to change aspd [PC|MOB|HOM|MER|ELEM]
 * @param sc: Object's status change information
 * @param lv: Object's current element level
 * @return new element level
 */
static unsigned char status_calc_element_lv(struct block_list *bl, status_change *sc, int lv)
{
	if(!sc || !sc->count)
		return cap_value(lv, 1, 4);

	if(sc->getSCE(SC_FREEZE))
		return 1;
	if(sc->getSCE(SC_STONE))
		return 1;
	if(sc->getSCE(SC_BENEDICTIO))
		return 1;
	if(sc->getSCE(SC_CHANGEUNDEAD))
		return 1;
	if(sc->getSCE(SC_ELEMENTALCHANGE))
		return sc->getSCE(SC_ELEMENTALCHANGE)->val1;
	if(sc->getSCE(SC_SHAPESHIFT))
		return 1;
	if(sc->getSCE(SC__INVISIBILITY))
		return 1;
	if (sc->getSCE(SC_FLAMEARMOR_OPTION) || sc->getSCE(SC_CRYSTAL_ARMOR_OPTION) || sc->getSCE(SC_EYES_OF_STORM_OPTION) || 
		sc->getSCE(SC_STRONG_PROTECTION_OPTION) || sc->getSCE(SC_POISON_SHIELD_OPTION))
		return 1;

	return (unsigned char)cap_value(lv,1,4);
}

/**
 * Changes a player's attack element based on status changes
 * @param bl: Object to change aspd [PC|MOB|HOM|MER|ELEM]
 * @param sc: Object's status change information
 * @param element: Object's current attack element
 * @return new attack element
 */
unsigned char status_calc_attack_element(struct block_list *bl, status_change *sc, int element)
{
	if(!sc || !sc->count)
		return cap_value(element, 0, UCHAR_MAX);
	if(sc->getSCE(SC_ENCHANTARMS))
		return sc->getSCE(SC_ENCHANTARMS)->val1;
	if(sc->getSCE(SC_WATERWEAPON)
		|| (sc->getSCE(SC_WATER_INSIGNIA) && sc->getSCE(SC_WATER_INSIGNIA)->val1 == 2) )
		return ELE_WATER;
	if(sc->getSCE(SC_EARTHWEAPON)
		|| (sc->getSCE(SC_EARTH_INSIGNIA) && sc->getSCE(SC_EARTH_INSIGNIA)->val1 == 2) )
		return ELE_EARTH;
	if(sc->getSCE(SC_FIREWEAPON)
		|| (sc->getSCE(SC_FIRE_INSIGNIA) && sc->getSCE(SC_FIRE_INSIGNIA)->val1 == 2) )
		return ELE_FIRE;
	if(sc->getSCE(SC_WINDWEAPON)
		|| (sc->getSCE(SC_WIND_INSIGNIA) && sc->getSCE(SC_WIND_INSIGNIA)->val1 == 2) )
		return ELE_WIND;
	if(sc->getSCE(SC_ENCPOISON))
		return ELE_POISON;
	if(sc->getSCE(SC_ASPERSIO))
		return ELE_HOLY;
	if(sc->getSCE(SC_SHADOWWEAPON))
		return ELE_DARK;
	if(sc->getSCE(SC_GHOSTWEAPON) || sc->getSCE(SC__INVISIBILITY))
		return ELE_GHOST;
	if(sc->getSCE(SC_TIDAL_WEAPON_OPTION) || sc->getSCE(SC_TIDAL_WEAPON) )
		return ELE_WATER;
	return (unsigned char)cap_value(element,0,UCHAR_MAX);
}

/**
 * Changes the mode of an object
 * @param bl: Object whose mode to change [PC|MOB|PET|HOM|NPC]
 * @param sc: Object's status change data
 * @param mode: Original mode
 * @return mode with cap_value(mode, 0, INT_MAX)
 */
static int status_calc_mode(struct block_list *bl, status_change *sc, int mode)
{
	if(!sc || !sc->count)
		return cap_value(mode, MD_NONE,INT_MAX);
	if(sc->getSCE(SC_MODECHANGE)) {
		if (sc->getSCE(SC_MODECHANGE)->val2)
			mode = (mode&~MD_MASK)|sc->getSCE(SC_MODECHANGE)->val2; // Set mode
		if (sc->getSCE(SC_MODECHANGE)->val3)
			mode = mode|sc->getSCE(SC_MODECHANGE)->val3; // Add mode
		if (sc->getSCE(SC_MODECHANGE)->val4)
			mode = mode&~sc->getSCE(SC_MODECHANGE)->val4; // Del mode
	}
	return cap_value(mode, MD_NONE, INT_MAX);
}

/**
 * Changes the mode of a slave mob
 * @param md: Slave mob whose mode to change
 * @param mmd: Master of slave mob
 */
void status_calc_slave_mode(struct mob_data *md, struct mob_data *mmd)
{
	switch (battle_config.slaves_inherit_mode) {
		case 1: //Always aggressive
			if (!status_has_mode(&md->status,MD_AGGRESSIVE))
				sc_start4(nullptr, &md->bl, SC_MODECHANGE, 100, 1, 0, MD_AGGRESSIVE, 0, 0);
			break;
		case 2: //Always passive
			if (status_has_mode(&md->status,MD_AGGRESSIVE))
				sc_start4(nullptr, &md->bl, SC_MODECHANGE, 100, 1, 0, 0, MD_AGGRESSIVE, 0);
			break;
		case 4: // Overwrite with slave mode
			sc_start4(nullptr, &md->bl, SC_MODECHANGE, 100, 1, MD_CANMOVE|MD_NORANDOMWALK|MD_CANATTACK, 0, 0, 0);
			break;
		default: //Copy master
			if (status_has_mode(&mmd->status,MD_AGGRESSIVE))
				sc_start4(nullptr, &md->bl, SC_MODECHANGE, 100, 1, 0, MD_AGGRESSIVE, 0, 0);
			else
				sc_start4(nullptr, &md->bl, SC_MODECHANGE, 100, 1, 0, 0, MD_AGGRESSIVE, 0);
			break;
	}
}

/**
 * Gets the name of the given bl
 * @param bl: Object whose name to get [PC|MOB|PET|HOM|NPC]
 * @return name or "Unknown" if any other bl->type than noted above
 */
const char* status_get_name(struct block_list *bl)
{
	nullpo_ret(bl);
	switch (bl->type) {
		case BL_PC:	return ((TBL_PC *)bl)->fakename[0] != '\0' ? ((TBL_PC*)bl)->fakename : ((TBL_PC*)bl)->status.name;
		case BL_MOB:	return ((TBL_MOB*)bl)->name;
		case BL_PET:	return ((TBL_PET*)bl)->pet.name;
		case BL_HOM:	return ((TBL_HOM*)bl)->homunculus.name;
		case BL_MER:	return ((TBL_MER *)bl)->db->name.c_str();	// They only have database names which are global, not specific to GID.
		case BL_NPC:	return ((TBL_NPC*)bl)->name;
		case BL_ELEM:	return ((TBL_ELEM *)bl)->db->name.c_str(); // They only have database names which are global, not specific to GID.
	}
	return "Unknown";
}

/**
 * Gets the class/sprite id of the given bl
 * @param bl: Object whose class to get [PC|MOB|PET|HOM|MER|NPC|ELEM]
 * @return class or 0 if any other bl->type than noted above
 */
int status_get_class(struct block_list *bl)
{
	nullpo_ret(bl);
	switch( bl->type ) {
		case BL_PC:	return ((TBL_PC*)bl)->status.class_;
		case BL_MOB:	return ((TBL_MOB*)bl)->vd->class_; // Class used on all code should be the view class of the mob.
		case BL_PET:	return ((TBL_PET*)bl)->pet.class_;
		case BL_HOM:	return ((TBL_HOM*)bl)->homunculus.class_;
		case BL_MER:	return ((TBL_MER*)bl)->mercenary.class_;
		case BL_NPC:	return ((TBL_NPC*)bl)->class_;
		case BL_ELEM:	return ((TBL_ELEM*)bl)->elemental.class_;
	}
	return 0;
}

/**
 * Gets the base level of the given bl
 * @param bl: Object whose base level to get [PC|MOB|PET|HOM|MER|NPC|ELEM]
 * @return base level or 1 if any other bl->type than noted above
 */
int status_get_lv(struct block_list *bl)
{
	nullpo_ret(bl);
	switch (bl->type) {
		case BL_PC:	return ((TBL_PC*)bl)->status.base_level;
		case BL_MOB:	return ((TBL_MOB*)bl)->level;
		case BL_PET:	return ((TBL_PET*)bl)->pet.level;
		case BL_HOM:	return ((TBL_HOM*)bl)->homunculus.level;
		case BL_MER:	return ((TBL_MER*)bl)->db->lv;
		case BL_ELEM:	return ((TBL_ELEM*)bl)->db->lv;
		case BL_NPC:	return ((TBL_NPC*)bl)->level;
	}
	return 1;
}

/**
 * Gets the regeneration info of the given bl
 * @param bl: Object whose regen info to get [PC|HOM|MER|ELEM]
 * @return regen data or nullptr if any other bl->type than noted above
 */
struct regen_data *status_get_regen_data(struct block_list *bl)
{
	nullpo_retr(nullptr, bl);
	switch (bl->type) {
		case BL_PC:	return &((TBL_PC*)bl)->regen;
		case BL_HOM:	return &((TBL_HOM*)bl)->regen;
		case BL_MER:	return &((TBL_MER*)bl)->regen;
		case BL_ELEM:	return &((TBL_ELEM*)bl)->regen;
		default:
			return nullptr;
	}
}

/**
 * Gets the status data of the given bl
 * @param bl: Object whose status to get [PC|MOB|PET|HOM|MER|ELEM|NPC]
 * @return status or "dummy_status" if any other bl->type than noted above
 */
struct status_data *status_get_status_data(struct block_list *bl)
{
	nullpo_retr(&dummy_status, bl);

	switch (bl->type) {
		case BL_PC: 	return &((TBL_PC*)bl)->battle_status;
		case BL_MOB:	return &((TBL_MOB*)bl)->status;
		case BL_PET:	return &((TBL_PET*)bl)->status;
		case BL_HOM:	return &((TBL_HOM*)bl)->battle_status;
		case BL_MER:	return &((TBL_MER*)bl)->battle_status;
		case BL_ELEM:	return &((TBL_ELEM*)bl)->battle_status;
		case BL_NPC:	return ((mobdb_checkid(((TBL_NPC*)bl)->class_) == 0) ? &((TBL_NPC*)bl)->status : &dummy_status);
		default:
			return &dummy_status;
	}
}

/**
 * Gets the base status data of the given bl
 * @param bl: Object whose status to get [PC|MOB|PET|HOM|MER|ELEM|NPC]
 * @return base_status or nullptr if any other bl->type than noted above
 */
struct status_data *status_get_base_status(struct block_list *bl)
{
	nullpo_retr(nullptr, bl);
	switch (bl->type) {
		case BL_PC:	return &((TBL_PC*)bl)->base_status;
		case BL_MOB:	return ((TBL_MOB*)bl)->base_status ? ((TBL_MOB*)bl)->base_status : &((TBL_MOB*)bl)->db->status;
		case BL_PET:	return &((TBL_PET*)bl)->db->status;
		case BL_HOM:	return &((TBL_HOM*)bl)->base_status;
		case BL_MER:	return &((TBL_MER*)bl)->base_status;
		case BL_ELEM:	return &((TBL_ELEM*)bl)->base_status;
		case BL_NPC:	return ((mobdb_checkid(((TBL_NPC*)bl)->class_) == 0) ? &((TBL_NPC*)bl)->status : nullptr);
		default:
			return nullptr;
	}
}

/**
 * Gets the defense of the given bl
 * @param bl: Object whose defense to get [PC|MOB|HOM|MER|ELEM]
 * @return defense with cap_value(def, DEFTYPE_MIN, DEFTYPE_MAX)
 */
defType status_get_def(struct block_list *bl)
{
	struct unit_data *ud;
	struct status_data *status = status_get_status_data(bl);
	int def = status?status->def:0;
	ud = unit_bl2ud(bl);
	if (ud && ud->skilltimer != INVALID_TIMER)
		def -= def * skill_get_castdef(ud->skill_id)/100;

	return cap_value(def, DEFTYPE_MIN, DEFTYPE_MAX);
}

/**
 * Gets the walking speed of the given bl
 * @param bl: Object whose speed to get [PC|MOB|PET|HOM|MER|ELEM|NPC]
 * @return speed
 */
unsigned short status_get_speed(struct block_list *bl)
{
	if(bl->type==BL_NPC)// Only BL with speed data but no status_data [Skotlex]
		return ((struct npc_data *)bl)->speed;
	return status_get_status_data(bl)->speed;
}

/**
 * Gets the party ID of the given bl
 * @param bl: Object whose party ID to get [PC|MOB|PET|HOM|MER|SKILL|ELEM]
 * @return party ID
 */
int status_get_party_id(struct block_list *bl)
{
	nullpo_ret(bl);
	switch (bl->type) {
		case BL_PC:
			return ((TBL_PC*)bl)->status.party_id;
		case BL_PET:
			if (((TBL_PET*)bl)->master)
				return ((TBL_PET*)bl)->master->status.party_id;
			break;
		case BL_MOB: {
				struct mob_data *md=(TBL_MOB*)bl;
				if( md->master_id > 0 ) {
					map_session_data *msd;
					if (md->special_state.ai && (msd = map_id2sd(md->master_id)) != nullptr)
						return msd->status.party_id;
					return -md->master_id;
				}
			}
			break;
		case BL_HOM:
			if (((TBL_HOM*)bl)->master)
				return ((TBL_HOM*)bl)->master->status.party_id;
			break;
		case BL_MER:
			if (((TBL_MER*)bl)->master)
				return ((TBL_MER*)bl)->master->status.party_id;
			break;
		case BL_SKILL:
			if (((TBL_SKILL*)bl)->group)
				return ((TBL_SKILL*)bl)->group->party_id;
			break;
		case BL_ELEM:
			if (((TBL_ELEM*)bl)->master)
				return ((TBL_ELEM*)bl)->master->status.party_id;
			break;
	}
	return 0;
}

/**
 * Gets the guild ID of the given bl
 * @param bl: Object whose guild ID to get [PC|MOB|PET|HOM|MER|SKILL|ELEM|NPC]
 * @return guild ID
 */
int status_get_guild_id(struct block_list *bl)
{
	nullpo_ret(bl);
	switch (bl->type) {
		case BL_PC:
			return ((TBL_PC*)bl)->status.guild_id;
		case BL_PET:
			if (((TBL_PET*)bl)->master)
				return ((TBL_PET*)bl)->master->status.guild_id;
			break;
		case BL_MOB:
			{
				map_session_data *msd;
				struct mob_data *md = (struct mob_data *)bl;
				if (md->guardian_data)	// Guardian's guild [Skotlex]
					return md->guardian_data->guild_id;
				if (md->special_state.ai && (msd = map_id2sd(md->master_id)) != nullptr)
					return msd->status.guild_id; // Alchemist's mobs [Skotlex]
			}
			break;
		case BL_HOM:
			if (((TBL_HOM*)bl)->master)
				return ((TBL_HOM*)bl)->master->status.guild_id;
			break;
		case BL_MER:
			if (((TBL_MER*)bl)->master)
				return ((TBL_MER*)bl)->master->status.guild_id;
			break;
		case BL_NPC:
			if (((TBL_NPC*)bl)->subtype == NPCTYPE_SCRIPT)
				return ((TBL_NPC*)bl)->u.scr.guild_id;
			break;
		case BL_SKILL:
			if (((TBL_SKILL*)bl)->group)
				return ((TBL_SKILL*)bl)->group->guild_id;
			break;
		case BL_ELEM:
			if (((TBL_ELEM*)bl)->master)
				return ((TBL_ELEM*)bl)->master->status.guild_id;
			break;
	}
	return 0;
}

/**
 * Gets the guild emblem ID of the given bl
 * @param bl: Object whose emblem ID to get [PC|MOB|PET|HOM|MER|SKILL|ELEM|NPC]
 * @return guild emblem ID
 */
int status_get_emblem_id(struct block_list *bl)
{
	nullpo_ret(bl);
	switch (bl->type) {
		case BL_PC:
			return ((TBL_PC*)bl)->guild_emblem_id;
		case BL_PET:
			if (((TBL_PET*)bl)->master)
				return ((TBL_PET*)bl)->master->guild_emblem_id;
			break;
		case BL_MOB:
			{
				map_session_data *msd;
				struct mob_data *md = (struct mob_data *)bl;
				if (md->guardian_data)	// Guardian's guild [Skotlex]
					return md->guardian_data->emblem_id;
				if (md->special_state.ai && (msd = map_id2sd(md->master_id)) != nullptr)
					return msd->guild_emblem_id; // Alchemist's mobs [Skotlex]
			}
			break;
		case BL_HOM:
			if (((TBL_HOM*)bl)->master)
				return ((TBL_HOM*)bl)->master->guild_emblem_id;
			break;
		case BL_MER:
			if (((TBL_MER*)bl)->master)
				return ((TBL_MER*)bl)->master->guild_emblem_id;
			break;
		case BL_NPC:
			if (((TBL_NPC*)bl)->subtype == NPCTYPE_SCRIPT && ((TBL_NPC*)bl)->u.scr.guild_id > 0) {
				auto g = guild_search(((TBL_NPC*)bl)->u.scr.guild_id);
				if (g)
					return g->guild.emblem_id;
			}
			break;
		case BL_ELEM:
			if (((TBL_ELEM*)bl)->master)
				return ((TBL_ELEM*)bl)->master->guild_emblem_id;
			break;
	}
	return 0;
}

/**
 * Gets the race2 of a mob or pet
 * @param bl: Object whose race2 to get [MOB|PET]
 * @return race2
 */
std::vector<e_race2> status_get_race2(struct block_list *bl)
{
	nullpo_retr(std::vector<e_race2>(),bl);

	if (bl->type == BL_MOB)
		return ((struct mob_data *)bl)->db->race2;
	if (bl->type == BL_PET)
		return ((struct pet_data *)bl)->db->race2;
	return std::vector<e_race2>();
}

/**
 * Checks if an object is dead 
 * @param bl: Object to check [PC|MOB|HOM|MER|ELEM]
 * @return 1: Is dead or 0: Is alive
 */
int status_isdead(struct block_list *bl)
{
	nullpo_ret(bl);
	return status_get_status_data(bl)->hp == 0;
}

/**
 * Checks if an object is immune to magic 
 * @param bl: Object to check [PC|MOB|HOM|MER|ELEM]
 * @return value of magic damage to be blocked
 */
int status_isimmune(struct block_list *bl)
{
	status_change *sc =status_get_sc(bl);

	if (sc) {
		if (sc->getSCE(SC_HERMODE))
			return 100;

		if (sc->getSCE(SC_DEADLY_DEFEASANCE))
			return 0;
	}

	if (bl->type == BL_PC &&
		((TBL_PC*)bl)->special_state.no_magic_damage >= battle_config.gtb_sc_immunity)
		return ((TBL_PC*)bl)->special_state.no_magic_damage;
	return 0;
}

/**
 * Get view data of an object 
 * @param bl: Object whose view data to get [PC|MOB|PET|HOM|MER|ELEM|NPC]
 * @return view data structure bl->vd
 */
struct view_data* status_get_viewdata(struct block_list *bl)
{
	nullpo_retr(nullptr, bl);
	switch (bl->type) {
		case BL_PC:  return &((TBL_PC*)bl)->vd;
		case BL_MOB: return ((TBL_MOB*)bl)->vd;
		case BL_PET: return &((TBL_PET*)bl)->vd;
		case BL_NPC: return &((TBL_NPC*)bl)->vd;
		case BL_HOM: return ((TBL_HOM*)bl)->vd;
		case BL_MER: return ((TBL_MER*)bl)->vd;
		case BL_ELEM: return ((TBL_ELEM*)bl)->vd;
	}
	return nullptr;
}

/**
 * Set view data of an object
 * This function deals with class, mount, and item views
 * SC views are set in clif_getareachar_unit() 
 * @param bl: Object whose view data to set [PC|MOB|PET|HOM|MER|ELEM|NPC]
 * @param class_: class of the object
 */
void status_set_viewdata(struct block_list *bl, int class_)
{
	struct view_data* vd;
	nullpo_retv(bl);
	if (mobdb_checkid(class_) || mob_is_clone(class_))
		vd = mob_get_viewdata(class_);
	else if (npcdb_checkid(class_))
		vd = npc_get_viewdata(class_);
	else if (homdb_checkid(class_))
		vd = hom_get_viewdata(class_);
	else if (mercenary_db.exists(class_))
		vd = mercenary_get_viewdata(class_);
	else if (elemental_db.exists(class_))
		vd = elemental_get_viewdata(class_);
	else
		vd = nullptr;

	switch (bl->type) {
	case BL_PC:
		{
			TBL_PC* sd = (TBL_PC*)bl;
			if (pcdb_checkid(class_)) {
				if (sd->sc.option&OPTION_RIDING) {
					switch (class_) { // Adapt class to a Mounted one.
						case JOB_KNIGHT:
							class_ = JOB_KNIGHT2;
							break;
						case JOB_CRUSADER:
							class_ = JOB_CRUSADER2;
							break;
						case JOB_LORD_KNIGHT:
							class_ = JOB_LORD_KNIGHT2;
							break;
						case JOB_PALADIN:
							class_ = JOB_PALADIN2;
							break;
						case JOB_BABY_KNIGHT:
							class_ = JOB_BABY_KNIGHT2;
							break;
						case JOB_BABY_CRUSADER:
							class_ = JOB_BABY_CRUSADER2;
							break;
					}
				}
				sd->vd.class_ = class_;
				clif_get_weapon_view(sd, &sd->vd.weapon, &sd->vd.shield);
				sd->vd.head_top = sd->status.head_top;
				sd->vd.head_mid = sd->status.head_mid;
				sd->vd.head_bottom = sd->status.head_bottom;
				sd->vd.hair_style = cap_value(sd->status.hair, MIN_HAIR_STYLE, MAX_HAIR_STYLE);
				sd->vd.hair_color = cap_value(sd->status.hair_color, MIN_HAIR_COLOR, MAX_HAIR_COLOR);
				sd->vd.cloth_color = cap_value(sd->status.clothes_color, MIN_CLOTH_COLOR, MAX_CLOTH_COLOR);
				sd->vd.body_style = cap_value(sd->status.body, MIN_BODY_STYLE, MAX_BODY_STYLE);
				sd->vd.sex = sd->status.sex;

				if (sd->vd.cloth_color) {
					if(sd->sc.option&OPTION_WEDDING && battle_config.wedding_ignorepalette)
						sd->vd.cloth_color = 0;
					if(sd->sc.option&OPTION_XMAS && battle_config.xmas_ignorepalette)
						sd->vd.cloth_color = 0;
					if(sd->sc.option&(OPTION_SUMMER|OPTION_SUMMER2) && battle_config.summer_ignorepalette)
						sd->vd.cloth_color = 0;
					if(sd->sc.option&OPTION_HANBOK && battle_config.hanbok_ignorepalette)
						sd->vd.cloth_color = 0;
					if(sd->sc.option&OPTION_OKTOBERFEST && battle_config.oktoberfest_ignorepalette)
						sd->vd.cloth_color = 0;
				}
				if ( sd->vd.body_style && sd->sc.option&OPTION_COSTUME)
 					sd->vd.body_style = 0;
			} else if (vd)
				memcpy(&sd->vd, vd, sizeof(struct view_data));
			else
				ShowError("status_set_viewdata (PC): No view data for class %d\n", class_);
		}
	break;
	case BL_MOB:
		{
			TBL_MOB* md = (TBL_MOB*)bl;
			if (vd){
				mob_free_dynamic_viewdata( md );

				md->vd = vd;
			}else if( pcdb_checkid( class_ ) ){
				mob_set_dynamic_viewdata( md );

				md->vd->class_ = class_;
				md->vd->hair_style = cap_value(md->vd->hair_style, MIN_HAIR_STYLE, MAX_HAIR_STYLE);
				md->vd->hair_color = cap_value(md->vd->hair_color, MIN_HAIR_COLOR, MAX_HAIR_COLOR);
			}else
				ShowError("status_set_viewdata (MOB): No view data for class %d\n", class_);
		}
	break;
	case BL_PET:
		{
			TBL_PET* pd = (TBL_PET*)bl;
			if (vd) {
				memcpy(&pd->vd, vd, sizeof(struct view_data));
				if (!pcdb_checkid(vd->class_)) {
					pd->vd.hair_style = battle_config.pet_hair_style;
					if(pd->pet.equip) {
						pd->vd.head_bottom = itemdb_viewid(pd->pet.equip);
						if (!pd->vd.head_bottom)
							pd->vd.head_bottom = pd->pet.equip;
					}
				}
			} else
				ShowError("status_set_viewdata (PET): No view data for class %d\n", class_);
		}
	break;
	case BL_NPC:
		{
			TBL_NPC* nd = (TBL_NPC*)bl;
			if (vd)
				memcpy(&nd->vd, vd, sizeof(struct view_data));
			else if (pcdb_checkid(class_)) {
				memset(&nd->vd, 0, sizeof(struct view_data));
				nd->vd.class_ = class_;
				nd->vd.hair_style = cap_value(nd->vd.hair_style, MIN_HAIR_STYLE, MAX_HAIR_STYLE);
			} else {
				ShowError("status_set_viewdata (NPC): Invalid view data %d\n", class_);
				if (bl->m >= 0)
					ShowDebug("Source (NPC): %s at %s (%d,%d)\n", nd->name, map_mapid2mapname(bl->m), bl->x, bl->y);
				else
					ShowDebug("Source (NPC): %s (invisible/not on a map)\n", nd->name);
				ShowDebug( "Source (NPC): %s is located in: %s\n", nd->name, nd->path );
			}
			break;
		}
	break;
	case BL_HOM:
		{
			struct homun_data *hd = (struct homun_data*)bl;
			if (vd)
				hd->vd = vd;
			else
				ShowError("status_set_viewdata (HOMUNCULUS): No view data for class %d\n", class_);
		}
		break;
	case BL_MER:
		{
			s_mercenary_data *md = (s_mercenary_data*)bl;
			if (vd)
				md->vd = vd;
			else
				ShowError("status_set_viewdata (MERCENARY): No view data for class %d\n", class_);
		}
		break;
	case BL_ELEM:
		{
			s_elemental_data *ed = (s_elemental_data*)bl;
			if (vd)
				ed->vd = vd;
			else
				ShowError("status_set_viewdata (ELEMENTAL): No view data for class %d\n", class_);
		}
		break;
	}
}

/**
 * Get status change data of an object
 * @param bl: Object whose sc data to get [PC|MOB|HOM|MER|ELEM|NPC]
 * @return status change data structure bl->sc
 */
status_change *status_get_sc(struct block_list *bl)
{
	if( bl )
	switch (bl->type) {
		case BL_PC:  return &((TBL_PC*)bl)->sc;
		case BL_MOB: return &((TBL_MOB*)bl)->sc;
		case BL_NPC: return &((TBL_NPC*)bl)->sc;
		case BL_HOM: return &((TBL_HOM*)bl)->sc;
		case BL_MER: return &((TBL_MER*)bl)->sc;
		case BL_ELEM: return &((TBL_ELEM*)bl)->sc;
	}
	return nullptr;
}

/**
 * Initiate (memset) the status change data of an object
 * @param bl: Object whose sc data to memset [PC|MOB|HOM|MER|ELEM|NPC]
 */
void status_change_init(struct block_list *bl)
{
	status_change *sc = status_get_sc(bl);
	nullpo_retv(sc);
	memset(sc, 0, sizeof (status_change));
	sc->lastEffect = SC_NONE;
	sc->lastEffectTimer = INVALID_TIMER;
}

/*========================================== [Playtester]
* Returns the interval for status changes that iterate multiple times
* through the timer (e.g. those that deal damage in regular intervals)
* @param type: Status change (SC_*)
*------------------------------------------*/
static int status_get_sc_interval(enum sc_type type)
{
	switch (type) {
		case SC_POISON:
		case SC_LEECHESEND:
		case SC_DPOISON:
		case SC_DEATHHURT:
		case SC_GRADUAL_GRAVITY:
		case SC_KILLING_AURA:
		case SC_BOSSMAPINFO:
			return 1000;
		case SC_BURNING:
		case SC_PYREXIA:
			return 3000;
		case SC_MAGICMUSHROOM:
			return 4000;
		case SC_STONE:
			return 5000;
		case SC_BLEEDING:
		case SC_TOXIN:
			return 10000;
		case SC_HELLS_PLANT:
			return 333;
		case SC_SHIELDSPELL_HP:
			return 3000;
		case SC_SHIELDSPELL_SP:
			return 5000;
		default:
			break;
	}
	return 0;
}

/**
 * Applies SC defense to a given status change
 * This function also determines whether or not the status change will be applied
 * @param src: Source of the status change [PC|MOB|HOM|MER|ELEM|NPC]
 * @param bl: Target of the status change
 * @param type: Status change (SC_*)
 * @param rate: Initial percentage rate of affecting bl (0~10000)
 * @param tick: Initial duration that the status change affects bl
 * @param flag: Value which determines what parts to calculate. See e_status_change_start_flags
 * @return adjusted duration based on flag values
 */
t_tick status_get_sc_def(struct block_list *src, struct block_list *bl, enum sc_type type, int rate, t_tick tick, unsigned char flag)
{
	/// Resistance rate: 10000 = 100%
	/// Example:	50% (5000) -> sc_def = 5000 -> 25%;
	///				5000ms -> tick_def = 5000 -> 2500ms
	int sc_def = 0, tick_def = -1; // -1 = use sc_def
	/// Fixed resistance value (after rate calculation)
	/// Example:	25% (2500) -> sc_def2 = 2000 -> 5%;
	///				2500ms -> tick_def2=2000 -> 500ms
	int sc_def2 = 0, tick_def2 = 0;

	struct status_data *status, *status_src;
	status_change *sc;
	map_session_data *sd;

	nullpo_ret(bl);
	if (src == nullptr)
		return tick?tick:1; // This should not happen in current implementation, but leave it anyway

	// Skills (magic type) that are blocked by Golden Thief Bug card or Wand of Hermod
	if (status_isimmune(bl)) {
		std::shared_ptr<s_skill_db> skill = skill_db.find(battle_getcurrentskill(src));

		if (skill == nullptr) // Check for ground-type skills using the status when a player moves through units
			skill = skill_db.find(status_db.getSkill(type));

		if (skill != nullptr && skill->skill_type == BF_MAGIC && // Basic magic skill
			!skill->inf2[INF2_IGNOREGTB] && // Specific skill to bypass
			((skill->inf == INF_ATTACK_SKILL || skill->inf == INF_GROUND_SKILL || skill->inf == INF_SUPPORT_SKILL) || // Target skills should get blocked even when cast on self
			 (skill->inf == INF_SELF_SKILL && src != bl))) // Self skills should get blocked on all targets except self
			return 0;
	}

	sd = BL_CAST(BL_PC,bl);
	status = status_get_status_data(bl);
	status_src = status_get_status_data(src);
	sc = status_get_sc(bl);
	if( sc && !sc->count )
		sc = nullptr;

#ifdef RENEWAL
	uint16 levelAdv = (static_cast<uint16>(pow(max(0, status_get_lv(src) - status_get_lv(bl)), 2)) / 5) * 100;
#endif

	switch (type) {
		case SC_POISON:
		case SC_DPOISON:
#ifndef RENEWAL
			sc_def = status->vit*100;
			sc_def2 = status->luk*10 + status_get_lv(bl)*10 - status_get_lv(src)*10;
			if (sd) {
				// For players: 60000 - 450*vit - 100*luk
				tick_def = status->vit*75;
				tick_def2 = status->luk*100;
			} else {
				// For monsters: 30000 - 200*vit
				tick /= 2;
				tick_def = (status->vit*200)/3;
			}
#else
			sc_def = status->vit * 100 - levelAdv;
			tick_def2 = -2000;
#endif
			break;
		case SC_STUN:
#ifndef RENEWAL
			sc_def = status->vit*100;
			sc_def2 = status->luk*10 + status_get_lv(bl)*10 - status_get_lv(src)*10;
			tick_def2 = status->luk*10;
#else
			sc_def = status->vit * 100 - levelAdv;
			tick_def2 = -500;
#endif
			break;
		case SC_SILENCE:
#ifndef RENEWAL
			sc_def = status->vit*100;
			sc_def2 = status->luk*10 + status_get_lv(bl)*10 - status_get_lv(src)*10;
			tick_def2 = status->luk*10;
#else
			sc_def = status->int_ * 100 - levelAdv;
			tick_def2 = -2000;
#endif
			break;
		case SC_BLEEDING:
#ifndef RENEWAL
			sc_def = status->vit*100;
			sc_def2 = status->luk*10 + status_get_lv(bl)*10 - status_get_lv(src)*10;
			tick_def2 = status->luk*10;
#else
			sc_def = status->agi * 100 - levelAdv;
			tick_def2 = -12000;
#endif
			break;
		case SC_SLEEP:
#ifndef RENEWAL
			sc_def = status->int_*100;
			sc_def2 = status->luk*10 + status_get_lv(bl)*10 - status_get_lv(src)*10;
			tick_def2 = status->luk*10;
#else
			sc_def = status->agi * 100 - levelAdv;
			tick_def2 = -2000;
#endif
			break;
		case SC_STONEWAIT:
#ifndef RENEWAL
			sc_def = status->mdef*100;
			sc_def2 = status->luk*10 + status_get_lv(bl)*10 - status_get_lv(src)*10;
			tick_def = 0; // No duration reduction
#else
			sc_def = status->mdef * 100 - levelAdv;
			tick_def2 = -3000;
#endif
			break;
		case SC_FREEZE:
#ifndef RENEWAL
			sc_def = status->mdef*100;
			sc_def2 = status->luk*10 + status_get_lv(bl)*10 - status_get_lv(src)*10;
			tick_def2 = status_src->luk*-10; // Caster can increase final duration with luk
#else
			sc_def = status->mdef * 100 - levelAdv;
			tick_def2 = -3000;
#endif
			break;
		case SC_CURSE:
			// Special property: immunity when luk is zero
			if (status->luk == 0)
				return 0;
#ifndef RENEWAL
			sc_def = status->luk*100;
			sc_def2 = status->luk*10 - status_get_lv(src)*10; // Curse only has a level penalty and no resistance
			tick_def = status->vit*100;
			tick_def2 = status->luk*10;
#else
			sc_def = status->luk * 100 - levelAdv;
			tick_def2 = -2000;
#endif
			break;
		case SC_BLIND:
#ifndef RENEWAL
			sc_def = (status->vit + status->int_)*50;
			sc_def2 = status->luk*10 + status_get_lv(bl)*10 - status_get_lv(src)*10;
			tick_def2 = status->luk*10;
#else
			sc_def = status->int_ * 100 - levelAdv;
			tick_def2 = -2000;
#endif
			break;
		case SC_CONFUSION:
#ifndef RENEWAL
			sc_def = (status->str + status->int_)*50;
			sc_def2 = status_get_lv(src)*10 - status_get_lv(bl)*10 - status->luk*10; // Reversed sc_def2
			tick_def2 = status->luk*10;
#else
			sc_def = status->luk * 100 - levelAdv;
			tick_def2 = -2000;
#endif
			break;
		case SC_DECREASEAGI:
			if (sd)
				tick /= 2; // Half duration for players.
			sc_def2 = status->mdef*100;
			break;
		case SC_JOINTBEAT:
			tick_def2 = 1000 * ((status->luk / 2 + status->agi / 5) / 2); // (50 * LUK / 100 + 20 * AGI / 100) / 2
			break;
		case SC_DEEPSLEEP:
			tick_def2 = status_get_base_status(bl)->int_ * 25 + status_get_lv(bl) * 50;
			break;
		case SC_NETHERWORLD:
			// Resistance: {(Target's Base Level / 50) + (Target's Job Level / 10)} seconds
			tick_def2 = status_get_lv(bl) * 20 + (sd ? sd->status.job_level : 1) * 100;
			break;
		case SC_MARSHOFABYSS:
			// 5 second (Fixed) + 25 second - {( INT + LUK ) / 20 second }
			tick_def2 = (status->int_ + status->luk)*50;
			break;
		case SC_STASIS:
			// 10 second (fixed) + { Stasis Skill level * 10 - (Target's VIT + DEX) / 20 }
			tick_def2 = (status->vit + status->dex) * 50;
			break;
		case SC_WHITEIMPRISON:
			if( src == bl ) // 100% on caster
				break;
			sc_def = status->str * 20 + status_get_lv(bl) * 20 + status->luk * 10;
			tick_def2 = -2000;
			break;
		case SC_FEAR:
			sc_def = status->int_ * 20 + status_get_lv(bl) * 20 + status->luk * 10;
			tick_def2 = -4000; // 2 seconds is applied twice on Aegis
			break;
		case SC_BURNING:
			sc_def = status->agi * 20 + status_get_lv(bl) * 20 + status->luk * 10;
			tick_def2 = -2000;
			break;
		case SC_FREEZING:
			tick_def2 = (status->vit + status->dex) * 50;
			break;
		case SC_OBLIVIONCURSE: // 100% - (100 - 0.8 x INT)
			sc_def = status->int_ * 80;
			sc_def = max(sc_def, 500); // minimum of 5% resist
			tick_def = 0;
			tick_def2 = (status->vit + status->luk) * 500;
			break;
		case SC_TOXIN:
		case SC_PARALYSE:
		case SC_VENOMBLEED:
		case SC_MAGICMUSHROOM:
		case SC_DEATHHURT:
		case SC_PYREXIA:
		case SC_LEECHESEND:
			tick_def2 = (status->vit + status->luk) * 500;
			break;
		case SC_BITE: // {(Base Success chance) - (Target's AGI / 4)}
			sc_def2 = status->agi*25;
			break;
		case SC_ELECTRICSHOCKER:
			tick_def2 = (status->vit + status->agi) * 70;
			break;
		case SC_CRYSTALIZE:
			tick_def2 = status_get_base_status(bl)->vit * 100;
			break;
		case SC_VACUUM_EXTREME:
			tick_def2 = (sd ? sd->status.str : status_get_base_status(bl)->str) * 50;
			break;
		case SC_KYOUGAKU:
			tick_def2 = 30*status->int_;
			break;
		case SC_PARALYSIS:
			tick_def2 = (status->vit + status->luk)*50;
			break;
		case SC_VOICEOFSIREN:
			// Resistance: {(Target's Base Level / 10) + (Target's Job Level / 5)} seconds
			tick_def2 = status_get_lv(bl) * 100 + (sd ? sd->status.job_level : 1) * 200;
			break;
		case SC_B_TRAP:
			tick_def = (sd ? sd->status.str : status_get_base_status(bl)->str) * 50; //! TODO: Figure out reduction formula
			break;
		case SC_NORECOVER_STATE:
			tick_def2 = status->luk * 100;
			break;
		default:
			// Effect that cannot be reduced? Likely a buff.
			if (!(rnd()%10000 < rate))
				return 0;
			return tick ? tick : 1;
	}

	if (sd) {
		if (battle_config.pc_sc_def_rate != 100) {
			sc_def = sc_def*battle_config.pc_sc_def_rate/100;
			sc_def2 = sc_def2*battle_config.pc_sc_def_rate/100;
		}
#ifndef RENEWAL
		sc_def = min(sc_def, battle_config.pc_max_sc_def*100);
		sc_def2 = min(sc_def2, battle_config.pc_max_sc_def*100);
#else
		sc_def = cap_value(sc_def, 0, battle_config.pc_max_sc_def*100);
		sc_def2 = cap_value(sc_def2, 0, battle_config.pc_max_sc_def*100);
#endif
		if (battle_config.pc_sc_def_rate != 100) {
			tick_def = tick_def*battle_config.pc_sc_def_rate/100;
			tick_def2 = tick_def2*battle_config.pc_sc_def_rate/100;
		}
	} else {
		if (battle_config.mob_sc_def_rate != 100) {
			sc_def = sc_def*battle_config.mob_sc_def_rate/100;
			sc_def2 = sc_def2*battle_config.mob_sc_def_rate/100;
		}
#ifndef RENEWAL
		sc_def = min(sc_def, battle_config.mob_max_sc_def*100);
		sc_def2 = min(sc_def2, battle_config.mob_max_sc_def*100);
#else
		sc_def = cap_value(sc_def, 0, battle_config.mob_max_sc_def*100);
		sc_def2 = cap_value(sc_def2, 0, battle_config.mob_max_sc_def*100);
#endif
		if (battle_config.mob_sc_def_rate != 100) {
			tick_def = tick_def*battle_config.mob_sc_def_rate/100;
			tick_def2 = tick_def2*battle_config.mob_sc_def_rate/100;
		}
	}

	if (sc) {
		if (sc->getSCE(SC_SCRESIST))
			sc_def += sc->getSCE(SC_SCRESIST)->val1*100; // Status resist
#ifdef RENEWAL
		else if (sc->getSCE(SC_SIEGFRIED) && (type == SC_BLIND || type == SC_STONE || type == SC_FREEZE || type == SC_STUN || type == SC_CURSE || type == SC_SLEEP || type == SC_SILENCE))
			sc_def += sc->getSCE(SC_SIEGFRIED)->val3 * 100; // Status resistance.
#else
		else if (sc->getSCE(SC_SIEGFRIED))
			sc_def += sc->getSCE(SC_SIEGFRIED)->val3*100; // Status resistance.
#endif
		else if (sc->getSCE(SC_LEECHESEND) && sc->getSCE(SC_LEECHESEND)->val3 == 0) {
			switch (type) {
				case SC_BLIND:
				case SC_STUN:
					return 0; // Immune
			}
		} else if (sc->getSCE(SC_OBLIVIONCURSE) && sc->getSCE(SC_OBLIVIONCURSE)->val3 == 0) {
			switch (type) {
				case SC_SILENCE:
				case SC_CURSE:
					return 0; // Immune
			}
		}
	}

	// When tick def not set, reduction is the same for both.
	if(tick_def == -1)
		tick_def = sc_def;

	// Natural resistance
	if (!(flag&SCSTART_NORATEDEF)) {
		rate -= rate*sc_def/10000;
		rate -= sc_def2;

		// Item resistance (only applies to rate%)
		if (sd) {
			for (const auto &it : sd->reseff) {
				if (it.id == type)
					rate -= rate * it.val / 10000;
			}
			if (sd->sc.getSCE(SC_COMMONSC_RESIST) && SC_COMMON_MIN <= type && type <= SC_COMMON_MAX)
				rate -= rate*sd->sc.getSCE(SC_COMMONSC_RESIST)->val1/100;
		}

		// Aegis accuracy
		if(rate > 0 && rate%10 != 0) rate += (10 - rate%10);
	}

	std::shared_ptr<s_status_change_db> scdb = status_db.find(type);

	// Cap minimum rate
	rate = max(rate, scdb->min_rate);

	if (rate < 10000 && (rate <= 0 || !(rnd()%10000 < rate)))
		return 0;

	// Duration cannot be reduced
	if (flag&SCSTART_NOTICKDEF)
		return i64max(tick, scdb->min_duration);

	tick -= tick*tick_def/10000;

#ifdef RENEWAL
	// Renewal applies item resistance also to duration
	if (sd) {
		for (const auto &it : sd->reseff) {
			if (it.id == type)
				tick -= tick * it.val / 10000;
		}
		if (sd->sc.getSCE(SC_COMMONSC_RESIST) && SC_COMMON_MIN <= type && type <= SC_COMMON_MAX)
			tick -= tick * sd->sc.getSCE(SC_COMMONSC_RESIST)->val1 / 100;
	}
#endif

	tick -= tick_def2;

	return i64max(tick, scdb->min_duration);
}

/**
 * Applies SC effect
 * @param bl: Source to apply effect
 * @param type: Status change (SC_*)
 * @param dval1~3: Depends on type of status change
 * Author: Ind
 */
void status_display_add(struct block_list *bl, enum sc_type type, int dval1, int dval2, int dval3) {
	struct eri *eri;
	struct sc_display_entry **sc_display;
	struct sc_display_entry ***sc_display_ptr;
	struct sc_display_entry *entry;
	int i;
	unsigned char sc_display_count;
	unsigned char *sc_display_count_ptr;

	nullpo_retv(bl);

	switch( bl->type ){
		case BL_PC: {
			map_session_data* sd = (map_session_data*)bl;

			sc_display_ptr = &sd->sc_display;
			sc_display_count_ptr = &sd->sc_display_count;
			eri = pc_sc_display_ers;
			}
			break;
		case BL_NPC: {
			struct npc_data* nd = (struct npc_data*)bl;

			sc_display_ptr = &nd->sc_display;
			sc_display_count_ptr = &nd->sc_display_count;
			eri = npc_sc_display_ers;
			}
			break;
		default:
			return;
	}

	sc_display = *sc_display_ptr;
	sc_display_count = *sc_display_count_ptr;

	ARR_FIND(0, sc_display_count, i, sc_display[i]->type == type);

	if( i != sc_display_count ) {
		sc_display[i]->val1 = dval1;
		sc_display[i]->val2 = dval2;
		sc_display[i]->val3 = dval3;
		return;
	}

	entry = ers_alloc(eri, struct sc_display_entry);

	entry->type = type;
	entry->val1 = dval1;
	entry->val2 = dval2;
	entry->val3 = dval3;

	RECREATE(sc_display, struct sc_display_entry *, ++sc_display_count);
	sc_display[sc_display_count - 1] = entry;
	*sc_display_ptr = sc_display;
	*sc_display_count_ptr = sc_display_count;
}

/**
 * Removes SC effect
 * @param bl: Source to remove effect
 * @param type: Status change (SC_*)
 * Author: Ind
 */
void status_display_remove(struct block_list *bl, enum sc_type type) {
	struct eri *eri;
	struct sc_display_entry **sc_display;
	struct sc_display_entry ***sc_display_ptr;
	int i;
	unsigned char sc_display_count;
	unsigned char *sc_display_count_ptr;

	nullpo_retv(bl);

	switch( bl->type ){
		case BL_PC: {
			map_session_data* sd = (map_session_data*)bl;

			sc_display_ptr = &sd->sc_display;
			sc_display_count_ptr = &sd->sc_display_count;
			eri = pc_sc_display_ers;
			}
			break;
		case BL_NPC: {
			struct npc_data* nd = (struct npc_data*)bl;

			sc_display_ptr = &nd->sc_display;
			sc_display_count_ptr = &nd->sc_display_count;
			eri = npc_sc_display_ers;
			}
			break;
		default:
			return;
	}

	sc_display = *sc_display_ptr;
	sc_display_count = *sc_display_count_ptr;

	ARR_FIND(0, sc_display_count, i, sc_display[i]->type == type);

	if( i != sc_display_count ) {
		int cursor;

		ers_free(eri, sc_display[i]);
		sc_display[i] = nullptr;

		/* The all-mighty compact-o-matic */
		for( i = 0, cursor = 0; i < sc_display_count; i++ ) {
			if( sc_display[i] == nullptr )
				continue;

			if( i != cursor )
				sc_display[cursor] = sc_display[i];

			cursor++;
		}

		if( !(sc_display_count = cursor) ) {
			aFree(sc_display);
			sc_display = nullptr;
		}

		*sc_display_ptr = sc_display;
		*sc_display_count_ptr = sc_display_count;
	}
}

/**
 * Applies SC defense to a given status change
 * This function also determines whether or not the status change will be applied
 * @param src: Source of the status change [PC|MOB|HOM|MER|ELEM|NPC]
 * @param bl: Target of the status change (See: enum sc_type)
 * @param type: Status change (SC_*)
 * @param rate: Initial percentage rate of affecting bl (0~10000)
 * @param val1~4: Depends on type of status change
 * @param duration: Initial duration that the status change affects bl
 * @param flag: Value which determines what parts to calculate. See e_status_change_start_flags
 * @param delay: Delay in milliseconds before the SC is applied
 * @return adjusted duration based on flag values
 */
int status_change_start(struct block_list* src, struct block_list* bl,enum sc_type type,int rate,int val1,int val2,int val3,int val4,t_tick duration,unsigned char flag, int32 delay) {
<<<<<<< HEAD
=======
	map_session_data *sd = nullptr;
>>>>>>> b4894882
	status_change* sc;
	struct status_change_entry* sce;
	struct status_data *status;
	struct view_data *vd;
	int undead_flag, tick_time = 0;
	bool sc_isnew = true;
	std::shared_ptr<s_status_change_db> scdb = status_db.find(type);

	nullpo_ret(bl);
	sc = status_get_sc(bl);
	status = status_get_status_data(bl);

	if( !scdb ) {
		ShowError("status_change_start: Invalid status change (%d)!\n", type);
		return 0;
	}

	if( !sc )
		return 0; // Unable to receive status changes

	if( bl->type != BL_NPC && status_isdead(bl) && ( type != SC_NOCHAT && type != SC_JAILED ) ) // SC_NOCHAT and SC_JAILED should work even on dead characters
		return 0;

	map_data *mapdata = map_getmapdata(bl->m);
	map_session_data *sd = BL_CAST(BL_PC, bl);

	if (mapdata != nullptr && mapdata->zone->isStatusDisabled(type, bl->type, (sd != nullptr) ? pc_get_group_level(sd) : 0))
		return 0;

	if (sc->getSCE(SC_GRAVITYCONTROL))
		return 0; // !TODO: Confirm what statuses/conditions (if not all) are blocked.

	// Uncomment to prevent status adding hp to gvg mob (like bloodylust=hp*3 etc...
//	if (bl->type == BL_MOB)
//		if (util::vector_exists(status_get_race2(bl), RC2_GVG) && status_sc2scb_flag(type)&SCB_MAXHP) return 0;

	// Fail if Madogear is active
	if (sc->option&OPTION_MADOGEAR && flag&SCSTART_NOAVOID && scdb->flag[SCF_FAILEDMADO])
		return 0;

	// Check for Boss resistances
	if(status->mode&MD_STATUSIMMUNE && !(flag&SCSTART_NOAVOID) && scdb->flag[SCF_BOSSRESIST])
		return 0;

	// Check for MVP resistance
	if(status->mode&MD_MVP && !(flag&SCSTART_NOAVOID) && scdb->flag[SCF_MVPRESIST])
		return 0;

	// End the SCs from the list and immediately return
	// If anything in this list is removed, the rest is ignored.
	if (!scdb->endreturn.empty()) {
		bool isRemoved = false;

		for (const auto &it : scdb->endreturn) {
			sc_type rem_sc = it;

			if (sc->getSCE(rem_sc)) {
				status_change_end(bl, rem_sc);
				isRemoved = true;
			}
		}

		if (isRemoved) // Something was removed, don't give the status
			return 1; // Return 1 so that sc_start can be checked as success
	}

	// Check failing SCs from list
	if (!scdb->fail.empty()) {
		for (const auto &it : scdb->fail) {
			// Don't let OPT1 that have RemoveOnDamaged start a new effect in the same attack.
			if (sc->getSCE(it) || sc->lastEffect == it)
				return 0;
		}
	}

	// Adjust tick according to status resistances
	if( !(flag&(SCSTART_NOAVOID|SCSTART_LOADED)) ) {
		duration = status_get_sc_def(src, bl, type, rate, duration, flag);
		if( !duration )
			return 0;
	}

	int tick = (int)duration;

	vd = status_get_viewdata(bl);

	undead_flag = battle_check_undead(status->race,status->def_ele);
	// Check for immunities / sc fails
	switch (type) {
		case SC_VACUUM_EXTREME:
			if (sc && sc->getSCE(SC_VACUUM_EXTREME_POSTDELAY) && sc->getSCE(SC_VACUUM_EXTREME_POSTDELAY)->val2 == val2) // Ignore post delay from other vacuum (this will make stack effect enabled)
				return 0;
			break;
		case SC_STONE:
		case SC_STONEWAIT:
		case SC_FREEZE:
			// Undead are immune to Freeze/Stone
			if (undead_flag && !(flag&SCSTART_NOAVOID))
				return 0;
			break;
		case SC_BURNING:
			// Level 2 Fire Element is immune
			if (status->def_ele == ELE_FIRE && status->ele_lv == 2)
				return 0;
			break;
		case SC_ALL_RIDING:
			if( !sd || sc->option&(OPTION_RIDING|OPTION_DRAGON|OPTION_WUG|OPTION_MADOGEAR) )
				return 0;
			break;
		case SC_SIGNUMCRUCIS:
			// Only affects demons and undead element (but not players)
			if((!undead_flag && status->race!=RC_DEMON) || bl->type == BL_PC)
				return 0;
			break;
		case SC_KYRIE:
		case SC_TUNAPARTY:
			if (bl->type == BL_MOB)
				return 0;
			break;
		case SC_ADRENALINE:
			if(sd && !pc_check_weapontype(sd,skill_get_weapontype(BS_ADRENALINE)))
				return 0;
			break;
		case SC_ADRENALINE2:
			if(sd && !pc_check_weapontype(sd,skill_get_weapontype(BS_ADRENALINE2)))
				return 0;
			break;
		case SC_CLOAKING:
			// Avoid cloaking with no wall and low skill level. [Skotlex]
			// Due to the cloaking card, we have to check the wall versus to known
			// skill level rather than the used one. [Skotlex]
			// if (sd && val1 < 3 && skill_check_cloaking(bl,nullptr))
			if( sd && pc_checkskill(sd, AS_CLOAKING) < 3 && !skill_check_cloaking(bl,nullptr) )
				return 0;
			break;
		case SC_MODECHANGE: {
				int32 mode;
				struct status_data *bstatus = status_get_base_status(bl);
				if (!bstatus) return 0;
				if (sc->getSCE(type)) { // Pile up with previous values.
					if (!val2) val2 = sc->getSCE(type)->val2;
					val3 |= sc->getSCE(type)->val3;
					val4 |= sc->getSCE(type)->val4;
				}
				mode = val2 ? ((val2&~MD_MASK) | val2) : bstatus->mode; // Base mode
				if (val4) mode = static_cast<e_mode>(mode&~val4); // Del mode
				if (val3) mode = static_cast<e_mode>(mode | val3); // Add mode
				if (mode == bstatus->mode) { // No change.
					if (sc->getSCE(type)) // Abort previous status
						return status_change_end(bl, type);
					return 0;
				}
			}
			break;
		// Strip skills, need to divest something or it fails.
		case SC_STRIPWEAPON:
			if (val2 == 1)
				val2 = 0; // Brandish Spear/Bowling Bash effet. Do not take weapon off.
			else if (sd && !(flag&SCSTART_LOADED)) { // Apply sc anyway if loading saved sc_data
				short i;
				uint8 successFlag = 0;
				if(sd->bonus.unstripable_equip&EQP_WEAPON)
					return 0;
				i = sd->equip_index[EQI_HAND_L];
				if (i>=0 && sd->inventory_data[i] && sd->inventory_data[i]->type == IT_WEAPON) {
					successFlag|=1;
					pc_unequipitem(sd,i,3); // Left-hand weapon
				}
	
				i = sd->equip_index[EQI_HAND_R];
				if (i>=0 && sd->inventory_data[i] && sd->inventory_data[i]->type == IT_WEAPON) {
					successFlag|=2;
					pc_unequipitem(sd,i,3);
				}
				if (!successFlag) return 0;
			}
			if (tick == 1) return 1; // Minimal duration: Only strip without causing the SC
			break;
		case SC_STRIPSHIELD:
			if( val2 == 1 ) val2 = 0; // GX effect. Do not take shield off..
			else
			if (sd && !(flag&SCSTART_LOADED)) {
				short i;
				if(sd->bonus.unstripable_equip&EQP_SHIELD)
					return 0;
				i = sd->equip_index[EQI_HAND_L];
				if ( i < 0 || !sd->inventory_data[i] || sd->inventory_data[i]->type != IT_ARMOR )
					return 0;
				pc_unequipitem(sd,i,3);
			}
			if (tick == 1) return 1; // Minimal duration: Only strip without causing the SC
			break;
		case SC_STRIPARMOR:
			if (sd && !(flag&SCSTART_LOADED)) {
				short i;
				if(sd->bonus.unstripable_equip&EQP_ARMOR)
					return 0;
				i = sd->equip_index[EQI_ARMOR];
				if ( i < 0 || !sd->inventory_data[i] )
					return 0;
				pc_unequipitem(sd,i,3);
			}
			if (tick == 1) return 1; // Minimal duration: Only strip without causing the SC
			break;
		case SC_STRIPHELM:
			if (sd && !(flag&SCSTART_LOADED)) {
				short i;
				if(sd->bonus.unstripable_equip&EQP_HELM)
					return 0;
				i = sd->equip_index[EQI_HEAD_TOP];
				if ( i < 0 || !sd->inventory_data[i] )
					return 0;
				pc_unequipitem(sd,i,3);
			}
			if (tick == 1) return 1; // Minimal duration: Only strip without causing the SC
			break;
		case SC_SHADOW_STRIP:
			if (sd && !(flag&SCSTART_LOADED)) {
				if (sd->bonus.unstripable_equip&EQP_SHADOW_GEAR)
					return 0;

				bool successFlag = false;

				for( int i = EQI_SHADOW_ARMOR; i <= EQI_SHADOW_ACC_L; i++ ){
					int index = sd->equip_index[i];

					if( index >= 0 && sd->inventory_data[index] != nullptr ){
						pc_unequipitem( sd, index, 3 );
						successFlag = true;
					}
				}

				if (!successFlag)
					return 0;
			}
			if (tick == 1)
				return 1;
			break;
		case SC_MERC_FLEEUP:
		case SC_MERC_ATKUP:
		case SC_MERC_HPUP:
		case SC_MERC_SPUP:
		case SC_MERC_HITUP:
			if( bl->type != BL_MER )
				return 0; // Stats only for Mercenaries
			break;
		case SC_STRFOOD:
			if (sc->getSCE(SC_FOOD_STR_CASH) && sc->getSCE(SC_FOOD_STR_CASH)->val1 > val1)
				return 0;
			break;
		case SC_AGIFOOD:
			if (sc->getSCE(SC_FOOD_AGI_CASH) && sc->getSCE(SC_FOOD_AGI_CASH)->val1 > val1)
				return 0;
			break;
		case SC_VITFOOD:
			if (sc->getSCE(SC_FOOD_VIT_CASH) && sc->getSCE(SC_FOOD_VIT_CASH)->val1 > val1)
				return 0;
			break;
		case SC_INTFOOD:
			if (sc->getSCE(SC_FOOD_INT_CASH) && sc->getSCE(SC_FOOD_INT_CASH)->val1 > val1)
				return 0;
			break;
		case SC_DEXFOOD:
			if (sc->getSCE(SC_FOOD_DEX_CASH) && sc->getSCE(SC_FOOD_DEX_CASH)->val1 > val1)
				return 0;
			break;
		case SC_LUKFOOD:
			if (sc->getSCE(SC_FOOD_LUK_CASH) && sc->getSCE(SC_FOOD_LUK_CASH)->val1 > val1)
				return 0;
			break;
		case SC_FOOD_STR_CASH:
			if (sc->getSCE(SC_STRFOOD) && sc->getSCE(SC_STRFOOD)->val1 > val1)
				return 0;
			break;
		case SC_FOOD_AGI_CASH:
			if (sc->getSCE(SC_AGIFOOD) && sc->getSCE(SC_AGIFOOD)->val1 > val1)
				return 0;
			break;
		case SC_FOOD_VIT_CASH:
			if (sc->getSCE(SC_VITFOOD) && sc->getSCE(SC_VITFOOD)->val1 > val1)
				return 0;
			break;
		case SC_FOOD_INT_CASH:
			if (sc->getSCE(SC_INTFOOD) && sc->getSCE(SC_INTFOOD)->val1 > val1)
				return 0;
			break;
		case SC_FOOD_DEX_CASH:
			if (sc->getSCE(SC_DEXFOOD) && sc->getSCE(SC_DEXFOOD)->val1 > val1)
				return 0;
			break;
		case SC_FOOD_LUK_CASH:
			if (sc->getSCE(SC_LUKFOOD) && sc->getSCE(SC_LUKFOOD)->val1 > val1)
				return 0;
			break;
		case SC_CAMOUFLAGE:
			if( sd && pc_checkskill(sd, RA_CAMOUFLAGE) < 3 && !skill_check_camouflage(bl,nullptr) )
				return 0;
			break;
		case SC__STRIPACCESSORY:
			if( sd ) {
				short i = -1;
				if( !(sd->bonus.unstripable_equip&EQP_ACC_L) ) {
					i = sd->equip_index[EQI_ACC_L];
					if( i >= 0 && sd->inventory_data[i] && sd->inventory_data[i]->type == IT_ARMOR )
						pc_unequipitem(sd,i,3); // Left-Accessory
				}
				if( !(sd->bonus.unstripable_equip&EQP_ACC_R) ) {
					i = sd->equip_index[EQI_ACC_R];
					if( i >= 0 && sd->inventory_data[i] && sd->inventory_data[i]->type == IT_ARMOR )
						pc_unequipitem(sd,i,3); // Right-Accessory
				}
				if( i < 0 )
					return 0;
			}
			if (tick == 1) return 1; // Minimal duration: Only strip without causing the SC
			break;
		case SC_C_MARKER:
			if (src == bl)
				return 0;
			else {
				status_change *tsc = status_get_sc(bl);
				// Failed if the target is already marked and the new marker that isn't same marker
				if (tsc && tsc->getSCE(type) && tsc->getSCE(type)->val2 != src->id)
					return 0;
			}
			break;
		case SC_MADNESSCANCEL:
			if (sc->getSCE(type)) { // Toggle the status but still consume requirements.
				status_change_end(bl, type);
				return 0;
			}
			break;
		case SC_TOXIN:
		case SC_PARALYSE:
		case SC_VENOMBLEED:
		case SC_MAGICMUSHROOM:
		case SC_DEATHHURT:
		case SC_PYREXIA:
		case SC_OBLIVIONCURSE:
		case SC_LEECHESEND:
			if (val3 == 0) // Don't display icon on self
				flag |= SCSTART_NOICON;
			for (int32 i = SC_TOXIN; i <= SC_LEECHESEND; i++) {
				if (sc->getSCE(i) && sc->getSCE(i)->val3 == 1) // It doesn't stack or even renew on the target
					return 0;
				else if (sc->getSCE(i) && sc->getSCE(i)->val3 == 0)
					status_change_end(bl, static_cast<sc_type>(i)); // End the bonus part on the caster
			}
			break;
		case SC_SPIRIT:
			if( sd ){
				uint64 target_class = 0;
				uint64 mask = MAPID_UPPERMASK;

				switch( val2 ){
					case SL_ALCHEMIST:
						target_class = MAPID_ALCHEMIST;
						break;
					case SL_ASSASIN:
						target_class = MAPID_ASSASSIN;
						break;
					case SL_BARDDANCER:
						target_class = MAPID_BARDDANCER;
						break;
					case SL_BLACKSMITH:
						target_class = MAPID_BLACKSMITH;
						break;
					case SL_CRUSADER:
						target_class = MAPID_CRUSADER;
						break;
					case SL_HUNTER:
						target_class = MAPID_HUNTER;
						break;
					case SL_KNIGHT:
						target_class = MAPID_KNIGHT;
						break;
					case SL_MONK:
						target_class = MAPID_MONK;
						break;
					case SL_PRIEST:
						target_class = MAPID_PRIEST;
						break;
					case SL_ROGUE:
						target_class = MAPID_ROGUE;
						break;
					case SL_SAGE:
						target_class = MAPID_SAGE;
						break;
					case SL_SOULLINKER:
						target_class = MAPID_SOUL_LINKER;
						break;
					case SL_STAR:
						target_class = MAPID_STAR_GLADIATOR;
						break;
					case SL_SUPERNOVICE:
						target_class = MAPID_SUPER_NOVICE;
						break;
					case SL_WIZARD:
						target_class = MAPID_WIZARD;
						break;
					case SL_HIGH:
						if( sd->status.base_level >= 70 ){
							return 0;
						}

						switch (sd->class_) {
							case MAPID_SWORDMAN_HIGH:
							case MAPID_MAGE_HIGH:
							case MAPID_ARCHER_HIGH:
							case MAPID_ACOLYTE_HIGH:
							case MAPID_MERCHANT_HIGH:
							case MAPID_THIEF_HIGH:
								// Only these classes are allowed.
								break;
							default:
								return 0;
						}

						// Set these to pass the check below.
						mask = sd->class_;
						target_class = sd->class_;
						break;
					default:
						ShowError( "Unknown skill id %d for SC_SPIRIT.\n", val2 );
						return 0;
				}

				if( ( sd->class_ & mask ) != target_class ){
					return 0;
				}
			}else{
				// Status change is only applicable for players
				return 0;
			}
			break;
		case SC_SOULGOLEM:
		case SC_SOULSHADOW:
		case SC_SOULFALCON:
		case SC_SOULFAIRY:
			if( sd == nullptr ){
				// Status change is only applicable for players
				return 0;
			}
			break;
	}

	// Check for OPT1 stacking
	if (sc->opt1 > OPT1_NONE && scdb->opt1 > OPT1_NONE) {
		for (const auto &status_it : status_db) {
			sc_type opt1_type = status_it.second->type;

			if (sc->getSCE(opt1_type) && status_it.second->opt1 > OPT1_NONE)
				status_change_end(bl, opt1_type);
		}
	}

	// Before overlapping fail, one must check for status cured.
	std::vector<sc_type> endlist;

	if (type == SC_BERSERK && val3 == SC__BLOODYLUST) //There is some reasons that using SC_BERSERK first before SC__BLOODYLUST itself on Akinari's fix
		endlist = status_db.getEndOnStart(SC__BLOODYLUST);
	else
		endlist = scdb->endonstart;

	// End the SCs from the list
	if (!endlist.empty()) {
		for (const auto &it : endlist) {
			sc_type rem_sc = it;

			if (sc->getSCE(rem_sc)) {
				switch (rem_sc) {
					case SC_BERSERK:
					case SC_SATURDAYNIGHTFEVER:
						sc->getSCE(rem_sc)->val2 = 0; // Mark to not lose hp
						[[fallthrough]];
					default:
						status_change_end(bl, rem_sc);
						break;
				}
			}
		}
	}

	// List of hardcoded status cured.
	switch (type) {
		case SC_BLESSING:
			if (bl->type == BL_PC) {
				// Remove Curse first, Stone is only removed if the target is not cursed
				if (sc->getSCE(SC_CURSE)) {
					status_change_end(bl, SC_CURSE);
					return 1; // End Curse and do not give stat boost
				} else if (sc->getSCE(SC_STONE)) {
					status_change_end(bl, SC_STONE);
					return 1; // End Stone and do not give stat boost
				}
			}
			if(sc->getSCE(SC_SPIRIT) && sc->getSCE(SC_SPIRIT)->val2 == SL_HIGH)
				status_change_end(bl, SC_SPIRIT);
			break;
		case SC_INCREASEAGI:
			if(sc->getSCE(SC_SPIRIT) && sc->getSCE(SC_SPIRIT)->val2 == SL_HIGH)
				status_change_end(bl, SC_SPIRIT);
			break;
		case SC_DELUGE:
			if (sc->getSCE(SC_FOGWALL) && sc->getSCE(SC_BLIND))
				status_change_end(bl, SC_BLIND);
			break;
		case SC_SILENCE:
			if (sc->getSCE(SC_GOSPEL) && sc->getSCE(SC_GOSPEL)->val4 == BCT_SELF)
				status_change_end(bl, SC_GOSPEL);
			break;
		case SC_IMPOSITIO:
			if (sc->getSCE(SC_IMPOSITIO) && sc->getSCE(SC_IMPOSITIO)->val1 > val1) //Replace higher level effect for lower.
				status_change_end(bl,SC_IMPOSITIO);
			break;
		case SC_ENDURE:
			if (sd && sd->special_state.no_walk_delay)
				return 1;
			break;
		case SC_MADOGEAR:
			status_db.removeByStatusFlag(bl, { SCF_MADOCANCEL });
			if (sd)
				pc_bonus_script_clear(sd, BSF_REM_ON_MADOGEAR);
			break;
		default:
			break;
	}

	// Check for overlapping fails
	if( (sce = sc->getSCE(type)) ) {
		switch( type ) {
			case SC_MERC_FLEEUP:
			case SC_MERC_ATKUP:
			case SC_MERC_HPUP:
			case SC_MERC_SPUP:
			case SC_MERC_HITUP:
				if( sce->val1 > val1 )
					val1 = sce->val1;
				break;
			case SC_ADRENALINE:
			case SC_ADRENALINE2:
			case SC_WEAPONPERFECTION:
			case SC_OVERTHRUST:
				if (sce->val2 > val2)
					return 0;
				break;
			case SC_GOSPEL:
				 // Must not override a casting gospel char.
				if(sce->val4 == BCT_SELF)
					return 0;
				if(sce->val1 > val1)
					return 1;
				break;
			case SC_ENDURE:
				if(sce->val4 && !val4)
					return 1; // Don't let you override infinite endure.
				if(sce->val1 > val1)
					return 1;
				break;
			case SC_JAILED:
				// When a player is already jailed, do not edit the jail data.
				val2 = sce->val2;
				val3 = sce->val3;
				val4 = sce->val4;
				break;
			case SC_SHAPESHIFT:
			case SC_PROPERTYWALK:
				break;
			case SC_LEADERSHIP:
			case SC_GLORYWOUNDS:
			case SC_SOULCOLD:
			case SC_HAWKEYES:
				if( sce->val4 && !val4 ) // You cannot override master guild aura
					return 0;
				break;
			case SC_JOINTBEAT:
				if (sc && sc->getSCE(type)->val2 & BREAK_NECK)
					return 0; // BREAK_NECK cannot be stacked with new breaks until the status is over.
				val2 |= sce->val2; // Stackable ailments
				[[fallthrough]];
			default:
				if (scdb->flag[SCF_OVERLAPIGNORELEVEL])
					break;
				if(sce->val1 > val1)
					return 1; // Return true to not mess up skill animations. [Skotlex]
		}
	}

	vd = status_get_viewdata(bl);
	std::bitset<SCB_MAX> calc_flag = scdb->calc_flag;

	if(!(flag&SCSTART_LOADED)) // &4 - Do not parse val settings when loading SCs
	switch(type)
	{
		/* Permanent effects */
		case SC_AETERNA:
		case SC_MODECHANGE:
		case SC_WEIGHT50:
		case SC_WEIGHT90:
		case SC_BROKENWEAPON:
		case SC_BROKENARMOR:
		case SC_READYSTORM:
		case SC_READYDOWN:
		case SC_READYCOUNTER:
		case SC_READYTURN:
		case SC_DODGE:
		case SC_PUSH_CART:
		case SC_SPRITEMABLE:
		case SC_CLAN_INFO:
		case SC_DAILYSENDMAILCNT:
		case SC_SOULATTACK:
			tick = INFINITE_TICK;
			break;

		case SC_KEEPING:
		case SC_BARRIER: {
			unit_data *ud = unit_bl2ud(bl);

			if (ud)
				ud->attackabletime = ud->canact_tick = ud->canmove_tick = gettick() + tick;
		}
			break;
		case SC_DECREASEAGI:
		case SC_INCREASEAGI:
		case SC_ADORAMUS:
			if (type == SC_ADORAMUS) {
				// 1000% base chance to blind, but still can be resisted
				sc_start(src, bl, SC_BLIND, 1000, val1, skill_get_time(scdb->skill_id, val1));
				if (sc->getSCE(SC_ADORAMUS))
					return 0; //Adoramus can't refresh itself, but it can cause blind again
			}
			val2 = 2 + val1; // Agi change
			break;
		case SC_ENDURE:
			val2 = 7; // Hit-count [Celest]
			if( !(flag&SCSTART_NOAVOID) && (bl->type&(BL_PC|BL_MER)) && !map_flag_gvg2(bl->m) && !map_getmapflag(bl->m, MF_BATTLEGROUND) && !val4 ) {
				map_session_data *tsd;
				if( sd ) {
					int i;
					for( i = 0; i < MAX_DEVOTION; i++ ) {
						if( sd->devotion[i] && (tsd = map_id2sd(sd->devotion[i])) )
							status_change_start(src,&tsd->bl, type, 10000, val1, val2, val3, val4, tick, SCSTART_NOAVOID|SCSTART_NOICON);
					}
				}
				else if( bl->type == BL_MER && ((TBL_MER*)bl)->devotion_flag && (tsd = ((TBL_MER*)bl)->master) )
					status_change_start(src,&tsd->bl, type, 10000, val1, val2, val3, val4, tick, SCSTART_NOAVOID|SCSTART_NOICON);
			}
			if( val4 )
				tick = INFINITE_TICK;
			break;
		case SC_AUTOBERSERK:
			if (status->hp < status->max_hp / 4 &&
				(!sc->getSCE(SC_PROVOKE) || sc->getSCE(SC_PROVOKE)->val4==0))
					sc_start4(src,bl,SC_PROVOKE,100,10,0,0,1,60000);
			tick = INFINITE_TICK;
			break;
		case SC_SIGNUMCRUCIS:
			val2 = 10 + 4*val1; // Def reduction
			tick = INFINITE_TICK;
			clif_emotion(bl, ET_SWEAT);
			break;
		case SC_MAXIMIZEPOWER:
			tick_time = val2 = tick>0?tick:60000;
			tick = INFINITE_TICK; // Duration sent to the client should be infinite
			break;
		case SC_EDP:
			val2 = (val1 + 1) / 2 + 2; // Chance to Poison enemies.
#ifndef RENEWAL
			val3 = 50*(val1+1); // Damage increase (+50 +50*lv%)
#endif
			if (sd) {
				uint16 poison_level = pc_checkskill(sd, GC_RESEARCHNEWPOISON);

				if (poison_level > 0) {
					tick += 30000; // Base of 30 seconds
					tick += poison_level * 15 * 1000; // Additional 15 seconds per level
				}
			}
			break;
		case SC_POISONREACT:
#ifdef RENEWAL
			val2= (val1 + 1) / 2;
#else
			val2=(val1+1)/2 + val1/10; // Number of counters [Skotlex]
#endif
			val3=50; // + 5*val1; // Chance to counter. [Skotlex]
			break;
		case SC_MAGICROD:
			val2 = val1*20; // SP gained
			break;
		case SC_KYRIE:
			if( val4 ) { // Formulas for Praefatio
				val2 = (status->max_hp * (val1 * 2 + 10) / 100) + val4 * 2; //%Max HP to absorb
				val3 = 6 + val1; //Hits
			} else { // Formulas for Kyrie Eleison
				val2 = status->max_hp * (val1 * 2 + 10) / 100;
				val3 = (val1 / 2 + 5);
			}
			break;
		case SC_MAGICPOWER:
#ifdef RENEWAL
			val3 = 5 * val1; // Matk% increase
#else
			val2 = 1; // Lasts 1 invocation
			val3 = 10 * val1; // Matk% increase
			val4 = 0; // 0 = ready to be used, 1 = activated and running
#endif
			break;
		case SC_SACRIFICE:
			val2 = 5; // Lasts 5 hits
			tick = INFINITE_TICK;
			break;
		case SC_ENCPOISON:
			val2= 250+50*val1; // Poisoning Chance (2.5+0.5%) in 1/10000 rate
			break;
		case SC_ELEMENTALCHANGE:
			// val1 : Element Lvl (if called by skill lvl 1, takes random value between 1 and 4)
			// val2 : Element (When no element, random one is picked)
			// val3 : 0 = called by skill 1 = called by script (fixed level)
			if( !val2 ) val2 = rnd()%ELE_ALL;

			if( val1 == 1 && val3 == 0 )
				val1 = 1 + rnd()%4;
			else if( val1 > 4 )
				val1 = 4; // Max Level
			val3 = 0; // Not need to keep this info.
			break;
		case SC_PROVIDENCE:
			val2 = val1*5; // Race/Ele resist
			break;
		case SC_REFLECTSHIELD:
			val2 = 10+val1*3; // %Dmg reflected
			// val4 used to mark if reflect shield is an inheritance bonus from Devotion
			if( !(flag&SCSTART_NOAVOID) && (bl->type&(BL_PC|BL_MER)) ) {
				map_session_data *tsd;
				if( sd ) {
					int i;
					for( i = 0; i < MAX_DEVOTION; i++ ) {
						if( sd->devotion[i] && (tsd = map_id2sd(sd->devotion[i])) )
							status_change_start(src,&tsd->bl, type, 10000, val1, val2, 0, 1, tick, SCSTART_NOAVOID|SCSTART_NOICON);
					}
				}
				else if( bl->type == BL_MER && ((TBL_MER*)bl)->devotion_flag && (tsd = ((TBL_MER*)bl)->master) )
					status_change_start(src,&tsd->bl, type, 10000, val1, val2, 0, 1, tick, SCSTART_NOAVOID|SCSTART_NOICON);
			}
			break;
		case SC_STRIPWEAPON:
			if (!sd) // Watk reduction
				val2 = 25;
			break;
		case SC_STRIPSHIELD:
			if (!sd) // Def reduction
				val2 = 15;
			break;
		case SC_STRIPARMOR:
			if (!sd) // Vit reduction
				val2 = 40;
			break;
		case SC_STRIPHELM:
			if (!sd) // Int reduction
				val2 = 40;
			break;
		case SC_AUTOSPELL:
			// Val1 Skill LV of Autospell
			// Val2 Skill ID to cast
			// Val3 Max Lv to cast
#ifdef RENEWAL
			val4 = val1 * 2; // Chance of casting
#else
			val4 = 5 + val1*2; // Chance of casting
#endif
			break;
		case SC_VOLCANO:
			{
				int8 enchant_eff[] = { 10, 14, 17, 19, 20 }; // Enchant addition
				uint8 i = max((val1-1)%5, 0);

#ifdef RENEWAL
				val2 = 5 + val1 * 5; // ATK/MATK increase
#else
				val2 = val1*10; // Watk increase
				if (status->def_ele != ELE_FIRE)
					val2 = 0;
#endif
				val3 = enchant_eff[i];
			}
			break;
		case SC_VIOLENTGALE:
			{
				int8 enchant_eff[] = { 10, 14, 17, 19, 20 }; // Enchant addition
				uint8 i = max((val1-1)%5, 0);

				val2 = val1*3; // Flee increase
#ifndef RENEWAL
				if (status->def_ele != ELE_WIND)
					val2 = 0;
#endif
				val3 = enchant_eff[i];
			}
			break;
		case SC_DELUGE:
			{
				int8 deluge_eff[]  = {  5,  9, 12, 14, 15 }; // HP addition rate n/100
				int8 enchant_eff[] = { 10, 14, 17, 19, 20 }; // Enchant addition
				uint8 i = max((val1-1)%5, 0);

				val2 = deluge_eff[i]; // HP increase
#ifndef RENEWAL
				if (status->def_ele != ELE_WATER)
					val2 = 0;
#endif
				val3 = enchant_eff[i];
			}
			break;
		case SC_SUITON:
			if (!val2 || (sd && (sd->class_&MAPID_BASEMASK) == MAPID_NINJA)) {
				// No penalties.
				val2 = 0; // Agi penalty
				val3 = 0; // Walk speed penalty
				break;
			}
			val3 = 50;
			val2 = 3*((val1+1)/3);
			if (val1 > 4) val2--;
			//Suiton is a special case, stop effect is forced and only happens when target enters it
			if (!unit_blown_immune(bl, 0x1))
				unit_stop_walking(bl, 9);
			break;
		case SC_ONEHAND:
		case SC_TWOHANDQUICKEN:
			val2 = 300;
			if (val1 > 10) // For boss casted skills [Skotlex]
				val2 += 20*(val1-10);
			break;
		case SC_MERC_QUICKEN:
			val2 = 300;
			break;
#ifndef RENEWAL_ASPD
		case SC_SPEARQUICKEN:
			val2 = 200+10*val1;
			break;
#endif
		case SC_DANCING:
			// val1 : Skill ID + LV
			// val2 : Skill Group of the Dance.
			// val3 : Brings the skill_lv (merged into val1 here)
			// val4 : Partner
			if (val1 == CG_MOONLIT)
				clif_status_change(bl,EFST_MOON,1,tick,0, 0, 0);
			val1|= (val3<<16);
			val3 = tick/1000; // Tick duration
			tick_time = 1000; // [GodLesZ] tick time
			break;
#ifndef RENEWAL
		case SC_LONGING:
			val2 = 500-100*val1; // Aspd penalty.
			break;
#else
		case SC_ENSEMBLEFATIGUE:
			val2 = 30; // Speed and ASPD penalty
			break;
		case SC_RICHMANKIM:
			val2 = 10 + 10 * val1; // Exp increase bonus
			break;
		case SC_DRUMBATTLE:
			val2 = 15 + val1 * 5; // Atk increase
			val3 = val1 * 15; // Def increase
			break;
		case SC_NIBELUNGEN:
			val2 = rnd() % RINGNBL_MAX; // See e_nibelungen_status
			break;
		case SC_SIEGFRIED:
			val2 = val1 * 3; // Elemental Resistance
			val3 = val1 * 5; // Status ailment resistance
			break;
		case SC_WHISTLE:
			val2 = 18 + 2 * val1; // Flee increase
			val3 = (val1 + 1) / 2; // Perfect dodge increase
			break;
		case SC_ASSNCROS:
			val2 = val1 < 10 ? val1 * 2 - 1 : 20; // ASPD increase
			break;
		case SC_POEMBRAGI:
			val2 = 2 * val1; // Cast time reduction
			val3 = 3 * val1; // After-cast delay reduction
			break;
		case SC_APPLEIDUN:
			val2 = val1 < 10 ? 9 + val1 : 20; // HP rate increase
			val3 = 2 * val1; // Potion recovery rate
			break;
		case SC_HUMMING:
			val2 = 4 * val1; // Hit increase
			break;
		case SC_DONTFORGETME:
			val2 = 1 + 30 * val1; // ASPD decrease
			val3 = 5 + 2 * val1; // Movement speed adjustment.
			break;
		case SC_FORTUNE:
			val2 = val1 * 10; // Critical increase
			break;
		case SC_SERVICE4U:
			val2 = val1 < 10 ? 9 + val1 : 20; // MaxSP percent increase
			val3 = 5 + val1; // SP cost reduction
			break;
#endif
		case SC_EXPLOSIONSPIRITS:
			val2 = 75 + 25*val1; // Cri bonus
			break;

		case SC_ASPDPOTION0:
		case SC_ASPDPOTION1:
		case SC_ASPDPOTION2:
		case SC_ASPDPOTION3:
			val2 = 50*(2+type-SC_ASPDPOTION0);
			break;

		case SC_ATTHASTE_CASH:
			val2 = 50*val1; // Just custom for pre-re
			break;

		case SC_NOCHAT:
			// A hardcoded interval of 60 seconds is expected, as the time that SC_NOCHAT uses is defined by
			// mmocharstatus.manner, each negative point results in 1 minute with this status activated.
			// This is done this way because the message that the client displays is hardcoded, and only
			// shows how many minutes are remaining. [Panikon]
			tick = 60000;
			val1 = battle_config.manner_system; // Mute filters.
			if (sd) {
				clif_changestatus(sd,SP_MANNER,sd->status.manner);
				clif_updatestatus(sd,SP_MANNER);
			}
			break;

		case SC_STONEWAIT:
			val3 = max(1, tick - delay); // Petrify time
			tick = delay;
			break;

		case SC_DPOISON:
			// Lose 10/15% of your life as long as it doesn't brings life below 25%
			if (status->hp > status->max_hp / 4) {
				int diff = status->max_hp*(bl->type==BL_PC?10:15)/100;
				if (status->hp - diff < status->max_hp / 4)
					diff = status->hp - (status->max_hp / 4);
				status_zap(bl, diff, 0);
			}
			[[fallthrough]];
		case SC_STONE:
		case SC_POISON:
		case SC_BLEEDING:
		case SC_BURNING:
		case SC_KILLING_AURA:
			tick_time = status_get_sc_interval(type);
			val4 = tick - tick_time; // Remaining time
			break;
		case SC_TOXIN:
			if (val3 == 1) // Target
				tick_time = status_get_sc_interval(type);
			else // Caster
				tick_time = 1000;
			val4 = tick - tick_time; // Remaining time
			break;
		case SC_DEATHHURT:
			if (val3 == 1)
				break;
			tick_time = status_get_sc_interval(type);
			val4 = tick - tick_time; // Remaining time
			break;
		case SC_LEECHESEND:
			if (val3 == 0)
				break;
			tick_time = status_get_sc_interval(type);
			val4 = tick - tick_time; // Remaining time
			break;
		case SC_PYREXIA:
			if (val3 == 1) { // Target
				// Causes blind for duration of pyrexia, unreducable and unavoidable, but can be healed with e.g. green potion
				status_change_start(src, bl, SC_BLIND, 10000, val1, 0, 0, 0, tick, SCSTART_NOAVOID | SCSTART_NOTICKDEF | SCSTART_NORATEDEF);
				tick_time = status_get_sc_interval(type);
				val4 = tick - tick_time; // Remaining time
			} else // Caster
				val2 = 15; // CRIT % and ATK % increase
			break;
		case SC_VENOMBLEED:
			if (val3 == 0) // Caster
				val2 = 30; // Reflect damage % reduction
			break;
		case SC_MAGICMUSHROOM:
			if (val3 == 1) { // Target
				tick_time = status_get_sc_interval(type);
				val4 = tick - tick_time; // Remaining time
			} else // Caster
				val2 = 10; // After-cast delay % reduction
			break;

		case SC_CONFUSION:
			if (!val4)
				clif_emotion(bl,ET_QUESTION);
			break;
		case SC_S_LIFEPOTION:
		case SC_L_LIFEPOTION:
		case SC_M_LIFEPOTION:
		case SC_S_MANAPOTION:
		case SC_G_LIFEPOTION:
			if( val1 == 0 ) return 0;
			// val1 = heal percent/amout
			// val2 = seconds between heals
			// val4 = total of heals
			if( val2 < 1 ) val2 = 1;
			if( (val4 = tick/(val2 * 1000)) < 1 )
				val4 = 1;
			tick_time = val2 * 1000; // [GodLesZ] tick time
			break;
		case SC_GRADUAL_GRAVITY:
			val2 = 10 * val1;
			tick_time = status_get_sc_interval(type);
			val4 = tick - tick_time; // Remaining time
			break;
		case SC_ALL_STAT_DOWN:
			val2 = 20 * val1;
			if( val1 < skill_get_max( NPC_ALL_STAT_DOWN ) ){
				val2 -= 10;
			}
			break;
		case SC_DAMAGE_HEAL:
			switch( val1 ){
				case 1:
					val2 = BF_WEAPON;
					break;
				case 2:
					val2 = BF_MAGIC;
					break;
				case 3:
					//TODO: Absorb MISC damage? Both WEAPON & MAGIC damage? Which is correct on level 3?
					val2 = BF_MISC;
					break;
			}
			break;
		case SC_BOSSMAPINFO:
			if( sd == nullptr ){
				return 0;
			}else{
				// Search for Boss on this Map
				mob_data* boss_md = map_getmob_boss( bl->m );

				// No MVP on this map
				if( boss_md == nullptr ){
					clif_bossmapinfo( *sd, nullptr, BOSS_INFO_NOT );
					return 0;
				}

				val1 = boss_md->bl.id;
				tick_time = status_get_sc_interval( type );
				val4 = tick - tick_time; // Remaining time
			}
			break;
		case SC_HIDING:
			val2 = tick/1000;
			tick_time = 1000; // [GodLesZ] tick time
			val3 = 0; // Unused, previously speed adjustment
			val4 = val1+3; // Seconds before SP substraction happen.
			break;
		case SC_CHASEWALK:
			val2 = tick>0?tick:10000; // Interval at which SP is drained.
			val3 = 35 - 5 * val1; // Speed adjustment.
			if (sc->getSCE(SC_SPIRIT) && sc->getSCE(SC_SPIRIT)->val2 == SL_ROGUE)
				val3 -= 40;
			val4 = 10+val1*2; // SP cost.
			if (map_flag_gvg2(bl->m) || map_getmapflag(bl->m, MF_BATTLEGROUND)) val4 *= 5;
			break;
		case SC_CLOAKING:
			if (!sd) // Monsters should be able to walk with no penalties. [Skotlex]
				val1 = 10;
			tick_time = val2 = tick>0?tick:60000; // SP consumption rate.
			tick = INFINITE_TICK; // Duration sent to the client should be infinite
			val3 = 0; // Unused, previously walk speed adjustment
			// val4&1 signals the presence of a wall.
			// val4&2 makes cloak not end on normal attacks [Skotlex]
			// val4&4 makes cloak not end on using skills
			if (bl->type == BL_PC || (bl->type == BL_MOB && ((TBL_MOB*)bl)->special_state.clone) )	// Standard cloaking.
				val4 |= battle_config.pc_cloak_check_type&7;
			else
				val4 |= battle_config.monster_cloak_check_type&7;
			break;
		case SC_SIGHT:			/* splash status */
		case SC_RUWACH:
		case SC_SIGHTBLASTER:
			val3 = skill_get_splash(val2, val1); // Val2 should bring the skill-id.
			val2 = tick/20;
			tick_time = 20; // [GodLesZ] tick time
			break;

		case SC_AUTOGUARD:
			if( !(flag&SCSTART_NOAVOID) ) {
				map_session_data *tsd;
				int i;
				for( i = val2 = 0; i < val1; i++) {
					int t = 5-(i / 2);
					val2 += (t < 0)? 1:t;
				}

				if( bl->type&(BL_PC|BL_MER) ) {
					if( sd ) {
						for( i = 0; i < MAX_DEVOTION; i++ ) {
							if( sd->devotion[i] && (tsd = map_id2sd(sd->devotion[i])) )
								status_change_start(src,&tsd->bl, type, 10000, val1, val2, 0, 0, tick, SCSTART_NOAVOID|SCSTART_NOICON);
						}
					}
					else if( bl->type == BL_MER && ((TBL_MER*)bl)->devotion_flag && (tsd = ((TBL_MER*)bl)->master) )
						status_change_start(src,&tsd->bl, type, 10000, val1, val2, 0, 0, tick, SCSTART_NOAVOID|SCSTART_NOICON);
				}
			}
			break;

		case SC_DEFENDER:
			if (!(flag&SCSTART_NOAVOID)) {
				val2 = 5 + 15*val1; // Damage reduction
				val3 = 0; // Unused, previously speed adjustment
				val4 = 250 - 50*val1; // Aspd adjustment

				if (sd) {
					map_session_data *tsd;
					int i;
					for (i = 0; i < MAX_DEVOTION; i++) { // See if there are devoted characters, and pass the status to them. [Skotlex]
						if (sd->devotion[i] && (tsd = map_id2sd(sd->devotion[i])))
							status_change_start(src,&tsd->bl,type,10000,val1,val2,val3,val4,tick,SCSTART_NOAVOID);
					}
				}
			}
			break;

		case SC_TENSIONRELAX:
			if (sd) {
				pc_setsit(sd);
				skill_sit(sd, true);
				clif_sitting(&sd->bl);
			}
			val2 = 12; // SP cost
			tick_time = 10000; // Decrease at 10secs intervals.
			val3 = tick / tick_time;
			tick = INFINITE_TICK; // Duration sent to the client should be infinite
			break;
		case SC_PARRYING:
		    val2 = 20 + val1*3; // Block Chance
			break;

		case SC_WINDWALK:
			val2 = (val1+1)/2; // Flee bonus is 1/1/2/2/3/3/4/4/5/5
			break;

		case SC_JOINTBEAT:
			if( val2&BREAK_NECK )
				sc_start2(src,bl,SC_BLEEDING,100,val1,val3,skill_get_time2(scdb->skill_id,val1));
			break;

		case SC_BERSERK:
			if( val3 == SC__BLOODYLUST )
				sc_start(src,bl,(sc_type)val3,100,val1,tick);
			else
				sc_start4(src,bl, SC_ENDURE, 100,10,0,0,1, tick);
			// HP healing is performing after the calc_status call.
			// Val2 holds HP penalty
			if (!val4) val4 = skill_get_time2(scdb->skill_id,val1);
			if (!val4) val4 = 10000; // Val4 holds damage interval
			val3 = tick/val4; // val3 holds skill duration
			tick_time = val4; // [GodLesZ] tick time
			break;

		case SC_GOSPEL:
			if(val4 == BCT_SELF) {	// Self effect
				val2 = tick/10000;
				tick_time = 10000; // [GodLesZ] tick time
				status_change_clear_buffs(bl, SCCB_BUFFS|SCCB_DEBUFFS|SCCB_CHEM_PROTECT); // Remove buffs/debuffs
			}
			break;

		case SC_MARIONETTE:
		{
			int stat;

			val3 = 0;
			val4 = 0;
			stat = ( sd ? sd->status.str : status_get_base_status(bl)->str ) / 2; val3 |= cap_value(stat,0,0xFF)<<16;
			stat = ( sd ? sd->status.agi : status_get_base_status(bl)->agi ) / 2; val3 |= cap_value(stat,0,0xFF)<<8;
			stat = ( sd ? sd->status.vit : status_get_base_status(bl)->vit ) / 2; val3 |= cap_value(stat,0,0xFF);
			stat = ( sd ? sd->status.int_: status_get_base_status(bl)->int_) / 2; val4 |= cap_value(stat,0,0xFF)<<16;
			stat = ( sd ? sd->status.dex : status_get_base_status(bl)->dex ) / 2; val4 |= cap_value(stat,0,0xFF)<<8;
			stat = ( sd ? sd->status.luk : status_get_base_status(bl)->luk ) / 2; val4 |= cap_value(stat,0,0xFF);
			break;
		}
		case SC_MARIONETTE2:
		{
			int stat,max_stat;
			// Fetch caster information
			struct block_list *pbl = map_id2bl(val1);
			status_change *psc = pbl?status_get_sc(pbl):nullptr;
			struct status_change_entry *psce = psc?psc->getSCE(SC_MARIONETTE):nullptr;
			// Fetch target's stats
			struct status_data* status2 = status_get_status_data(bl); // Battle status

			if (!psce)
				return 0;

			val3 = 0;
			val4 = 0;
			max_stat = battle_config.max_parameter; // Cap to 99 (default)
			stat = (psce->val3 >>16)&0xFF; stat = min(stat, max_stat - status2->str ); val3 |= cap_value(stat,0,0xFF)<<16;
			stat = (psce->val3 >> 8)&0xFF; stat = min(stat, max_stat - status2->agi ); val3 |= cap_value(stat,0,0xFF)<<8;
			stat = (psce->val3 >> 0)&0xFF; stat = min(stat, max_stat - status2->vit ); val3 |= cap_value(stat,0,0xFF);
			stat = (psce->val4 >>16)&0xFF; stat = min(stat, max_stat - status2->int_); val4 |= cap_value(stat,0,0xFF)<<16;
			stat = (psce->val4 >> 8)&0xFF; stat = min(stat, max_stat - status2->dex ); val4 |= cap_value(stat,0,0xFF)<<8;
			stat = (psce->val4 >> 0)&0xFF; stat = min(stat, max_stat - status2->luk ); val4 |= cap_value(stat,0,0xFF);
			break;
		}
		case SC_SPIRIT:
			//1st Transcendent Spirit works similar to Marionette Control
			if(sd && val2 == SL_HIGH) {
				int stat,max_stat;
				struct status_data *status2 = status_get_base_status(bl);

				val3 = 0;
				val4 = 0;
				max_stat = (status_get_lv(bl)-10<50)?status_get_lv(bl)-10:50;
				stat = max(0, max_stat - status2->str); val3 |= cap_value(stat,0,0xFF)<<16;
				stat = max(0, max_stat - status2->agi ); val3 |= cap_value(stat,0,0xFF)<<8;
				stat = max(0, max_stat - status2->vit ); val3 |= cap_value(stat,0,0xFF);
				stat = max(0, max_stat - status2->int_); val4 |= cap_value(stat,0,0xFF)<<16;
				stat = max(0, max_stat - status2->dex ); val4 |= cap_value(stat,0,0xFF)<<8;
				stat = max(0, max_stat - status2->luk ); val4 |= cap_value(stat,0,0xFF);
			}
			break;

		case SC_REJECTSWORD:
			val2 = 15*val1; // Reflect chance
			val3 = 3; // Reflections
			tick = INFINITE_TICK;
			break;

		case SC_MEMORIZE:
			val2 = 5; // Memorized casts.
			tick = INFINITE_TICK;
			break;

#ifndef RENEWAL
		case SC_GRAVITATION:
			val2 = 50*val1; // aspd reduction
			break;
#endif

		case SC_REGENERATION:
			if (val1 == 1)
				val2 = 2;
			else
				val2 = val1; // HP Regerenation rate: 200% 200% 300%
			val3 = val1; // SP Regeneration Rate: 100% 200% 300%
			// If val4 comes set, this blocks regen rather than increase it.
			break;

		case SC_DEVOTION:
		{
			struct block_list *d_bl;
			status_change *d_sc;

			if( (d_bl = map_id2bl(val1)) && (d_sc = status_get_sc(d_bl)) && d_sc->count ) { // Inherits Status From Source
				const enum sc_type types[] = { SC_AUTOGUARD, SC_DEFENDER, SC_REFLECTSHIELD, SC_ENDURE };
				int i = (map_flag_gvg2(bl->m) || map_getmapflag(bl->m, MF_BATTLEGROUND))?2:3;
				while( i >= 0 ) {
					enum sc_type type2 = types[i];
					if( d_sc->getSCE(type2) )
						status_change_start(d_bl, bl, type2, 10000, d_sc->getSCE(type2)->val1, 0, 0, (type2 == SC_REFLECTSHIELD ? 1 : 0), skill_get_time(status_db.getSkill(type2),d_sc->getSCE(type2)->val1), (type2 == SC_DEFENDER) ? SCSTART_NOAVOID : SCSTART_NOAVOID|SCSTART_NOICON);
					i--;
				}
			}
			break;
		}

		case SC_COMA: // Coma. Sends a char to 1HP. If val2, do not zap sp
			status_zap(bl, status->hp-1, val2?0:status->sp-1);
			return 1;
			break;
		case SC_CLOSECONFINE2:
		{
			struct block_list *src2 = val2?map_id2bl(val2):nullptr;
			status_change *sc2 = src2?status_get_sc(src2):nullptr;
			struct status_change_entry *sce2 = sc2?sc2->getSCE(SC_CLOSECONFINE):nullptr;

			if (src2 && sc2) {
				if (!sce2) { // Start lock on caster.
#ifdef RENEWAL
					val3 = 50; // Flee increase
#else
					val3 = 10; // Flee increase
#endif

					sc_start4(src2,src2,SC_CLOSECONFINE,100,val1,1,val3,0,tick+1000);
				} else { // Increase count of locked enemies and refresh time.
					(sce2->val2)++;
					delete_timer(sce2->timer, status_change_timer);
					sce2->timer = add_timer(gettick()+tick+1000, status_change_timer, src2->id, SC_CLOSECONFINE);
				}
			} else // Status failed.
				return 0;
		}
			break;
		case SC_KAITE:
			val2 = 1+val1/5; // Number of bounces: 1 + skill_lv/5
			break;
		case SC_KAUPE:
			switch (val1) {
				case 3: // 33*3 + 1 -> 100%
					val2++;
					[[fallthrough]];
				case 1:
				case 2: // 33, 66%
					val2 += 33*val1;
					val3 = 1; // Dodge 1 attack total.
					break;
				default: // Custom. For high level mob usage, higher level means more blocks. [Skotlex]
					val2 = 100;
					val3 = val1-2;
					break;
			}
			break;

		case SC_COMBO:
		{
			// val1: Skill ID
			// val2: When given, target (for autotargetting skills)
			// val3: When set, this combo time should NOT delay attack/movement
			// val3: If set to 2 this combo will delay ONLY attack
			// val3: TK: Last used kick
			// val4: TK: Combo time
			struct unit_data *ud = unit_bl2ud(bl);
			if ( ud && (!val3 || val3 == 2) ) {
				tick += 300 * battle_config.combo_delay_rate/100;
				ud->attackabletime = gettick()+tick;
				if( !val3 )
					unit_set_walkdelay(bl, gettick(), tick, 1);
			}
			val3 = 0;
			val4 = tick;
			break;
		}
		case SC_EARTHSCROLL:
			val2 = 11-val1; // Chance to consume: 11-skill_lv%
			break;
		case SC_RUN:
		{
			//Store time at which you started running.
			t_tick currenttick = gettick();
			// Note: this int64 value is stored in two separate int32 variables (FIXME)
			val3 = (int)(currenttick & 0x00000000ffffffffLL);
			val4 = (int)((currenttick & 0xffffffff00000000LL) >> 32);
			tick = INFINITE_TICK;
			break;
		}
		case SC_KAAHI:
			val2 = 200*val1; // HP heal
			val3 = 5*val1; // SP cost
			break;
		case SC_BLESSING:
			if (bl->type == BL_PC || (!undead_flag && status->race != RC_DEMON))
				val2 = val1;
			else
				val2 = 0; // 0 -> Half stat.
			break;
		case SC_TRICKDEAD:
			if (vd) vd->dead_sit = 1;
			tick = INFINITE_TICK;
			break;
		case SC_CONCENTRATE:
			val2 = 2 + val1;
			if (sd) { // Store the card-bonus data that should not count in the %
				val3 = sd->indexed_bonus.param_bonus[1]; // Agi
				val4 = sd->indexed_bonus.param_bonus[4]; // Dex
			} else
				val3 = val4 = 0;
			break;
		case SC_MAXOVERTHRUST:
			val2 = 20*val1; // Power increase
			break;
		case SC_OVERTHRUST:
		case SC_ADRENALINE2:
		case SC_ADRENALINE:
		case SC_WEAPONPERFECTION:
			{
				map_session_data * s_sd = BL_CAST(BL_PC, src);
				if (type == SC_OVERTHRUST) {
					// val2 holds if it was casted on self, or is bonus received from others
#ifdef RENEWAL
						val3 = (val2) ? 5 * val1 : (val1 > 4) ? 15 : (val1 > 2) ? 10 : 5; // Power increase
#else
						val3 = (val2) ? 5 * val1 : 5; // Power increase
#endif
				}
				else if (type == SC_ADRENALINE2 || type == SC_ADRENALINE) {
					val3 = (val2) ? 300 : 200; // Aspd increase
				}
				if (s_sd && pc_checkskill(s_sd, BS_HILTBINDING) > 0)
					tick += tick / 10; //If caster has Hilt Binding, duration increases by 10%
			}
			break;
		case SC_CONCENTRATION:
#ifdef RENEWAL
			val2 = 5 + val1 * 2; // Batk/Watk Increase
			val4 = 5 + val1 * 2; // Def reduction
#else
			val2 = 5*val1; // Batk/Watk Increase
			val4 = 5*val1; // Def reduction
#endif
			val3 = 10*val1; // Hit Increase
			sc_start(src, bl, SC_ENDURE, 100, 1, tick); // Level 1 Endure effect
			break;
		case SC_ANGELUS:
			val2 = 5*val1; // def increase
			break;
		case SC_IMPOSITIO:
			val2 = 5*val1; // WATK/MATK increase
			break;
		case SC_MELTDOWN:
			val2 = 100*val1; // Chance to break weapon
			val3 = 70*val1; // Change to break armor
			break;
		case SC_TRUESIGHT:
			val2 = 10*val1; // Critical increase
			val3 = 3*val1; // Hit increase
			break;
		case SC_SUN_COMFORT:
			val2 = (status_get_lv(bl) + status->dex + status->luk)/2; // def increase
			break;
		case SC_MOON_COMFORT:
			val2 = (status_get_lv(bl) + status->dex + status->luk)/10; // flee increase
			break;
		case SC_STAR_COMFORT:
			val2 = (status_get_lv(bl) + status->dex + status->luk); // Aspd increase
			break;
		case SC_QUAGMIRE:
			val2 = (sd?5:10)*val1; // Agi/Dex decrease.
			break;

		// gs_something1 [Vicious]
		case SC_GATLINGFEVER:
			val2 = 20*val1; // Aspd increase
			val3 = 20+10*val1; // Atk increase
			val4 = 5*val1; // Flee decrease
			break;

		case SC_FLING:
			if (bl->type == BL_PC)
				val2 = 0; // No armor reduction to players.
			else
				val2 = 5*val1; // Def reduction
			val3 = 5*val1; // Def2 reduction
			break;
		case SC_PROVOKE:
			val2 = 2+3*val1; // Atk increase
			val3 = 5+5*val1; // Def reduction.
			// val4 signals autoprovoke.
			break;
		case SC_AVOID:
			// val2 = 10*val1; // Speed change rate.
			break;
		case SC_DEFENCE:
#ifdef RENEWAL
			val2 = 5 + (val1 * 5); // Vit bonus
#else
			val2 = 2*val1; // Def bonus
#endif
			break;
		case SC_BLOODLUST:
			val2 = 20+10*val1; // Atk rate change.
			val3 = 3*val1; // Leech chance
			val4 = 20; // Leech percent
			break;
		case SC_FLEET:
			val2 = 30*val1; // Aspd change
			val3 = 5+5*val1; // bAtk/wAtk rate change
			break;
		case SC_MINDBREAKER:
			val2 = 20*val1; // matk increase.
			val3 = 12*val1; // mdef2 reduction.
			break;
		case SC_JAILED:
			// Val1 is duration in minutes. Use INT_MAX to specify 'unlimited' time.
			if (sd) {
				if (sd->mapindex != val2) {
					int pos =  (bl->x&0xFFFF)|(bl->y<<16), // Current Coordinates
					map_idx =  sd->mapindex; // Current Map
					// 1. Place in Jail (val2 -> Jail Map, val3 -> x, val4 -> y
					pc_setpos(sd,(unsigned short)val2,val3,val4, CLR_TELEPORT);
					// 2. Set restore point (val3 -> return map, val4 return coords
					val3 = map_idx;
					val4 = pos;
				} else if (!val3 || val3 == sd->mapindex) { // Use save point.
					val3 = mapindex_name2id( sd->status.save_point.map );
					val4 = (sd->status.save_point.x&0xFFFF)
						|(sd->status.save_point.y<<16);
				}
			}
			break;
		case SC_UTSUSEMI:
			val2=(val1+1)/2; // Number of hits blocked
			val3=skill_get_blewcount(NJ_UTSUSEMI, val1); // knockback value.
			break;
		case SC_BUNSINJYUTSU:
			val2=(val1+1)/2; // Number of hits blocked
			break;
		case SC_CHANGE:
			val2= 30*val1; // Vit increase
			val3= 20*val1; // Int increase
			break;
		case SC_SWOO:
			if(status_has_mode(status,MD_STATUSIMMUNE))
				tick /= 5; // !TODO: Reduce skill's duration. But for how long?
			break;
		case SC_ARMOR:
			// NPC_DEFENDER:
			val2 = 8; // Damage will be divided by this value
			// Attack requirements to be blocked:
			val3 = BF_LONG; // Range
			val4 = BF_WEAPON|BF_MISC; // Type
			break;
		case SC_ENCHANTARMS:
			// Make sure the received element is valid.
			if (val1 >= ELE_ALL)
				val1 = val1%ELE_ALL;
			else if (val1 < 0)
				val1 = rnd()%ELE_ALL;
			break;
		case SC_CRITICALWOUND:
			// Level 1 ~ 5 & 6 ~ 10 has different duration
			// Level 6 ~ 10 use effect of level 1 ~ 5
			val1 = 1 + ((val1-1)%5);
			val2 = 20*val1; // Heal effectiveness decrease
			break;
		case SC_MAGICMIRROR:
			// Level 1 ~ 5 & 6 ~ 10 has different duration
			// Level 6 ~ 10 use effect of level 1 ~ 5
			val1 = 1 + ((val1-1)%5);
			[[fallthrough]];
		case SC_SLOWCAST:
			val2 = 20*val1; // Magic reflection/cast rate
			break;

		case SC_ARMORCHANGE:
			if (val2 == NPC_ANTIMAGIC) { // Boost mdef
				val2 =-20;
				val3 = 20;
			} else { // Boost def
				val2 = 20;
				val3 =-20;
			}
			// Level 1 ~ 5 & 6 ~ 10 has different duration
			// Level 6 ~ 10 use effect of level 1 ~ 5
			val1 = 1 + ((val1-1)%5);
			val2 *= val1; // 20% per level
			val3 *= val1;
			break;
		case SC_EXPBOOST:
		case SC_JEXPBOOST:
		case SC_JP_EVENT04:
		case SC_PERIOD_RECEIVEITEM_2ND:
		case SC_PERIOD_PLUSEXP_2ND:
			if (val1 < 1)
				return 0;
			break;
		case SC_INCFLEE2:
		case SC_INCCRI:
			val2 = val1*10; // Actual boost (since 100% = 1000)
			break;
		case SC_SUFFRAGIUM:
#ifdef RENEWAL
			val2 = 5 + val1 * 5; // Speed cast decrease
#else
			val2 = 15 * val1; // Speed cast decrease
#endif
			break;
		case SC_INCHEALRATE:
			if (val1 < 1)
				val1 = 1;
			break;
		case SC_DOUBLECAST:
			val2 = 30+10*val1; // Trigger rate
			break;
		case SC_KAIZEL:
			val2 = 10*val1; // % of life to be revived with
			break;
		// case SC_ARMOR_ELEMENT_WATER:
		// case SC_ARMOR_ELEMENT_EARTH:
		// case SC_ARMOR_ELEMENT_FIRE:
		// case SC_ARMOR_ELEMENT_WIND:
		// case SC_ARMOR_RESIST:
			// Mod your resistance against elements:
			// val1 = water | val2 = earth | val3 = fire | val4 = wind
			// break;
		// case ????:
			// Place here SCs that have no SCB_* data, no skill associated, no ICON
			// associated, and yet are not wrong/unknown. [Skotlex]
			// break;

		case SC_MERC_FLEEUP:
		case SC_MERC_ATKUP:
		case SC_MERC_HITUP:
			val2 = 15 * val1;
			break;
		case SC_MERC_HPUP:
		case SC_MERC_SPUP:
			val2 = 5 * val1;
			break;
		case SC_REBIRTH:
			val2 = 20*val1; // % of life to be revived with
			break;
		case SC_INVINCIBLE:
			val2 = 100; // ATKpercent increase
			val3 = 50; // Speed increase
			val4 = 700; // ASPD increase
			break;

		case SC_MANU_DEF:
		case SC_MANU_ATK:
		case SC_MANU_MATK:
			val2 = 1; // Manuk group
			break;
		case SC_SPL_DEF:
		case SC_SPL_ATK:
		case SC_SPL_MATK:
			val2 = 2; // Splendide group
			break;

		/* General */
		case SC_FEAR:
			sc_start(src, bl, SC_ANKLE, 100, 0, 2000);
			break;

		/* Rune Knight */
		case SC_DEATHBOUND:
			val2 = 500 + 100 * val1;
			break;
		case SC_STONEHARDSKIN:
			if (!status_charge(bl, status->hp / 5, 0)) // 20% of HP
				return 0;
			if (sd)
				val1 = sd->status.job_level * pc_checkskill(sd, RK_RUNEMASTERY) / 4; // DEF/MDEF Increase
			break;
		case SC_REFRESH:
			status_heal(bl, status_get_max_hp(bl) * 25 / 100, 0, 1);
			status_change_clear_buffs(bl, SCCB_REFRESH);
			break;
		case SC_MILLENNIUMSHIELD:
			{
				int8 chance = rnd()%100;

				val2 = ((chance < 20) ? 4 : (chance < 50) ? 3 : 2); // Shield count
				val3 = 1000; // Shield HP
				clif_millenniumshield(bl, val2);
			}
 			break;
		case SC_ABUNDANCE:
			val4 = tick / 10000;
			tick_time = 10000; // [GodLesZ] tick time
			break;
		case SC_GIANTGROWTH:
			val2 = 30; // Damage success rate and STR increase
			break;
		case SC_LUXANIMA:
			val2 = 15; // Storm Blast success %
			val3 = 30; // Damage/HP/SP % increase
			break;

		/* Arch Bishop */
		case SC_RENOVATIO:
			val4 = tick / 5000;
			tick_time = 5000;
			break;
		case SC_SECRAMENT:
			val2 = 10 * val1;
			break;
		case SC_VENOMIMPRESS:
			val2 = 10 * val1;
			break;
		case SC_WEAPONBLOCKING:
			val2 = 10 + 2 * val1; // Chance
			val4 = tick / 5000;
			tick_time = 5000; // [GodLesZ] tick time
			break;
		case SC_OBLIVIONCURSE:
			if (val3 == 0)
				break;
			val4 = tick / 3000;
			tick_time = 3000; // [GodLesZ] tick time
			break;
		case SC_CLOAKINGEXCEED:
			val2 = (val1 + 1) / 2; // Hits
			val3 = (val1 - 1) * 10; // Walk speed
			if (bl->type == BL_PC)
				val4 |= battle_config.pc_cloak_check_type&7;
			else
				val4 |= battle_config.monster_cloak_check_type&7;
			tick_time = 1000; // [GodLesZ] tick time
			break;
		case SC_HALLUCINATIONWALK:
		case SC_NPC_HALLUCINATIONWALK:
			val2 = 50 * val1; // Evasion rate of physical attacks. Flee
			val3 = 10 * val1; // Evasion rate of magical attacks.
			break;
		case SC_MARSHOFABYSS:
			if( bl->type == BL_PC )
				val2 = 3 * val1; // AGI and DEX Reduction
			else // BL_MOB
				val2 = 6 * val1; // AGI and DEX Reduction
			val3 = 10 * val1; // Movement Speed Reduction
			break;
		case SC_FREEZE_SP:
			// val2 = sp drain per 10 seconds
			tick_time = 10000; // [GodLesZ] tick time
			break;
		case SC_SPHERE_1:
		case SC_SPHERE_2:
		case SC_SPHERE_3:
		case SC_SPHERE_4:
		case SC_SPHERE_5:
			if( !sd )
				return 0;	// Should only work on players.
			val4 = tick / 1000;
			if( val4 < 1 )
				val4 = 1;
			tick_time = 1000; // [GodLesZ] tick time
			break;
		case SC_SHAPESHIFT:
			switch( val1 ) {
				case 1: val2 = ELE_FIRE; break;
				case 2: val2 = ELE_EARTH; break;
				case 3: val2 = ELE_WIND; break;
				case 4: val2 = ELE_WATER; break;
			}
			break;
		case SC_ELECTRICSHOCKER:
		case SC_CRYSTALIZE:
			val4 = tick / 1000;
			if( val4 < 1 )
				val4 = 1;
			tick_time = 1000; // [GodLesZ] tick time
			break;
		case SC_MEIKYOUSISUI:
			val2 = val1 * 2; // % HP each sec
			val3 = val1; // % SP each sec
			val4 = tick / 1000;
			if( val4 < 1 )
				val4 = 1;
			tick_time = 1000;
			break;
		case SC_CAMOUFLAGE:
			val4 = tick/1000;
			tick_time = 1000; // [GodLesZ] tick time
			break;
		case SC_WUGDASH:
		{
			//Store time at which you started running.
			t_tick currenttick = gettick();
			// Note: this int64 value is stored in two separate int32 variables (FIXME)
			val3 = (int)(currenttick&0x00000000ffffffffLL);
			val4 = (int)((currenttick&0xffffffff00000000LL)>>32);
			tick = INFINITE_TICK;
			break;
		}
		case SC__SHADOWFORM:
			{
				map_session_data * s_sd = map_id2sd(val2);
				if( s_sd )
					s_sd->shadowform_id = bl->id;
				val4 = tick / 1000;
				tick_time = 1000; // [GodLesZ] tick time
			}
			break;
		case SC__STRIPACCESSORY:
			if (!sd)
				val2 = 20;
			break;
		case SC__INVISIBILITY:
			val2 = 50 - 10 * val1; // ASPD
			val3 = 20 * val1; // CRITICAL
			val4 = tick / 1000;
			tick = INFINITE_TICK; // Duration sent to the client should be infinite
			tick_time = 1000; // [GodLesZ] tick time
			break;
		case SC__ENERVATION:
			val2 = 20 + 10 * val1; // ATK Reduction
			if (sd) {
				pc_delspiritball(sd,sd->spiritball,0);
				pc_delspiritcharm(sd,sd->spiritcharm,sd->spiritcharm_type);
			}
			break;
		case SC__GROOMY:
			val2 = 20 + 10 * val1; // ASPD
			val3 = 20 * val1; // HIT
			if( sd ) { // Removes Animals
				if( pc_isriding(sd) ) pc_setriding(sd, 0);
				if( pc_isridingdragon(sd) ) pc_setoption(sd, sd->sc.option&~OPTION_DRAGON);
				if( pc_iswug(sd) ) pc_setoption(sd, sd->sc.option&~OPTION_WUG);
				if( pc_isridingwug(sd) ) pc_setoption(sd, sd->sc.option&~OPTION_WUGRIDER);
				if( pc_isfalcon(sd) ) pc_setoption(sd, sd->sc.option&~OPTION_FALCON);
				if( sd->status.pet_id > 0 ) pet_return_egg(sd, sd->pd);
				if( hom_is_active(sd->hd) ) hom_vaporize(sd, HOM_ST_ACTIVE);
				//if( sd->md ) mercenary_delete(sd->md,3); // Are Mercenaries removed? [aleos]
			}
			break;
		case SC__LAZINESS:
			val2 = 10 + 10 * val1; // Cast Increase
			val3 = 10 * val1; // Flee Reduction
			break;
		case SC__UNLUCKY:
		{
			sc_type rand_eff; 
			switch(rnd() % 3) {
				case 1: rand_eff = SC_BLIND; break;
				case 2: rand_eff = SC_SILENCE; break;
				default: rand_eff = SC_POISON; break;
			}
			val2 = 10 * val1; // Crit and Flee2 Reduction
			status_change_start(src,bl,rand_eff,10000,val1,0,(rand_eff == SC_POISON ? src->id : 0),0,tick,SCSTART_NOTICKDEF|SCSTART_NORATEDEF);
			break;
		}
		case SC__WEAKNESS:
			val2 = 10 * val1;
			// Bypasses coating protection and MADO
			sc_start(src,bl,SC_STRIPWEAPON,100,val1,tick);
			sc_start(src,bl,SC_STRIPSHIELD,100,val1,tick);
			break;
		case SC_GN_CARTBOOST:
			if( val1 < 3 )
				val2 = 50;
			else if( val1 > 2 && val1 < 5 )
				val2 = 75;
			else
				val2 = 100;
			break;
		case SC_PROPERTYWALK:
			val3 = 0;
			break;
		case SC_STRIKING:
			// val2 = watk bonus already calc
			val3 = 6 - val1;// spcost = 6 - level (lvl1:5 ... lvl 5: 1)
			val4 = tick / 1000;
			tick_time = 1000; // [GodLesZ] tick time
			break;
		case SC_WARMER:
			val4 = tick / 3000;
			tick = INFINITE_TICK; // Duration sent to the client should be infinite
			tick_time = 3000;
			break;
		case SC_HELLS_PLANT:
			tick_time = status_get_sc_interval(type);
			val4 = tick - tick_time; // Remaining time
			break;
		case SC_SWINGDANCE:
			val3 = 3 * val1 + val2; // Walk speed and aspd reduction.
			break;
		case SC_SYMPHONYOFLOVER:
			val3 = 2 * val1 + val2 + (sd?sd->status.job_level:50) / 4; // MDEF Increase
			break;
		case SC_MOONLITSERENADE: // MATK Increase
		case SC_RUSHWINDMILL: // ATK Increase
			val3 = 4 + val1 * 3 + val2 + (sd?sd->status.job_level:50) / 5;
			break;
		case SC_ECHOSONG:
			val3 = 6 * val1 + val2 + (sd?sd->status.job_level:50) / 4; // DEF Increase
			break;
		case SC_HARMONIZE:
			val2 = 5 + 5 * val1;
			break;
		case SC_VOICEOFSIREN:
			val4 = tick / 2000;
			tick_time = 2000; // [GodLesZ] tick time
			break;
		case SC_DEEPSLEEP:
			val4 = tick / 2000;
			tick_time = 2000; // [GodLesZ] tick time
			break;
		case SC_SIRCLEOFNATURE:
			val2 = 50 * val1; // HP recovery rate
			break;
		case SC_SONGOFMANA:
			status_heal(bl, 0, status->max_sp * (val1 <= 2 ? 10 : val1 <= 4 ? 15 : 20) / 100, 1);
			val3 = 50 * val1;
			break;
		case SC_SATURDAYNIGHTFEVER:
			if (!val4) val4 = skill_get_time2(scdb->skill_id,val1);
			if (!val4) val4 = 3000;
			val3 = tick/val4;
			tick_time = val4; // [GodLesZ] tick time
			break;
		case SC_GLOOMYDAY:
			val2 = 20 + 5 * val1; // Flee reduction.
			val3 = 15 + 5 * val1; // ASPD reduction.
			if( sd && rnd()%100 < val1 ) { // (Skill Lv) %
				val4 = 1; // Reduce walk speed by half.
				if( pc_isriding(sd) ) pc_setriding(sd, 0);
				if( pc_isridingdragon(sd) ) pc_setoption(sd, sd->sc.option&~OPTION_DRAGON);
			}
			break;
		case SC_GLOOMYDAY_SK:
			// Random number between [15 ~ (Voice Lesson Skill Level x 5) + (Skill Level x 10)] %.
			val2 = 15 + rnd()%( (sd?pc_checkskill(sd, WM_LESSON)*5:0) + val1*10 );
			break;
		case SC_SITDOWN_FORCE:
		case SC_BANANA_BOMB_SITDOWN:
			if( sd && !pc_issit(sd) ) {
				pc_setsit(sd);
				skill_sit(sd, true);
				clif_sitting(bl);
			}
			break;
		case SC_DANCEWITHWUG:
			val3 = 5 * val1; // ASPD Increase
			val4 = 20 + 10 * val1; // Fixed Cast Time Reduction
			break;
		case SC_LERADSDEW:
			val3 = 2 + 3 * val1 + min(3 * val2, 25); // MaxHP Increase
			break;
		case SC_MELODYOFSINK:
			val2 = 10 * val1; // INT Reduction.
			val3 = 2 + 2 * val1; // MaxSP reduction
			break;
		case SC_BEYONDOFWARCRY:
			val2 = 10 + 10 * val1; // STR Reduction
			val3 = 4 * val1; // MaxHP Reduction
			break;
		case SC_UNLIMITEDHUMMINGVOICE:
			val3 = 4 * val1 + min(3 * val2, 15); // !TODO: What's the Lesson bonus?
			break;
		case SC_REFLECTDAMAGE:
			val2 = 10 * val1; // Reflect reduction amount
			val4 = tick/1000; // Number of SP cycles (duration)
			tick_time = 1000; // [GodLesZ] tick time
			break;
		case SC_FORCEOFVANGUARD:
			val2 = 8 + 12 * val1; // Chance
			val3 = 5 + 2 * val1; // Max rage counters
			tick = INFINITE_TICK; // Endless duration in the client
			tick_time = 10000; // [GodLesZ] tick time
			break;
		case SC_EXEEDBREAK:
			val2 = 150 * val1;
			if (sd) { // Players
				short index = sd->equip_index[EQI_HAND_R];

				if (index >= 0 && sd->inventory_data[index] && sd->inventory_data[index]->type == IT_WEAPON)
					val2 += 15 * sd->status.job_level + sd->inventory_data[index]->weight / 10 * sd->inventory_data[index]->weapon_level * status_get_lv(bl) / 100;
			} else // Monster
				val2 += 750;
			break;
		case SC_PRESTIGE:
			val2 = (status->int_ + status->luk) * val1 / 20 * status_get_lv(bl) / 200 + val1;	// Chance to evade magic damage.
			val3 = ((val1 * 15) + (10 * (sd?pc_checkskill(sd,CR_DEFENDER):skill_get_max(CR_DEFENDER)))) * status_get_lv(bl) / 100; // Defence added
			break;
		case SC_SHIELDSPELL_HP:
			val2 = 3; // 3% HP every 3 seconds
			tick_time = status_get_sc_interval(type);
			val4 = tick - tick_time; // Remaining time
			break;
		case SC_SHIELDSPELL_SP:
			val2 = 3; // 3% SP every 5 seconds
			tick_time = status_get_sc_interval(type);
			val4 = tick - tick_time; // Remaining time
			break;
		case SC_SHIELDSPELL_ATK:
			val2 = 150; // WATK/MATK bonus
			break;
		case SC_BANDING:
			val2 = (sd ? skill_banding_count(sd) : 1);
			tick_time = 5000; // [GodLesZ] tick time
			break;
		case SC_MAGNETICFIELD:
			tick_time = 1000; // [GodLesZ] tick time
			val4 = tick / tick_time;
			break;
		case SC_INSPIRATION:
			val2 = 40 * val1; // ATK/MATK
			val3 = 6 * val1; //All stat bonus
			val4 = tick / 5000;
			tick_time = 5000; // [GodLesZ] tick time
			status_change_clear_buffs(bl, SCCB_DEBUFFS); // Remove debuffs
			break;
		case SC_CRESCENTELBOW:
			val2 = (sd?sd->status.job_level:50) / 2 + (50 + 5 * val1);
			break;
		case SC_LIGHTNINGWALK: // [(Job Level / 2) + (40 + 5 * Skill Level)] %
			val1 = (sd?sd->status.job_level:2)/2 + 40 + 5 * val1;
			break;
		case SC_GT_ENERGYGAIN:
			val2 = 10 + 5 * val1; // Sphere gain chance.
			break;
		case SC_GT_CHANGE:
			// Take note there is no def increase as skill desc says. [malufett]
			val2 = val1 * 8; // ATK increase
			val3 = status->agi * val1 / 60; // ASPD increase: [(Target AGI x Skill Level) / 60] %
			break;
		case SC_GT_REVITALIZE:
			// Take note there is no vit, aspd, speed increase as skill desc says. [malufett]
			val2 = 2 * val1; // MaxHP: [(Skill Level * 2)]%
			val3 = val1 * 30 + 50; // Natural HP recovery increase: [(Skill Level x 30) + 50] %
			// The stat def is not shown in the status window and it is processed differently
			val4 = val1 * 20; // STAT DEF increase
			break;
		case SC_PYROTECHNIC_OPTION:
			val2 = 60; // Eatk Renewal (Atk2)
			break;
		case SC_HEATER_OPTION:
			val2 = 120; // Eatk Renewal (Atk2)
			val3 = ELE_FIRE; // Change into fire element.
			break;
		case SC_TROPIC_OPTION:
			val2 = 180; // Eatk Renewal (Atk2)
			val3 = MG_FIREBOLT;
			break;
		case SC_AQUAPLAY_OPTION:
			val2 = 40;
			break;
		case SC_COOLER_OPTION:
			val2 = 80;
			val3 = ELE_WATER; // Change into water element.
			break;
		case SC_CHILLY_AIR_OPTION:
			val2 = 120; // Matk. Renewal (Matk1)
			val3 = MG_COLDBOLT;
			break;
		case SC_WIND_STEP_OPTION:
			val2 = 50; // % Increase speed and flee.
			break;
		case SC_BLAST_OPTION:
			val2 = 20;
			val3 = ELE_WIND; // Change into wind element.
			break;
		case SC_WILD_STORM_OPTION:
			val2 = MG_LIGHTNINGBOLT;
			break;
		case SC_PETROLOGY_OPTION:
			val2 = 5; //HP Rate bonus
			val3 = 50;
			break;
		case SC_SOLID_SKIN_OPTION:
			val2 = 33; //% Increase DEF
			break;
		case SC_CURSED_SOIL_OPTION:
			val2 = 10; //HP rate bonus
			val3 = ELE_EARTH; // Change into earth element.
			break;
		case SC_UPHEAVAL_OPTION:
			val2 = 15; //HP rate bonus
			val3 = WZ_EARTHSPIKE;
			break;
		case SC_CIRCLE_OF_FIRE_OPTION:
			val2 = 300;
			break;
		case SC_WATER_SCREEN_OPTION:
			tick_time = 10000;
			break;
		case SC_FIRE_CLOAK_OPTION:
		case SC_WATER_DROP_OPTION:
		case SC_WIND_CURTAIN_OPTION:
		case SC_STONE_SHIELD_OPTION:
			val2 = 100; // Elemental modifier.
			break;
		case SC_TROPIC:
		case SC_CHILLY_AIR:
		case SC_WILD_STORM:
		case SC_UPHEAVAL:
			val2 += 10;
			[[fallthrough]];
		case SC_HEATER:
		case SC_COOLER:
		case SC_BLAST:
		case SC_CURSED_SOIL:
			val2 += 10;
			[[fallthrough]];
		case SC_PYROTECHNIC:
		case SC_AQUAPLAY:
		case SC_GUST:
		case SC_PETROLOGY:
			val2 += 5;
			val3 += 9000;
			[[fallthrough]];
		case SC_CIRCLE_OF_FIRE:
		case SC_FIRE_CLOAK:
		case SC_WATER_DROP:
		case SC_WATER_SCREEN:
		case SC_WIND_CURTAIN:
		case SC_WIND_STEP:
		case SC_STONE_SHIELD:
		case SC_SOLID_SKIN:
			val2 += 5;
			val3 += 1000;
			tick_time = val3; // [GodLesZ] tick time
			break;
		case SC_WATER_BARRIER:
			val2 = 30; // Reductions. Atk2 and Flee1
			break;
		case SC_ZEPHYR:
			val2 = 25; // Flee.
			break;
		case SC_TIDAL_WEAPON:
			val2 = 20; // Increase Elemental's attack.
			break;
		case SC_ROCK_CRUSHER:
		case SC_ROCK_CRUSHER_ATK:
		case SC_POWER_OF_GAIA:
			val2 = 33; //Def rate bonus/Speed rate reduction
			val3 = 20; //HP rate bonus
			break;
		case SC_TEARGAS:
			val2 = status_get_max_hp(bl) * 5 / 100; // Drain 5% HP
			val4 = tick / 2000;
			tick_time = 2000;
			break;
		case SC_TEARGAS_SOB:
			val4 = tick / 3000;
			tick_time = 3000;
			break;
		case SC_STOMACHACHE:
			val2 = 8; // SP consume.
			val4 = tick / 10000;
			tick_time = 10000; // [GodLesZ] tick time
			break;
		case SC_PROMOTE_HEALTH_RESERCH:
			//val1: 1 = Regular Potion, 2 = Thrown Potion
			//val2: 1 = Small Potion, 2 = Medium Potion, 3 = Large Potion
			//val3: MaxHP Increase By Fixed Amount
			if (val1 == 1) // If potion was normally used, take the user's BaseLv
				val3 = 1000 * val2 - 500 + status_get_lv(bl) * 10 / 3;
			else if (val1 == 2) // If potion was thrown at someone, take the thrower's BaseLv
				val3 = 1000 * val2 - 500 + status_get_lv(src) * 10 / 3;
			if (val3 <= 0) // Prevents a negeative value from happening
				val3 = 0;
			break;
		case SC_ENERGY_DRINK_RESERCH:
			//val1: 1 = Regular Potion, 2 = Thrown Potion
			//val2: 1 = Small Potion, 2 = Medium Potion, 3 = Large Potion
			//val3: MaxSP Increase By Percentage Amount
			if (val1 == 1) // If potion was normally used, take the user's BaseLv
				val3 = status_get_lv(bl) / 10 + 5 * val2 - 10;
			else if (val1 == 2) // If potion was thrown at someone, take the thrower's BaseLv
				val3 = status_get_lv(src) / 10 + 5 * val2 - 10;
			if (val3 <= 0) // Prevents a negeative value from happening
				val3 = 0;
			break;
		case SC_KYOUGAKU:
			val2 = 2*val1 + rnd()%val1;
			clif_status_change(bl,EFST_ACTIVE_MONSTER_TRANSFORM,1,0,1002,0,0);
			break;
		case SC_KAGEMUSYA:
			val2 = 20; // Damage increase bonus
			val3 = val1 * 2;
			tick_time = 1000;
			val4 = tick / tick_time;
			break;
		case SC_ZANGETSU:
			if( status_get_hp(bl) % 2 == 0 )
				val2 = (status_get_lv(bl) / 3) + (20 * val1); //+Watk
			else
				val2 -= (status_get_lv(bl) / 3) + (30 * val1); //-Watk

			if( status_get_sp(bl) % 2 == 0 )
				val3 = (status_get_lv(bl) / 3) + (20 * val1); //+Matk
			else
				val3 -= (status_get_lv(bl) / 3) + (30 * val1); //-Matk
			break;
		case SC_GENSOU:
			{
				int hp = status_get_hp(bl), lv = 5;
				short per = 100 / (status_get_max_hp(bl) / hp);

				if( per <= 15 )
					lv = 1;
				else if( per <= 30 )
					lv = 2;
				else if( per <= 50 )
					lv = 3;
				else if( per <= 75 )
					lv = 4;
				if( hp % 2 == 0)
					status_heal(bl, hp * (6-lv) * 4 / 100, status_get_sp(bl) * (6-lv) * 3 / 100, 1);
				else
					status_zap(bl, hp * (lv*4) / 100, status_get_sp(bl) * (lv*3) / 100);
			}
			break;
		case SC_ANGRIFFS_MODUS:
			val2 = 50 + 20 * val1; // atk bonus
			val3 = 25 + 10 * val1; // Flee reduction.
			val4 = tick/1000; // hp/sp reduction timer
			tick_time = 1000;
			break;
		case SC_GOLDENE_FERSE:
			val2 = 10 + 10*val1; // flee bonus
			val3 = 6 + 4 * val1; // Aspd Bonus
			val4 = 2 + 2 * val1; // Chance of holy attack
			break;
		case SC_STONE_WALL:
			val2 = 100 * val1; // DEF bonus
			val3 = 30 * val1; // MDEF bonus
			break;
		case SC_OVERED_BOOST:
			val2 = 400 + 40 * val1; // flee bonus
			val3 = 180 + 2 * val1; // aspd bonus
			val4 = 50; // def reduc %
			break;
		case SC_GRANITIC_ARMOR:
			val2 = 2*val1; // dmg reduction
			val3 = 6*val1; // dmg taken on status end (6%:12%:18%:24%:30%)
			val4 = 5*val1; // unknow formula
			break;
		case SC_MAGMA_FLOW:
			val2 = 3*val1; // Activation chance
			break;
		case SC_PYROCLASTIC:
			val2 += 100 + 10*val1; // atk bonus // !TODO: Confirm formula
			break;
		case SC_TEMPERING:
			val2 += 5 + val1; // patk bonus
			break;
		case SC_GOLDENE_TONE:
			val2 += 3 * val1; // res/mres bonus
			break;
		case SC_PARALYSIS: // [Lighta] need real info
			val2 = 2*val1; // def reduction
			val3 = 500*val1; // varcast augmentation
			break;
		case SC_TOXIN_OF_MANDARA:
			val2 = 15*val1; // res reduction
			break;
		case SC_LIGHT_OF_REGENE: // Yommy leak need confirm
			val2 = 20 * val1; // hp reco on death %
			break;
		case SC_PAIN_KILLER: // Yommy leak need confirm
			val2 = min((( 200 * val1 ) * status_get_lv(src)) / 150, 1000); // dmg reduction linear. upto a maximum of 1000 [iRO Wiki]
			if(sc->getSCE(SC_PARALYSIS))
				sc_start(src,bl, SC_ENDURE, 100, val1, tick); // Start endure for same duration
			break;
		case SC_STYLE_CHANGE:
			tick = INFINITE_TICK; // Infinite duration
			break;
		case SC_CBC:
			val3 = 10; // Drain sp % dmg
			val4 = tick/1000; // dmg each sec
			tick = 1000;
			break;
		case SC_EQC:
			val2 = 5 * val1; // def % reduc
			val3 = 2 * val1; // HP drain %
			break;
		case SC_ASH:
			val2 = 0; // hit % reduc
			val3 = 0; // def % reduc
			val4 = 0; // atk flee % reduc
			if (!status_bl_has_mode(bl,MD_STATUSIMMUNE)) {
				val2 = 50;
				if (status_get_race(bl) == RC_PLANT) // plant type
					val3 = 50;
				if (status_get_element(bl) == ELE_WATER) // defense water type
					val4 = 50;
			}
			break;
		case SC_FULL_THROTTLE:
			val2 = ( val1 == 1 ? 6 : 6 - val1 );
			val3 = 20; //+% AllStats
			tick_time = 1000;
			val4 = tick / tick_time;
			break;
		case SC_REBOUND:
			tick_time = 2000;
			val4 = tick / tick_time;
			clif_emotion(bl, ET_SWEAT);
			break;
		case SC_KINGS_GRACE:
			val2 = 3 + val1; //HP Recover rate
			tick_time = 1000;
			val4 = tick / tick_time;
			break;
		case SC_TELEKINESIS_INTENSE:
			val2 = 10 * val1; // sp consum / casttime reduc %
			val3 = 40 * val1; // magic dmg bonus
			break;
		case SC_OFFERTORIUM:
			val2 = 30 * val1; // heal power bonus
			val3 = 100 + 20 * val1; // sp cost inc
			break;
		case SC_FRIGG_SONG:
			val2 = 5 * val1; // maxhp bonus
			val3 = 80 + 20 * val1; // healing
			tick_time = 1000;
			val4 = tick / tick_time;
			break;
		case SC_FLASHCOMBO:
			val2 = 20 * val1 + 20; // atk bonus
			break;
		case SC_DARKCROW:
			val2 = 30 * val1; // ATK bonus
			break;
		case SC_UNLIMIT:
			val2 = 50 * val1;
			break;
		case SC_MONSTER_TRANSFORM:
		case SC_ACTIVE_MONSTER_TRANSFORM:
			if( !mobdb_checkid(val1) )
				val1 = MOBID_PORING; // Default poring
			break;
#ifndef RENEWAL
		case SC_APPLEIDUN:
		{
			map_session_data * s_sd = BL_CAST(BL_PC, src);

			val2 = (5 + 2 * val1) + (status_get_vit(src) / 10); //HP Rate: (5 + 2 * skill_lv) + (vit/10) + (BA_MUSICALLESSON level)
			if (s_sd)
				val2 += pc_checkskill(s_sd, BA_MUSICALLESSON) / 2;
			break;
		}
#endif
		case SC_EPICLESIS:
			val2 = 5 * val1; //HP rate bonus
			break;
		case SC_ILLUSIONDOPING:
			val2 = 50; // -Hit
			break;

		case SC_OVERHEAT:
		case SC_OVERHEAT_LIMITPOINT:
		case SC_STEALTHFIELD:
			tick_time = tick;
			tick = INFINITE_TICK;
			break;
		case SC_STEALTHFIELD_MASTER:
			tick_time = val3 = 2000 + 1000 * val1;
			val4 = tick / tick_time;
			break;
		case SC_VACUUM_EXTREME:
			// Suck target at n second, only if the n second is lower than the duration
			// Does not suck targets on no-knockback maps
			if (val4 < tick && unit_blown_immune(bl, 0x9) == UB_KNOCKABLE) {
				tick_time = val4;
				val4 = tick - tick_time;
			} else
				val4 = 0;
			break;
		case SC_FIRE_INSIGNIA:
		case SC_WATER_INSIGNIA:
		case SC_WIND_INSIGNIA:
		case SC_EARTH_INSIGNIA:
			tick_time = 5000;
			val4 = tick / tick_time;
			break;
		case SC_NEUTRALBARRIER:
			val2 = 10 + val1 * 5; // Def/Mdef
			tick = INFINITE_TICK;
			break;
		case SC_MAGIC_POISON:
			val2 = 50; // Attribute Reduction
			break;

		/* Rebellion */
		case SC_B_TRAP:
			val2 = src->id;
			val3 = val1 * 25; // -movespeed TODO: Figure out movespeed rate
			break;
		case SC_C_MARKER:
		case SC_BURNT:
			// val1 = skill_lv
			// val2 = src_id
			val3 = 10; // -10 flee
			//Start timer to send mark on mini map
			val4 = tick/1000;
			tick_time = 1000; // Sends every 1 seconds
			break;
		case SC_H_MINE:
			val2 = src->id;
			break;
		case SC_HEAT_BARREL:
			{
				uint8 n = 10;
				if (sd)
					n = (uint8)sd->spiritball_old;

				//kRO Update 2016-05-25
				val2 = n * 5; // -fixed casttime
				val3 = (6 + val1 * 2) * n; // ATK
				val4 = 25 + val1 * 5; // -hit
			}
			break;
		case SC_P_ALTER:
			{
				uint8 n = 10;
				if (sd)
					n = (uint8)sd->spiritball_old;
				val2 = 10 * n; // +atk
				val3 = (status->max_hp * (val1 * 5) / 100); // Barrier HP
			}
			break;
		case SC_E_CHAIN:
			val2 = 10;
			if (sd)
				val2 = sd->spiritball_old;
			break;
		case SC_ANTI_M_BLAST:
			val2 = val1 * 10;
			break;
		case SC_CATNIPPOWDER:
			val2 = 50; // WATK%, MATK%
			val3 = 25 * val1; // Move speed reduction
			if (bl->type == BL_PC && pc_checkskill(sd, SU_SPIRITOFLAND))
				val4 = status_get_lv(src) / 12;
			break;
		case SC_BITESCAR: {
				const struct status_data *b_status = status_get_base_status(src); // Base Status

				val2 = (status_get_max_hp(bl) * (val1 + (b_status->dex / 25))) / status_get_max_hp(bl); // MHP% damage
				tick_time = 1000;
				val4 = tick / tick_time;
			}
			break;
		case SC_ARCLOUSEDASH:
			val2 = 15 + 5 * val1; // AGI
			val3 = 25; // Move speed increase
			if (sd && (sd->class_&MAPID_BASEMASK) == MAPID_SUMMONER)
				val4 = 10; // Ranged ATK increase
			break;
		case SC_SHRIMP:
			val2 = 10; // BATK%, MATK%
			break;
		case SC_FRESHSHRIMP: {
				int min = 0, max = 0;

#ifdef RENEWAL
				min = status_base_matk_min(src, status, status_get_lv(src));
				max = status_base_matk_max(src, status, status_get_lv(src));
				if (status->rhw.matk > 0) {
					int wMatk, variance;

					wMatk = status->rhw.matk;
					variance = wMatk * status->rhw.wlv / 10;
					min += wMatk - variance;
					max += wMatk + variance;
				}
#endif

				if (sd && sd->right_weapon.overrefine > 0) {
					min++;
					max += sd->right_weapon.overrefine - 1;
				}

				val2 += min + 178; // Heal
				if (max > min)
					val2 += rnd() % (max - min); // Heal

				if (sd) {
					if (pc_checkskill(sd, SU_POWEROFSEA) > 0) {
						val2 += val2 * 10 / 100;
						if (pc_checkskill_summoner(sd, SUMMONER_POWER_SEA) >= 20)
							val2 += val2 * 20 / 100;
					}
					if (pc_checkskill(sd, SU_SPIRITOFSEA) > 0)
						val2 *= 2; // Doubles HP
				}
				tick_time = 10000 - ((val1 - 1) * 1000);
				val4 = tick / tick_time;
			}
			break;
		case SC_TUNAPARTY:
			val2 = (status->max_hp * (val1 * 10) / 100); // Max HP% to absorb
			if (sd && pc_checkskill(sd, SU_SPIRITOFSEA))
				val2 *= 2; // Double the shield life
			break;
		case SC_HISS:
			val2 = 50; // Perfect Dodge
			sc_start(src, bl, SC_DORAM_WALKSPEED, 100, 50, skill_get_time2(SU_HISS, val1));
			break;
		case SC_GROOMING:
			val2 = 100; // Flee
			break;
		case SC_CHATTERING:
			val2 = 100; // eATK, eMATK
			sc_start(src, bl, SC_DORAM_WALKSPEED, 100, 50, skill_get_time2(SU_CHATTERING, val1));
			break;
		case SC_SWORDCLAN:
		case SC_ARCWANDCLAN:
		case SC_GOLDENMACECLAN:
		case SC_CROSSBOWCLAN:
		case SC_JUMPINGCLAN:
			tick = INFINITE_TICK;
			status_change_start(src,bl,SC_CLAN_INFO,10000,0,val2,0,0,INFINITE_TICK,flag);
			break;
		case SC_DORAM_BUF_01:
		case SC_DORAM_BUF_02:
			tick_time = 10000; // every 10 seconds
			if( (val4 = tick/tick_time) < 1 )
				val4 = 1;
			break;

		case SC_GLASTHEIM_ATK:
			val1 = 100; // Undead/Demon MDEF ignore rate
			break;
		case SC_GLASTHEIM_HEAL:
			val1 = 100; // Heal Power rate bonus
			val2 = 50; // Received heal rate bonus
			break;
		case SC_GLASTHEIM_HIDDEN:
			val1 = 90; // Damage rate reduction bonus
			break;
		case SC_GLASTHEIM_STATE:
			val1 = 20; // All-stat bonus
			break;
		case SC_GLASTHEIM_ITEMDEF:
			val1 = 200; // DEF bonus
			val2 = 50; // MDEF bonus
			break;
		case SC_GLASTHEIM_HPSP:
			val1 = 10000; // HP bonus
			val2 = 1000; // SP bonus
			break;
		case SC_ANCILLA:
			val1 = 15; // Heal Power rate bonus
			val2 = 30; // SP Recovery rate bonus
			break;
		case SC_HELPANGEL:
			tick_time = 1000;
			val4 = tick / tick_time;
			break;
		case SC_EMERGENCY_MOVE:
			val2 = 25; // Movement speed increase
			break;

		case SC_SUNSTANCE:
			val2 = 2 + val1; // ATK Increase
			tick = INFINITE_TICK;
			break;
		case SC_LUNARSTANCE:
			val2 = 2 + val1; // MaxHP Increase
			tick = INFINITE_TICK;
			break;
		case SC_STARSTANCE:
			val2 = 4 + 2 * val1; // ASPD Increase
			tick = INFINITE_TICK;
			break;
		case SC_DIMENSION1:
		case SC_DIMENSION2:
			if (sd)
				pc_addspiritball(sd, skill_get_time2(SJ_BOOKOFDIMENSION, 1), 2);
			break;
		case SC_UNIVERSESTANCE:
			val2 = 2 + val1; // All Stats Increase
			tick = INFINITE_TICK;
			break;
		case SC_NEWMOON:
			val2 = 7; // Number of Regular Attacks Until Reveal
			tick_time = 1000;
			val4 = tick / tick_time;
			break;
		case SC_FALLINGSTAR:
			val2 = 8 + 2 * (1 + val1) / 2; // Autocast Chance
			if (val1 >= 7)
				val2 += 1; // Make it 15% at level 7.
			break;
		case SC_CREATINGSTAR:
			tick_time = 500;
			val4 = tick / tick_time;
			break;
		case SC_LIGHTOFSUN:
		case SC_LIGHTOFMOON:
		case SC_LIGHTOFSTAR:
			val2 = 5 * val1; // Skill Damage Increase.
			break;
		case SC_SOULGOLEM:
			val2 = 60 * val1; // DEF Increase
			val3 = 15 + 5 * val1; // MDEF Increase
			break;
		case SC_SOULSHADOW:
			val2 = (1 + val1) / 2; // ASPD Increase
			val3 = 10 + 2 * val1; // CRIT Increase
			break;
		case SC_SOULFALCON:
			val2 = 10 * val1; // WATK Increase
			val3 = 10; // HIT Increase
			if (val1 >= 3)
				val3 += 3;
			else if (val1 >= 5)
				val3 += 5;
			break;
		case SC_SOULFAIRY:
			val2 = 10 * val1; // MATK Increase
			val3 = 5; // Variable Cast Time Reduction
			if (val1 >= 3)
				val3 += 2;
			else if (val1 >= 5)
				val3 += 5;
			break;
		case SC_SOULUNITY:
			tick_time = 3000;
			val4 = tick / tick_time;
			break;
		case SC_SOULDIVISION:
			val2 = 10 * val1; // Skill Aftercast Increase
			break;
		case SC_SOULREAPER:
			val2 = 10 + 5 * val1; // Chance of Getting A Soul Sphere.
			break;
		case SC_SOULCOLLECT:
			val2 = 5 + 3 * val2; // Max Soul Sphere's.
			val3 = tick > 0 ? tick : 60000;
			tick_time = tick;
			tick = INFINITE_TICK;
			break;
		case SC_SP_SHA:
			val2 = 50; // Move speed reduction
			break;
		case SC_SERVANTWEAPON:
			if( sd ){
				// Generate 5 servants on start
				pc_addservantball( *sd, MAX_SERVANTBALL );
			}
			tick_time = skill_get_time2(DK_SERVANTWEAPON,val1); // Servant Regen Interval
			if (tick_time < 500)
				tick_time = 500; // Avoid being brought down to 0.
			val4 = tick - tick_time; // Remaining Time
			break;
		case SC_RELIEVE_ON:
			val2 = min(10*val1, 99); // % damage received reduced from 10 * skill lvl up to 99%
			break;
		case SC_VIGOR:
			val2 = 100 - 10 * (val1 - 1); // HP consumption with each attack is reduced by skill lvl
			val2 = max(val2, 0);
			break;
		case SC_POWERFUL_FAITH:
			val2 = 5 + 5 * val1;// ATK Increase
			val3 = 5 + 2 * val1;// PAtk Increase
			break;
		case SC_FIRM_FAITH:
			val2 = 2 * val1;// MaxHP Increase
			val3 = 8 * val1;// Res Increase
			break;
		case SC_SINCERE_FAITH:
			val2 = (1 + val1) / 2;// ASPD Increase
			val3 = 4 * val1;// Perfect Hit Increase
			break;
		case SC_GUARD_STANCE:
			val2 = 50 + 50 * val1;// DEF Increase
			val3 = 50 * val1;// ATK Decrease
			tick = INFINITE_TICK;
			break;
		case SC_GUARDIAN_S:
			val2 = ( status->max_hp * 30 / 100 ) * ( 25 * val1 ) / 100 + 15 * status->sta; // Barrier HP
			break;
		case SC_REBOUND_S:
			val2 = 10 * val1;// Reduced Damage From Devotion
			if (val2 > 99)
				val2 = 99;// Lets not let it reduce above 99.
			break;
		case SC_ATTACK_STANCE:
			val2 = 40 * val1;// DEF Decrease
			val3 = 3 * val1; // P.ATK/S.MATK Increase
			tick = INFINITE_TICK;
			break;
		case SC_HOLY_S:
			val2 = 5 + 2 * val1;// Damage Reduction / Holy Damage Increase
			break;
		case SC_MEDIALE:
			val2 = 2 * val1;// Heal Rate
			val4 = tick / 2000;
			tick_time = 2000;
			break;
		case SC_A_VITA:
		case SC_A_TELUM:
			val2 = 5 * val1;// Res/MRes Pierce Percentage
			break;
		case SC_PRE_ACIES:
			val2 = 2 * val1;// CRate Increase
			break;
		case SC_COMPETENTIA:
			val2 = 10 * val1;// PAtk/SMatk Increase - Unconfirmed if this is official formula but its 50 at Lv 5. [Rytech]
			break;
		case SC_RELIGIO:
		case SC_BENEDICTUM:
			val2 = 2 * val1;// Trait Stats Increase
			break;
		case SC_DANCING_KNIFE:
			val4 = tick / 300;
			tick_time = 300;
			break;
		case SC_POTENT_VENOM:
			val2 = 2 * val1;// Res Pierce Percentage
			break;
		case SC_A_MACHINE:
			val4 = tick / 1000;
			tick_time = 1000;
			break;
		case SC_D_MACHINE:
			val2 = 200 + 50 * val1;// DEF Increase
			val3 = 20 * val1;// Res Increase
			break;
		case SC_SHADOW_STRIP:
			if (!sd)// Res/MRes on mobs only.
				val2 = 25;// Need official reduction amount.
			break;
		case SC_ABYSSFORCEWEAPON:
			if( sd ){
				// Generate 5 abyss spheres on start.
				pc_addabyssball( *sd, MAX_ABYSSBALL );
			}
			tick_time = skill_get_time2(ABC_FROM_THE_ABYSS, val1);// Abyss Regen Interval
			if (tick_time < 500)
				tick_time = 500;// Avoid being brought down to 0.
			val4 = tick - tick_time;// Remaining Time
			break;
		case SC_ABYSS_SLAYER:
			val2 = 10 + 2 * val1;// PAtk/SMatk Increase
			val3 = 100 + 20 * val1;// Hit Increase
			break;
		case SC_WINDSIGN:
			val2 = 8 + 6 * val1;// Chance to gain AP on attack.
			if (val1 == 5)// Its 40% on level 5.
				val2 += 2;
			break;
		case SC_CALAMITYGALE:// Unlimit runs along with this.
			sc_start(bl, bl, SC_UNLIMIT, 100, 5, skill_get_time(RA_UNLIMIT, 5));
			break;
		case SC_GEF_NOCTURN:// MRes Reduction. Official formula unknown.
		case SC_AIN_RHAPSODY:// Res Reduction. Official formula unknown.
			val2 = 10 * val1;// Res/MRes Decrease
			if (val3&2)// Bonus if partner is found in party.
				val2 *= 2;
			break;
		case SC_MUSICAL_INTERLUDE:
			val2 = 5 + 5 * val1;// Res Increase
			if (val3&2)// Bonus if partner is found in party.
				val2 *= 2;
			break;
		case SC_JAWAII_SERENADE:
			val2 = 3 * val1;// SMatk Increase
			if (val3 & 2)// Bonus if partner is found in party.
				val2 *= 2;
			break;
		case SC_PRON_MARCH:
			val2 = 3 * val1;// PAtk Increase
			if (val3 & 2)// Bonus if partner is found in party.
				val2 *= 2;
			break;
		case SC_SPELL_ENCHANTING:
			val2 = 4 * val1;// SMatk Increase
			break;
		case SC_FLAMETECHNIC:
		case SC_FLAMEARMOR:
		case SC_COLD_FORCE:
		case SC_CRYSTAL_ARMOR:
		case SC_GRACE_BREEZE:
		case SC_EYES_OF_STORM:
		case SC_EARTH_CARE:
		case SC_STRONG_PROTECTION:
		case SC_DEEP_POISONING:
		case SC_POISON_SHIELD:
			val2 += 10;
			val3 += 10000;
			tick_time = val3;
			break;
		case SC_FLAMETECHNIC_OPTION:
			val3 = ELE_FIRE;
			break;
		case SC_COLD_FORCE_OPTION:
			val3 = ELE_WATER;
			break;
		case SC_GRACE_BREEZE_OPTION:
			val3 = ELE_WIND;
			break;
		case SC_EARTH_CARE_OPTION:
			val3 = ELE_EARTH;
			break;
		case SC_DEEP_POISONING_OPTION:
			val3 = ELE_POISON;
			break;
		case SC_SUB_WEAPONPROPERTY:
			if (sd && val3 == ASC_EDP) {
				uint16 poison_level = pc_checkskill(sd, GC_RESEARCHNEWPOISON);

				if (poison_level > 0) {
					tick += 30000; // Base of 30 seconds
					tick += poison_level * 15 * 1000; // Additional 15 seconds per level
				}
			}
			break;
		case SC_WEAPONBREAKER:
			val2 = val1 * 2 * 100; // Chance to break weapon
			break;
		case SC_INTENSIVE_AIM:
			tick = 500;
			break;
		case SC_HIDDEN_CARD:
			val2 = 3 * val1;
			val3 = 10 * val1;
			break;

		default:
			if (calc_flag.none() && scdb->skill_id == 0 && scdb->icon == EFST_BLANK && scdb->opt1 == OPT1_NONE && scdb->opt2 == OPT2_NONE && scdb->state.none() && scdb->flag.none() && scdb->endonstart.empty() && scdb->endreturn.empty() && scdb->fail.empty() && scdb->endonend.empty()) {
				// Status change with no calc, no icon, and no skill associated...?
				ShowWarning("status_change_start: Status %s (%d) is bare. Add the NoWarning flag to suppress this message.\n", script_get_constant_str("SC_", type), type);
				return 0;
			}
	} else // Special considerations when loading SC data.
		switch( type ) {
			case SC_WEDDING:
			case SC_XMAS:
			case SC_SUMMER:
			case SC_HANBOK:
			case SC_OKTOBERFEST:
			case SC_DRESSUP:
				if( !vd )
					break;
				clif_changelook(bl,LOOK_BASE,vd->class_);
				clif_changelook(bl,LOOK_WEAPON,0);
				clif_changelook(bl,LOOK_SHIELD,0);
				clif_changelook(bl,LOOK_CLOTHES_COLOR,vd->cloth_color);
				clif_changelook(bl,LOOK_BODY2,0);
				break;
			case SC_STONE:
			case SC_STONEWAIT:
			case SC_POISON:
			case SC_DPOISON:
			case SC_BLEEDING:
			case SC_BURNING:
			case SC_TOXIN:
				tick_time = tick;
				tick = tick_time + max(val4, 0);
				break;
			case SC_DEATHHURT:
				if (val3 == 1)
					break;
				tick_time = tick;
				tick = tick_time + max(val4, 0);
				[[fallthrough]];
			case SC_MAGICMUSHROOM:
			case SC_PYREXIA:
			case SC_LEECHESEND:
				if (val3 == 0)
					break;
				tick_time = tick;
				tick = tick_time + max(val4, 0);
				break;
			case SC_SWORDCLAN:
			case SC_ARCWANDCLAN:
			case SC_GOLDENMACECLAN:
			case SC_CROSSBOWCLAN:
			case SC_JUMPINGCLAN:
			case SC_CLAN_INFO:
				// If the player still has a clan status, but was removed from his clan
				if( sd && sd->status.clan_id == 0 ){
					return 0;
				}
				break;
			case SC_SERVANTWEAPON:
			case SC_ABYSSFORCEWEAPON:
				tick_time = tick;
				tick = tick_time + max(val4, 0);
				break;
		}

	if (sd && current_equip_combo_pos > 0 && tick == INFINITE_TICK) {
		ShowWarning("sc_start: Item combo of item #%u contains an INFINITE_TICK duration. Skipping bonus.\n", sd->inventory_data[pc_checkequip(sd, current_equip_combo_pos)]->nameid);
		return 0;
	}

	/* [Ind] */
	if (scdb->flag[SCF_DISPLAYPC] || scdb->flag[SCF_DISPLAYNPC]) {
		int dval1 = 0, dval2 = 0, dval3 = 0;

		switch (type) {
			case SC_ALL_RIDING:
				dval1 = 1;
				break;
			case SC_CLAN_INFO:
				dval1 = val1;
				dval2 = val2;
				dval3 = val3;
				break;
			default: /* All others: just copy val1 */
				dval1 = val1;
				break;
		}
		status_display_add(bl,type,dval1,dval2,dval3);
	}

	//SC that force player to stand if is sitting
	if (scdb->flag[SCF_SETSTAND] && sd && pc_issit(sd))
		pc_setstand(sd, true);

	//SC that make stop attacking [LuzZza]
	if (scdb->flag[SCF_STOPATTACKING])
		unit_stop_attack(bl);

	//SC that make stop walking
	if (scdb->flag[SCF_STOPWALKING]) {
		switch (type) {
			case SC__MANHOLE:
				if (bl->type == BL_PC || !unit_blown_immune(bl,0x1))
					unit_stop_walking(bl,1);
				break;
			case SC_VACUUM_EXTREME:
				if (bl->type != BL_PC && unit_blown_immune(bl, 0x1) == UB_KNOCKABLE) {
					unit_stop_walking(bl,1);
					unit_stop_attack(bl);
				}
				break;
			case SC_FREEZE:
			case SC_STUN:
			case SC_STONE:
				if (sc->getSCE(SC_DANCING)) {
					unit_stop_walking(bl, 1);
					status_change_end(bl, SC_DANCING);
				}
				break;
			default:
				if (!unit_blown_immune(bl,0x1))
					unit_stop_walking(bl,1);
				break;
		}
	}

	//SC that make stop casting
	if (battle_config.sc_castcancel&bl->type && scdb->flag[SCF_STOPCASTING])
		unit_skillcastcancel(bl,0);

	if(scdb->opt1 != OPT1_NONE) sc->opt1 = scdb->opt1;
	sc->opt2 |= scdb->opt2;
	sc->opt3 |= scdb->opt3;
	sc->option |= scdb->look;

	std::bitset<SCF_MAX> opt_flag = scdb->flag;
	uint16 disable_opt_flag = false;

	switch(type) {
		case SC_DANCING:
			if ((val1&0xFFFF) == CG_MOONLIT)
				sc->opt3 |= OPT3_MOONLIT;
			break;
	}

	// On Aegis, when turning on a status change, first goes the option packet, then the sc packet.
	if (!disable_opt_flag && (opt_flag[SCF_SENDOPTION] || opt_flag[SCF_ONTOUCH] || opt_flag[SCF_UNITMOVE] || opt_flag[SCF_NONPLAYER] || opt_flag[SCF_SENDLOOK])) {
		clif_changeoption(bl);
		if(sd && opt_flag[SCF_SENDLOOK]) {
			clif_changelook(bl,LOOK_BASE,vd->class_);
			clif_changelook(bl,LOOK_WEAPON,0);
			clif_changelook(bl,LOOK_SHIELD,0);
			clif_changelook(bl,LOOK_CLOTHES_COLOR,vd->cloth_color);
		}
	}

	if (calc_flag[SCB_DYE]) { // Reset DYE color
		if (vd && vd->cloth_color) {
			val4 = vd->cloth_color;
			clif_changelook(bl,LOOK_CLOTHES_COLOR,0);
		}
		calc_flag.reset(SCB_DYE);
	}

	/*if (calc_flag[SCB_BODY])// Might be needed in the future. [Rytech]
	{	//Reset body style
		if (vd && vd->body_style)
		{
			val4 = vd->body_style;
			clif_changelook(bl,LOOK_BODY2,0);
		}
		calc_flag.reset(SCB_BODY);
	}*/

	if (!(flag&SCSTART_NOICON) && !(flag&SCSTART_LOADED && scdb->flag[SCF_DISPLAYPC] || scdb->flag[SCF_DISPLAYNPC])) {
		int status_icon = scdb->icon;

#if PACKETVER < 20151104
		if (status_icon == EFST_WEAPONPROPERTY)
			status_icon = EFST_ATTACK_PROPERTY_NOTHING + val1; // Assign status icon for older clients
#endif

		clif_status_change(bl, status_icon, 1, tick, scdb->flag[SCF_SENDVAL1] ? val1 : 1, scdb->flag[SCF_SENDVAL2] ? val2 : 0, scdb->flag[SCF_SENDVAL3] ? val3 : 0);
	}

	// Used as temporary storage for scs with interval ticks, so that the actual duration is sent to the client first.
	if( tick_time )
		tick = tick_time;

	// Don't trust the previous sce assignment, in case the SC ended somewhere between there and here.
	if((sce=sc->getSCE(type))) { // reuse old sc
		if( sce->timer != INVALID_TIMER )
			delete_timer(sce->timer, status_change_timer);
		sc_isnew = false;
	} else { // New sc
		++(sc->count);
		sce = sc->createSCE(type);
	}
	sce->val1 = val1;
	sce->val2 = val2;
	sce->val3 = val3;
	sce->val4 = val4;
	if (tick >= 0)
		sce->timer = add_timer(gettick() + tick, status_change_timer, bl->id, type);
	else
		sce->timer = INVALID_TIMER; // Infinite duration

	if (calc_flag.any()) {
		if (sd != nullptr) {
			switch(type) {
				// Statuses that adjust HP/SP and heal after starting
				case SC_BERSERK:
				case SC_MERC_HPUP:
				case SC_MERC_SPUP:
					status_calc_bl_(bl, calc_flag, SCO_FORCE);
					break;
				default:
					if (!sd->state.connect_new)
						status_calc_bl_(bl, calc_flag);
					break;
			}
		} else
			status_calc_bl_(bl, calc_flag);
	}

	// Non-zero
	if (sc_isnew && scdb->state.any())
		status_calc_state(bl, sc, scdb->state, true);

	if (sd != nullptr && sd->pd != nullptr)
		pet_sc_check(sd, type); // Skotlex: Pet Status Effect Healing

	// 1st thing to execute when loading status
	switch (type) {
		case SC_BERSERK:
			if (!(sce->val2)) { // Don't heal if already set
				status_heal(bl, status->max_hp, 0, 1); // Do not use percent_heal as this healing must override BERSERK's block.
				status_set_sp(bl, 0, 0); // Damage all SP
			}
			sce->val2 = 5 * status->max_hp / 100;
			break;
		case SC_RUN:
			{
				struct unit_data *ud = unit_bl2ud(bl);

				if( ud )
					ud->state.running = unit_run(bl, nullptr, SC_RUN);
			}
			break;
		case SC_BOSSMAPINFO:
			if( sd == nullptr ){
				return 0;
			}else{
				mob_data* boss_md = map_id2boss( sce->val1 );

				if( boss_md == nullptr ){
					return 0;
				}

				// Not on same map anymore
				if( sd->bl.m != boss_md->bl.m ){
					return 0;
				// Boss is alive
				}else if( boss_md->bl.prev != nullptr ){
					sce->val2 = 0;
					clif_bossmapinfo( *sd, boss_md, BOSS_INFO_ALIVE_WITHMSG );
				// Boss is dead
				}else if( boss_md->spawn_timer != INVALID_TIMER ){
					sce->val2 = 1;
					clif_bossmapinfo( *sd, boss_md, BOSS_INFO_DEAD );
				}
			}
			break;
		case SC_FULL_THROTTLE:
		case SC_MERC_HPUP:
			status_percent_heal(bl, 100, 0); // Recover Full HP
			break;
		case SC_MERC_SPUP:
			status_percent_heal(bl, 0, 100); // Recover Full SP
			break;
		case SC_WUGDASH:
			{
				struct unit_data *ud = unit_bl2ud(bl);

				if( ud )
					ud->state.running = unit_run(bl, sd, SC_WUGDASH);
			}
			break;
		case SC_COMBO:
			switch(sce->val1) {
			case TK_STORMKICK:
				skill_combo_toggle_inf(bl, TK_JUMPKICK, 0);
				clif_skill_nodamage(bl,bl,TK_READYSTORM,1,1);
				break;
			case TK_DOWNKICK:
				skill_combo_toggle_inf(bl, TK_JUMPKICK, 0);
				clif_skill_nodamage(bl,bl,TK_READYDOWN,1,1);
				break;
			case TK_TURNKICK:
				skill_combo_toggle_inf(bl, TK_JUMPKICK, 0);
				clif_skill_nodamage(bl,bl,TK_READYTURN,1,1);
				break;
			case TK_COUNTER:
				skill_combo_toggle_inf(bl, TK_JUMPKICK, 0);
				clif_skill_nodamage(bl,bl,TK_READYCOUNTER,1,1);
				break;
			default: // Rest just toggle inf to enable autotarget
				skill_combo_toggle_inf(bl,sce->val1,INF_SELF_SKILL);
				break;
			}
			break;
		case SC_C_MARKER:
			//Send mini-map, don't wait for first timer triggered
			if (src->type == BL_PC) {
				clif_crimson_marker(*(map_session_data *)(src), *bl, false);
			}
			break;
		case SC_ITEMSCRIPT: // Shows Buff Icons
			if (sd)
				clif_status_change(bl, (efst_type)val2, 1, tick, 0, 0, 0);
			break;
		case SC_GVG_GIANT:
		case SC_GVG_GOLEM:
		case SC_GVG_STUN:
		case SC_GVG_STONE:
		case SC_GVG_FREEZ:
		case SC_GVG_SLEEP:
		case SC_GVG_CURSE:
		case SC_GVG_SILENCE:
		case SC_GVG_BLIND:
			if (val1 || val2)
				status_zap(bl, val1 ? val1 : 0, val2 ? val2 : 0);
			break;
	}

	if( opt_flag[SCF_ONTOUCH] && sd && !sd->npc_ontouch_.empty() )
		npc_touchnext_areanpc(sd,false); // Run OnTouch_ on next char in range

	return 1;
}

/**
 * End all statuses except those listed
 * TODO: May be useful for dispel instead resetting a list there
 * @param src: Source of the status change [PC|MOB|HOM|MER|ELEM|NPC]
 * @param type: Changes behaviour of the function
 * 	0: PC killed -> Place here statuses that do not dispel on death.
 * 	1: If for some reason status_change_end decides to still keep the status when quitting.
 * 	2: Do clif_changeoption()
 * 	3: Do not remove some permanent/time-independent effects
 * @return 1: Success 0: Fail
 */
int status_change_clear(struct block_list* bl, int type)
{
	status_change* sc;

	sc = status_get_sc(bl);

	if (!sc)
		return 0;

	// Cleaning all extras vars
	sc->comet_x = 0;
	sc->comet_y = 0;
#ifndef RENEWAL
	sc->sg_counter = 0;
#endif

	if (!sc->count)
		return 0;

	for (const auto &it : status_db) {
		sc_type status = static_cast<sc_type>(it.first);

		if (!sc->getSCE(status))
			continue;
		if (type == 0) { // Type 0: PC killed
			if (it.second->flag[SCF_NOREMOVEONDEAD]) {
				switch (status) {
					case SC_ELEMENTALCHANGE: // Only when its Holy or Dark that it doesn't dispell on death
						if (sc->getSCE(status)->val2 != ELE_HOLY && sc->getSCE(status)->val2 != ELE_DARK)
							break;
					default:
						continue;
				}
			}
		}

		if (type == 3 && it.second->flag[SCF_NOCLEARBUFF])
			continue;

		status_change_end(bl, status);
		if( type == 1 && sc->getSCE(status) ) { // If for some reason status_change_end decides to still keep the status when quitting. [Skotlex]
			(sc->count)--;
			if (sc->getSCE(status)->timer != INVALID_TIMER)
				delete_timer(sc->getSCE(status)->timer, status_change_timer);
			sc->deleteSCE(status);
		}
	}

	sc->opt1 = 0;
	sc->opt2 = 0;
	sc->opt3 = 0;

	if( type == 0 || type == 2 )
		clif_changeoption(bl);

	return 1;
}

/**
 * End a specific status after checking
 * @param bl: Source of the status change [PC|MOB|HOM|MER|ELEM|NPC]
 * @param type: Status change (SC_*)
 * @param tid: Timer
 * @param file: Used for dancing save
 * @param line: Used for dancing save
 * @return 1: Success 0: Fail
 */
int status_change_end(struct block_list* bl, enum sc_type type, int tid)
{
	map_session_data *sd;
	status_change *sc;
	struct status_change_entry *sce;
	struct status_data *status;
	struct view_data *vd;
	std::shared_ptr<s_status_change_db> scdb = status_db.find(type);

	nullpo_ret(bl);

	sc = status_get_sc(bl);
	status = status_get_status_data(bl);

	if(!sc || !(sce = sc->getSCE(type)) || !scdb)
		return 0;

	sd = BL_CAST(BL_PC,bl);

	if (sce->timer != tid && tid != INVALID_TIMER)
		return 0;

	if (tid == INVALID_TIMER) {
		if (type == SC_ENDURE && sce->val4)
			// Do not end infinite endure.
			return 0;
		if (type == SC_SPIDERWEB) {
			//Delete the unit group first to expire found in the status change
			std::shared_ptr<s_skill_unit_group> group, group2;
			t_tick tick = gettick();
			int pos = 1;
			if (sce->val2)
				if (!(group = skill_id2group(sce->val2)))
					sce->val2 = 0;
			if (sce->val3) {
				if (!(group2 = skill_id2group(sce->val3)))
					sce->val3 = 0;
				else if (!group || ((group->limit - DIFF_TICK(tick, group->tick)) > (group2->limit - DIFF_TICK(tick, group2->tick)))) {
					group = group2;
					pos = 2;
				}
			}
			if (sce->val4) {
				if (!(group2 = skill_id2group(sce->val4)))
					sce->val4 = 0;
				else if (!group || ((group->limit - DIFF_TICK(tick, group->tick)) > (group2->limit - DIFF_TICK(tick, group2->tick)))) {
					group = group2;
					pos = 3;
				}
			}
			if (pos == 1)
				sce->val2 = 0;
			else if (pos == 2)
				sce->val3 = 0;
			else if (pos == 3)
				sce->val4 = 0;
			if (group)
				skill_delunitgroup(group);
			if (!status_isdead(bl) && (sce->val2 || sce->val3 || sce->val4))
				return 0; //Don't end the status change yet as there are still unit groups associated with it
		}
		if (sce->timer != INVALID_TIMER) // Could be a SC with infinite duration
			delete_timer(sce->timer,status_change_timer);
	}

	(sc->count)--;

	if (scdb->state.any())
		status_calc_state(bl,sc,scdb->state,false);

	sc->clearSCE(type);

	if (scdb->flag[SCF_DISPLAYPC] || scdb->flag[SCF_DISPLAYNPC])
		status_display_remove(bl,type);

	vd = status_get_viewdata(bl);
	std::bitset<SCB_MAX> calc_flag = scdb->calc_flag;

	switch(type) {
		case SC_KEEPING:
		case SC_BARRIER: {
			unit_data *ud = unit_bl2ud(bl);

			if (ud)
				ud->attackabletime = ud->canact_tick = ud->canmove_tick = gettick();
		}
			break;
		case SC_GRANITIC_ARMOR:
			{
				int damage = status->max_hp*sce->val3/100;
				if(status->hp < damage) // to not kill him
					damage = status->hp-1;
				status_damage(nullptr,bl,damage,0,0,1,0);
			}
			break;
		case SC_RUN:
		{
			struct unit_data *ud = unit_bl2ud(bl);
			bool begin_spurt = true;
			// Note: this int64 value is stored in two separate int32 variables (FIXME)
			t_tick starttick  = (t_tick)sce->val3&0x00000000ffffffffLL;
			starttick |= ((t_tick)sce->val4<<32)&0xffffffff00000000LL;

			if (ud) {
				if(!ud->state.running)
					begin_spurt = false;
				ud->state.running = 0;
				if (ud->walktimer != INVALID_TIMER)
					unit_stop_walking(bl,1);
			}
			if (begin_spurt && sce->val1 >= 7 &&
				DIFF_TICK(gettick(), starttick) <= 1000 &&
				(!sd || (sd->weapontype1 == W_FIST && sd->weapontype2 == W_FIST))
			)
				sc_start(bl,bl,SC_SPURT,100,sce->val1,skill_get_time2(scdb->skill_id, sce->val1));
		}
		break;
		case SC_AUTOBERSERK:
			if (sc->getSCE(SC_PROVOKE) && sc->getSCE(SC_PROVOKE)->val4 == 1)
				status_change_end(bl, SC_PROVOKE);
			break;

		case SC_ENDURE:
		case SC_DEFENDER:
		case SC_REFLECTSHIELD:
		case SC_AUTOGUARD:
			{
				map_session_data *tsd;
				if( bl->type == BL_PC ) { // Clear Status from others
					int i;
					for( i = 0; i < MAX_DEVOTION; i++ ) {
						if( sd->devotion[i] && (tsd = map_id2sd(sd->devotion[i])) && tsd->sc.getSCE(type) )
							status_change_end(&tsd->bl, type);
					}
				}
				else if( bl->type == BL_MER && ((TBL_MER*)bl)->devotion_flag ) { // Clear Status from Master
					tsd = ((TBL_MER*)bl)->master;
					if( tsd && tsd->sc.getSCE(type) )
						status_change_end(&tsd->bl, type);
				}
			}
			break;
		case SC_DEVOTION:
			{
				struct block_list *d_bl = map_id2bl(sce->val1);
				if( d_bl ) {
					if( d_bl->type == BL_PC )
						((TBL_PC*)d_bl)->devotion[sce->val2] = 0;
					else if( d_bl->type == BL_MER )
						((TBL_MER*)d_bl)->devotion_flag = 0;
					clif_devotion(d_bl, nullptr);
				}
			}
			break;

		case SC_FLASHKICK: {
				map_session_data *tsd;

				if (!(tsd = map_id2sd(sce->val1)))
					break;

				tsd->stellar_mark[sce->val2] = 0;
			}
			break;

		case SC_SOULUNITY: {
				map_session_data *tsd;

				if (!(tsd = map_id2sd(sce->val2)))
					break;

				tsd->united_soul[sce->val3] = 0;
			}
			break;

		case SC_BLADESTOP:
			if(sce->val4) {
				int tid2 = sce->val4; //stop the status for the other guy of bladestop as well
				struct block_list *tbl = map_id2bl(tid2);
				status_change *tsc = status_get_sc(tbl);
				sce->val4 = 0;
				if(tbl && tsc && tsc->getSCE(SC_BLADESTOP)) {
					tsc->getSCE(SC_BLADESTOP)->val4 = 0;
					status_change_end(tbl, SC_BLADESTOP);
				}
				clif_bladestop(bl, tid2, 0);
			}
			break;
		case SC_DANCING:
			{
				map_session_data *dsd;

				if(sce->val4 && sce->val4 != BCT_SELF && (dsd=map_id2sd(sce->val4))) { // End status on partner as well
					status_change_entry *dsc = dsd->sc.getSCE(SC_DANCING);

					if(dsc) {
						// This will prevent recursive loops.
						dsc->val2 = 0;
						dsc->val4 = BCT_SELF;
						status_change_end(&dsd->bl, SC_DANCING);
					}
				}

				if(sce->val2) { // Erase associated land skill
					std::shared_ptr<s_skill_unit_group> group = skill_id2group(sce->val2);

					sce->val2 = 0;
					if (group)
						skill_delunitgroup(group);
				}

				if((sce->val1&0xFFFF) == CG_MOONLIT)
					clif_status_change(bl,EFST_MOON,0,0,0,0,0);
			}
			break;
		case SC_NOCHAT:
			if (sd && sd->status.manner < 0 && tid != INVALID_TIMER)
				sd->status.manner = 0;
			if (sd && tid == INVALID_TIMER) {
				clif_changestatus(sd,SP_MANNER,sd->status.manner);
				clif_updatestatus(sd,SP_MANNER);
			}
			break;
		case SC_SPLASHER:
		case SC_ROSEBLOSSOM:
			{
				struct block_list *src=map_id2bl(sce->val3);

				if(src && tid != INVALID_TIMER)
					skill_castend_damage_id(src, bl, sce->val2, sce->val1, gettick(), SD_LEVEL );
			}
			break;
		case SC_CLOSECONFINE2:
			{
				struct block_list *src = sce->val2?map_id2bl(sce->val2):nullptr;
				status_change *sc2 = src?status_get_sc(src):nullptr;
				if (src && sc2 && sc2->getSCE(SC_CLOSECONFINE)) {
					// If status was already ended, do nothing.
					// Decrease count
					if (--(sc2->getSCE(SC_CLOSECONFINE)->val1) <= 0) // No more holds, free him up.
						status_change_end(src, SC_CLOSECONFINE);
				}
			}
			[[fallthrough]];
		case SC_CLOSECONFINE:
			if (sce->val2 > 0) {
				// Caster has been unlocked... nearby chars need to be unlocked.
				int range = 1
					+ skill_get_range2(bl, scdb->skill_id, sce->val1, true)
					+ skill_get_range2(bl, TF_BACKSLIDING, 1, true); // Since most people use this to escape the hold....
				map_foreachinallarea(status_change_timer_sub,
					bl->m, bl->x-range, bl->y-range, bl->x+range,bl->y+range,BL_CHAR,bl,sce,type,gettick());
			}
			break;
		case SC_COMBO:
			skill_combo_toggle_inf(bl,sce->val1,0);
			break;
		case SC_MARIONETTE:
		case SC_MARIONETTE2: // Marionette target
			if (sce->val1) { // Check for partner and end their marionette status as well
				enum sc_type type2 = (type == SC_MARIONETTE) ? SC_MARIONETTE2 : SC_MARIONETTE;
				struct block_list *pbl = map_id2bl(sce->val1);
				status_change* sc2 = pbl?status_get_sc(pbl):nullptr;

				if (sc2 && sc2->getSCE(type2)) {
					sc2->getSCE(type2)->val1 = 0;
					status_change_end(pbl, type2);
				}
			}
			break;

		case SC_CONCENTRATION:
			if (sc->getSCE(SC_ENDURE) && !sc->getSCE(SC_ENDURE)->val4)
				status_change_end(bl, SC_ENDURE);
			break;
		case SC_BERSERK:
			if(status->hp > 200 && sc && sc->getSCE(SC__BLOODYLUST)) {
				status_percent_heal(bl, 100, 0);
				status_change_end(bl, SC__BLOODYLUST);
			} else if (status->hp > 100 && sce->val2) // If val2 is removed, no HP penalty (dispelled?) [Skotlex]
				status_set_hp(bl, 100, 0);
			if(sc->getSCE(SC_ENDURE) && sc->getSCE(SC_ENDURE)->val4) {
				sc->getSCE(SC_ENDURE)->val4 = 0;
				status_change_end(bl, SC_ENDURE);
			}
			sc_start4(bl, bl, SC_REGENERATION, 100, 10,0,0,(RGN_HP|RGN_SP), skill_get_time(LK_BERSERK, sce->val1));
			break;
		case SC_GOSPEL:
			if (sce->val3) { // Clear the group.
				std::shared_ptr<s_skill_unit_group> group = skill_id2group(sce->val3);

				sce->val3 = 0;
				if (group)
					skill_delunitgroup(group);
			}
			break;
#ifndef RENEWAL
		case SC_HERMODE:
			if(sce->val3 == BCT_SELF)
				skill_clear_unitgroup(bl);
			break;
		case SC_BASILICA: // Clear the skill area. [Skotlex]
				if (sce->val3 && sce->val4 == bl->id) {
					std::shared_ptr<s_skill_unit_group> group = skill_id2group(sce->val3);

					sce->val3 = 0;
					if (group)
						skill_delunitgroup(group);
				}
				break;
#endif
		case SC_TRICKDEAD:
			if (vd) vd->dead_sit = 0;
			break;
		case SC_WARM:
		case SC__MANHOLE:
		case SC_BANDING:
		case SC_LEADERSHIP:
		case SC_GLORYWOUNDS:
		case SC_SOULCOLD:
		case SC_HAWKEYES:
			if (sce->val4) { // Clear the group.
				std::shared_ptr<s_skill_unit_group> group = skill_id2group(sce->val4);

				sce->val4 = 0;
				if( group ) // Might have been cleared before status ended, e.g. land protector
					skill_delunitgroup(group);
			}
			break;
		case SC_JAILED:
			if(sd && sd->mapindex == sce->val2)
				pc_setpos(sd,(unsigned short)sce->val3,sce->val4&0xFFFF, sce->val4>>16, CLR_TELEPORT);
			break; // Guess hes not in jail :P
		case SC_CHANGE:
			if (tid == INVALID_TIMER)
		 		break;
			// "lose almost all their HP and SP" on natural expiration.
			status_set_hp(bl, 10, 0);
			status_set_sp(bl, 10, 0);
			break;
		case SC_AUTOTRADE:
			if (tid == INVALID_TIMER)
				break;
			// Vending is not automatically closed for autovenders
			vending_closevending(sd);
			map_quit(sd);
			// Because map_quit calls status_change_end with tid -1
			// from here it's not neccesary to continue
			return 1;
			break;
		case SC_STOP:
			if( sce->val2 ) {
				struct block_list* tbl = map_id2bl(sce->val2);
				sce->val2 = 0;
				if( tbl && (sc = status_get_sc(tbl)) && sc->getSCE(SC_STOP) && sc->getSCE(SC_STOP)->val2 == bl->id )
					status_change_end(tbl, SC_STOP);
			}
			break;
		case SC_TENSIONRELAX:
			if (sc && (sc->getSCE(SC_WEIGHT50) || sc->getSCE(SC_WEIGHT90)))
				status_get_regen_data(bl)->state.overweight = 1; // Add the overweight flag back
			break;
		case SC_MONSTER_TRANSFORM:
		case SC_ACTIVE_MONSTER_TRANSFORM:
			if (sce->val2)
				status_change_end(bl, (sc_type)sce->val2);
			break;

		/* 3rd Stuff */
		case SC_MILLENNIUMSHIELD:
			clif_millenniumshield(bl, 0);
			break;
		case SC_HALLUCINATIONWALK:
			sc_start(bl,bl,SC_HALLUCINATIONWALK_POSTDELAY,100,sce->val1,skill_get_time2(GC_HALLUCINATIONWALK,sce->val1));
			break;
		case SC_WHITEIMPRISON:
			{
				struct block_list* src = map_id2bl(sce->val2);
				if( tid == -1 || !src)
					break; // Terminated by Damage
				status_fix_damage(src,bl,400*sce->val1,clif_damage(bl,bl,gettick(),0,0,400*sce->val1,0,DMG_NORMAL,0,false),WL_WHITEIMPRISON);
			}
			break;
		case SC_WUGDASH:
			{
				struct unit_data *ud = unit_bl2ud(bl);
				if (ud) {
					ud->state.running = 0;
					if (ud->walktimer != INVALID_TIMER)
						unit_stop_walking(bl,1);
				}
			}
			break;
		case SC__SHADOWFORM:
			{
				map_session_data *s_sd = map_id2sd(sce->val2);

				if (s_sd) s_sd->shadowform_id = 0;
			}
			break;
		case SC_SATURDAYNIGHTFEVER: // Sit down force of Saturday Night Fever has the duration of only 3 seconds.
			sc_start(bl, bl,SC_SITDOWN_FORCE,100,sce->val1,skill_get_time2(WM_SATURDAY_NIGHT_FEVER,sce->val1));
			break;
		case SC_NEUTRALBARRIER_MASTER:
		case SC_STEALTHFIELD_MASTER:
			if( sce->val2 ) {
				std::shared_ptr<s_skill_unit_group> group = skill_id2group(sce->val2);

				sce->val2 = 0;
				if( group ) // Might have been cleared before status ended, e.g. land protector
					skill_delunitgroup(group);
			}
			break;
		case SC_CURSEDCIRCLE_ATKER:
			if( sce->val2 ) // Used the default area size cause there is a chance the caster could knock back and can't clear the target.
				map_foreachinallrange(status_change_timer_sub, bl, AREA_SIZE + 3, BL_CHAR, bl, sce, SC_CURSEDCIRCLE_TARGET, gettick());
			break;
		case SC_RAISINGDRAGON:
			if( sd && !pc_isdead(sd) ) {
				int i = min(sd->spiritball,5);
				pc_delspiritball(sd, sd->spiritball, 0);
				status_change_end(bl, SC_EXPLOSIONSPIRITS);
				while( i > 0 ) {
					pc_addspiritball(sd, skill_get_time(MO_CALLSPIRITS, pc_checkskill(sd,MO_CALLSPIRITS)), 5);
					--i;
				}
			}
			break;
		case SC_CURSEDCIRCLE_TARGET:
			{
				struct block_list *src = map_id2bl(sce->val2);
				status_change *sc2 = status_get_sc(src);

				if( sc2 && sc2->getSCE(SC_CURSEDCIRCLE_ATKER) && --(sc2->getSCE(SC_CURSEDCIRCLE_ATKER)->val2) == 0 ) {
					clif_bladestop(bl, sce->val2, 0);
					status_change_end(src, SC_CURSEDCIRCLE_ATKER);
				}
			}
			break;
		case SC_SITDOWN_FORCE:
		case SC_BANANA_BOMB_SITDOWN:
			if( sd && pc_issit(sd) && pc_setstand(sd, false) )
				skill_sit(sd, false);
			break;
		case SC_KYOUGAKU:
			clif_status_load(bl, EFST_KYOUGAKU, 0); // Avoid client crash
			clif_status_load(bl, EFST_ACTIVE_MONSTER_TRANSFORM, 0);
			break;
		case SC_INTRAVISION:
			calc_flag = status_db.getSCB_ALL(); // Required for overlapping
			break;

		case SC_GRAVITYCONTROL:
			status_fix_damage(bl, bl, sce->val2, clif_damage(bl, bl, gettick(), 0, 0, sce->val2, 0, DMG_NORMAL, 0, false), 0);
			clif_specialeffect(bl, 223, AREA);
			clif_specialeffect(bl, 330, AREA);
			break;
			
		case SC_OVERED_BOOST:
			switch (bl->type) {
				case BL_HOM: {
						struct homun_data *hd = BL_CAST(BL_HOM,bl);

						if( hd )
							hd->homunculus.hunger = max(1,hd->homunculus.hunger - 50);
					}
					break;
				case BL_PC:
					status_zap(bl,0,status_get_max_sp(bl) / 2);
					break;
			}
			break;
		case SC_FULL_THROTTLE: {
				int sec = skill_get_time2(scdb->skill_id, sce->val1);

				clif_status_change(bl, EFST_DEC_AGI, 1, sec, 0, 0, 0);
				sc_start(bl, bl, SC_REBOUND, 100, sce->val1, sec);
			}
			break;
		case SC_REBOUND:
			clif_status_load(bl, EFST_DEC_AGI, 0);
			break;
		case SC_ITEMSCRIPT: // Removes Buff Icons
			if (sd)
				clif_status_load(bl, (enum efst_type)sce->val2, 0);
			break;
		case SC_C_MARKER:
			{
				// Remove mark data from caster
				map_session_data *caster = map_id2sd(sce->val2);
				uint8 i = 0;

				if (!caster)
					break;
				ARR_FIND(0,MAX_SKILL_CRIMSON_MARKER,i,caster->c_marker[i] == bl->id);
				if (i < MAX_SKILL_CRIMSON_MARKER) {
					caster->c_marker[i] = 0;
					clif_crimson_marker( *caster, *bl, true );
				}
			}
			break;
		case SC_H_MINE:
			{
				// Drop the material from target if expired
				struct item it;
				map_session_data *caster = nullptr;

				if (sce->val3 || status_isdead(bl) || !(caster = map_id2sd(sce->val2)))
					break;

				std::shared_ptr<s_skill_db> skill = skill_db.find(RL_H_MINE);

				if (!item_db.exists(skill->require.itemid[0]))
					break;
				memset(&it, 0, sizeof(it));
				it.nameid = skill->require.itemid[0];
				it.amount = max(skill->require.amount[0],1);
				it.identify = 1;
				map_addflooritem(&it, it.amount, bl->m,bl->x, bl->y, caster->status.char_id, 0, 0, 4, 0);
			}
			break;
		case SC_VACUUM_EXTREME:
			///< !CHECKME: Seems on official, there's delay before same target can be vacuumed in same area again [Cydh]
			sc_start2(bl, bl, SC_VACUUM_EXTREME_POSTDELAY, 100, sce->val1, sce->val2, skill_get_time2(SO_VACUUM_EXTREME,sce->val1));
			break;
		case SC_DIMENSION1:
		case SC_DIMENSION2:
			if (sd)
				pc_delspiritball(sd, 1, 0);
			break;
		case SC_SOULENERGY:
			if (sd)
				pc_delsoulball(sd, sd->soulball, false);
			break;
		case SC_MADOGEAR:
			status_db.removeByStatusFlag(bl, { SCF_MADOENDCANCEL });
			if (sd)
				pc_bonus_script_clear(sd, BSF_REM_ON_MADOGEAR);
			break;
		case SC_HOMUN_TIME:
			if (sd && hom_is_active(sd->hd))
				hom_vaporize(sd, HOM_ST_REST);
			break;
		case SC_SERVANT_SIGN: {
				map_session_data *tsd = map_id2sd(sce->val1);

				if( tsd != nullptr )
					tsd->servant_sign[sce->val2] = 0;
			}
			break;
		case SC_SOUNDBLEND: {
				block_list *src = map_id2bl(sce->val2);

				if (src && tid != INVALID_TIMER)
					skill_castend_damage_id(src, bl, TR_SOUNDBLEND, sce->val1, gettick(), SD_LEVEL|SD_ANIMATION);
			}
			break;
		case SC_SERVANTWEAPON:
			if( sd ){
				pc_delservantball( *sd, sd->servantball );
			}
			break;
		case SC_ABYSSFORCEWEAPON:
			if( sd ){
				pc_delabyssball( *sd, sd->abyssball );
			}
			break;
	}

	// End statuses found in the EndOnEnd list.
	if (!scdb->endonend.empty()) {
		for (const auto &it : scdb->endonend) {
			status_change_end(bl, it);
		}
	}

	// Reset the options as needed
	std::bitset<SCF_MAX> opt_flag = scdb->flag;
	bool disable_opt_flag = false;

	switch (type) {
		case SC_DANCING:
			if ((sce->val1&0xFFFF) == CG_MOONLIT)
				sc->opt3 &= ~OPT3_MOONLIT;
			break;
		case SC_INCATKRATE: // Simulated Explosion spirits effect.
			if (bl->type != BL_MOB) {
				disable_opt_flag = true;
				break;
			}
			break;
	}

	if (scdb->opt1)
		sc->opt1 = OPT1_NONE;

	if (scdb->opt2)
		sc->opt2 &= ~scdb->opt2;

	if (scdb->opt3)
		sc->opt3 &= ~scdb->opt3;

	if (scdb->look)
		sc->option &= ~scdb->look;

	if (calc_flag[SCB_DYE]) { // Restore DYE color
		if (vd && !vd->cloth_color && sce->val4)
			clif_changelook(bl,LOOK_CLOTHES_COLOR,sce->val4);
		calc_flag.reset(SCB_DYE);
	}

	/*if (calc_flag[SCB_BODY])// Might be needed in the future. [Rytech]
	{	//Restore body style
		if (vd && !vd->body_style && sce->val4)
			clif_changelook(bl,LOOK_BODY2,sce->val4);
		calc_flag.reset(SCB_BODY);
	}*/

	// On Aegis, when turning off a status change, first goes the sc packet, then the option packet.
	int status_icon = scdb->icon;

#if PACKETVER < 20151104
	if (status_icon == EFST_WEAPONPROPERTY)
		status_icon = EFST_ATTACK_PROPERTY_NOTHING + sce->val1; // Assign status icon for older clients
#endif

	clif_status_change(bl,status_icon,0,0,0,0,0);

	if( opt_flag[SCF_NONPLAYER] ) // bugreport:681
		clif_changeoption2(bl);
	else if (!disable_opt_flag && (opt_flag[SCF_SENDOPTION] || opt_flag[SCF_ONTOUCH] || opt_flag[SCF_UNITMOVE] || opt_flag[SCF_NONPLAYER] || opt_flag[SCF_SENDLOOK])) {
		clif_changeoption(bl);
		if (sd && opt_flag[SCF_SENDLOOK]) {
			clif_changelook(bl,LOOK_BASE,sd->vd.class_);
			clif_get_weapon_view(sd,&sd->vd.weapon,&sd->vd.shield);
			clif_changelook(bl,LOOK_WEAPON,sd->vd.weapon);
			clif_changelook(bl,LOOK_SHIELD,sd->vd.shield);
			clif_changelook(bl,LOOK_CLOTHES_COLOR,cap_value(sd->status.clothes_color,0,battle_config.max_cloth_color));
			clif_changelook(bl,LOOK_BODY2,cap_value(sd->status.body,0,battle_config.max_body_style));
		}
	}
	if (calc_flag.any()) {
#ifndef RENEWAL
		if (type == SC_MAGICPOWER) {
			//If Mystical Amplification ends, MATK is immediately recalculated
			status_calc_bl_(bl, calc_flag, SCO_FORCE);
		} else
#endif
			status_calc_bl_(bl, calc_flag);
	}

	if(opt_flag[SCF_UNITMOVE]) // Out of hiding, invoke on place.
		skill_unit_move(bl,gettick(),1);

	if(opt_flag[SCF_ONTOUCH] && sd && !sd->state.warping && map_getcell(bl->m,bl->x,bl->y,CELL_CHKNPC))
		npc_touch_area_allnpc(sd,bl->m,bl->x,bl->y); // Trigger on-touch event.

	// Needed to be here to make sure OPT1_STONEWAIT has been cleared from the target (only on natural expiration of the stone wait timer)
	if (type == SC_STONEWAIT && tid != INVALID_TIMER)
		status_change_start(bl, bl, SC_STONE, 100, sce->val1, sce->val2, 0, 0, sce->val3, SCSTART_NOAVOID);

	ers_free(sc_data_ers, sce);
	return 1;
}

/**
 * Resets timers for statuses
 * Used with reoccurring status effects, such as dropping SP every 5 seconds
 * @param tid: Timer ID
 * @param tick: How long before next call
 * @param id: ID of character
 * @param data: Information passed through the timer call
 * @return 1: Success 0: Fail
 */
TIMER_FUNC(status_change_timer){
	enum sc_type type = (sc_type)data;
	struct block_list *bl;
	map_session_data *sd;
	int interval = status_get_sc_interval(type);
	bool dounlock = false;

	bl = map_id2bl(id);
	if(!bl) {
		ShowDebug("status_change_timer: Null pointer id: %d data: %" PRIdPTR "\n", id, data);
		return 0;
	}

	status_change * const sc = status_get_sc(bl);
	struct status_data * const status = status_get_status_data(bl);
	if(!sc) {
		ShowDebug("status_change_timer: Null pointer id: %d data: %" PRIdPTR " bl-type: %d\n", id, data, bl->type);
		return 0;
	}
	
	struct status_change_entry * const sce = sc->getSCE(type);
	if(!sce) {
		ShowDebug("status_change_timer: Null pointer id: %d data: %" PRIdPTR " bl-type: %d\n", id, data, bl->type);
		return 0;
	}
	if( sce->timer != tid ) {
		ShowError("status_change_timer: Mismatch for type %d: %d != %d (bl id %d)\n",type,tid,sce->timer, bl->id);
		return 0;
	}

	sd = BL_CAST(BL_PC, bl);

	std::function<void (t_tick)> sc_timer_next = [&sce, &bl, &data](t_tick t) {
		sce->timer = add_timer(t, status_change_timer, bl->id, data);
	};
	
	switch(type) {
	case SC_MAXIMIZEPOWER:
	case SC_CLOAKING:
		if(!status_charge(bl, 0, 1))
			break; // Not enough SP to continue.
		sc_timer_next(sce->val2+tick);
		return 0;

	case SC_CHASEWALK:
		if(!status_charge(bl, 0, sce->val4))
			break; // Not enough SP to continue.

		if (!sc->getSCE(SC_CHASEWALK2)) {
			sc_start(bl,bl, SC_CHASEWALK2,100,1<<(sce->val1-1),
				(t_tick)(sc->getSCE(SC_SPIRIT) && sc->getSCE(SC_SPIRIT)->val2 == SL_ROGUE?10:1) // SL bonus -> x10 duration
				*skill_get_time2(status_db.getSkill(type),sce->val1));
		}
		sc_timer_next(sce->val2+tick);
		return 0;
	break;

	case SC_HIDING:
		if(--(sce->val2)>0) {

			if(sce->val2 % sce->val4 == 0 && !status_charge(bl, 0, 1))
				break; // Fail if it's time to substract SP and there isn't.

			sc_timer_next(1000+tick);
			return 0;
		}
	break;

	case SC_SIGHT:
	case SC_RUWACH:
	case SC_SIGHTBLASTER:
		if(type == SC_SIGHTBLASTER) {
			//Restore trap immunity
			if(sce->val4%2)
				sce->val4--;
			map_foreachinallrange( status_change_timer_sub, bl, sce->val3, BL_CHAR|BL_SKILL, bl, sce, type, tick);
		} else {
			map_foreachinallrange( status_change_timer_sub, bl, sce->val3, BL_CHAR, bl, sce, type, tick);
			skill_reveal_trap_inarea(bl, sce->val3, bl->x, bl->y);
		}

		if( --(sce->val2)>0 ) {
			sce->val4 += 20; // Use for Shadow Form 2 seconds checking.
			sc_timer_next(20+tick);
			return 0;
		}
		break;

	case SC_PROVOKE:
		if(sce->val4) { // Auto-provoke (it is ended in status_heal)
			sc_timer_next(1000*60+tick);
			return 0;
		}
		break;

	case SC_STONE:
		if (sce->val4 >= 0 && status->hp > status->max_hp / 4)
			status_percent_damage(nullptr, bl, -1, 0, false);
		break;

	case SC_POISON:
	case SC_DPOISON:
		if (sce->val4 >= 0 && !sc->getSCE(SC_SLOWPOISON)) {
			unsigned int damage = 0;
			if (sd)
				damage = (type == SC_DPOISON) ? 2 + status->max_hp / 50 : 2 + status->max_hp * 3 / 200;
			else
				damage = (type == SC_DPOISON) ? 2 + status->max_hp / 100 : 2 + status->max_hp / 200;
			if (status->hp > umax(status->max_hp / 4, damage)) // Stop damaging after 25% HP left.
				status_zap(bl, damage, 0);
		}
		break;

	case SC_BLEEDING:
		if (sce->val4 >= 0) {
			int64 damage = rnd() % 600 + 200;
			if (!sd && damage >= status->hp)
				damage = status->hp - 1; // No deadly damage for monsters
			map_freeblock_lock();
			dounlock = true;
			status_zap(bl, damage, 0);
		}
		break;

	case SC_BURNING:
		if (sce->val4 >= 0) {
			int64 damage = 1000 + (3 * status->max_hp) / 100; // Deals fixed (1000 + 3%*MaxHP)
			map_freeblock_lock();
			dounlock = true;
			status_fix_damage(bl, bl, damage, clif_damage(bl, bl, tick, 0, 1, damage, 1, DMG_NORMAL, 0, false),0);
		}
		break;
		
	case SC_TOXIN:
		if (sce->val4 >= 0) { // Damage is every 10 seconds including 3%sp drain.
			if (sce->val3 == 1) { // Target
				map_freeblock_lock();
				dounlock = true;
				status_damage(bl, bl, 1, status->max_sp * 3 / 100, clif_damage(bl, bl, tick, status->amotion, status->dmotion + 500, 1, 1, DMG_NORMAL, 0, false), 0, 0);
			} else { // Caster
				interval = 1000; // Assign here since status_get_sc_internval() contains the target interval.

				if (status->sp < status->max_sp)
					status_heal(bl, 0, (int)status->max_sp * 1 / 100, 1);
			}
		}
		break;

	case SC_MAGICMUSHROOM:
		if (sce->val4 >= 0) {
			bool flag = 0;
			int64 damage = status->max_hp * 3 / 100;
			if (status->hp <= damage)
				damage = status->hp - 1; // Cannot Kill

			if (damage > 0) { // 3% Damage each 4 seconds
				map_freeblock_lock();
				status_zap(bl, damage, 0);
				flag = !sc->getSCE(type); // Killed? Should not
				map_freeblock_unlock();
			}

			if (!flag) { // Random Skill Cast
				if (magic_mushroom_db.size() > 0 && sd && !pc_issit(sd)) { // Can't cast if sit
					auto mushroom_spell = magic_mushroom_db.begin();

					std::advance(mushroom_spell, rnd() % magic_mushroom_db.size());

					uint16 mushroom_skill_id = mushroom_spell->second->skill_id;

					if (!skill_get_index(mushroom_skill_id))
						break;

					unit_stop_attack(bl);
					unit_skillcastcancel(bl, 1);

					switch (skill_get_casttype(mushroom_skill_id)) { // Magic Mushroom skills are buffs or area damage
					case CAST_GROUND:
						skill_castend_pos2(bl, bl->x, bl->y, mushroom_skill_id, 1, tick, 0);
						break;
					case CAST_NODAMAGE:
						skill_castend_nodamage_id(bl, bl, mushroom_skill_id, 1, tick, 0);
						break;
					case CAST_DAMAGE:
						skill_castend_damage_id(bl, bl, mushroom_skill_id, 1, tick, 0);
						break;
					}
				}
				clif_emotion(bl, ET_SMILE);
			}
		}
		break;
		
	case SC_PYREXIA:
		if (sce->val4 >= 0) {
			map_freeblock_lock();
			dounlock = true;
			status_fix_damage(bl, bl, 100, clif_damage(bl, bl, tick, status->amotion, status->dmotion + 500, 100, 1, DMG_NORMAL, 0, false),0);
			unit_skillcastcancel(bl, 2);
		}
		break;
		
	case SC_LEECHESEND:
		if (sce->val4 >= 0) {
			int64 damage = status->vit * (sce->val1 - 3) + (int)status->max_hp / 100; // {Target VIT x (New Poison Research Skill Level - 3)} + (Target HP/100)
			map_freeblock_lock();
			dounlock = true;
			status_fix_damage(bl, bl, damage, clif_damage(bl, bl, tick, status->amotion, status->dmotion + 500, damage, 1, DMG_NORMAL, 0, false),0);
			unit_skillcastcancel(bl, 2);
		}
		break;

	case SC_DEATHHURT:
		if (sce->val4 >= 0) {
			if (status->hp < status->max_hp)
				status_heal(bl, (int)status->max_hp * 1 / 100, 0, 1);
		}
		break;

	case SC_TENSIONRELAX:
		if(status->max_hp > status->hp && --(sce->val3) >= 0) {
			sc_timer_next(10000 + tick);
			return 0;
		}
		break;

	case SC_KNOWLEDGE:
		if (!sd) break;
		if(bl->m == sd->feel_map[0].m ||
			bl->m == sd->feel_map[1].m ||
			bl->m == sd->feel_map[2].m)
		{	// Timeout will be handled by pc_setpos
			sce->timer = INVALID_TIMER;
			return 0;
		}
		break;

	case SC_S_LIFEPOTION:
	case SC_L_LIFEPOTION:
	case SC_M_LIFEPOTION:
	case SC_G_LIFEPOTION:
		if( --(sce->val4) >= 0 ) {
			// val1 < 0 = per max% | val1 > 0 = exact amount
			int hp = 0;
			if( status->hp < status->max_hp && !sc->getSCE(SC_BERSERK) )
				hp = (sce->val1 < 0) ? (int)(status->max_hp * -1 * sce->val1 / 100.) : sce->val1;
			status_heal(bl, hp, 0, 0);
			sc_timer_next((sce->val2 * 1000) + tick);
			return 0;
		}
		break;

	case SC_S_MANAPOTION:
		if( --(sce->val4) >= 0 ) {
			// val1 < 0 = per max% | val1 > 0 = exact amount
			int sp = 0;
			if( status->sp < status->max_sp && !sc->getSCE(SC_BERSERK) )
				sp = (sce->val1 < 0) ? (int)(status->max_sp * -1 * sce->val1 / 100.) : sce->val1;
			status_heal(bl, 0, sp, 0);
			sc_timer_next((sce->val2 * 1000) + tick);
			return 0;
		}
		break;
		
	case SC_GRADUAL_GRAVITY:
		if (sce->val4 >= 0) {
			status_zap(bl, status->max_hp * sce->val2 / 100, 0);
		}
		break;

	case SC_BOSSMAPINFO:
		if( sd && sce->val4 >= 0 ){
			mob_data* boss_md = map_id2boss( sce->val1 );

			if( boss_md == nullptr ){
				sce->val4 = 0;
				break;
			}

			// Not on same map anymore
			if( sd->bl.m != boss_md->bl.m ){
				sce->val4 = 0;
				break;
			// Boss is alive - Update X, Y on minimap
			}else if( boss_md->bl.prev != nullptr ){
				sce->val2 = 0;
				clif_bossmapinfo( *sd, boss_md, BOSS_INFO_ALIVE );
			// Boss is dead
			}else if( boss_md->spawn_timer != INVALID_TIMER && sce->val2 == 0 ){
				sce->val2 = 1;
				clif_bossmapinfo( *sd, boss_md, BOSS_INFO_DEAD );
			}
		}
		break;

	case SC_DANCING: // SP consumption by time of dancing skills
		{
			int s = 0;
			int sp = 1;
			if (--sce->val3 <= 0)
				break;
			switch(sce->val1&0xFFFF) {
#ifndef RENEWAL
				case BD_RICHMANKIM:
				case BD_DRUMBATTLEFIELD:
				case BD_RINGNIBELUNGEN:
				case BD_SIEGFRIED:
				case BA_DISSONANCE:
				case BA_ASSASSINCROSS:
				case DC_UGLYDANCE:
					s=3;
					break;
				case BD_LULLABY:
				case BD_ETERNALCHAOS:
				case BD_ROKISWEIL:
				case DC_FORTUNEKISS:
					s=4;
					break;
				case CG_HERMODE:
				case BD_INTOABYSS:
				case BA_WHISTLE:
				case DC_HUMMING:
				case BA_POEMBRAGI:
				case DC_SERVICEFORYOU:
					s=5;
					break;
				case BA_APPLEIDUN:
					s=6;
					break;
#endif
				case CG_MOONLIT:
					// Moonlit's cost is 4sp*skill_lv [Skotlex]
					sp= 4*(sce->val1>>16);
					// Upkeep is also every 10 secs.
#ifndef RENEWAL
				[[fallthrough]];
				case DC_DONTFORGETME:
#endif
					s=10;
					break;
			}
			if( s != 0 && sce->val3 % s == 0 ) {
#ifndef RENEWAL
				if (sc->getSCE(SC_LONGING))
					sp*= 3;
#endif
				if (!status_charge(bl, 0, sp))
					break;
			}
			sc_timer_next(1000+tick);
			return 0;
		}
		break;
	case SC_BERSERK:
		// 5% every 10 seconds [DracoRPG]
		if( --( sce->val3 ) > 0 && status_charge(bl, sce->val2, 0) && status->hp > 100 ) {
			sc_timer_next(sce->val4+tick);
			return 0;
		}
		break;

	case SC_NOCHAT:
		if(sd) {
			sd->status.manner++;
			clif_changestatus(sd,SP_MANNER,sd->status.manner);
			clif_updatestatus(sd,SP_MANNER);
			if (sd->status.manner < 0) { // Every 60 seconds your manner goes up by 1 until it gets back to 0.
				sc_timer_next(60000+tick);
				return 0;
			}
		}
		break;

	case SC_SPLASHER:
		// Custom Venom Splasher countdown timer
		// if (sce->val4 % 1000 == 0) {
		// 	char timer[10];
		// 	snprintf (timer, 10, "%d", sce->val4/1000);
		// 	clif_message(bl, timer);
		// }
		if((sce->val4 -= 500) > 0) {
			sc_timer_next(500 + tick);
			return 0;
		}
		break;

	case SC_MARIONETTE:
	case SC_MARIONETTE2:
		{
			struct block_list *pbl = map_id2bl(sce->val1);
			if( pbl && check_distance_bl(bl, pbl, 7) ) {
				sc_timer_next(1000 + tick);
				return 0;
			}
		}
		break;

	case SC_GOSPEL:
		if(sce->val4 == BCT_SELF && --(sce->val2) > 0) {
			int hp, sp;
			hp = (sce->val1 > 5) ? 45 : 30;
			sp = (sce->val1 > 5) ? 35 : 20;
			if(!status_charge(bl, hp, sp))
				break;
			sc_timer_next(10000+tick);
			return 0;
		}
		break;

	case SC_JAILED:
		if(sce->val1 == INT_MAX || --(sce->val1) > 0) {
			sc_timer_next(60000+tick);
			return 0;
		}
		break;

	case SC_BLIND:
		if(sc->getSCE(SC_FOGWALL)) { // Blind lasts forever while you are standing on the fog.
			sc_timer_next(5000+tick);
			return 0;
		}
		break;
	case SC_ABUNDANCE:
		if(--(sce->val4) > 0) {
			status_heal(bl,0,60,0);
			sc_timer_next(10000+tick);
		}
		break;
		
	case SC_OBLIVIONCURSE:
		if( --(sce->val4) >= 0 ) {
			clif_emotion(bl,ET_QUESTION);
			sc_timer_next(3000 + tick);
			return 0;
		}
		break;

	case SC_WEAPONBLOCKING:
		if( --(sce->val4) >= 0 ) {
			if( !status_charge(bl,0,3) )
				break;
			sc_timer_next(5000+tick);
			return 0;
		}
		break;

	case SC_CLOAKINGEXCEED:
		if(!status_charge(bl,0,10-sce->val1))
			break;
		sc_timer_next(1000 + tick);
		return 0;

	case SC_RENOVATIO:
		if( --(sce->val4) >= 0 ) {
			int heal = status->max_hp * (sce->val1 + 4) / 100;
			if( sc && sc->getSCE(SC_AKAITSUKI) && heal )
				heal = ~heal + 1;
			status_heal(bl, heal, 0, 3);
			sc_timer_next(5000 + tick);
			return 0;
		}
		break;

	case SC_SPHERE_1:
	case SC_SPHERE_2:
	case SC_SPHERE_3:
	case SC_SPHERE_4:
	case SC_SPHERE_5:
		if( --(sce->val4) >= 0 ) {
			if( !status_charge(bl, 0, 1) )
				break;
			sc_timer_next(1000 + tick);
			return 0;
		}
		break;

	case SC_FREEZE_SP:
		if( !status_charge(bl, 0, sce->val2) ) {
			int i;
			for(i = SC_SPELLBOOK1; i <= SC_MAXSPELLBOOK; i++) // Also remove stored spell as well.
				status_change_end(bl, (sc_type)i);
			break;
		}
		sc_timer_next(10000 + tick);
		return 0;

	case SC_ELECTRICSHOCKER:
		if( --(sce->val4) >= 0 ) {
			status_charge(bl, 0, 5 * sce->val1 * status->max_sp / 100);
			sc_timer_next(1000 + tick);
			return 0;
		}
		break;

	case SC_CAMOUFLAGE:
		if (!status_charge(bl, 0, 7 - sce->val1))
			break;
		if (--sce->val4 >= 0)
			sce->val3++;
		sc_timer_next(1000 + tick);
		return 0;

	case SC__REPRODUCE:
		if(!status_charge(bl, 0, 1))
			break;
		sc_timer_next(1000+tick);
		return 0;

	case SC__SHADOWFORM:
		if( --(sce->val4) >= 0 ) {
			if( !status_charge(bl, 0, 11 - sce->val1) )
				break;
			sc_timer_next(1000 + tick);
			return 0;
		}
		break;

	case SC__INVISIBILITY:
		if( !status_charge(bl, 0, (12 - 2 * sce->val1) * status->max_sp / 100) ) // 6% - skill_lv.
			break;
		sc_timer_next(1000 + tick);
		return 0;

	case SC_STRIKING:
		if( --(sce->val4) >= 0 ) {
			if( !status_charge(bl,0, sce->val3 ) )
				break;
			sc_timer_next(1000 + tick);
			return 0;
		}
		break;

	case SC_WARMER: {
			int hp = 0;
			status_change *ssc = status_get_sc(map_id2bl(sce->val2));

			if (ssc && ssc->getSCE(SC_HEATER_OPTION))
				hp = status->max_hp * 3 * sce->val1 / 100;
			else
				hp = status->max_hp * sce->val1 / 100;
			if (sc && sc->getSCE(SC_AKAITSUKI) && hp)
				hp = ~hp + 1;
			if (status->hp != status->max_hp)
				status_heal(bl, hp, 0, 0);
			sc_timer_next(3000 + tick);
			return 0;
		}

	case SC_HELLS_PLANT:
		if( sce->val4 >= 0 ){
			skill_castend_damage_id( bl, bl, GN_HELLS_PLANT_ATK, sce->val1, tick, 0 );
		}
		break;

	case SC_VOICEOFSIREN:
		if( --(sce->val4) >= 0 ) {
			clif_emotion(bl,ET_THROB);
			sc_timer_next(2000 + tick);
			return 0;
		}
		break;

	case SC_DEEPSLEEP:
		if( --(sce->val4) >= 0 ) { // Recovers 3% HP/SP every 2 seconds.
			status_heal(bl, status->max_hp * 3 / 100, status->max_sp * 3 / 100, 2);
			sc_timer_next(2000 + tick);
			return 0;
		}
		break;

	case SC_SATURDAYNIGHTFEVER:
		// 1% HP/SP drain every val4 seconds [Jobbie]
		if( --(sce->val3) >= 0 ) {
			if( !status_charge(bl, status->hp / 100, status->sp / 100) )
				break;
			sc_timer_next(sce->val4+tick);
			return 0;
		}
		break;

	case SC_CRYSTALIZE:
		if( --(sce->val4) >= 0 ) { // Drains 2% of HP and 1% of SP every seconds.
			if (!status_charge(bl, status->max_hp * 2 / 100, status->max_sp / 100))
				break;
			sc_timer_next(1000 + tick);
			return 0;
		}
		break;

	case SC_FORCEOFVANGUARD:
		if( !status_charge(bl,0,24 - 4 * sce->val1) )
			break;
		sc_timer_next(10000 + tick);
		return 0;

	case SC_BANDING:
		if( status_charge(bl, 0, 7 - sce->val1) ) {
			sce->val2 = (sd ? skill_banding_count(sd) : 1);
			sc_timer_next(5000 + tick);
			return 0;
		}
		break;

	case SC_REFLECTDAMAGE:
		if( --(sce->val4) > 0 ) {
			if( !status_charge(bl,0,10) )
 				break;
			sc_timer_next(1000 + tick);
			return 0;
		}
		break;

	case SC_OVERHEAT_LIMITPOINT:
		if (--(sce->val1) >= 0) { // Cooling
			if (sce->val2 == 0) { // Flag the overheat limit once it has been met.
				static std::vector<int16> limit = { 150, 200, 280, 360, 450 };
				uint16 skill_lv = (sd ? cap_value(pc_checkskill(sd, NC_MAINFRAME), 0, (uint16)(limit.size() - 1)) : 0);

				if (sce->val1 > limit[skill_lv])
					sce->val2 = 1;
			} else {
				status_change_end(bl, SC_OVERHEAT);
				if (sce->val2 > 0)
					sc_start(bl, bl, SC_OVERHEAT, 100, sce->val1, 975);
			}
			sc_timer_next(1000 + tick);
			return 0;
		}
		break;

	case SC_OVERHEAT: {
			uint32 damage = status->max_hp / 100; // Suggestion 1% each second

			if (damage >= status->hp)
				damage = status->hp - 1; // Do not kill, just keep you with 1 hp minimum
			map_freeblock_lock();
			status_zap(bl, damage, 0);
			sc_timer_next(975 + tick); // Tick is not 1000 to avoid desync with SC_OVERHEAT_LIMITPOINT.
			map_freeblock_unlock();
			return 0;
		}
		break;

	case SC_MAGNETICFIELD:
		if (--(sce->val4) >= 0) {
			struct block_list *src = map_id2bl(sce->val2);

			if (!src || (src && (status_isdead(src) || src->m != bl->m)))
				break;
			map_freeblock_lock();
			if (!status_charge(bl, 0, 50))
				status_zap(bl, 0, status->sp);
			if (sc->getSCE(type))
				sc_timer_next(1000 + tick);
			map_freeblock_unlock();
			return 0;
		}
		break;

	case SC_INSPIRATION:
		if(--(sce->val4) >= 0) {
			if (!status_charge(bl, status->max_hp * (35 - 5 * sce->val1) / 1000, status->max_sp * (45 - 5 * sce->val1) / 1000))
				break;

			sc_timer_next(5000+tick);
			return 0;
		}
		break;

	case SC_SHIELDSPELL_HP:
		if( sce->val4 >= 0 && status->hp < status->max_hp ){
			status_heal( bl, status->max_hp * sce->val2 / 100, 0, 1 );
		}
		break;

	case SC_SHIELDSPELL_SP:
		if( sce->val4 >= 0 && status->sp < status->max_sp ){
			status_heal( bl, 0, status->max_sp * sce->val2 / 100, 1 );
		}
		break;

	case SC_TROPIC:
	case SC_CHILLY_AIR:
	case SC_WILD_STORM:
	case SC_UPHEAVAL:
	case SC_HEATER:
	case SC_COOLER:
	case SC_BLAST:
	case SC_CURSED_SOIL:
	case SC_PYROTECHNIC:
	case SC_AQUAPLAY:
	case SC_GUST:
	case SC_PETROLOGY:
	case SC_CIRCLE_OF_FIRE:
	case SC_FIRE_CLOAK:
	case SC_WATER_DROP:
	case SC_WATER_SCREEN:
	case SC_WIND_CURTAIN:
	case SC_WIND_STEP:
	case SC_STONE_SHIELD:
	case SC_SOLID_SKIN:
	case SC_FLAMETECHNIC:
	case SC_FLAMEARMOR:
	case SC_COLD_FORCE:
	case SC_CRYSTAL_ARMOR:
	case SC_GRACE_BREEZE:
	case SC_EYES_OF_STORM:
	case SC_EARTH_CARE:
	case SC_STRONG_PROTECTION:
	case SC_DEEP_POISONING:
	case SC_POISON_SHIELD:
		if( !status_charge(bl,0,sce->val2) ) {
			struct block_list *s_bl = battle_get_master(bl);
			if (bl->type == BL_ELEM)
				elemental_change_mode(BL_CAST(BL_ELEM, bl), EL_MODE_PASSIVE);
			if( s_bl )
				status_change_end(s_bl,static_cast<sc_type>(type+1));
			status_change_end(bl,type);
			break;
		}
		sc_timer_next(sce->val3 + tick);
		return 0;

	case SC_WATER_SCREEN_OPTION:
		status_heal(bl,1000,0,2);
		sc_timer_next(10000 + tick);
		return 0;

	case SC_TEARGAS:
		if( --(sce->val4) >= 0 ) {
			struct block_list *src = map_id2bl(sce->val3);
			int damage = sce->val2;

			map_freeblock_lock();
			clif_damage(bl, bl, tick, 0, 0, damage, 1, DMG_MULTI_HIT_ENDURE, 0, false);
			status_damage(src, bl, damage,0, 0, 1, 0);
			if( sc->getSCE(type) ) {
				sc_timer_next(2000 + tick);
			}
			map_freeblock_unlock();
			return 0;
		}
		break;
	case SC_TEARGAS_SOB:
		if( --(sce->val4) >= 0 ) {
			clif_emotion(bl, ET_CRY);
			sc_timer_next(3000 + tick);
			return 0;
		}
		break;
	case SC_STOMACHACHE:
		if( --(sce->val4) >= 0 ) {
			status_charge(bl,0,sce->val2);	// Reduce 8 every 10 seconds.
			if( sd && !pc_issit(sd) ) { // Force to sit every 10 seconds.
				pc_setsit(sd);
				skill_sit(sd, true);
				clif_sitting(bl);
			}
			sc_timer_next(10000 + tick);
			return 0;
		}
		break;
	case SC_LEADERSHIP:
	case SC_GLORYWOUNDS:
	case SC_SOULCOLD:
	case SC_HAWKEYES:
		// They only end by status_change_end
		sc_timer_next(600000 + tick);
		return 0;
	case SC_MEIKYOUSISUI:
		if( --(sce->val4) >= 0 ) {
			status_heal(bl, status->max_hp * sce->val2 / 100, status->max_sp * sce->val3 / 100, 0);
			sc_timer_next(1000 + tick);
			return 0;
		}
		break;
	case SC_KAGEMUSYA:
		if( --(sce->val4) >= 0 ) {
			if(!status_charge(bl, 0, 1)) break;
			sc_timer_next(1000+tick);
			return 0;
		}
		break;
	case SC_ANGRIFFS_MODUS:
		if(--(sce->val4) >= 0) { // Drain hp/sp
			if( !status_charge(bl,100,20) ) break;
			sc_timer_next(1000+tick);
			return 0;
		}
		break;
	case SC_CBC:
		if(--(sce->val4) >= 0) { // Drain hp/sp
			int hp=0;
			int sp = (status->max_sp * sce->val3) / 100;
			if(bl->type == BL_MOB) hp = sp*10;
			if( !status_charge(bl,hp,sp) )break;
			sc_timer_next(1000+tick);
			return 0;
		}
		break;
	case SC_FULL_THROTTLE:
		if( --(sce->val4) >= 0 ) {
			status_percent_damage(bl, bl, 0, sce->val2, false);
			sc_timer_next(1000 + tick);
			return 0;
		}
		break;
	case SC_REBOUND:
		if( --(sce->val4) >= 0 ) {
			clif_emotion(bl, ET_SWEAT);
			sc_timer_next(2000 + tick);
			return 0;
		}
		break;
	case SC_KINGS_GRACE:
		if( --(sce->val4) >= 0 ) {
			status_percent_heal(bl, sce->val2, 0);
			sc_timer_next(1000 + tick);
			return 0;
		}
		break;
	case SC_FRIGG_SONG:
		if( --(sce->val4) >= 0 ) {
			status_heal(bl, sce->val3, 0, 0);
			sc_timer_next(1000 + tick);
			return 0;
		}
		break;
	case SC_C_MARKER:
		if( --(sce->val4) >= 0 ) {
			TBL_PC *caster = map_id2sd(sce->val2);
			if (!caster || caster->bl.m != bl->m) //End the SC if caster isn't in same map
				break;
			sc_timer_next(1000 + tick);
			clif_crimson_marker( *caster, *bl, false );
			return 0;
		}
		break;
	case SC_STEALTHFIELD_MASTER:
		if (--(sce->val4) >= 0) {
			if (!status_charge(bl, 0, status->max_sp * 3 / 100))
				break;
			sc_timer_next(sce->val3 + tick);
			return 0;
		}
		break;
	case SC_VACUUM_EXTREME:
		if (sce->val4 > 0) {
			// Only slide targets to center if they are standing still
			if (unit_bl2ud(bl)->walktimer == INVALID_TIMER) {
				uint16 x = sce->val3 >> 16, y = sce->val3 & 0xFFFF;

				if (distance_xy(x, y, bl->x, bl->y) <= skill_get_unit_range(SO_VACUUM_EXTREME, sce->val1) && unit_movepos(bl, x, y, 0, false)) {
					clif_slide(bl, x, y);
					clif_fixpos(bl);
				}
			}
			sc_timer_next(tick + sce->val4);
			sce->val4 = 0;
		}
		break;
	case SC_FIRE_INSIGNIA:
		if (--(sce->val4) >= 0) {
			if (status->def_ele == ELE_FIRE)
				status_heal(bl, status->max_hp / 100, 0, 1);
			else if (status->def_ele == ELE_EARTH)
				status_zap(bl, status->max_hp / 100, 0);
			sc_timer_next(5000 + tick);
			return 0;
		}
		break;

	case SC_WATER_INSIGNIA:
		if (--(sce->val4) >= 0) {
			if (status->def_ele == ELE_WATER)
				status_heal(bl, status->max_hp / 100, 0, 1);
			else if (status->def_ele == ELE_FIRE)
				status_zap(bl, status->max_hp / 100, 0);
			sc_timer_next(5000 + tick);
			return 0;
		}
		break;

	case SC_WIND_INSIGNIA:
		if (--(sce->val4) >= 0) {
			if (status->def_ele == ELE_WIND)
				status_heal(bl, status->max_hp / 100, 0, 1);
			else if (status->def_ele == ELE_WATER)
				status_zap(bl, status->max_hp / 100, 0);
			sc_timer_next(5000 + tick);
			return 0;
		}
		break;

	case SC_EARTH_INSIGNIA:
		if (--(sce->val4) >= 0) {
			if (status->def_ele == ELE_EARTH)
				status_heal(bl, status->max_hp / 100, 0, 1);
			else if (status->def_ele == ELE_WIND)
				status_zap(bl, status->max_hp / 100, 0);
			sc_timer_next(5000 + tick);
			return 0;
		}
		break;
	case SC_BITESCAR:
		if (--(sce->val4) >= 0) {
			status_percent_damage(bl, bl, -(sce->val2), 0, 0);
			sc_timer_next(1000 + tick);
			return 0;
		}
		break;
	case SC_FRESHSHRIMP:
		if (--(sce->val4) >= 0) {
			status_heal(bl, sce->val2, 0, 0);
			sc_timer_next((10000 - ((sce->val1 - 1) * 1000)) + tick);
			return 0;
		}
		break;
	case SC_DORAM_BUF_01:
		if( sd && --(sce->val4) >= 0 ) {
			if( status->hp < status->max_hp )
				status_heal(bl, 10, 0, 2);
			sc_timer_next(10000 + tick);
			return 0;
		}
		break;
	case SC_DORAM_BUF_02:
		if( sd && --(sce->val4) >= 0 ) {
			if( status->sp < status->max_sp )
				status_heal(bl, 0, 5, 2);
			sc_timer_next(10000 + tick);
			return 0;
		}
		break;
	case SC_NEWMOON:
		if (--(sce->val4) >= 0) {
			if (!status_charge(bl, 0, 1))
				break;
			sc_timer_next(1000 + tick);
			return 0;
		}
		break;
	case SC_CREATINGSTAR:
		if (--(sce->val4) >= 0) { // Needed to check who the caster is and what AoE is giving the status.
			struct block_list *star_caster = map_id2bl(sce->val2);
			struct skill_unit *star_aoe = (struct skill_unit *)map_id2bl(sce->val3);

			if (star_caster == nullptr || status_isdead(star_caster) || star_caster->m != bl->m || star_aoe == nullptr)
				break;

			sc_timer_next(500 + tick);

			// Attack after timer to prevent errors
			skill_attack(BF_WEAPON, star_caster, &star_aoe->bl, bl, SJ_BOOKOFCREATINGSTAR, sce->val1, tick, 0);
			return 0;
		}
		break;
	case SC_SOULUNITY:
		if (--(sce->val4) >= 0) { // Needed to check the caster's location for the range check.
			struct block_list *unity_src = map_id2bl(sce->val2);

			if (!unity_src || status_isdead(unity_src) || unity_src->m != bl->m || !check_distance_bl(bl, unity_src, 11))
				break;

			status_heal(bl, 150 * sce->val1, 0, 2);
			sc_timer_next(3000 + tick);
			return 0;
		}
		break;
	case SC_SOULCOLLECT:
		pc_addsoulball(sd, sce->val2);
		if (sd->soulball < sce->val2) {
			sc_timer_next(sce->val3 + tick);
			return 0;
		}
		break;
	case SC_HELPANGEL:
		if (--(sce->val4) >= 0) {
			status_heal(bl, 1000, 350, 0);	// Heal amount not displayed
			sc_timer_next(1000 + tick);
			return 0;
		}
		break;
	case SC_BURNT:
		if( --(sce->val4) >= 0 ) {
			int damage = 2000;

			if( damage >= status->hp )
				damage = status->hp - 1;
			map_freeblock_lock();
			status_zap(bl,damage,0);
			if( sc->getSCE(type) ) {
				sc_timer_next(1000 + tick);
			}
			map_freeblock_unlock();
			return 0;
		}
		break;
	case SC_MEDIALE:
		if (--(sce->val4) >= 0) {
			clif_specialeffect(bl, 1808, AREA);
			skill_castend_nodamage_id(bl, bl, CD_MEDIALE_VOTUM, sce->val1, tick, 1);
			sc_timer_next(2000 + tick);
			return 0;
		}
		break;

	case SC_DANCING_KNIFE:
		if (--(sce->val4) >= 0) {
			skill_castend_nodamage_id(bl, bl, SHC_DANCING_KNIFE, sce->val1, tick, 1);
			sc_timer_next(300 + tick);
			return 0;
		}
		break;

	case SC_A_MACHINE:
		if (--(sce->val4) >= 0) {
			skill_castend_nodamage_id(bl, bl, MT_A_MACHINE, sce->val1, tick, 1);
			sc_timer_next(1000 + tick);
			return 0;
		}
		break;
	case SC_SERVANTWEAPON:
		if (sce->val4 >= 0) {
			if( sd && sd->servantball < MAX_SERVANTBALL ){
				pc_addservantball( *sd, MAX_SERVANTBALL );
			}
			interval = max(500, skill_get_time2(DK_SERVANTWEAPON, sce->val1));
			map_freeblock_lock();
			dounlock = true;
		}
		break;
	case SC_ABYSSFORCEWEAPON:
		if (sce->val4 >= 0) {
			if( sd && sd->abyssball < MAX_ABYSSBALL ){
				pc_addabyssball( *sd );
			}
			interval = max(500, skill_get_time2(ABC_FROM_THE_ABYSS, sce->val1));
			map_freeblock_lock();
			dounlock = true;
		}
		break;
	case SC_KILLING_AURA:
		if (sce->val4 >= 0)
			skill_castend_damage_id( bl, bl, NPC_KILLING_AURA, sce->val1, tick, 0 );
		break;
	case SC_INTENSIVE_AIM:
		if (!sc || !sc->getSCE(SC_INTENSIVE_AIM_COUNT))
			sce->val4 = 0;
		if (sce->val4 < 10) {
			sce->val4++;
			sc_start(bl, bl, SC_INTENSIVE_AIM_COUNT, 100, sce->val4, INFINITE_TICK);
		}
		sc_timer_next(500 + tick);
		return 0;
	}

	// If status has an interval and there is at least 100ms remaining time, wait for next interval
	if(interval > 0 && sc->getSCE(type) && sce->val4 >= 100) {
		sc_timer_next(min(sce->val4,interval)+tick);
		sce->val4 -= interval;
		if (dounlock)
			map_freeblock_unlock();
		return 0;
	}

	if (dounlock)
		map_freeblock_unlock();

	// Default for all non-handled control paths is to end the status
	return status_change_end( bl,type,tid );
}

/**
 * For each iteration of repetitive status
 * @param bl: Object [PC|MOB|HOM|MER|ELEM]
 * @param ap: va_list arguments (src, sce, type, tick)
 */
int status_change_timer_sub(struct block_list* bl, va_list ap)
{
	status_change* tsc;

	struct block_list* src = va_arg(ap,struct block_list*);
	struct status_change_entry* sce = va_arg(ap,struct status_change_entry*);
	enum sc_type type = (sc_type)va_arg(ap,int); // gcc: enum args get promoted to int
	t_tick tick = va_arg(ap,t_tick);

	if (status_isdead(bl))
		return 0;

	tsc = status_get_sc(bl);

	switch( type ) {
	case SC_SIGHT: // Reveal hidden ennemy on 3*3 range
	case SC_CONCENTRATE:
		status_change_end(bl, SC_HIDING);
		status_change_end(bl, SC_CLOAKING);
		status_change_end(bl, SC_CLOAKINGEXCEED);
		status_change_end(bl, SC_CAMOUFLAGE);
		status_change_end(bl, SC_NEWMOON);
		if (tsc && tsc->getSCE(SC__SHADOWFORM) && (sce && sce->val4 > 0 && sce->val4%2000 == 0) && // For every 2 seconds do the checking
			rnd()%100 < 100 - tsc->getSCE(SC__SHADOWFORM)->val1 * 10) // [100 - (Skill Level x 10)] %
				status_change_end(bl, SC__SHADOWFORM);
		break;
	case SC_RUWACH: // Reveal hidden target and deal little dammages if enemy
		if (tsc && (tsc->getSCE(SC_HIDING) || tsc->getSCE(SC_CLOAKING) ||
				tsc->getSCE(SC_CAMOUFLAGE) || tsc->getSCE(SC_NEWMOON) || tsc->getSCE(SC_CLOAKINGEXCEED))) {
			status_change_end(bl, SC_HIDING);
			status_change_end(bl, SC_CLOAKING);
			status_change_end(bl, SC_CAMOUFLAGE);
			status_change_end(bl, SC_CLOAKINGEXCEED);
			status_change_end(bl, SC_NEWMOON);
			if(battle_check_target( src, bl, BCT_ENEMY ) > 0)
				skill_attack(BF_MAGIC,src,src,bl,AL_RUWACH,1,tick,0);
		}
		if (tsc && tsc->getSCE(SC__SHADOWFORM) && (sce && sce->val4 > 0 && sce->val4%2000 == 0) && // For every 2 seconds do the checking
			rnd()%100 < 100 - tsc->getSCE(SC__SHADOWFORM)->val1 * 10 ) { // [100 - (Skill Level x 10)] %
				status_change_end(bl, SC__SHADOWFORM);
				if (battle_check_target(src, bl, BCT_ENEMY) > 0)
					skill_attack(BF_MAGIC, src, src, bl, status_db.getSkill(type), 1, tick, 0);
		}
		break;
	case SC_SIGHTBLASTER:
		if (battle_check_target( src, bl, BCT_ENEMY ) > 0 &&
			status_check_skilluse(src, bl, WZ_SIGHTBLASTER, 2))
		{
			if (sce) {
				struct skill_unit *su = nullptr; 
				if(bl->type == BL_SKILL)
					su = (struct skill_unit *)bl;
				if (skill_attack(BF_MAGIC,src,src,bl,WZ_SIGHTBLASTER,sce->val1,tick,0x1000000)
					&& (!su || !su->group || !skill_get_inf2(su->group->skill_id, INF2_ISTRAP))) { // The hit is not counted if it's against a trap
					sce->val2 = 0; // This signals it to end.
				} else if((bl->type&BL_SKILL) && sce->val4%2 == 0) {
					//Remove trap immunity temporarily so it triggers if you still stand on it
					sce->val4++;
				}
			}
		}
		break;
	case SC_CLOSECONFINE:
		// Lock char has released the hold on everyone...
		if (tsc && tsc->getSCE(SC_CLOSECONFINE2) && tsc->getSCE(SC_CLOSECONFINE2)->val2 == src->id) {
			tsc->getSCE(SC_CLOSECONFINE2)->val2 = 0;
			status_change_end(bl, SC_CLOSECONFINE2);
		}
		break;
	case SC_CURSEDCIRCLE_TARGET:
		if( tsc && tsc->getSCE(SC_CURSEDCIRCLE_TARGET) && tsc->getSCE(SC_CURSEDCIRCLE_TARGET)->val2 == src->id ) {
			clif_bladestop(bl, tsc->getSCE(SC_CURSEDCIRCLE_TARGET)->val2, 0);
			status_change_end(bl, type);
		}
		break;
	}

	return 0;
}

/**
 * Clears buffs/debuffs on an object
 * @param bl: Object to clear [PC|MOB|HOM|MER|ELEM]
 * @param type: Type to remove
 *  SCCB_BUFFS: Clear Buffs
 *  SCCB_DEBUFFS: Clear Debuffs
 *  SCCB_REFRESH: Clear specific debuffs through RK_REFRESH
 *  SCCB_CHEM_PROTECT: Clear AM_CP_ARMOR/HELM/SHIELD/WEAPON
 *  SCCB_LUXANIMA: Bonus Script removed through RK_LUXANIMA
 */
void status_change_clear_buffs(struct block_list* bl, uint8 type)
{
	status_change *sc= status_get_sc(bl);

	if (!sc || !sc->count)
		return;

	//Clears buffs with specified flag and type
	for (const auto &it : status_db) {
		sc_type status = static_cast<sc_type>(it.first);
		const std::bitset<SCF_MAX>& flag = it.second->flag;
		bool end = false;
		if (!sc->getSCE(status))
			continue;
		// Skip status with SCF_NOCLEARBUFF, no matter what
		if (flag[SCF_NOCLEARBUFF])
			continue;
		// &SCCB_LUXANIMA : Cleared by RK_LUXANIMA and has the SCF_REMOVEONLUXANIMA flag
		if ((type & SCCB_LUXANIMA) && flag[SCF_REMOVEONLUXANIMA])
			end = true;
		// &SCCB_CHEM_PROTECT : Clears AM_CP_ARMOR/HELP/SHIELD/WEAPON
		else if ((type & SCCB_CHEM_PROTECT) && flag[SCF_REMOVECHEMICALPROTECT])
			end = true;
		// &SCCB_REFRESH : Cleared by RK_REFRESH and has the SCF_REMOVEONREFRESH flag
		else if ((type & SCCB_REFRESH) && flag[SCF_REMOVEONREFRESH])
			end = true;
		// &SCCB_DEBUFFS : Clears debuffs
		else if ((type & SCCB_DEBUFFS) && flag[SCF_DEBUFF])
			end = true;
		// &SCCB_BUFFS : Clears buffs - skip if it is a debuff
		else if ((type & SCCB_BUFFS) && !flag[SCF_DEBUFF])
			end = true;
		// &SCCB_HERMODE : Cleared by CG_HERMODE and has the SCF_REMOVEONHERMODE flag
		else if ((type & SCCB_HERMODE) && flag[SCF_REMOVEONHERMODE])
			end = true;
		if (status == SC_SATURDAYNIGHTFEVER || status == SC_BERSERK) // Mark to not lose HP
			sc->getSCE(status)->val2 = 0;
		if(end)
			status_change_end(bl, status);
	}

	//Removes bonus_script
	if (bl->type == BL_PC) {
		uint32 i = 0;

		if (type&SCCB_BUFFS)    i |= BSF_REM_BUFF;
		if (type&SCCB_DEBUFFS)  i |= BSF_REM_DEBUFF;
		if (type&SCCB_REFRESH)  i |= BSF_REM_ON_REFRESH;
		if (type&SCCB_LUXANIMA) i |= BSF_REM_ON_LUXANIMA;
		pc_bonus_script_clear(BL_CAST(BL_PC,bl),i);
	}

	// Cleaning all extras vars
	sc->comet_x = 0;
	sc->comet_y = 0;
#ifndef RENEWAL
	sc->sg_counter = 0;
#endif

	return;
}

/**
 * Infect a user with status effects (SC_DEADLYINFECT)
 * @param src: Object initiating change on bl [PC|MOB|HOM|MER|ELEM]
 * @param bl: Object to change
 * @return 1: Success 0: Fail
 */
int status_change_spread(block_list *src, block_list *bl)
{
	if (src == nullptr || bl == nullptr)
		return 0;

	// Status Immunity resistance
	if (status_bl_has_mode(src, MD_STATUSIMMUNE) || status_bl_has_mode(bl, MD_STATUSIMMUNE))
		return 0;

	status_change *sc = status_get_sc(src);

	if (sc == nullptr || sc->count == 0)
		return 0;

	bool hasSpread = false;
	t_tick tick = gettick(), sc_tick;

	for (const auto &it : status_db) {
		sc_type type = static_cast<sc_type>(it.first);
		const TimerData *timer;

		if (sc->getSCE(type) && it.second->flag[SCF_SPREADEFFECT]) {
			if (sc->getSCE(type)->timer != INVALID_TIMER) {
				timer = get_timer(sc->getSCE(type)->timer);

				if (timer == nullptr || timer->func != status_change_timer || DIFF_TICK(timer->tick, tick) < 0)
					continue;

				int32 val4 = sc->getSCE(type)->val4;

				sc_tick = DIFF_TICK(timer->tick, tick) + (val4 > 0 ? val4 : 0);
			} else
				sc_tick = INFINITE_TICK;

			status_change_start(src, bl, type, 10000, sc->getSCE(type)->val1, sc->getSCE(type)->val2, sc->getSCE(type)->val3, sc->getSCE(type)->val4, sc_tick, SCSTART_NOAVOID | SCSTART_NOTICKDEF | SCSTART_NORATEDEF);

			if (!hasSpread)
				hasSpread = true;
		}
	}

	return hasSpread;
}

/**
 * Applying natural heal bonuses (sit, skill, homun, etc...)
 * TODO: the va_list doesn't seem to be used, safe to remove?
 * @param bl: Object applying bonuses to [PC|HOM|MER|ELEM]
 * @param args: va_list arguments
 * @return which regeneration bonuses have been applied (flag)
 */
static t_tick natural_heal_prev_tick,natural_heal_diff_tick;
static int status_natural_heal(struct block_list* bl, va_list args)
{
	struct regen_data *regen;
	struct status_data *status;
	status_change *sc;
	struct unit_data *ud;
	struct view_data *vd = nullptr;
	struct regen_data_sub *sregen;
	map_session_data *sd;
	int rate, multi = 1, flag;

	regen = status_get_regen_data(bl);
	if (!regen)
		return 0;
	status = status_get_status_data(bl);
	sc = status_get_sc(bl);
	if (sc && !sc->count)
		sc = nullptr;
	sd = BL_CAST(BL_PC,bl);

	flag = regen->flag;
	if (flag&RGN_HP && (regen->state.block&1))
		flag &= ~(RGN_HP|RGN_SHP);
	if (flag&RGN_SP && (regen->state.block&2))
		flag &= ~(RGN_SP|RGN_SSP);
	// Only skill-based regen is disabled at max HP/SP
	if (flag&RGN_SHP && (status->hp >= status->max_hp))
		flag &= ~RGN_SHP;
	if (flag&RGN_SSP && (status->sp >= status->max_sp))
		flag &= ~RGN_SSP;

	if (flag && (
		status_isdead(bl) ||
		(sc && (sc->option&(OPTION_HIDE|OPTION_CLOAK|OPTION_CHASEWALK) || sc->getSCE(SC__INVISIBILITY)))
	))
		flag = RGN_NONE;

	if (sd) {
		if (sd->hp_loss.value || sd->sp_loss.value)
			pc_bleeding(sd, natural_heal_diff_tick);
		if (sd->hp_regen.value || sd->sp_regen.value || sd->percent_hp_regen.value || sd->percent_sp_regen.value)
			pc_regen(sd, natural_heal_diff_tick);
	}

	if(flag&(RGN_SHP|RGN_SSP) && regen->ssregen &&
		(vd = status_get_viewdata(bl)) && vd->dead_sit == 2)
	{ // Apply sitting regen bonus.
		sregen = regen->ssregen;
		if(flag&(RGN_SHP)) { // Sitting HP regen
			rate = (int)(natural_heal_diff_tick * (sregen->rate.hp / 100.));
			if (regen->state.overweight)
				rate /= 2; // Half as fast when overweight.
			sregen->tick.hp += rate;
			while(sregen->tick.hp >= (unsigned int)battle_config.natural_heal_skill_interval) {
				sregen->tick.hp -= battle_config.natural_heal_skill_interval;
				if(status_heal(bl, sregen->hp, 0, 3) < sregen->hp) { // Full
					flag &= ~RGN_SHP;
					break;
				}
			}
		}
		if(flag&(RGN_SSP)) { // Sitting SP regen
			rate = (int)(natural_heal_diff_tick * (sregen->rate.sp / 100.));
			if (regen->state.overweight)
				rate /= 2; // Half as fast when overweight.
			sregen->tick.sp += rate;
			while(sregen->tick.sp >= (unsigned int)battle_config.natural_heal_skill_interval) {
				sregen->tick.sp -= battle_config.natural_heal_skill_interval;
				if(status_heal(bl, 0, sregen->sp, 3) < sregen->sp) { // Full
					flag &= ~RGN_SSP;
					break;
				}
			}
		}
	}

	if (flag && regen->state.overweight)
		flag = RGN_NONE;

	ud = unit_bl2ud(bl);

	if (ud && ud->walktimer != INVALID_TIMER) {
		flag &= ~(RGN_SHP|RGN_SSP);
		//Mercenaries recover HP even while walking
		if(bl->type != BL_MER && !regen->state.walk)
			flag &= ~RGN_HP;
		//Homunculus don't recover SP while walking
		if (bl->type == BL_HOM && !regen->state.walk)
			flag &= ~RGN_SP;
	}

	if (flag&(RGN_HP|RGN_SP)) {
		if(!vd)
			vd = status_get_viewdata(bl);
		if(vd && vd->dead_sit == 2)
			multi += 1; //This causes the interval to be halved
		if(regen->state.gc)
			multi += 1; //This causes the interval to be halved
	}

	// Natural Hp regen
	if (flag&RGN_HP) {
		// Interval to next recovery tick
		rate = (int)(battle_config.natural_healhp_interval / (regen->rate.hp/100. * multi));
		// Half recovery while moving only applies to players with certain traits
		if (sd && ud && ud->walktimer != INVALID_TIMER)
			rate *= 2;
		// Homun HP regen fix (2 seconds instead of 6 seconds)
		if(bl->type == BL_HOM)
			rate /= 3;
		// Mercenary HP regen fix (8 seconds instead of 6 seconds)
		if (bl->type == BL_MER)
			rate = (rate * 4) / 3;

		// Our timer system isn't 100% accurate so make sure we use the closest interval
		rate -= NATURAL_HEAL_INTERVAL / 2;

		if(regen->tick.hp + rate <= natural_heal_prev_tick) {
			regen->tick.hp = natural_heal_prev_tick;
			if (status->hp >= status->max_hp)
				flag &= ~(RGN_HP | RGN_SHP);
			else if (status_heal(bl, regen->hp, 0, 1) < regen->hp)
				flag &= ~RGN_SHP; // Full
		}
	}
	else {
		regen->tick.hp = natural_heal_prev_tick;
	}

	// Natural SP regen
	if(flag&RGN_SP) {
		// Interval to next recovery tick
		rate = (int)(battle_config.natural_healsp_interval / (regen->rate.sp/100. * multi));
		// Homun SP regen fix (4 seconds instead of 8 seconds)
		if(bl->type==BL_HOM)
			rate /= 2;
		// Mercenary SP regen fix (6 seconds instead of 8 seconds)
		if (bl->type == BL_MER)
			rate = (rate * 3) / 4;
#ifdef RENEWAL
		if (sd && (sd->class_&MAPID_UPPERMASK) == MAPID_MONK &&
			sc && sc->getSCE(SC_EXPLOSIONSPIRITS) && (!sc->getSCE(SC_SPIRIT) || sc->getSCE(SC_SPIRIT)->val2 != SL_MONK))
			rate *= 2; // Tick is doubled in Fury state
#endif

		// Our timer system isn't 100% accurate so make sure we use the closest interval
		rate -= NATURAL_HEAL_INTERVAL / 2;

		if(regen->tick.sp + rate <= natural_heal_prev_tick) {
			regen->tick.sp = natural_heal_prev_tick;
			if (status->sp >= status->max_sp)
				flag &= ~(RGN_SP | RGN_SSP);
			else if (status_heal(bl, 0, regen->sp, 1) < regen->sp)
				flag &= ~RGN_SSP; // Full
		}
	}
	else {
		regen->tick.sp = natural_heal_prev_tick;
	}

	if (!regen->sregen)
		return flag;

	// Skill regen
	sregen = regen->sregen;

	if(flag&RGN_SHP) { // Skill HP regen
		sregen->tick.hp += (int)(natural_heal_diff_tick * (sregen->rate.hp / 100.));

		while(sregen->tick.hp >= (unsigned int)battle_config.natural_heal_skill_interval) {
			sregen->tick.hp -= battle_config.natural_heal_skill_interval;
			if(status_heal(bl, sregen->hp, 0, 3) < sregen->hp)
				break; // Full
		}
	}
	if(flag&RGN_SSP) { // Skill SP regen
		sregen->tick.sp += (int)(natural_heal_diff_tick * (sregen->rate.sp /100.));
		while(sregen->tick.sp >= (unsigned int)battle_config.natural_heal_skill_interval) {
			int val = sregen->sp;
			if (sd && sd->state.doridori) {
				val *= 2;
				sd->state.doridori = 0;
				if ((rate = pc_checkskill(sd,TK_SPTIME)))
					sc_start(bl,bl,skill_get_sc(TK_SPTIME),
						100,rate,skill_get_time(TK_SPTIME, rate));
				if (
					(sd->class_&MAPID_UPPERMASK) == MAPID_STAR_GLADIATOR &&
					rnd()%10000 < battle_config.sg_angel_skill_ratio
				) { // Angel of the Sun/Moon/Star
					clif_feel_hate_reset(sd);
					pc_resethate(sd);
					pc_resetfeel(sd);
				}
			}
			sregen->tick.sp -= battle_config.natural_heal_skill_interval;
			if(status_heal(bl, 0, val, 3) < val)
				break; // Full
		}
	}
	return flag;
}

/**
 * Natural heal main timer
 * @param tid: Timer ID
 * @param tick: Current tick (time)
 * @param id: Object ID to heal
 * @param data: data pushed through timer function
 * @return 0
 */
static TIMER_FUNC(status_natural_heal_timer){
	natural_heal_diff_tick = DIFF_TICK(tick,natural_heal_prev_tick);
	natural_heal_prev_tick = tick;
	map_foreachregen(status_natural_heal);
	return 0;
}

/**
 * Clears the lastEffect value from a target
 * @param tid: Timer ID
 * @param tick: Current tick (time)
 * @param id: Object ID
 * @param data: data pushed through timer function
 * @return 0
 */
TIMER_FUNC(status_clear_lastEffect_timer) {
	block_list *bl = map_id2bl(id);

	if (bl != nullptr) {
		status_change *sc = status_get_sc(bl);

		if (sc != nullptr) {
			sc->lastEffect = SC_NONE;
			sc->lastEffectTimer = INVALID_TIMER;
		}
	}

	return 0;
}

/**
 * Clear a status if it is disabled on a map.
 * @param bl: Block list data
 * @param sc: Status Change data
 */
void status_change_clear_onChangeMap(block_list *bl)
{
	nullpo_retv(bl);

	status_change *sc = status_get_sc(bl);

	if (sc && sc->count) {
		map_data *mapdata = map_getmapdata(bl->m);

		if (mapdata == nullptr)
			return;

		for (const auto &it : status_db) {
			sc_type type = static_cast<sc_type>(it.first);

			if (sc->getSCE(type) == nullptr)
				continue;

			map_session_data *sd = (TBL_PC *)bl;

			if (mapdata->zone->isStatusDisabled(type, bl->type, (sd != nullptr) ? pc_get_group_level(sd) : 0))
				status_change_end(bl, type);
		}
	}
}

const std::string AttributeDatabase::getDefaultLocation() {
	return std::string(db_path) + "/attr_fix.yml";
}

/**
 * Reads and parses an entry from the attr_fix.
 * @param node: YAML node containing the entry.
 * @return count of successfully parsed rows
 */
uint64 AttributeDatabase::parseBodyNode(const ryml::NodeRef& node) {
	uint16 level;

	if (!this->asUInt16(node, "Level", level))
		return 0;

	if (!CHK_ELEMENT_LEVEL(level)) {
		this->invalidWarning(node["Level"], "Invalid element level %hu.\n", level);
		return 0;
	}

	for (const auto &itatk : um_eleid2elename) {
		if (!this->nodeExists(node, itatk.first))
			continue;

		const auto& eleNode = node[c4::to_csubstr(itatk.first)];

		for (const auto &itdef : um_eleid2elename) {
			if (!this->nodeExists(eleNode, itdef.first))
				continue;

			int16 val;

			if (!this->asInt16(eleNode, itdef.first, val))
				return 0;

			if (val < -100) {
				this->invalidWarning(eleNode[c4::to_csubstr(itdef.first)], "%s %h is out of range %d~%d. Setting to -100.\n", itdef.first.c_str(), val, -100, 200);
				val = -100;
			}
			else if (val > 200) {
				this->invalidWarning(eleNode[c4::to_csubstr(itdef.first)], "%s %h is out of range %d~%d. Setting to 200.\n", itdef.first.c_str(), val, -100, 200);
				val = 200;
			}

			this->attr_fix_table[level-1][itatk.second][itdef.second] = val;
		}
	}

	return 1;
}

AttributeDatabase elemental_attribute_db;

/**
 * Get attribute ratio
 * @param atk_ele Attack element enum e_element
 * @param def_ele Defense element enum e_element
 * @param level Element level 1 ~ MAX_ELE_LEVEL
 */
int16 AttributeDatabase::getAttribute(uint16 level, uint16 atk_ele, uint16 def_ele) {
	if (!CHK_ELEMENT(atk_ele) || !CHK_ELEMENT(def_ele) || !CHK_ELEMENT_LEVEL(level+1))
		return 100;

	return this->attr_fix_table[level][atk_ele][def_ele];
}

const std::string StatusDatabase::getDefaultLocation() {
	return std::string(db_path) + "/status.yml";
}

/**
 * Reads and parses an entry from status_db.
 * @param node: YAML node containing the entry.
 * @return count of successfully parsed rows
 */
uint64 StatusDatabase::parseBodyNode(const ryml::NodeRef& node) {
	std::string status_name;

	if (!this->asString(node, "Status", status_name))
		return 0;

	std::string status_constant = "SC_" + status_name;
	int64 constant;

	if (!script_get_constant(status_constant.c_str(), &constant)) {
		this->invalidWarning(node["Status"], "Invalid Status %s.\n", status_name.c_str());
		return 0;
	}

	if (!this->validateStatus(static_cast<sc_type>(constant))) {
		this->invalidWarning(node["Status"], "Status %s is out of bounds.\n", status_name.c_str());
		return 0;
	}

	int status_id = static_cast<int32>(constant);
	std::shared_ptr<s_status_change_db> status = this->find(status_id);
	bool exists = status != nullptr;

	if (!exists) {
		status = std::make_shared<s_status_change_db>();
		status->type = static_cast<sc_type>(status_id);
	}

	if (this->nodeExists(node, "Icon")) {
		std::string icon_name;

		if (!this->asString(node, "Icon", icon_name))
			return 0;

		int64 constant;

		if (!script_get_constant(icon_name.c_str(), &constant)) {
			this->invalidWarning(node["Icon"], "Icon %s is invalid, defaulting to EFST_BLANK.\n", icon_name.c_str());
			constant = EFST_BLANK;
		}
		
		if (constant < EFST_BLANK || constant >= EFST_MAX) {
			this->invalidWarning(node["Icon"], "Icon %s is out of bounds, defaulting to EFST_BLANK.\n", icon_name.c_str());
			constant = EFST_BLANK;
		}

		status->icon = static_cast<efst_type>(constant);
	} else {
		if (!exists)
			status->icon = EFST_BLANK;
	}

	if (this->nodeExists(node, "DurationLookup")) {
		std::string skill_name;

		if (!this->asString(node, "DurationLookup", skill_name))
			return 0;

		uint16 skill_id = skill_name2id(skill_name.c_str());

		if (skill_id == 0)
			this->invalidWarning(node["DurationLookup"], "DurationLookup skill %s is invalid, defaulting to none.\n", skill_name.c_str());

		status->skill_id = skill_id;
	} else {
		if (!exists)
			status->skill_id = 0;
	}

	if (this->nodeExists(node, "States")) {
		const ryml::NodeRef& stateNode = node["States"];

		for (const auto &it : stateNode) {
			std::string state;
			c4::from_chars(it.key(), &state);

			std::string state_constant = "SCS_" + state;
			int64 constant;

			if (!script_get_constant(state_constant.c_str(), &constant)) {
				this->invalidWarning(stateNode, "State %s is invalid.\n", state.c_str());
				return 0;
			}

			if (constant < SCS_NONE || constant >= SCS_MAX) {
				this->invalidWarning(stateNode, "State %s is out of bounds.\n", state.c_str());
				return 0;
			}

			bool active;

			if (!this->asBool(stateNode, state, active))
				return 0;

			if (active)
				status->state.set(static_cast<e_scs_flag>(constant));
			else
				status->state.reset(static_cast<e_scs_flag>(constant));
		}
	} else {
		if (!exists)
			status->state.reset();
	}

	if (this->nodeExists(node, "CalcFlags")) {
		const ryml::NodeRef& flagNode = node["CalcFlags"];

		if (this->nodeExists(flagNode, "All")) {
			bool active;

			if (!this->asBool(flagNode, "All", active))
				return 0;

			if (active)
				status->calc_flag = this->getSCB_ALL();
			else
				status->calc_flag.reset();
		}

		for (const auto &it : flagNode) {
			std::string flag;
			c4::from_chars(it.key(), &flag);

			std::string flag_constant = "SCB_" + flag;
			int64 constant;

			// Skipped because processed above the loop
			if (flag.compare("All") == 0)
				continue;

			if (!script_get_constant(flag_constant.c_str(), &constant)) {
				this->invalidWarning(flagNode, "CalcFlag %s is invalid.\n", flag.c_str());
				return 0;
			}

			if (constant < SCB_NONE || constant >= SCB_MAX) {
				this->invalidWarning(flagNode, "CalcFlag %s is out of bounds.\n", flag.c_str());
				return 0;
			}

			bool active;

			if (!this->asBool(flagNode, flag, active))
				return 0;

			if (active)
				status->calc_flag.set(static_cast<e_scb_flag>(constant));
			else
				status->calc_flag.reset(static_cast<e_scb_flag>(constant));
		}
	} else {
		if (!exists)
			status->calc_flag.reset();
	}

	if (this->nodeExists(node, "Opt1")) {
		std::string opt;

		if (!this->asString(node, "Opt1", opt))
			return 0;

		std::string opt_constant = "OPT1_" + opt;
		int64 constant;

		if (!script_get_constant(opt_constant.c_str(), &constant)) {
			this->invalidWarning(node["Opt1"], "Opt1 %s is invalid.\n", opt.c_str());
			return 0;
		}

		if (constant < OPT1_NONE || constant >= OPT1_MAX) {
			this->invalidWarning(node["Opt1"], "Opt2 %s is out of bounds.\n", opt.c_str());
			return 0;
		}

		status->opt1 = static_cast<e_sc_opt1>(constant);
	} else {
		if (!exists)
			status->opt1 = OPT1_NONE;
	}

	if (this->nodeExists(node, "Opt2")) {
		const ryml::NodeRef& optNode = node["Opt2"];

		for (const auto &it : optNode) {
			std::string opt;
			c4::from_chars(it.key(), &opt);

			std::string opt_constant = "OPT2_" + opt;
			int64 constant;

			if (!script_get_constant(opt_constant.c_str(), &constant)) {
				this->invalidWarning(optNode, "Opt2 %s is invalid.\n", opt.c_str());
				return 0;
			}

			if (constant < OPT2_NONE || constant >= OPT2_MAX) {
				this->invalidWarning(optNode, "Opt2 %s is out of bounds.\n", opt.c_str());
				return 0;
			}

			bool active;

			if (!this->asBool(optNode, opt, active))
				return 0;

			if (active)
				status->opt2 |= static_cast<e_sc_opt2>(constant);
			else
				status->opt2 &= ~static_cast<e_sc_opt2>(constant);
		}
	} else {
		if (!exists)
			status->opt2 = OPT2_NONE;
	}

	if (this->nodeExists(node, "Opt3")) {
		const ryml::NodeRef& optNode = node["Opt3"];

		for (const auto &it : optNode) {
			std::string opt;
			c4::from_chars(it.key(), &opt);

			std::string opt_constant = "OPT3_" + opt;
			int64 constant;

			if (!script_get_constant(opt_constant.c_str(), &constant)) {
				this->invalidWarning(optNode, "Opt3 %s is invalid.\n", opt.c_str());
				return 0;
			}

			if (constant < OPT3_NORMAL || constant >= OPT3_MAX) {
				this->invalidWarning(optNode, "Opt3 %s is out of bounds.\n", opt.c_str());
				return 0;
			}

			bool active;

			if (!this->asBool(optNode, opt, active))
				return 0;

			if (active)
				status->opt3 |= static_cast<e_sc_opt3>(constant);
			else
				status->opt3 &= ~static_cast<e_sc_opt3>(constant);
		}
	} else {
		if (!exists)
			status->opt3 = OPT3_NORMAL;
	}

	if (this->nodeExists(node, "Options")) {
		const ryml::NodeRef& optionNode = node["Options"];

		for (const auto &it : optionNode) {
			std::string option;
			c4::from_chars(it.key(), &option);

			std::string option_constant = "OPTION_" + option;
			int64 constant;

			if (!script_get_constant(option_constant.c_str(), &constant)) {
				this->invalidWarning(optionNode, "Option %s is invalid.\n", option.c_str());
				return 0;
			}

			if (constant < OPTION_NOTHING || constant >= OPTION_MAX) {
				this->invalidWarning(optionNode, "Option %s is out of bounds.\n", option.c_str());
				return 0;
			}

			bool active;

			if (!this->asBool(optionNode, option, active))
				return 0;

			if (active)
				status->look |= static_cast<e_option>(constant);
			else
				status->look &= ~static_cast<e_option>(constant);
		}
	} else {
		if (!exists)
			status->look = OPTION_NOTHING;
	}

	if (this->nodeExists(node, "Flags")) {
		const ryml::NodeRef& flagNode = node["Flags"];

		for (const auto &it : flagNode) {
			std::string flag;
			c4::from_chars(it.key(), &flag);

			std::string flag_constant = "SCF_" + flag;
			int64 constant;

			if (!script_get_constant(flag_constant.c_str(), &constant)) {
				this->invalidWarning(flagNode, "Flag %s is invalid.\n", flag.c_str());
				return 0;
			}

			if (constant < SCF_NONE || constant >= SCF_MAX) {
				this->invalidWarning(flagNode, "Flag %s is out of bounds.\n", flag.c_str());
				return 0;
			}

			bool active;

			if (!this->asBool(flagNode, flag, active))
				return 0;

			if (active)
				status->flag.set(static_cast<e_status_change_flag>(constant));
			else
				status->flag.reset(static_cast<e_status_change_flag>(constant));
		}
	} else {
		if (!exists)
			status->flag.reset();
	}

	if (this->nodeExists(node, "MinRate")) {
		uint16 rate;

		if (!this->asUInt16(node, "MinRate", rate))
			return 0;

		status->min_rate = rate;
	} else {
		if (!exists)
			status->min_rate = 0;
	}
	
	if (this->nodeExists(node, "MinDuration")) {
		int64 duration;

		if (!this->asInt64(node, "MinDuration", duration))
			return 0;

		status->min_duration = static_cast<t_tick>(duration);
	} else {
		if (!exists)
			status->min_duration = 1;
	}

	if (this->nodeExists(node, "Fail")) {
		const ryml::NodeRef& failNode = node["Fail"];

		for (const auto &it : failNode) {
			std::string fail;
			c4::from_chars(it.key(), &fail);

			std::string fail_constant = "SC_" + fail;
			int64 constant;

			if (!script_get_constant(fail_constant.c_str(), &constant)) {
				this->invalidWarning(failNode, "Fail status %s is invalid.\n", fail.c_str());
				return 0;
			}

			if (!this->validateStatus(static_cast<sc_type>(constant))) {
				this->invalidWarning(failNode, "Fail status %s is out of bounds.\n", fail.c_str());
				return 0;
			}

			bool active;

			if (!this->asBool(failNode, fail, active))
				return 0;

			if (active)
				status->fail.push_back(static_cast<sc_type>(constant));
			else
				util::vector_erase_if_exists(status->fail, static_cast<sc_type>(constant));
		}
	}

	if (this->nodeExists(node, "EndOnStart")) {
		const ryml::NodeRef& endNode = node["EndOnStart"];

		for (const auto &it : endNode) {
			std::string end;
			c4::from_chars(it.key(), &end);

			std::string end_constant = "SC_" + end;
			int64 constant;

			if (!script_get_constant(end_constant.c_str(), &constant)) {
				this->invalidWarning(endNode, "EndOnStart status %s is invalid.\n", end.c_str());
				return 0;
			}

			if (!this->validateStatus(static_cast<sc_type>(constant))) {
				this->invalidWarning(endNode, "EndOnStart status %s is out of bounds.\n", end.c_str());
				return 0;
			}

			bool active;

			if (!this->asBool(endNode, end, active))
				return 0;

			if (active)
				status->endonstart.push_back(static_cast<sc_type>(constant));
			else
				util::vector_erase_if_exists(status->endonstart, static_cast<sc_type>(constant));
		}
	}

	if (this->nodeExists(node, "EndReturn")) {
		const ryml::NodeRef &endNode = node["EndReturn"];

		for (const auto &it : endNode) {
			std::string end;
			c4::from_chars(it.key(), &end);

			std::string end_constant = "SC_" + end;
			int64 constant;

			if (!script_get_constant(end_constant.c_str(), &constant)) {
				this->invalidWarning(endNode, "EndReturn status %s is invalid.\n", end.c_str());
				return 0;
			}

			if (!this->validateStatus(static_cast<sc_type>(constant))) {
				this->invalidWarning(endNode, "EndReturn status %s is out of bounds.\n", end.c_str());
				return 0;
			}

			bool active;

			if (!this->asBool(endNode, end, active))
				return 0;

			if (active)
				status->endreturn.push_back(static_cast<sc_type>(constant));
			else
				util::vector_erase_if_exists(status->endreturn, static_cast<sc_type>(constant));
		}
	}

	if (this->nodeExists(node, "EndOnEnd")) {
		const ryml::NodeRef &endNode = node["EndOnEnd"];

		for (const auto &it : endNode) {
			std::string end;
			c4::from_chars(it.key(), &end);

			std::string end_constant = "SC_" + end;
			int64 constant;

			if (!script_get_constant(end_constant.c_str(), &constant)) {
				this->invalidWarning(endNode, "EndOnEnd status %s is invalid.\n", end.c_str());
				return 0;
			}

			if (!this->validateStatus(static_cast<sc_type>(constant))) {
				this->invalidWarning(endNode, "EndOnEnd status %s is out of bounds.\n", end.c_str());
				return 0;
			}

			bool active;

			if (!this->asBool(endNode, end, active))
				return 0;

			if (active)
				status->endonend.push_back(static_cast<sc_type>(constant));
			else
				util::vector_erase_if_exists(status->endonend, static_cast<sc_type>(constant));
		}
	}

	if (!exists) {
		this->put(status_id, status);
	}

	return 1;
}

void StatusDatabase::loadingFinished(){
	std::fill( std::begin( this->StatusRelevantBLTypes ), std::end( this->StatusRelevantBLTypes ), BL_PC );

	for( auto& entry : *this ){
		auto& status = entry.second;

		if (status->type == SC_HALLUCINATION && !battle_config.display_hallucination) // Disable Hallucination.
			status->icon = EFST_BLANK;

		if( status->icon == EFST_BLANK ){
			continue;
		}else if( status->flag[SCF_BLEFFECT] ){
			this->StatusRelevantBLTypes[status->icon] |= BL_SCEFFECT;
		}else{
			this->StatusRelevantBLTypes[status->icon] = BL_PC;
		}
	}

	TypesafeCachedYamlDatabase::loadingFinished();
}

StatusDatabase status_db;

/**
 * Sets defaults in tables and starts read db functions
 * sv_readdb reads the file, outputting the information line-by-line to
 * previous functions above, separating information by delimiter
 * DBs being read:
 *	attr_fix.yml: Attribute adjustment table for attacks
 *	size_fix.yml: Size adjustment table for weapons
 *	refine.yml: Refining data table
 * @return 0
 */
void status_readdb( bool reload ){
	if( reload ){
		size_fix_db.reload();
		refine_db.reload();
		status_db.reload();
		enchantgrade_db.reload();
	}else{
		size_fix_db.load();
		refine_db.load();
		status_db.load();
		enchantgrade_db.load();
	}
	elemental_attribute_db.load();
}

/**
 * Status db init and destroy.
 */
void do_init_status(void) {
	add_timer_func_list(status_change_timer,"status_change_timer");
	add_timer_func_list(status_natural_heal_timer,"status_natural_heal_timer");
	add_timer_func_list(status_clear_lastEffect_timer, "status_clear_lastEffect_timer");
	initDummyData();
	status_readdb();
	natural_heal_prev_tick = gettick();
	sc_data_ers = ers_new(sizeof(struct status_change_entry),"status.cpp::sc_data_ers",ERS_OPT_NONE);
	add_timer_interval(natural_heal_prev_tick + NATURAL_HEAL_INTERVAL, status_natural_heal_timer, 0, 0, NATURAL_HEAL_INTERVAL);
}

/** Destroy status data */
void do_final_status(void) {
	ers_destroy(sc_data_ers);
	enchantgrade_db.clear();
	size_fix_db.clear();
	refine_db.clear();
	status_db.clear();
	elemental_attribute_db.clear();
}<|MERGE_RESOLUTION|>--- conflicted
+++ resolved
@@ -9969,10 +9969,6 @@
  * @return adjusted duration based on flag values
  */
 int status_change_start(struct block_list* src, struct block_list* bl,enum sc_type type,int rate,int val1,int val2,int val3,int val4,t_tick duration,unsigned char flag, int32 delay) {
-<<<<<<< HEAD
-=======
-	map_session_data *sd = nullptr;
->>>>>>> b4894882
 	status_change* sc;
 	struct status_change_entry* sce;
 	struct status_data *status;
