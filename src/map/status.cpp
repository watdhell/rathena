--- conflicted
+++ resolved
@@ -3939,7 +3939,6 @@
 		current_equip_opt_index = -1;
 	}
 
-<<<<<<< HEAD
 	// Give equipment bonuses based on all parsed information.
 	for (i = 0; i < EQI_MAX; i++) {
 		index = sd->equip_index[i];
@@ -4048,12 +4047,8 @@
 		}
 	}
 
-	if (sc->count && sc->data[SC_ITEMSCRIPT]) {
-		std::shared_ptr<item_data> data = item_db.find(sc->data[SC_ITEMSCRIPT]->val1);
-=======
 	if (sc->count && sc->getSCE(SC_ITEMSCRIPT)) {
 		std::shared_ptr<item_data> data = item_db.find(sc->getSCE(SC_ITEMSCRIPT)->val1);
->>>>>>> f8c5cd95
 
 		if (data && data->script)
 			run_script(data->script, 0, sd->bl.id, 0);
