// Copyright (c) rAthena Dev Teams - Licensed under GNU GPL
// For more information, see LICENCE in the main folder

#include "status.hpp"

#include <cmath>
#include <cstdlib>
#include <functional>
#include <string>

#include <common/cbasetypes.hpp>
#include <common/ers.hpp>
#include <common/malloc.hpp>
#include <common/nullpo.hpp>
#include <common/random.hpp>
#include <common/showmsg.hpp>
#include <common/strlib.hpp>
#include <common/timer.hpp>
#include <common/utilities.hpp>
#include <common/utils.hpp>

#include "battle.hpp"
#include "battleground.hpp"
#include "clif.hpp"
#include "elemental.hpp"
#include "guild.hpp"
#include "homunculus.hpp"
#include "itemdb.hpp"
#include "map.hpp"
#include "mercenary.hpp"
#include "mob.hpp"
#include "npc.hpp"
#include "path.hpp"
#include "pc.hpp"
#include "pc_groups.hpp"
#include "pet.hpp"
#include "script.hpp"

using namespace rathena;

// Regen related flags.
enum e_regen {
	RGN_NONE = 0x00,
	RGN_HP   = 0x01,
	RGN_SP   = 0x02,
	RGN_SHP  = 0x04,
	RGN_SSP  = 0x08,
};

static struct eri *sc_data_ers; /// For sc_data entries
static struct status_data dummy_status;

short current_equip_item_index; /// Contains inventory index of an equipped item. To pass it into the EQUP_SCRIPT [Lupus]
unsigned int current_equip_combo_pos; /// For combo items we need to save the position of all involved items here
int current_equip_card_id; /// To prevent card-stacking (from jA) [Skotlex]
// We need it for new cards 15 Feb 2005, to check if the combo cards are insrerted into the CURRENT weapon only to avoid cards exploits
short current_equip_opt_index; /// Contains random option index of an equipped item. [Secret]

static unsigned short status_calc_str(struct block_list *,status_change *,int);
static unsigned short status_calc_agi(struct block_list *,status_change *,int);
static unsigned short status_calc_vit(struct block_list *,status_change *,int);
static unsigned short status_calc_int(struct block_list *,status_change *,int);
static unsigned short status_calc_dex(struct block_list *,status_change *,int);
static unsigned short status_calc_luk(struct block_list *,status_change *,int);
static unsigned short status_calc_pow(struct block_list *, status_change *, int);
static unsigned short status_calc_sta(struct block_list *, status_change *, int);
static unsigned short status_calc_wis(struct block_list *, status_change *, int);
static unsigned short status_calc_spl(struct block_list *, status_change *, int);
static unsigned short status_calc_con(struct block_list *, status_change *, int);
static unsigned short status_calc_crt(struct block_list *, status_change *, int);
static unsigned short status_calc_batk(struct block_list *,status_change *,int);
static unsigned short status_calc_watk(struct block_list *,status_change *,int);
static unsigned short status_calc_matk(struct block_list *,status_change *,int);
static signed short status_calc_hit(struct block_list *,status_change *,int);
static signed short status_calc_critical(struct block_list *,status_change *,int);
static signed short status_calc_flee(struct block_list *,status_change *,int);
static signed short status_calc_flee2(struct block_list *,status_change *,int);
static defType status_calc_def(struct block_list *bl, status_change *sc, int);
static signed short status_calc_def2(struct block_list *,status_change *,int);
static defType status_calc_mdef(struct block_list *bl, status_change *sc, int);
static signed short status_calc_mdef2(struct block_list *,status_change *,int);
static unsigned short status_calc_speed(struct block_list *,status_change *,int);
static short status_calc_aspd_rate(struct block_list *,status_change *,int);
static unsigned short status_calc_dmotion(struct block_list *bl, status_change *sc, int dmotion);
#ifdef RENEWAL_ASPD
static short status_calc_aspd(struct block_list *bl, status_change *sc, bool fixed);
#endif
static short status_calc_fix_aspd(struct block_list *bl, status_change *sc, int);
static signed short status_calc_patk(struct block_list *, status_change *, int);
static signed short status_calc_smatk(struct block_list *, status_change *, int);
static signed short status_calc_res(struct block_list *, status_change *, int);
static signed short status_calc_mres(struct block_list *, status_change *, int);
static signed short status_calc_hplus(struct block_list *, status_change *, int);
static signed short status_calc_crate(struct block_list *, status_change *, int);
static unsigned int status_calc_maxhp(struct block_list *bl, uint64 maxhp);
static unsigned int status_calc_maxsp(struct block_list *bl, uint64 maxsp);
static unsigned int status_calc_maxap(struct block_list *bl, uint64 maxap);
static unsigned char status_calc_element(struct block_list *bl, status_change *sc, int element);
static unsigned char status_calc_element_lv(struct block_list *bl, status_change *sc, int lv);
static int status_calc_mode(struct block_list *bl, status_change *sc, int mode);
#ifdef RENEWAL
static unsigned short status_calc_ematk(struct block_list *,status_change *,int);
#endif
static int status_get_hpbonus(struct block_list *bl, enum e_status_bonus type);
static int status_get_spbonus(struct block_list *bl, enum e_status_bonus type);
static int status_get_apbonus(struct block_list *bl, enum e_status_bonus type);
static unsigned int status_calc_maxhpsp_pc(map_session_data* sd, unsigned int stat, bool isHP);
static unsigned int status_calc_maxap_pc(map_session_data* sd);
static int status_get_sc_interval(enum sc_type type);

const std::string RefineDatabase::getDefaultLocation(){
	return std::string( db_path ) + "/refine.yml";
}

uint64 RefineDatabase::parseBodyNode( const ryml::NodeRef& node ){
	std::string group_name;

	if( !this->asString( node, "Group", group_name ) ){
		return 0;
	}

	std::string group_name_constant = "REFINE_TYPE_" + group_name;
	int64 constant;

	if( !script_get_constant( group_name_constant.c_str(), &constant ) ){
		this->invalidWarning(node["Group"], "Unknown refine group %s, skipping.\n", group_name.c_str() );
		return 0;
	}

	uint16 group_id = static_cast<uint16>( constant );

	std::shared_ptr<s_refine_info> info = this->find( group_id );
	bool exists = info != nullptr;

	if( !exists ){
		info = std::make_shared<s_refine_info>();
	}

	if( this->nodeExists( node, "Levels" ) ){
		const auto& levelsNode = node["Levels"];
		for( const auto& levelNode : levelsNode ){
			uint16 level;

			if( !this->asUInt16( levelNode, "Level", level ) ){
				return 0;
			}

			std::shared_ptr<s_refine_levels_info> levels_info = util::umap_find( info->levels, level );
			bool levels_exists = levels_info != nullptr;

			if( !levels_exists ){
				levels_info = std::make_shared<s_refine_levels_info>();
				levels_info->level = level;
			}

			if( this->nodeExists( levelNode, "RefineLevels" ) ){
				const auto& refineLevelsNode = levelNode["RefineLevels"];
				for( const auto& refineLevelNode : refineLevelsNode ){
					uint16 refine_level;

					if( !this->asUInt16( refineLevelNode, "Level", refine_level ) ){
						return 0;
					}

					if( refine_level == 0 || refine_level > MAX_REFINE ){
						this->invalidWarning( refineLevelNode["Level"], "Refine level %hu is invalid, skipping.\n", refine_level );
						return 0;
					}

					// Database is 1 based, code is 0 based
					refine_level -= 1;

					std::shared_ptr<s_refine_level_info> level_info = util::umap_find( levels_info->levels, refine_level );
					bool level_exists = level_info != nullptr;

					if( !level_exists ){
						level_info = std::make_shared<s_refine_level_info>();
						level_info->level = refine_level;
					}

					if( this->nodeExists( refineLevelNode, "Bonus" ) ){
						uint32 bonus;

						if( !this->asUInt32( refineLevelNode, "Bonus", bonus ) ){
							return 0;
						}

						level_info->bonus = bonus;
					}else{
						if( !level_exists ){
							level_info->bonus = 0;
						}
					}

					if( this->nodeExists( refineLevelNode, "RandomBonus" ) ){
						uint32 bonus;

						if( !this->asUInt32( refineLevelNode, "RandomBonus", bonus ) ){
							return 0;
						}

						level_info->randombonus_max = bonus;
					}else{
						if( !level_exists ){
							level_info->randombonus_max = 0;
						}
					}

					if( this->nodeExists( refineLevelNode, "BlacksmithBlessingAmount" ) ){
						uint16 amount;

						if( !this->asUInt16( refineLevelNode, "BlacksmithBlessingAmount", amount ) ){
							return 0;
						}

						if( amount > MAX_AMOUNT ){
							this->invalidWarning( refineLevelNode["BlacksmithBlessingAmount"], "Blacksmith Blessing amount %hu too high, capping to MAX_AMOUNT.\n", amount );
							amount = MAX_AMOUNT;
						}

						level_info->blessing_amount = amount;
					}else{
						if( !level_exists ){
							level_info->blessing_amount = 0;
						}
					}

					if (this->nodeExists(refineLevelNode, "BroadcastSuccess")) {
						bool bcast;
						if (!this->asBool(refineLevelNode, "BroadcastSuccess", bcast)) {
							return 0;
						}
						level_info->broadcast_success = bcast;
					}
					else {
						if (!level_exists) {
							level_info->broadcast_success = false;
						}
					}

					if (this->nodeExists(refineLevelNode, "BroadcastFailure")) {
						bool bcast;
						if (!this->asBool(refineLevelNode, "BroadcastFailure", bcast)) {
							return 0;
						}
						level_info->broadcast_failure = bcast;
					}
					else {
						if (!level_exists) {
							level_info->broadcast_failure = false;
						}
					}

					if( this->nodeExists( refineLevelNode, "Chances" ) ){
						const auto& chancesNode = refineLevelNode["Chances"];
						for( const auto& chanceNode : chancesNode ){
							std::string cost_name;

							if( !this->asString( chanceNode, "Type", cost_name ) ){
								return 0;
							}

							std::string cost_name_constant = "REFINE_COST_" + cost_name;

							if( !script_get_constant( cost_name_constant.c_str(), &constant ) ){
								this->invalidWarning( chanceNode["Type"], "Unknown refine cost type %s, skipping.\n", cost_name.c_str() );
								return 0;
							}

							if( constant >= REFINE_COST_MAX ){
								this->invalidWarning( chanceNode["Type"], "Refine cost type %s is unsupported, skipping.\n", cost_name.c_str() );
								return 0;
							}

							uint16 index = (uint16)constant;

							std::shared_ptr<s_refine_cost> cost = util::umap_find( level_info->costs, index );
							bool cost_exists = cost != nullptr;

							if( !cost_exists ){
								cost = std::make_shared<s_refine_cost>();
								cost->index = index;
							}

							if( this->nodeExists( chanceNode, "Rate" ) ){
								uint16 rate;

								if( !this->asUInt16Rate( chanceNode, "Rate", rate ) ){
									return 0;
								}

								cost->chance = rate;
							}else{
								if( !cost_exists ){
									cost->chance = 0;
								}
							}

							if( this->nodeExists( chanceNode, "Price" ) ){
								uint32 price;

								if( !this->asUInt32( chanceNode, "Price", price ) ){
									return 0;
								}

								if( price > MAX_ZENY ){
									this->invalidWarning( chanceNode["Price"], "Price is above MAX_ZENY, capping...\n" );
									price = MAX_ZENY;
								}

								cost->zeny = price;
							}else{
								if( !cost_exists ){
									cost->zeny = 0;
								}
							}

							if( this->nodeExists( chanceNode, "Material" ) ){
								std::string item_name;

								if( !this->asString( chanceNode, "Material", item_name ) ){
									return 0;
								}

								std::shared_ptr<item_data> id = item_db.search_aegisname( item_name.c_str() );

								if( id == nullptr ){
									this->invalidWarning( chanceNode["Material"], "Unknown refine material %s, skipping.\n", item_name.c_str() );
									return 0;
								}

								cost->nameid = id->nameid;
							}else{
								if( !cost_exists ){
									cost->nameid = 0;
								}
							}

							if( this->nodeExists( chanceNode, "BreakingRate" ) ){
								uint16 breaking_rate;

								if( !this->asUInt16Rate( chanceNode, "BreakingRate", breaking_rate ) ){
									return 0;
								}

								cost->breaking_rate = breaking_rate;
							}else{
								if( !cost_exists ){
									cost->breaking_rate = 0;
								}
							}

							if( this->nodeExists( chanceNode, "DowngradeAmount" ) ){
								uint16 downgrade_amount;

								if( !this->asUInt16( chanceNode, "DowngradeAmount", downgrade_amount ) ){
									return 0;
								}

								if( downgrade_amount > MAX_REFINE ){
									this->invalidWarning( chanceNode["DowngradeAmount"], "Downgrade amount %hu is invalid, skipping.\n", downgrade_amount );
									return 0;
								}

								cost->downgrade_amount = downgrade_amount;
							}else{
								if( !cost_exists ){
									cost->downgrade_amount = 0;
								}
							}

							if( !cost_exists ){
								level_info->costs[index] = cost;
							}
						}
					}

					if( !level_exists ){
						levels_info->levels[refine_level] = level_info;
					}
				}
			}

			if( !levels_exists ){
				info->levels[level] = levels_info;
			}
		}
	}

	if( !exists ){
		this->put( group_id, info );
	}

	return 1;
}

std::shared_ptr<s_refine_level_info> RefineDatabase::findLevelInfoSub( const struct item_data& data, struct item& item, uint16 refine ){
	// Check if the item can be refined
	if( data.flag.no_refine ){
		return nullptr;
	}

	// Cap the refine level
	if( refine > MAX_REFINE ){
		refine = MAX_REFINE;
	}

	e_refine_type type;
	uint16 level;

	if( !this->calculate_refine_info( data, type, level ) ){
		return nullptr;
	}

	std::shared_ptr<s_refine_info> info = this->find( type );

	if( info == nullptr ){
		return nullptr;
	}

	std::shared_ptr<s_refine_levels_info> levels_info = util::umap_find( info->levels, level );

	if( levels_info == nullptr ){
		return nullptr;
	}

	return util::umap_find( levels_info->levels, refine );
}

std::shared_ptr<s_refine_level_info> RefineDatabase::findLevelInfo( const struct item_data& data, struct item& item ){
	// Check the current refine level
	if( item.refine >= MAX_REFINE ){
		return nullptr;
	}

	return this->findLevelInfoSub( data, item, item.refine );
}

std::shared_ptr<s_refine_level_info> RefineDatabase::findCurrentLevelInfo( const struct item_data& data, struct item& item ){
	if( item.refine > 0 ){
		return this->findLevelInfoSub( data, item, item.refine - 1 );
	}else{
		return nullptr;
	}
}

bool RefineDatabase::calculate_refine_info( const struct item_data& data, e_refine_type& refine_type, uint16& level ){
	if( data.type == IT_WEAPON ){
		refine_type = REFINE_TYPE_WEAPON;
		level = data.weapon_level;

		return true;
	}else if( data.type == IT_ARMOR ){
		refine_type = REFINE_TYPE_ARMOR;
		level = data.armor_level;

		return true;
	}else if( data.type == IT_SHADOWGEAR ){
		if( data.equip == EQP_SHADOW_WEAPON ){
			refine_type = REFINE_TYPE_SHADOW_WEAPON;
		}else{
			refine_type = REFINE_TYPE_SHADOW_ARMOR;
		}
		level = 1;

		return true;
	}else{
		return false;
	}
}

RefineDatabase refine_db;

const std::string SizeFixDatabase::getDefaultLocation() {
	return std::string(db_path) + "/size_fix.yml";
}

/**
 * Reads and parses an entry from size_fix.
 * @param node: YAML node containing the entry.
 * @return count of successfully parsed rows
 */
uint64 SizeFixDatabase::parseBodyNode(const ryml::NodeRef& node) {
	std::string weapon_name;

	if (!this->asString(node, "Weapon", weapon_name))
		return 0;

	std::string weapon_name_constant = "W_" + weapon_name;
	int64 constant;

	if (!script_get_constant(weapon_name_constant.c_str(), &constant)) {
		this->invalidWarning(node["Weapon"], "Size Fix unknown weapon %s, skipping.\n", weapon_name.c_str());
		return 0;
	}

	if (constant < W_FIST || constant > W_2HSTAFF) {
		this->invalidWarning(node["Weapon"], "Size Fix weapon %s is an invalid weapon, skipping.\n", weapon_name.c_str());
		return 0;
	}

	int weapon_id = static_cast<int>(constant);
	std::shared_ptr<s_sizefix_db> size = this->find(weapon_id);
	bool exists = size != nullptr;

	if (!exists)
		size = std::make_shared<s_sizefix_db>();

	if (this->nodeExists(node, "Small")) {
		uint16 small;

		if (!this->asUInt16(node, "Small", small))
			return 0;

		if (small > 100) {
			this->invalidWarning(node["Small"], "Small Size Fix %d for %s is out of bounds, defaulting to 100.\n", small, weapon_name.c_str());
			small = 100;
		}

		size->small = small;
	} else {
		if (!exists)
			size->small = 100;
	}

	if (this->nodeExists(node, "Medium")) {
		uint16 medium;

		if (!this->asUInt16(node, "Medium", medium))
			return 0;

		if (medium > 100) {
			this->invalidWarning(node["Medium"], "Medium Size Fix %d for %s is out of bounds, defaulting to 100.\n", medium, weapon_name.c_str());
			medium = 100;
		}

		size->medium = medium;
	} else {
		if (!exists)
			size->medium = 100;
	}

	if (this->nodeExists(node, "Large")) {
		uint16 large;

		if (!this->asUInt16(node, "Large", large))
			return 0;

		if (large > 100) {
			this->invalidWarning(node["Large"], "Large Size Fix %d for %s is out of bounds, defaulting to 100.\n", large, weapon_name.c_str());
			large = 100;
		}

		size->large = large;
	} else {
		if (!exists)
			size->large = 100;
	}

	if (!exists)
		this->put(weapon_id, size);

	return 1;
}

SizeFixDatabase size_fix_db;

const std::string EnchantgradeDatabase::getDefaultLocation(){
	return std::string(db_path) + "/enchantgrade.yml";
}

uint64 EnchantgradeDatabase::parseBodyNode( const ryml::NodeRef& node ){
	if( !this->nodesExist( node, { "Type", "Levels" } ) ){
		return 0;
	}

	std::string itemtype_constant;

	if( !this->asString( node, "Type", itemtype_constant ) ){
		return 0;
	}

	int64 constant_value;

	if( !script_get_constant( ( "IT_" + itemtype_constant ).c_str(), &constant_value ) ){
		this->invalidWarning( node["Type"], "Unknown item type \"%s\".\n", itemtype_constant.c_str() );
		return 0;
	}

	uint16 itemtype = static_cast<uint16>( constant_value );
	uint16 itemtype_maxlevel;

	if( itemtype == IT_WEAPON ){
		itemtype_maxlevel = MAX_WEAPON_LEVEL;
	}else if( itemtype == IT_ARMOR ){
		itemtype_maxlevel = MAX_ARMOR_LEVEL;
	}else{
		this->invalidWarning( node["Type"], "Item type \"%s\" is not supported.\n", itemtype_constant.c_str() );
		return 0;
	}

	std::shared_ptr<s_enchantgrade> enchantgrade = this->find( itemtype );
	bool exists = enchantgrade != nullptr;

	if( !exists ){
		enchantgrade = std::make_shared<s_enchantgrade>();
		enchantgrade->itemtype = itemtype;
	}

	for( const ryml::NodeRef& levelNode : node["Levels"] ){
		if( !this->nodesExist( levelNode, { "Level", "Grades" } ) ){
			return 0;
		}

		uint16 level;

		if( !this->asUInt16( levelNode, "Level", level ) ){
			return 0;
		}

		if( level == 0 || level > itemtype_maxlevel ){
			this->invalidWarning( levelNode["Level"], "Level %hu is invalid for item type %s[1~%hu].\n", level, itemtype_constant.c_str(), itemtype_maxlevel );
			return 0;
		}

		std::map<e_enchantgrade, std::shared_ptr<s_enchantgradelevel>>& grades = enchantgrade->levels[level];

		for( const ryml::NodeRef& gradeNode : levelNode["Grades"] ){
			std::string gradeConstant;

			if( !this->asString( gradeNode, "Grade", gradeConstant ) ){
				return 0;
			}

			if( !script_get_constant( ( "ENCHANTGRADE_" + gradeConstant ).c_str(), &constant_value ) ){
				this->invalidWarning( node["Grade"], "Unknown grade \"%s\".\n", gradeConstant.c_str() );
				return 0;
			}

			if( constant_value >= MAX_ENCHANTGRADE ){
				this->invalidWarning( gradeNode["Grade"], "Grade %" PRId64 " is too high. Maximum: %hu.\n", constant_value, MAX_ENCHANTGRADE - 1 );
				return 0;
			}

			e_enchantgrade gradeLevel = (e_enchantgrade)constant_value;

			std::shared_ptr<s_enchantgradelevel> grade = util::map_find( grades, gradeLevel );
			bool gradeExists = grade != nullptr;

			if( !gradeExists ){
				if( !this->nodesExist( gradeNode, { "Chances", "Options" } ) ){
					return 0;
				}

				grade = std::make_shared<s_enchantgradelevel>();
				grade->grade = gradeLevel;
				for( int i = 0; i < ARRAYLENGTH( grade->chances ); i++ ){
					grade->chances[i] = 0;
				}
			}

			if( this->nodeExists( gradeNode, "Chances" ) ){
				for( const ryml::NodeRef& chanceNode : gradeNode["Chances"] ){
					uint16 refine;

					if( !this->asUInt16( chanceNode, "Refine", refine ) ){
						return 0;
					}

					if( refine > MAX_REFINE ){
						this->invalidWarning( chanceNode["Refine"], "Refine %hu is too high. Maximum: %hu.\n", refine, MAX_REFINE );
						return 0;
					}

					uint16 chance;

					if( !this->asUInt16Rate( chanceNode, "Chance", chance ) ){
						return 0;
					}

					grade->chances[refine] = chance;
				}
			}

			if( this->nodeExists( gradeNode, "Bonus" ) ){
				uint16 bonus;

				if( !this->asUInt16( gradeNode, "Bonus", bonus ) ){
					return 0;
				}

				grade->bonus = bonus;
			}else{
				if( !gradeExists ){
					grade->bonus = 0;
				}
			}

			if( this->nodeExists( gradeNode, "AnnounceSuccess" ) ){
				bool announce;

				if( !this->asBool( gradeNode, "AnnounceSuccess", announce ) ){
					return 0;
				}

				grade->announceSuccess = announce;
			}else{
				if( !gradeExists ){
					grade->announceSuccess = true;
				}
			}

			if( this->nodeExists( gradeNode, "AnnounceFail" ) ){
				bool announce;

				if( !this->asBool( gradeNode, "AnnounceFail", announce) ){
					return 0;
				}

				grade->announceFail = announce;
			}else{
				if( !gradeExists ){
					grade->announceFail = false;
				}
			}

			if( this->nodeExists( gradeNode, "Announce" ) ){
				bool announce;

				if( !this->asBool( gradeNode, "Announce", announce ) ){
					return 0;
				}

				grade->announceSuccess = announce;
				grade->announceFail = announce;
			}

			if( this->nodeExists( gradeNode, "Catalyst") ){
				const ryml::NodeRef& catalystNode = gradeNode["Catalyst"];

				if( this->nodeExists( catalystNode, "Item" ) ){
					std::string itemName;

					if( !this->asString( catalystNode, "Item", itemName ) ){
						return 0;
					}

					std::shared_ptr<item_data> id = item_db.search_aegisname( itemName.c_str() );

					if( id == nullptr ){
						this->invalidWarning( catalystNode["Item"], "Unknown item \"%s\".\n", itemName.c_str() );
						return 0;
					}

					grade->catalyst.item = id->nameid;
				}else{
					if( !gradeExists ){
						grade->catalyst.item = 0;
					}
				}

				if( this->nodeExists( catalystNode, "AmountPerStep" ) ){
					uint16 amountPerStep;

					if( !this->asUInt16( catalystNode, "AmountPerStep", amountPerStep ) ){
						return 0;
					}

					grade->catalyst.amountPerStep = amountPerStep;
				}else{
					if( !gradeExists ){
						grade->catalyst.amountPerStep = 0;
					}
				}

				if( this->nodeExists( catalystNode, "MaximumSteps" ) ){
					uint16 maximumSteps;

					if( !this->asUInt16( catalystNode, "MaximumSteps", maximumSteps ) ){
						return 0;
					}

					grade->catalyst.maximumSteps = maximumSteps;
				}else{
					if( !gradeExists ){
						grade->catalyst.maximumSteps = 0;
					}
				}

				if( this->nodeExists( catalystNode, "ChanceIncrease" ) ){
					uint16 chanceIncrease;

					if( !this->asUInt16Rate( catalystNode, "ChanceIncrease", chanceIncrease ) ){
						return 0;
					}

					grade->catalyst.chanceIncrease = chanceIncrease;
				}else{
					if( !gradeExists ){
						grade->catalyst.chanceIncrease = 0;
					}
				}
			}else{
				if( !gradeExists ){
					grade->catalyst.item = 0;
					grade->catalyst.amountPerStep = 0;
					grade->catalyst.maximumSteps = 0;
					grade->catalyst.chanceIncrease = 0;
				}
			}

			if( this->nodeExists( gradeNode, "Options" ) ){
				for( const ryml::NodeRef& optionNode : gradeNode["Options"] ){
					uint16 optionIndex;

					if( !this->asUInt16( optionNode, "Option", optionIndex ) ){
						return 0;
					}

					std::shared_ptr<s_enchantgradeoption> option = util::map_find( grade->options, optionIndex );
					bool optionExists = option != nullptr;

					if( !optionExists ){
						option = std::make_shared<s_enchantgradeoption>();
						option->id = optionIndex;
					}

					if( this->nodeExists( optionNode, "Amount" ) ){
						uint16 amount;

						if( !this->asUInt16( optionNode, "Amount", amount ) ){
							return 0;
						}

						if( amount > MAX_AMOUNT ){
							this->invalidWarning( optionNode["Amount"], "Amount %hu is too high, capping to %hu...\n", amount, MAX_AMOUNT );
							amount = MAX_AMOUNT;
						}

						if( amount == 0 ){
							if( grade->options.erase( optionIndex ) > 0 ){
								continue;
							}else{
								this->invalidWarning( optionNode["Amount"], "Trying to remove invalid option %hu...\n", optionIndex );
								return 0;
							}
						}

						option->amount = amount;
					}else{
						if( !optionExists ){
							option->amount = 1;
						}
					}

					if( this->nodeExists( optionNode, "Item" ) ){
						std::string itemName;

						if( !this->asString( optionNode, "Item", itemName ) ){
							return 0;
						}

						std::shared_ptr<item_data> id = item_db.search_aegisname( itemName.c_str() );

						if( id == nullptr ){
							this->invalidWarning( optionNode["Item"], "Unknown item \"%s\".\n", itemName.c_str() );
							return 0;
						}

						option->item = id->nameid;
					}else{
						if( !optionExists ){
							option->item = 0;
						}
					}

					if( this->nodeExists( optionNode, "Zeny" ) ){
						uint32 zeny;

						if( !this->asUInt32( optionNode, "Zeny", zeny ) ){
							return 0;
						}

						option->zeny = zeny;
					}else{
						if( !optionExists ){
							option->zeny = 0;
						}
					}

					if( this->nodeExists( optionNode, "BreakingRate" ) ){
						uint16 breaking_rate;

						if( !this->asUInt16Rate( optionNode, "BreakingRate", breaking_rate ) ){
							return 0;
						}

						option->breaking_rate = breaking_rate;
					}else{
						if( !optionExists ){
							option->breaking_rate = 0;
						}
					}

					if( this->nodeExists( optionNode, "DowngradeAmount" ) ){
						uint16 downgrade_amount;

						if( !this->asUInt16( optionNode, "DowngradeAmount", downgrade_amount ) ){
							return 0;
						}

						if( downgrade_amount > MAX_REFINE ){
							this->invalidWarning( optionNode["DowngradeAmount"], "Downgrade amount %hu is invalid, skipping.\n", downgrade_amount );
							return 0;
						}

						option->downgrade_amount = downgrade_amount;
					}else{
						if( !optionExists ){
							option->downgrade_amount = 0;
						}
					}

					if( !optionExists ){
						grade->options[optionIndex] = option;
					}
				}
			}

			if( !gradeExists ){
				grades[gradeLevel] = grade;
			}
		}
	}

	if( !exists ){
		this->put( itemtype, enchantgrade );
	}

	return 1;
}

std::shared_ptr<s_enchantgradelevel> EnchantgradeDatabase::findCurrentLevelInfo( const struct item_data& data, struct item& item ){
	std::shared_ptr<s_enchantgrade> enchantgrade = enchantgrade_db.find( data.type );

	// Unsupported item type - no answer
	if( enchantgrade == nullptr ){
		return nullptr;
	}

	uint16 level = 0;

	if( data.type == IT_WEAPON ){
		level = data.weapon_level;
	}else if( data.type == IT_ARMOR ){
		level = data.armor_level;
	}

	const auto& enchantgradelevels = enchantgrade->levels.find( level );

	// Cannot upgrade this weapon or armor level - no answer
	if( enchantgradelevels == enchantgrade->levels.end() ){
		return nullptr;
	}

	return util::map_find( enchantgradelevels->second, (e_enchantgrade)( item.enchantgrade - 1 ) );
}

void EnchantgradeDatabase::loadingFinished(){
	for( const auto& it_itemTypes : *this ){
		for( const auto& it_itemLevels : it_itemTypes.second->levels ){
			for( const auto& it_enchantgrades : it_itemLevels.second ){
				std::shared_ptr<s_enchantgradelevel> enchantgradelevel = it_enchantgrades.second;

				if( enchantgradelevel->catalyst.amountPerStep == 0 ){
					enchantgradelevel->catalyst.item = 0;
					enchantgradelevel->catalyst.chanceIncrease = 0;
					enchantgradelevel->catalyst.maximumSteps = 0;
				}
			}
		}
	}

	TypesafeYamlDatabase::loadingFinished();
}

EnchantgradeDatabase enchantgrade_db;

/**
 * Get icon ID of SC
 * @param type: SC type
 * @return EFST ID
 **/
efst_type StatusDatabase::getIcon(sc_type type) {
	std::shared_ptr<s_status_change_db> status = status_db.find(type);

	return status ? status->icon : EFST_BLANK;
}

/**
 * Get flag of SC (SCB value) for status_calc_ flag
 * @param type: SC type
 * @return cal_flag: Calc value 
 **/
std::bitset<SCB_MAX> StatusDatabase::getCalcFlag(sc_type type) {
	std::shared_ptr<s_status_change_db> status = status_db.find(type);

	return status ? status->calc_flag : std::bitset<SCB_MAX> {};
}

/**
 * Get SC's EndOnStart list
 * @param sc: SC type
 * @return End list
 **/
std::vector<sc_type> StatusDatabase::getEndOnStart(sc_type type) {
	std::shared_ptr<s_status_change_db> status = status_db.find(type);

	return status ? status->endonstart : std::vector<sc_type> {};
}

/**
 * Get BL type to display proper effect
 * @param efst: EFST type
 * @return BL types
 **/
uint16 status_efst_get_bl_type(enum efst_type efst) {
	if (efst <= EFST_BLANK || efst >= EFST_MAX)
		return BL_PC;
	return status_db.StatusRelevantBLTypes[efst];
}

/**
 * Returns the FIRST skill (in order of definition in initChangeTables) to use a given status change.
 * Utilized for various duration lookups. Use with caution!
 * @param sc The status to look up
 * @return A skill associated with the status
 **/
uint16 StatusDatabase::getSkill(sc_type type) {
	std::shared_ptr<s_status_change_db> status = status_db.find(type);

	return status ? status->skill_id : 0;
}

/**
 * Returns if a status change flag is active or not for a SC.
 * @param sc: Status changes active on target
 * @param flag: Flag to check for
 * @return True if flag is set or false otherwise
 */
bool StatusDatabase::hasSCF(status_change *sc, e_status_change_flag flag) {
	if (sc == nullptr || sc->count == 0 || flag == SCF_NONE)
		return false;

	for (const auto &status_it : *this) {
		std::shared_ptr<s_status_change_db> status = status_it.second;

		if (sc->getSCE(status->type) && status->flag[flag])
			return true;
	}

	return false;
}

/**
 * Returns the SCB_BATTLE constant.
 * return SCB_BATTLE
 */
std::bitset<SCB_MAX> StatusDatabase::getSCB_BATTLE() {
	return this->SCB_BATTLE;
}

/**
 * Returns the SCB_ALL constant.
 * @return SCB_ALL
 */
std::bitset<SCB_MAX> StatusDatabase::getSCB_ALL() {
	return this->SCB_ALL;
}

/**
 * Removes statuses from skills that aren't part of the new class skill tree.
 * @param sd: Player data
 */
void StatusDatabase::changeSkillTree(map_session_data *sd, int32 class_) {
	if (sd == nullptr)
		return;

	std::shared_ptr<s_skill_tree> tree = skill_tree_db.find(class_ > 0 ? class_ : sd->status.class_);

	if (tree == nullptr)
		return;

	for (const auto &it : tree->skills) {
		uint16 skill_id = it.first;
		sc_type sc = skill_get_sc(skill_id);

		if (sc > SC_COMMON_MAX && sc < SC_MAX && sd->sc.getSCE(sc))
			status_change_end(&sd->bl, sc);
	}
}

/**
 * Validates if type is in SC ranges
 * @param type: SC type
 * @return True if type is in range, false otherwise
 */
bool StatusDatabase::validateStatus(sc_type type) {
	if (type > SC_NONE && type < SC_MAX)
		return true;

	return false;
}

/**
 * Removes a status based on the provided flag(s).
 * @param bl: Target to remove status from
 * @param flag: List of flags to check for removing
 */
void StatusDatabase::removeByStatusFlag(block_list *bl, std::vector<e_status_change_flag> flag) {
	if (bl == nullptr || flag.empty())
		return;

	status_change *sc = status_get_sc(bl);

	if (sc == nullptr || sc->count == 0)
		return;

	for (const auto &status_it : *this) {
		std::shared_ptr<s_status_change_db> status = status_it.second;
		sc_type type = status->type;

		if (sc->getSCE(type)) {
			for (const auto &flag_it : flag) {
				if (status->flag[flag_it])
					status_change_end(bl, type);
			}
		}
	}
}
/**
 * Accessor for a status_change_entry in a status_change
 */
status_change_entry * status_change::getSCE(enum sc_type type) {
	// TODO: bounds check
	if (type == lastStatus.first)
		return lastStatus.second;
	
	lastStatus = {type, data[type]};
	return lastStatus.second;
}

status_change_entry * status_change::getSCE(uint32 type) {
	return getSCE(static_cast<sc_type>(type));
}

status_change_entry * status_change::createSCE(enum sc_type type) {
	data[type] = ers_alloc(sc_data_ers, struct status_change_entry);
	lastStatus = {type, data[type]};
	return data[type];
}

/**
 * free the sce, then clear it
 */
void status_change::deleteSCE(enum sc_type type) {
	ers_free(sc_data_ers, data[type]);
	data[type] = nullptr;
	lastStatus = {type, data[type]};
}

/**
 * For when we only want to clear the sce without freeing.
 */
void status_change::clearSCE(enum sc_type type) {
	data[type] = nullptr;
	lastStatus = {type, data[type]};
}

/** Creates dummy status */
static void initDummyData(void) {
	memset(&dummy_status, 0, sizeof(dummy_status));
	dummy_status.hp =
	dummy_status.max_hp =
	dummy_status.max_sp =
	dummy_status.str =
	dummy_status.agi =
	dummy_status.vit =
	dummy_status.int_ =
	dummy_status.dex =
	dummy_status.luk =
	dummy_status.hit = 1;
	dummy_status.speed = 2000;
	dummy_status.adelay = 4000;
	dummy_status.amotion = 2000;
	dummy_status.dmotion = 2000;
	dummy_status.ele_lv = 1; // Min elemental level.
	dummy_status.mode = MD_CANMOVE;
}

/**
 * For copying a status_data structure from b to a, without overwriting current Hp, Sp, and Ap.
 * @param a: Status data structure to copy from
 * @param b: Status data structure to copy to
 */
static inline void status_cpy(struct status_data* a, const struct status_data* b)
{
	memcpy((void*)&a->max_hp, (const void*)&b->max_hp, sizeof(struct status_data)-(sizeof(a->hp)+sizeof(a->sp)+sizeof(a->ap)));
}

/**
 * Sets HP to a given value
 * Will always succeed (overrides heal impediment statuses) but can't kill an object
 * @param bl: Object whose HP will be set [PC|MOB|HOM|MER|ELEM|NPC]
 * @param hp: What the HP is to be set as
 * @param flag: Used in case final value is higher than current
 *		Use 2 to display healing effect
 * @return heal or zapped HP if valid
 */
int status_set_hp(struct block_list *bl, unsigned int hp, int flag)
{
	struct status_data *status;
	if (hp < 1)
		return 0;
	status = status_get_status_data(bl);
	if (status == &dummy_status)
		return 0;

	if (hp > status->max_hp)
		hp = status->max_hp;
	if (hp == status->hp)
		return 0;
	if (hp > status->hp)
		return status_heal(bl, hp - status->hp, 0, 1|flag);
	return status_zap(bl, status->hp - hp, 0);
}

/**
 * Sets Max HP to a given value
 * @param bl: Object whose Max HP will be set [PC|MOB|HOM|MER|ELEM|NPC]
 * @param maxhp: What the Max HP is to be set as
 * @param flag: Used in case final value is higher than current
 *		Use 2 to display healing effect
 * @return heal or zapped HP if valid
 */
int status_set_maxhp(struct block_list *bl, unsigned int maxhp, int flag)
{
	struct status_data *status;
	int64 heal;

	if (maxhp < 1)
		return 0;
	status = status_get_status_data(bl);
	if (status == &dummy_status)
		return 0;

	if (maxhp == status->max_hp)
		return 0;

	heal = maxhp - status->max_hp;
	status->max_hp = maxhp;

	if (heal > 0)
		status_heal(bl, heal, 0, 1|flag);
	else
		status_zap(bl, -heal, 0);

	return maxhp;
}

/**
 * Sets SP to a given value
 * @param bl: Object whose SP will be set [PC|HOM|MER|ELEM]
 * @param sp: What the SP is to be set as
 * @param flag: Used in case final value is higher than current
 *		Use 2 to display healing effect		
 * @return heal or zapped SP if valid
 */
int status_set_sp(struct block_list *bl, unsigned int sp, int flag)
{
	struct status_data *status;

	status = status_get_status_data(bl);
	if (status == &dummy_status)
		return 0;

	if (sp > status->max_sp)
		sp = status->max_sp;
	if (sp == status->sp)
		return 0;
	if (sp > status->sp)
		return status_heal(bl, 0, sp - status->sp, 1|flag);
	return status_zap(bl, 0, status->sp - sp);
}

/**
 * Sets Max SP to a given value
 * @param bl: Object whose Max SP will be set [PC|HOM|MER|ELEM]
 * @param maxsp: What the Max SP is to be set as
 * @param flag: Used in case final value is higher than current
 *		Use 2 to display healing effect
 * @return heal or zapped HP if valid
 */
int status_set_maxsp(struct block_list *bl, unsigned int maxsp, int flag)
{
	struct status_data *status;
	if (maxsp < 1)
		return 0;
	status = status_get_status_data(bl);
	if (status == &dummy_status)
		return 0;

	if (maxsp == status->max_sp)
		return 0;
	if (maxsp > status->max_sp)
		status_heal(bl, maxsp - status->max_sp, 0, 1|flag);
	else
		status_zap(bl, status->max_sp - maxsp, 0);

	status->max_sp = maxsp;
	return maxsp;
}

/**
* Sets AP to a given value
* @param bl: Object whose AP will be set [PC|HOM|MER|ELEM]
* @param ap: What the AP is to be set as
* @param flag: Used in case final value is higher than current
*		Use 2 to display healing effect
* @return heal or zapped AP if valid
*/
int status_set_ap(struct block_list *bl, unsigned int ap, int flag)
{
	status_data *status = status_get_status_data(bl);

	if (status == &dummy_status)
		return 0;

	if (ap > status->max_ap)
		ap = status->max_ap;
	if (ap == status->ap)
		return 0;
	if (ap > status->ap)
		return status_heal(bl, 0, 0, ap - status->ap, 1 | flag);
	return status_zap(bl, 0, 0, status->ap - ap);
}

/**
* Sets Max AP to a given value
* @param bl: Object whose Max AP will be set [PC|HOM|MER|ELEM]
* @param maxap: What the Max AP is to be set as
* @param flag: Used in case final value is higher than current
*		Use 2 to display healing effect
* @return heal or zapped AP if valid
*/
int status_set_maxap(struct block_list *bl, unsigned int maxap, int flag)
{
	if (maxap < 1)
		return 0;

	status_data *status = status_get_status_data(bl);

	if (status == &dummy_status)
		return 0;

	if (maxap == status->max_ap)
		return 0;
	if (maxap > status->max_ap)
		status_heal(bl, 0, 0, maxap - status->max_ap, 1 | flag);
	else
		status_zap(bl, 0, 0, status->max_ap - maxap);

	status->max_ap = maxap;
	return maxap;
}

/**
 * Takes HP/SP from an Object
 * @param bl: Object who will have HP/SP taken [PC|MOB|HOM|MER|ELEM]
 * @param hp: How much HP to charge
 * @param sp: How much SP to charge	
 * @return hp+sp through status_damage()
 * Note: HP/SP are integer values, not percentages. Values should be
 *	 calculated either within function call or before
 */
int64 status_charge(struct block_list* bl, int64 hp, int64 sp)
{
	if(!(bl->type&BL_CONSUME))
		return (int)hp+sp; // Assume all was charged so there are no 'not enough' fails.
	return status_damage(NULL, bl, hp, sp, 0, 3, 0);
}

/**
 * Inflicts damage on the target with the according walkdelay.
 * @param src: Source object giving damage [PC|MOB|PET|HOM|MER|ELEM]
 * @param target: Target of the damage
 * @param dhp: How much damage to HP
 * @param dsp: How much damage to SP
 * @param dap: How much damage to AP
 * @param walkdelay: Amount of time before object can walk again
 * @param flag: Damage flag decides various options
 *		flag&1: Passive damage - Does not trigger cancelling status changes
 *		flag&2: Fail if there is not enough to subtract
 *		flag&4: Mob does not give EXP/Loot if killed
 *		flag&8: Used to damage SP of a dead character
 * @return hp+sp+ap
 * Note: HP/SP/AP are integer values, not percentages. Values should be
 *	 calculated either within function call or before
 */
int status_damage(struct block_list *src,struct block_list *target,int64 dhp, int64 dsp, int64 dap, t_tick walkdelay, int flag, uint16 skill_id)
{
	struct status_data *status;
	status_change *sc;
	int hp = (int)cap_value(dhp,INT_MIN,INT_MAX);
	int sp = (int)cap_value(dsp,INT_MIN,INT_MAX);
	int ap = (int)cap_value(dap,INT_MIN,INT_MAX);

	nullpo_ret(target);

	if(sp && !(target->type&BL_CONSUME))
		sp = 0; // Not a valid SP target.

	if (ap && !(target->type&BL_CONSUME))
		ap = 0; // Not a valid AP target.

	if (hp < 0) { // Assume absorbed damage.
		status_heal(target, -hp, 0, 1);
		hp = 0;
	}

	if (sp < 0) {
		status_heal(target, 0, -sp, 1);
		sp = 0;
	}

	if (ap < 0) {
		status_heal(target, 0, 0, -ap, 1);
		ap = 0;
	}

	if (target->type == BL_SKILL) {
		if (!src || src->type&battle_config.can_damage_skill)
			return (int)skill_unit_ondamaged((struct skill_unit *)target, hp);
		return 0;
	}

	status = status_get_status_data(target);
	if(!status || status == &dummy_status )
		return 0;

	if ((unsigned int)hp >= status->hp) {
		if (flag&2) return 0;
		hp = status->hp;
	}

	if ((unsigned int)sp > status->sp) {
		if (flag&2) return 0;
		sp = status->sp;
	}

	if ((unsigned int)ap > status->ap) {
		if (flag & 2) return 0;
		ap = status->ap;
	}

	if (!hp && !sp && !ap)
		return 0;

	if( !status->hp )
		flag |= 8;

	sc = status_get_sc(target);
	if( hp && battle_config.invincible_nodamage && src && sc && sc->getSCE(SC_INVINCIBLE) && !sc->getSCE(SC_INVINCIBLEOFF) )
		hp = 1;

	if( hp && !(flag&1) ) {
		if( sc ) {
			struct status_change_entry *sce;

			for (const auto &it : status_db) {
				sc_type type = static_cast<sc_type>(it.first);

				if (sc->getSCE(type) && it.second->flag[SCF_REMOVEONDAMAGED]) {
					// A status change that gets broken by damage should still be considered when calculating if a status change can be applied or not (for the same attack).
					// !TODO: This is a temporary solution until we refactor the code so that the calculation of an SC is done at the start of an attack rather than after the damage was applied.
					if (sc->opt1 > OPT1_NONE && sc->lastEffectTimer == INVALID_TIMER) {
						sc->lastEffectTimer = add_timer(gettick() + 10, status_clear_lastEffect_timer, target->id, 0);
						sc->lastEffect = type;
					}
					status_change_end(target, type);
				}
			}
			if ((sce=sc->getSCE(SC_ENDURE)) && !sce->val4) {
				/** [Skotlex]
				* Endure count is only reduced by non-players on non-gvg maps.
				* val4 signals infinite endure.
				**/
				if (src && src->type != BL_PC && !map_flag_gvg2(target->m) && !map_getmapflag(target->m, MF_BATTLEGROUND) && --(sce->val2) <= 0)
					status_change_end(target, SC_ENDURE);
			}
#ifndef RENEWAL
			if ((sce=sc->getSCE(SC_GRAVITATION)) && sce->val3 == BCT_SELF) {
				std::shared_ptr<s_skill_unit_group> sg = skill_id2group(sce->val4);

				if (sg) {
					skill_delunitgroup(sg);
					sce->val4 = 0;
					status_change_end(target, SC_GRAVITATION);
				}
			}
#endif
			if(sc->getSCE(SC_DANCING) && hp > (status->max_hp / 4))
				status_change_end(target, SC_DANCING);
			if(sc->getSCE(SC_CLOAKINGEXCEED) && --(sc->getSCE(SC_CLOAKINGEXCEED)->val2) <= 0)
				status_change_end(target, SC_CLOAKINGEXCEED);
			if(sc->getSCE(SC_KAGEMUSYA) && --(sc->getSCE(SC_KAGEMUSYA)->val3) <= 0)
				status_change_end(target, SC_KAGEMUSYA);
		}

		if (target->type == BL_PC)
			pc_bonus_script_clear(BL_CAST(BL_PC,target),BSF_REM_ON_DAMAGED);
		unit_skillcastcancel(target, 2);
	}

	status->hp-= hp;
	status->sp-= sp;
	status->ap-= ap;

	if (sc && hp && status->hp) {
		if (sc->getSCE(SC_AUTOBERSERK) &&
			(!sc->getSCE(SC_PROVOKE) || !sc->getSCE(SC_PROVOKE)->val4) &&
			status->hp < status->max_hp / 4)
			sc_start4(src,target,SC_PROVOKE,100,10,0,0,1,0);
		if (sc->getSCE(SC_BERSERK) && status->hp <= 100)
			status_change_end(target, SC_BERSERK);
		if( sc->getSCE(SC_RAISINGDRAGON) && status->hp <= 1000 )
			status_change_end(target, SC_RAISINGDRAGON);
		if (sc->getSCE(SC_SATURDAYNIGHTFEVER) && status->hp <= 100)
			status_change_end(target, SC_SATURDAYNIGHTFEVER);
	}

	switch (target->type) {
		case BL_PC:  pc_damage((TBL_PC*)target,src,hp,sp,ap); break;
		case BL_MOB: mob_damage((TBL_MOB*)target, src, hp); break;
		case BL_HOM: hom_damage((TBL_HOM*)target); break;
		case BL_MER: mercenary_heal((TBL_MER*)target,hp,sp); break;
		case BL_ELEM: elemental_heal((TBL_ELEM*)target,hp,sp); break;
	}

	if( src && target->type == BL_PC && ((TBL_PC*)target)->disguise ) { // Stop walking when attacked in disguise to prevent walk-delay bug
		unit_stop_walking( target, 1 );
	}

	if( status->hp || (flag&8) ) { // Still lives or has been dead before this damage.
		if (walkdelay)
			unit_set_walkdelay(target, gettick(), walkdelay, 0);
		return (int)(hp+sp+ap);
	}

	status->hp = 0;
	/** [Skotlex]
	* NOTE: These dead functions should return:
	* 0: Death cancelled, auto-revived.
	* Non-zero: Standard death. Clear status, cancel move/attack, etc
	* &2: Remove object from map.
	* &4: Delete object from memory. (One time spawn mobs)
	**/
	switch (target->type) {
		case BL_PC:  flag = pc_dead((TBL_PC*)target,src); break;
		case BL_MOB: flag = mob_dead((TBL_MOB*)target, src, flag&4?3:0); break;
		case BL_HOM: flag = hom_dead((TBL_HOM*)target); break;
		case BL_MER: flag = mercenary_dead((TBL_MER*)target); break;
		case BL_ELEM: flag = elemental_dead((TBL_ELEM*)target); break;
		default:	// Unhandled case, do nothing to object.
			flag = 0;
			break;
	}

	if(!flag) // Death cancelled.
		return (int)(hp+sp+ap);

	// Normal death
	if (battle_config.clear_unit_ondeath &&
		battle_config.clear_unit_ondeath&target->type)
		skill_clear_unitgroup(target);

	if(target->type&BL_REGEN) { // Reset regen ticks.
		struct regen_data *regen = status_get_regen_data(target);
		if (regen) {
			memset(&regen->tick, 0, sizeof(regen->tick));
			if (regen->sregen)
				memset(&regen->sregen->tick, 0, sizeof(regen->sregen->tick));
			if (regen->ssregen)
				memset(&regen->ssregen->tick, 0, sizeof(regen->ssregen->tick));
		}
	}

	if( sc && sc->getSCE(SC_KAIZEL) && !map_flag_gvg2(target->m) ) { // flag&8 = disable Kaizel
		int time = skill_get_time2(SL_KAIZEL,sc->getSCE(SC_KAIZEL)->val1);
		// Look for Osiris Card's bonus effect on the character and revive 100% or revive normally
		if ( target->type == BL_PC && BL_CAST(BL_PC,target)->special_state.restart_full_recover )
			status_revive(target, 100, 100);
		else
			status_revive(target, sc->getSCE(SC_KAIZEL)->val2, 0);
		status_change_clear(target,0);
		clif_skill_nodamage(target,target,ALL_RESURRECTION,1,1);
		sc_start(src,target,SC_KYRIE,100,10,time);

		if( target->type == BL_MOB )
			((TBL_MOB*)target)->state.rebirth = 1;

		return (int)(hp+sp+ap);
	}

	// Disable Ultimate Sacrifice on GVG maps
	if (sc && sc->getSCE(SC_ULTIMATE_S) && !map_flag_gvg2(target->m)) {
		status_revive(target, 100, 100);
		status_change_clear(target, 0);
		clif_skill_nodamage(target, target, ALL_RESURRECTION, 1, 1);

		if (target->type == BL_MOB)
			((TBL_MOB*)target)->state.rebirth = 1;

		return (int)(hp+sp+ap);
	}

	if (target->type == BL_MOB && sc && sc->getSCE(SC_REBIRTH) && !((TBL_MOB*) target)->state.rebirth) { // Ensure the monster has not already rebirthed before doing so.
		status_revive(target, sc->getSCE(SC_REBIRTH)->val2, 0);
		status_change_clear(target,0);
		((TBL_MOB*)target)->state.rebirth = 1;

		return (int)(hp+sp+ap);
	}

	status_change_clear(target,0);

	if(flag&4) // Delete from memory. (also invokes map removal code)
		unit_free(target,CLR_DEAD);
	else if(flag&2) // remove from map
		unit_remove_map(target,CLR_DEAD);
	else { // Some death states that would normally be handled by unit_remove_map
		unit_stop_attack(target);
		unit_stop_walking(target,1);
		unit_skillcastcancel(target,0);
		clif_clearunit_area(target,CLR_DEAD);
		skill_unit_move(target,gettick(),4);
		skill_cleartimerskill(target);
	}

	// Always run NPC scripts for players last
	//FIXME those ain't always run if a player die if he was resurrect meanwhile
	//cf SC_REBIRTH, SC_KAIZEL, pc_dead...
	if(target->type == BL_PC) {
		TBL_PC *sd = BL_CAST(BL_PC,target);
		if( sd->bg_id ) {
			std::shared_ptr<s_battleground_data> bg = util::umap_find(bg_team_db, sd->bg_id);

			if( bg && !(bg->die_event.empty()) )
				npc_event(sd, bg->die_event.c_str(), 0);
		}

		npc_script_event(sd,NPCE_DIE);
	}

	return (int)(hp+sp+ap);
}

/**
 * Heals an object
 * @param bl: Object to heal [PC|MOB|HOM|MER|ELEM]
 * @param hhp: How much HP to heal
 * @param hsp: How much SP to heal
 * @param hap: How much AP to heal
 * @param flag:	Whether it's Forced(&1), gives HP/SP/AP(&2) heal effect,
 *      or gives HP(&4) heal effect with 0 heal
 *		Forced healing overrides heal impedement statuses (Berserk)
 * @return hp+sp+ap
 */
int status_heal(struct block_list *bl,int64 hhp,int64 hsp, int64 hap, int flag)
{
	struct status_data *status;
	status_change *sc;
	int hp = (int)cap_value(hhp,INT_MIN,INT_MAX);
	int sp = (int)cap_value(hsp,INT_MIN,INT_MAX);
	int ap = (int)cap_value(hap,INT_MIN,INT_MAX);

	status = status_get_status_data(bl);

	if (status == &dummy_status || !status->hp)
		return 0;

	sc = status_get_sc(bl);
	if (sc && !sc->count)
		sc = NULL;

	if (hp < 0) {
		if (hp == INT_MIN) // -INT_MIN == INT_MIN in some architectures!
			hp++;
		status_damage(NULL, bl, -hp, 0, 0, 1, 0);
		hp = 0;
	}

	if(hp) {
		if( sc && (sc->getSCE(SC_BERSERK)) ) {
			if( flag&1 )
				flag &= ~2;
			else
				hp = 0;
		}

		if((unsigned int)hp > status->max_hp - status->hp)
			hp = status->max_hp - status->hp;
	}

	if(sp < 0) {
		if (sp == INT_MIN)
			sp++;
		status_damage(NULL, bl, 0, -sp, 0, 1, 0);
		sp = 0;
	}

	if(sp) {
		if((unsigned int)sp > status->max_sp - status->sp)
			sp = status->max_sp - status->sp;
	}

	if (ap < 0) {
		if (ap == INT_MIN)
			ap++;
		status_damage(nullptr, bl, 0, 0, -ap, 0, 1, 0);
		ap = 0;
	}

	if (ap) {
		if ((unsigned int)ap > status->max_ap - status->ap)
			ap = status->max_ap - status->ap;
	}

	if(!ap && !sp && !hp && !(flag&4))
		return 0;

	status->hp += hp;
	status->sp += sp;
	status->ap += ap;

	if(hp && sc &&
		sc->getSCE(SC_AUTOBERSERK) &&
		sc->getSCE(SC_PROVOKE) &&
		sc->getSCE(SC_PROVOKE)->val4==1 &&
		status->hp >= status->max_hp / 4
	)	// End auto berserk.
		status_change_end(bl, SC_PROVOKE);

	// Send HP update to client
	switch(bl->type) {
		case BL_PC:  pc_heal((TBL_PC*)bl,hp,sp,ap,flag); break;
		case BL_MOB: mob_heal((TBL_MOB*)bl,hp); break;
		case BL_HOM: hom_heal((TBL_HOM*)bl); break;
		case BL_MER: mercenary_heal((TBL_MER*)bl,hp,sp); break;
		case BL_ELEM: elemental_heal((TBL_ELEM*)bl,hp,sp); break;
	}

	return (int)hp+sp+ap;
}

/**
 * Applies percentage based damage to a unit.
 * If a mob is killed this way and there is no src, no EXP/Drops will be awarded.
 * @param src: Object initiating HP/SP/AP modification [PC|MOB|PET|HOM|MER|ELEM]
 * @param target: Object to modify HP/SP/AP
 * @param hp_rate: Percentage of HP to modify. If > 0:percent is of current HP, if < 0:percent is of max HP
 * @param sp_rate: Percentage of SP to modify. If > 0:percent is of current SP, if < 0:percent is of max SP
 * @param ap_rate: Percentage of AP to modify. If > 0:percent is of current AP, if < 0:percent is of max AP
 * @param flag: \n
 *		0: Heal target \n 
 *		1: Use status_damage \n 
 *		2: Use status_damage and make sure target must not die from subtraction
 * @return hp+sp+ap through status_heal()
 */
int status_percent_change(struct block_list *src, struct block_list *target, int8 hp_rate, int8 sp_rate, int8 ap_rate, uint8 flag)
{
	struct status_data *status;
	unsigned int hp = 0, sp = 0, ap = 0;

	status = status_get_status_data(target);


	// It's safe now [MarkZD]
	if (hp_rate > 99)
		hp = status->hp;
	else if (hp_rate > 0)
		hp = apply_rate(status->hp, hp_rate);
	else if (hp_rate < -99)
		hp = status->max_hp;
	else if (hp_rate < 0)
		hp = (apply_rate(status->max_hp, -hp_rate));
	if (hp_rate && !hp)
		hp = 1;

	if (flag == 2 && hp >= status->hp)
		hp = status->hp-1; // Must not kill target.

	if (sp_rate > 99)
		sp = status->sp;
	else if (sp_rate > 0)
		sp = apply_rate(status->sp, sp_rate);
	else if (sp_rate < -99)
		sp = status->max_sp;
	else if (sp_rate < 0)
		sp = (apply_rate(status->max_sp, -sp_rate));
	if (sp_rate && !sp)
		sp = 1;

	if (ap_rate > 99)
		ap = status->ap;
	else if (ap_rate > 0)
		ap = apply_rate(status->ap, ap_rate);
	else if (ap_rate < -99)
		ap = status->max_ap;
	else if (ap_rate < 0)
		ap = (apply_rate(status->max_ap, -ap_rate));
	if (ap_rate && !ap)
		ap = 1;

	// Ugly check in case damage dealt is too much for the received args of
	// status_heal / status_damage. [Skotlex]
	if (hp > INT_MAX) {
		hp -= INT_MAX;
		if (flag)
			status_damage(src, target, INT_MAX, 0, 0, (!src||src==target?5:1), 0);
		else
			status_heal(target, INT_MAX, 0, 0);
	}
	if (sp > INT_MAX) {
		sp -= INT_MAX;
		if (flag)
			status_damage(src, target, 0, INT_MAX, 0, (!src||src==target?5:1), 0);
		else
			status_heal(target, 0, INT_MAX, 0);
	}
	if (ap > INT_MAX) {
		ap -= INT_MAX;
		if (flag)
			status_damage(src, target, 0, 0, INT_MAX, 0, (!src || src == target ? 5 : 1), 0);
		else
			status_heal(target, 0, 0, INT_MAX, 0);
	}
	if (flag)
		return status_damage(src, target, hp, sp, ap, 0, (!src||src==target?5:1), 0);
	return status_heal(target, hp, sp, ap, 0);
}

/**
 * Revives a unit
 * @param bl: Object to revive [PC|MOB|HOM]
 * @param per_hp: Percentage of HP to revive with
 * @param per_sp: Percentage of SP to revive with
 * @param per_ap: Percentage of AP to revive with
 * @return Successful (1) or Invalid target (0)
 */
int status_revive(struct block_list *bl, unsigned char per_hp, unsigned char per_sp, unsigned char per_ap)
{
	struct status_data *status;
	unsigned int hp, sp, ap;
	if (!status_isdead(bl)) return 0;

	status = status_get_status_data(bl);
	if (status == &dummy_status)
		return 0; // Invalid target.

	hp = (int64)status->max_hp * per_hp/100;
	sp = (int64)status->max_sp * per_sp/100;
	ap = (int64)status->max_ap * per_ap/100;

	if(hp > status->max_hp - status->hp)
		hp = status->max_hp - status->hp;
	else if (per_hp && !hp)
		hp = 1;

	if(sp > status->max_sp - status->sp)
		sp = status->max_sp - status->sp;
	else if (per_sp && !sp)
		sp = 1;

	if (ap > status->max_ap - status->ap)
		ap = status->max_ap - status->ap;
	else if (per_ap && !ap)
		ap = 1;

	status->hp += hp;
	status->sp += sp;
	status->ap += ap;

	if (bl->prev) // Animation only if character is already on a map.
		clif_resurrection(bl, 1);
	switch (bl->type) {
		case BL_PC:  pc_revive((TBL_PC*)bl, hp, sp, ap); break;
		case BL_MOB: mob_revive((TBL_MOB*)bl, hp); break;
		case BL_HOM: hom_revive((TBL_HOM*)bl, hp, sp); break;
	}
	return 1;
}

/**
 * Checks whether the src can use the skill on the target,
 * taking into account status/option of both source/target
 * @param src:	Object using skill on target [PC|MOB|PET|HOM|MER|ELEM]
		src MAY be NULL to indicate we shouldn't check it, this is a ground-based skill attack
 * @param target: Object being targeted by src [PC|MOB|HOM|MER|ELEM]
		 target MAY be NULL, which checks if src can cast skill_id on the ground
 * @param skill_id: Skill ID being used on target
 * @param flag:	0 - Trying to use skill on target
 *		1 - Cast bar is done
 *		2 - Skill already pulled off, check is due to ground-based skills or splash-damage ones
 * @return src can use skill (1) or cannot use skill (0)
 * @author [Skotlex]
 */
bool status_check_skilluse(struct block_list *src, struct block_list *target, uint16 skill_id, int flag) {
	struct status_data *status;
	int hide_flag;

	if (src) {
		if (src->type != BL_PC && status_isdead(src))
			return false;
		status = status_get_status_data(src);
	}else{
		status = &dummy_status;
	}

	status_change *sc = status_get_sc(src);
	status_change *tsc = status_get_sc(target);

	if (!skill_id) { // Normal attack checks.
		if (sc && sc->cant.attack)
			return false;
		// This mode is only needed for melee attacking.
		if (!status_has_mode(status,MD_CANATTACK))
			return false;
		// Dead state is not checked for skills as some skills can be used
		// on dead characters, said checks are left to skill.cpp [Skotlex]
		if (target && status_isdead(target))
			return false;
	} else {
		map_data *mapdata = map_getmapdata(src->m);
		map_session_data *sd = (TBL_PC *)src;

		if (mapdata != nullptr && mapdata->zone->isSkillDisabled(skill_id, src->type, (sd != nullptr) ? pc_get_group_level(sd) : 0 )) {
			if (sd != nullptr)
				clif_msg(sd, SKILL_CANT_USE_AREA); // This skill cannot be used within this area
			return false;
		}
	}

	switch( skill_id ) {
#ifndef RENEWAL
		case PA_PRESSURE:
			if( flag && tsc && tsc->option&OPTION_HIDE)
				return false; // Gloria Avoids pretty much everything....
			break;
#endif
		case GN_WALLOFTHORN:
			if( target && status_isdead(target) )
				return false;
			break;
		case AL_TELEPORT:
		case ALL_ODINS_POWER:
			// Should fail when used on top of Land Protector [Skotlex]
			if (src && map_getcell(src->m, src->x, src->y, CELL_CHKLANDPROTECTOR)
				&& !status_has_mode(status,MD_STATUSIMMUNE)
				&& (src->type != BL_PC || ((TBL_PC*)src)->skillitem != skill_id))
				return false;
			break;
		case SC_MANHOLE:
			// Skill is disabled against special racial grouped monsters(GvG and Battleground)
			if (target && ( util::vector_exists(status_get_race2(target), RC2_GVG) || util::vector_exists(status_get_race2(target), RC2_BATTLEFIELD) ) )
				return false;
		default:
			break;
	}

	if( sc && sc->count ) {
		if (sc->getSCE(SC_ALL_RIDING))
			return false; //You can't use skills while in the new mounts (The client doesn't let you, this is to make cheat-safe)

		if (flag == 1 && !status_has_mode(status,MD_STATUSIMMUNE) && ( // Applies to after cast completion only and doesn't apply to Boss monsters.
			(sc->getSCE(SC_ASH) && rnd()%2) || // Volcanic Ash has a 50% chance of causing skills to fail.
			(sc->getSCE(SC_KYOMU) && rnd()%100 < 25) // Kyomu has a 25% chance of causing skills fail.
		)) {
			if (src->type == BL_PC)
				clif_skill_fail( *((map_session_data*)src), skill_id );
			return false;
		}

		if (skill_id > 0 && sc->opt1 && sc->opt1 != OPT1_STONEWAIT && sc->opt1 != OPT1_BURNING && skill_id != RK_REFRESH && skill_id != SU_GROOMING && skill_id != SR_GENTLETOUCH_CURE) { // Stuned/Frozen/etc
			if (flag != 1) // Can't cast, casted stuff can't damage.
				return false;
			if (skill_get_casttype(skill_id) == CAST_DAMAGE)
				return false; // Damage spells stop casting.
		}

		if (
			(sc->getSCE(SC_TRICKDEAD) && skill_id != NV_TRICKDEAD)
			|| (sc->getSCE(SC_AUTOCOUNTER) && !flag && skill_id)
			|| (sc->getSCE(SC_GOSPEL) && sc->getSCE(SC_GOSPEL)->val4 == BCT_SELF && skill_id != PA_GOSPEL)
			|| (sc->getSCE(SC_SUHIDE) && skill_id != SU_HIDE)
		)
			return false;

		if (sc->getSCE(SC_WINKCHARM) && target && !flag) { // Prevents skill usage
			block_list *wink_target = map_id2bl(sc->getSCE(SC_WINKCHARM)->val2);

			if (wink_target != nullptr) {
				unit_data *wink_ud = unit_bl2ud(src);
				if (wink_ud != nullptr && wink_ud->walktimer == INVALID_TIMER)
					unit_walktobl(src, map_id2bl(sc->getSCE(SC_WINKCHARM)->val2), 3, 1);
				clif_emotion(src, ET_THROB);
				return false;
			} else
				status_change_end(src, SC_WINKCHARM);
		}

		if (sc->getSCE(SC_BLADESTOP)) {
			switch (sc->getSCE(SC_BLADESTOP)->val1) {
				case 5:
					if (skill_id == MO_EXTREMITYFIST)
						break;
					[[fallthrough]];
				case 4:
					if (skill_id == MO_CHAINCOMBO)
						break;
					[[fallthrough]];
				case 3:
					if (skill_id == MO_INVESTIGATE)
						break;
					[[fallthrough]];
				case 2:
					if (skill_id == MO_FINGEROFFENSIVE)
						break;
					[[fallthrough]];
				default:
					return false;
			}
		}

		if (sc->getSCE(SC_DANCING) && flag!=2) {
			std::shared_ptr<s_skill_db> skill = skill_db.find(skill_id);

			if (!skill)
				return false;

			if (src->type == BL_PC && ((skill_id >= WA_SWING_DANCE && skill_id <= WM_UNLIMITED_HUMMING_VOICE ) ||
				skill_id == WM_FRIGG_SONG))
			{ // Lvl 5 Lesson or higher allow you use 3rd job skills while dancing.
				if( pc_checkskill((TBL_PC*)src,WM_LESSON) < 5 )
					return false;
#ifndef RENEWAL
			} else if(sc->getSCE(SC_LONGING)) { // Allow everything except dancing/re-dancing. [Skotlex]
				if (skill_id == BD_ENCORE || skill->inf2[INF2_ISSONG] || skill->inf2[INF2_ISENSEMBLE])
					return false;
#endif
			} else if(!skill->inf2[INF2_ALLOWWHENPERFORMING]) // Skills that can be used in dancing state
				return false;
#ifndef RENEWAL
			if ((sc->getSCE(SC_DANCING)->val1&0xFFFF) == CG_HERMODE && skill_id == BD_ADAPTATION)
				return false; // Can't amp out of Wand of Hermode :/ [Skotlex]
#endif
		}

		if (skill_id && // Do not block item-casted skills.
			(src->type != BL_PC || ((TBL_PC*)src)->skillitem != skill_id)
		) {	// Skills blocked through status changes...
			if (!flag && ( // Blocked only from using the skill (stuff like autospell may still go through
				( sc->cant.cast && skill_id != RK_REFRESH && skill_id != SU_GROOMING && skill_id != SR_GENTLETOUCH_CURE ) ||
#ifndef RENEWAL
				(sc->getSCE(SC_BASILICA) && (sc->getSCE(SC_BASILICA)->val4 != src->id || skill_id != HP_BASILICA)) || // Only Basilica caster that can cast, and only Basilica to cancel it
#endif
				(sc->getSCE(SC_MARIONETTE) && skill_id != CG_MARIONETTE) || // Only skill you can use is marionette again to cancel it
				(sc->getSCE(SC_MARIONETTE2) && skill_id == CG_MARIONETTE) || // Cannot use marionette if you are being buffed by another
				(sc->getSCE(SC_ANKLE) && skill_block_check(src, SC_ANKLE, skill_id)) ||
				(sc->getSCE(SC_STASIS) && skill_block_check(src, SC_STASIS, skill_id)) ||
				(sc->getSCE(SC_BITE) && skill_block_check(src, SC_BITE, skill_id)) ||
				(sc->getSCE(SC_NOVAEXPLOSING) && skill_block_check(src, SC_NOVAEXPLOSING, skill_id)) ||
				(sc->getSCE(SC_GRAVITYCONTROL) && skill_block_check(src, SC_GRAVITYCONTROL, skill_id)) ||
				(sc->getSCE(SC_KAGEHUMI) && skill_block_check(src, SC_KAGEHUMI, skill_id))
#ifdef RENEWAL
				|| (sc->getSCE(SC_ENSEMBLEFATIGUE) && skill_id != CG_SPECIALSINGER)
#endif
			))
				return false;

			// Skill blocking.
			if (
				(sc->getSCE(SC_VOLCANO) && skill_id == WZ_ICEWALL) ||
#ifndef RENEWAL
				(sc->getSCE(SC_ROKISWEIL) && skill_id != BD_ADAPTATION) ||
#endif
				(sc->getSCE(SC_HERMODE) && skill_get_inf(skill_id) & INF_SUPPORT_SKILL) ||
				(sc->getSCE(SC_NOCHAT) && sc->getSCE(SC_NOCHAT)->val1&MANNER_NOSKILL)
			)
				return false;
		}

		if (sc->option) {
			if ((sc->option&OPTION_HIDE) && src->type == BL_PC && (skill_id == 0 || !skill_get_inf2(skill_id, INF2_ALLOWWHENHIDDEN))) {
				// Non players can use all skills while hidden.
				return false;
			}
			if (sc->option&OPTION_CHASEWALK && skill_id != ST_CHASEWALK)
				return false;
		}
	}

	if (target == nullptr || target == src) // No further checking needed.
		return true;

	if (tsc && tsc->count) {
		/**
		* Attacks in invincible are capped to 1 damage and handled in battle.cpp.
		* Allow spell break and eske for sealed shrine GDB when in INVINCIBLE state.
		**/
		if( tsc->getSCE(SC_INVINCIBLE) && !tsc->getSCE(SC_INVINCIBLEOFF) && skill_id && !(skill_id&(SA_SPELLBREAKER|SL_SKE)) )
			return false;
		if(!skill_id && tsc->getSCE(SC_TRICKDEAD))
			return false;
		if((skill_id == WZ_STORMGUST || skill_id == WZ_FROSTNOVA || skill_id == NJ_HYOUSYOURAKU || skill_id == NPC_STORMGUST2)
			&& tsc->getSCE(SC_FREEZE))
			return false;
		if(skill_id == PR_LEXAETERNA && (tsc->getSCE(SC_FREEZE) || tsc->getSCE(SC_STONE)))
			return false;
		if (tsc->getSCE(SC__MANHOLE) && !skill_get_inf2(skill_id, INF2_TARGETMANHOLE))
			return false;
	}

	// If targetting, cloak+hide protect you, otherwise only hiding does.
	hide_flag = flag?OPTION_HIDE:(OPTION_HIDE|OPTION_CLOAK|OPTION_CHASEWALK);

 	// Skill that can hit hidden target
	if( skill_get_inf2(skill_id, INF2_TARGETHIDDEN) )
		hide_flag &= ~OPTION_HIDE;

	switch( target->type ) {
		case BL_PC: {
				map_session_data *tsd = (TBL_PC*)target;
				bool is_boss = (src && status_get_class_(src) == CLASS_BOSS);
				bool is_detect = status_has_mode(status,MD_DETECTOR);

				if (pc_isinvisible(tsd))
					return false;
				if (tsc) {
					if ((tsc->option&hide_flag) && !is_boss && (tsd->special_state.perfect_hiding || !is_detect))
						return false;
					if ((tsc->getSCE(SC_CLOAKINGEXCEED) || tsc->getSCE(SC_NEWMOON)) && !is_boss && (tsd->special_state.perfect_hiding || is_detect))
						return false; // Works against insect and demon but not against bosses
					if (tsc->getSCE(SC__FEINTBOMB) && (is_boss || is_detect))
						return false; // Works against all
					if ((tsc->getSCE(SC_CAMOUFLAGE) || tsc->getSCE(SC_STEALTHFIELD) || tsc->getSCE(SC_SUHIDE)) && !(is_boss || is_detect) && (!skill_id || (!flag && src)))
						return false; // Insect, demon, and boss can detect
				}
			}
			break;
		case BL_ITEM: // Allow targetting of items to pick'em up (or in the case of mobs, to loot them).
			// !TODO: Would be nice if this could be used to judge whether the player can or not pick up the item it targets. [Skotlex]
			if (status_has_mode(status,MD_LOOTER))
				return true;
			return false;
		case BL_HOM:
		case BL_MER:
		case BL_ELEM:
			if( target->type == BL_HOM && skill_id && battle_config.hom_setting&HOMSET_NO_SUPPORT_SKILL && skill_get_inf(skill_id)&INF_SUPPORT_SKILL && battle_get_master(target) != src )
				return false; // Can't use support skills on Homunculus (only Master/Self)
			if( target->type == BL_MER && (skill_id == PR_ASPERSIO || (skill_id >= SA_FLAMELAUNCHER && skill_id <= SA_SEISMICWEAPON)) && battle_get_master(target) != src )
				return false; // Can't use Weapon endow skills on Mercenary (only Master)
			if( skill_id == AM_POTIONPITCHER && ( target->type == BL_MER || target->type == BL_ELEM) )
				return false; // Can't use Potion Pitcher on Mercenaries
			if (tsc && tsc->getSCE(SC_ELEMENTAL_VEIL) && !(src && status_get_class_(src) == CLASS_BOSS) && !status_has_mode(status, MD_DETECTOR))
				return false;
			[[fallthrough]];
		default:
			// Check for chase-walk/hiding/cloaking opponents.
			if( tsc ) {
				if( tsc->option&hide_flag && !status_has_mode(status,MD_DETECTOR))
					return false;
			}
	}
	return true;
}

/**
 * Checks whether the src can see the target
 * @param src:	Object using skill on target [PC|MOB|PET|HOM|MER|ELEM]
 * @param target: Object being targeted by src [PC|MOB|HOM|MER|ELEM]
 * @return src can see (1) or target is invisible (0)
 * @author [Skotlex]
 */
int status_check_visibility(struct block_list *src, struct block_list *target)
{
	int view_range;
	struct status_data* status = status_get_status_data(src);
	status_change* tsc = status_get_sc(target);
	switch (src->type) {
		case BL_MOB:
			view_range = ((TBL_MOB*)src)->min_chase;
			break;
		case BL_PET:
			view_range = ((TBL_PET*)src)->db->range2;
			break;
		default:
			view_range = AREA_SIZE;
	}

	if (src->m != target->m || !check_distance_bl(src, target, view_range))
		return 0;

	if ( src->type == BL_NPC) // NPCs don't care for the rest
		return 1;

	if (tsc) {
		bool is_boss = (status_get_class_(src) == CLASS_BOSS);
		bool is_detector = status_has_mode(status,MD_DETECTOR);

		switch (target->type) {	// Check for chase-walk/hiding/cloaking opponents.
			case BL_PC: {
					map_session_data *tsd = (TBL_PC*)target;

					if (((tsc->option&(OPTION_HIDE|OPTION_CLOAK|OPTION_CHASEWALK)) || tsc->getSCE(SC_CAMOUFLAGE) || tsc->getSCE(SC_STEALTHFIELD) || tsc->getSCE(SC_SUHIDE)) && !is_boss && (tsd->special_state.perfect_hiding || !is_detector))
						return 0;
					if ((tsc->getSCE(SC_CLOAKINGEXCEED) || tsc->getSCE(SC_NEWMOON)) && !is_boss && ((tsd && tsd->special_state.perfect_hiding) || is_detector))
						return 0;
					if (tsc->getSCE(SC__FEINTBOMB) && !is_boss && !is_detector)
						return 0;
				}
				break;
			case BL_ELEM:
				if (tsc->getSCE(SC_ELEMENTAL_VEIL) && !is_boss && !is_detector)
					return 0;
				break;
			default:
				if (((tsc->option&(OPTION_HIDE|OPTION_CLOAK|OPTION_CHASEWALK)) || tsc->getSCE(SC_CAMOUFLAGE) || tsc->getSCE(SC_STEALTHFIELD) || tsc->getSCE(SC_SUHIDE)) && !is_boss && !is_detector)
					return 0;
		}
	}

	return 1;
}

/**
 * Base ASPD value taken from the job tables
 * @param sd: Player object
 * @param status: Player status
 * @return base amotion after single/dual weapon and shield adjustments [RENEWAL]
 *	  base amotion after single/dual weapon and stats adjustments [PRE-RENEWAL]
 */
int status_base_amotion_pc(map_session_data* sd, struct status_data* status)
{
	std::shared_ptr<s_job_info> job = job_db.find(sd->status.class_);

	if (job == nullptr)
		return 2000;

	int amotion;
#ifdef RENEWAL_ASPD
	int16 skill_lv, val = 0;
	float temp_aspd = 0;

	amotion = job->aspd_base[sd->weapontype1]; // Single weapon
	if (sd->status.shield)
		amotion += job->aspd_base[MAX_WEAPON_TYPE];
	else if (sd->weapontype2 != W_FIST && sd->equip_index[EQI_HAND_R] != sd->equip_index[EQI_HAND_L])
		amotion += job->aspd_base[sd->weapontype2] / 4; // Dual-wield

	switch(sd->status.weapon) {
		case W_BOW:
		case W_MUSICAL:
		case W_WHIP:
		case W_REVOLVER:
		case W_RIFLE:
		case W_GATLING:
		case W_SHOTGUN:
		case W_GRENADE:
			temp_aspd = status->dex * status->dex / 7.0f + status->agi * status->agi * 0.5f;
			break;
		default:
			temp_aspd = status->dex * status->dex / 5.0f + status->agi * status->agi * 0.5f;
			break;
	}
	temp_aspd = (float)(sqrt(temp_aspd) * 0.25f) + 0xc4;
	if ((skill_lv = pc_checkskill(sd,SA_ADVANCEDBOOK)) > 0 && sd->status.weapon == W_BOOK)
		val += (skill_lv - 1) / 2 + 1;
	if ((skill_lv = pc_checkskill(sd, SG_DEVIL)) > 0 && ((sd->class_&MAPID_THIRDMASK) == MAPID_STAR_EMPEROR || pc_is_maxjoblv(sd)))
		val += 1 + skill_lv;
	if ((skill_lv = pc_checkskill(sd,GS_SINGLEACTION)) > 0 && (sd->status.weapon >= W_REVOLVER && sd->status.weapon <= W_GRENADE))
		val += ((skill_lv + 1) / 2);
	if (pc_isriding(sd))
		val -= 50 - 10 * pc_checkskill(sd, KN_CAVALIERMASTERY);
	else if (pc_isridingdragon(sd))
		val -= 25 - 5 * pc_checkskill(sd, RK_DRAGONTRAINING);
	amotion = ((int)(temp_aspd + ((float)(status_calc_aspd(&sd->bl, &sd->sc, true) + val) * status->agi / 200)) - min(amotion, 200));
#else
	// Angra Manyu disregards aspd_base and similar
	if (pc_checkequip2(sd, ITEMID_ANGRA_MANYU, EQI_ACC_L, EQI_MAX))
		return 0;

	// Base weapon delay
	amotion = (sd->status.weapon < MAX_WEAPON_TYPE)
	 ? (job->aspd_base[sd->status.weapon]) // Single weapon
	 : (job->aspd_base[sd->weapontype1] + job->aspd_base[sd->weapontype2]) * 7 / 10; // Dual-wield

	// Percentual delay reduction from stats
	amotion -= amotion * (4 * status->agi + status->dex) / 1000;

	// Raw delay adjustment from bAspd bonus
	amotion += sd->bonus.aspd_add;
#endif

 	return amotion;
}

/**
 * Base attack value calculated for units
 * @param bl: Object to get attack for [BL_CHAR|BL_NPC]
 * @param status: Object status
 * @return base attack
 */
unsigned short status_base_atk(const struct block_list *bl, const struct status_data *status, int level)
{
	int flag = 0, str, dex, dstr;

#ifdef RENEWAL
	if (!(bl->type&battle_config.enable_baseatk_renewal))
		return 0;
#else
	if (!(bl->type&battle_config.enable_baseatk))
		return 0;
#endif

	if (bl->type == BL_PC)
	switch(((TBL_PC*)bl)->status.weapon) {
		case W_BOW:
		case W_MUSICAL:
		case W_WHIP:
		case W_REVOLVER:
		case W_RIFLE:
		case W_GATLING:
		case W_SHOTGUN:
		case W_GRENADE:
			flag = 1;
	}
	if (flag) {
#ifdef RENEWAL
		dstr =
#endif
		str = status->dex;
		dex = status->str;
	} else {
#ifdef RENEWAL
		dstr =
#endif
		str = status->str;
		dex = status->dex;
	}

	/** [Skotlex]
	* Normally only players have base-atk, but homunc have a different batk
	* equation, hinting that perhaps non-players should use this for batk.
	**/
	switch (bl->type) {
		case BL_HOM:
#ifdef RENEWAL
			str = 2 * level + status_get_homstr(bl);
#else
			dstr = str / 10;
			str += dstr*dstr;
#endif
			break;
		case BL_PC:
#ifdef RENEWAL
			str = (dstr * 10 + dex * 10 / 5 + status->luk * 10 / 3 + level * 10 / 4) / 10 + 5 * status->pow;
#else
			dstr = str / 10;
			str += dstr*dstr;
			str += dex / 5 + status->luk / 5;
#endif
			break;
		default:// Others
#ifdef RENEWAL
			str = dstr + level;
#else
			dstr = str / 10;
			str += dstr*dstr;
			str += dex / 5 + status->luk / 5;
#endif
			break;
	}

	return cap_value(str, 0, USHRT_MAX);
}

#ifdef RENEWAL
/**
 * Weapon attack value calculated for Players
 * @param wa: Weapon attack
 * @param status: Player status
 * @return weapon attack
 */
unsigned int status_weapon_atk(weapon_atk &wa)
{
	return wa.atk + wa.atk2;
}
#endif

#ifndef RENEWAL
unsigned short status_base_matk_min(const struct status_data* status) { return status->int_ + (status->int_ / 7) * (status->int_ / 7); }
unsigned short status_base_matk_max(const struct status_data* status) { return status->int_ + (status->int_ / 5) * (status->int_ / 5); }
#else
/*
* Calculates minimum attack variance 80% from db's ATK1 for non BL_PC
* status->batk (base attack) will be added in battle_calc_base_damage
*/
unsigned short status_base_atk_min(struct block_list *bl, const struct status_data* status, int level)
{
	switch (bl->type) {
		case BL_PET:
		case BL_MOB:
		case BL_MER:
		case BL_ELEM:
			return status->rhw.atk * 80 / 100;
		case BL_HOM:
			return (status_get_homstr(bl) + status_get_homdex(bl)) / 5;
		default:
			return status->rhw.atk;
	}
}

/*
* Calculates maximum attack variance 120% from db's ATK1 for non BL_PC
* status->batk (base attack) will be added in battle_calc_base_damage
*/
unsigned short status_base_atk_max(struct block_list *bl, const struct status_data* status, int level)
{
	switch (bl->type) {
		case BL_PET:
		case BL_MOB:
		case BL_MER:
		case BL_ELEM:
			return status->rhw.atk * 120 / 100;
		case BL_HOM:
			return (status_get_homluk(bl) + status_get_homstr(bl) + status_get_homdex(bl)) / 3;
		default:
			return status->rhw.atk2;
	}
}

/*
* Calculates minimum magic attack
*/
unsigned short status_base_matk_min(struct block_list *bl, const struct status_data* status, int level)
{
	switch (bl->type) {
		case BL_PET:
		case BL_MOB:
		case BL_MER:
		case BL_ELEM:
			return status->int_ + level + status->rhw.matk * 70 / 100;
		case BL_HOM:
			return status_get_homint(bl) + level + (status_get_homint(bl) + status_get_homdex(bl)) / 5;
		case BL_PC:
		default:
			return status->int_ + (status->int_ / 2) + (status->dex / 5) + (status->luk / 3) + (level / 4) + 5 * status->spl;
	}
}

/*
* Calculates maximum magic attack
*/
unsigned short status_base_matk_max(struct block_list *bl, const struct status_data* status, int level)
{
	switch (bl->type) {
		case BL_PET:
		case BL_MOB:
		case BL_MER:
		case BL_ELEM:
			return status->int_ + level + status->rhw.matk * 130 / 100;
		case BL_HOM:
			return status_get_homint(bl) + level + (status_get_homluk(bl) + status_get_homint(bl) + status_get_homdex(bl)) / 3;
		case BL_PC:
		default:
			return status->int_ + (status->int_ / 2) + (status->dex / 5) + (status->luk / 3) + (level / 4) + 5 * status->spl;
	}
}
#endif

/**
 * Fills in the misc data that can be calculated from the other status info (except for level)
 * @param bl: Object to calculate status on [PC|MOB|PET|HOM|MERC|ELEM]
 * @param status: Player status
 */
void status_calc_misc(struct block_list *bl, struct status_data *status, int level)
{
	int stat;

	// Non players get the value set, players need to stack with previous bonuses.
	if( bl->type != BL_PC ){
		status->batk =
		status->hit = status->flee =
		status->def2 = status->mdef2 =
		status->cri = status->flee2 =
		status->patk = status->smatk =
		status->hplus = status->crate = 0;
		
		if (bl->type != BL_MOB)	// BL_MOB has values set when loading mob_db
			status->res = status->mres = 0;
	}

#ifdef RENEWAL // Renewal formulas
	if (bl->type == BL_HOM) {
		// Def2
		stat = status_get_homvit(bl) + status_get_homagi(bl) / 2;
		status->def2 = cap_value(stat, 0, SHRT_MAX);
		// Mdef2
		stat = (status_get_homvit(bl) + status_get_homint(bl)) / 2;
		status->mdef2 = cap_value(stat, 0, SHRT_MAX);
		// Def
		stat = status->def;
		stat += status_get_homvit(bl) + level / 2;
		status->def = cap_value(stat, 0, SHRT_MAX);
		// Mdef
		stat = (int)(((float)status_get_homvit(bl) + level) / 4 + (float)status_get_homint(bl) / 2);
		status->mdef = cap_value(stat, 0, SHRT_MAX);
		// Hit
		stat = level + status->dex + 150;
		status->hit = cap_value(stat, 1, SHRT_MAX);
		// Flee
		stat = level + status_get_homagi(bl);
		status->flee = cap_value(stat, 1, SHRT_MAX);
	} else {
		// Hit
		stat = status->hit;
		stat += level + status->dex + (bl->type == BL_PC ? status->luk / 3 + 175 : 150); //base level + ( every 1 dex = +1 hit ) + (every 3 luk = +1 hit) + 175
		stat += 2 * status->con;
		status->hit = cap_value(stat, 1, SHRT_MAX);
		// Flee
		stat = status->flee;
		stat += level + status->agi + (bl->type == BL_MER ? 0 : bl->type == BL_PC ? status->luk / 5 : 0) + 100; //base level + ( every 1 agi = +1 flee ) + (every 5 luk = +1 flee) + 100
		stat += 2 * status->con;
		status->flee = cap_value(stat, 1, SHRT_MAX);
		// Def2
		if (bl->type == BL_MER)
			stat = (int)(status->vit + ((float)level / 10) + ((float)status->vit / 5));
		else {
			stat = status->def2;
			stat += (int)(((float)level + status->vit) / 2 + (bl->type == BL_PC ? ((float)status->agi / 5) : 0)); //base level + (every 2 vit = +1 def) + (every 5 agi = +1 def)
		}
		status->def2 = cap_value(stat, 0, SHRT_MAX);
		// Mdef2
		if (bl->type == BL_MER)
			stat = (int)(((float)level / 10) + ((float)status->int_ / 5));
		else {
			stat = status->mdef2;
			stat += (int)(bl->type == BL_PC ? (status->int_ + ((float)level / 4) + ((float)(status->dex + status->vit) / 5)) : ((float)(status->int_ + level) / 4)); //(every 4 base level = +1 mdef) + (every 1 int = +1 mdef) + (every 5 dex = +1 mdef) + (every 5 vit = +1 mdef)
		}
		status->mdef2 = cap_value(stat, 0, SHRT_MAX);
		// PAtk
		stat = status->patk;
		stat += status->pow / 3 + status->con / 5;
		status->patk = cap_value(stat, 0, SHRT_MAX);
		// SMatk
		stat = status->smatk;
		stat += status->spl / 3 + status->con / 5;
		status->smatk = cap_value(stat, 0, SHRT_MAX);
		// Res
		stat = status->res;
		stat += status->sta + status->sta / 3 * 5;
		status->res = cap_value(stat, 0, SHRT_MAX);
		// Mres
		stat = status->mres;
		stat += status->wis + status->wis / 3 * 5;
		status->mres = cap_value(stat, 0, SHRT_MAX);
		// HPlus
		stat = status->hplus;
		stat += status->crt;
		status->hplus = cap_value(stat, 0, SHRT_MAX);
		// CRate
		stat = status->crate;
		stat += status->crt / 3;
		status->crate = cap_value(stat, 0, SHRT_MAX);
	}

	// ATK
	if (bl->type != BL_PC) {
		status->rhw.atk2 = status_base_atk_max(bl, status, level);
		status->rhw.atk = status_base_atk_min(bl, status, level);
	}

	// MAtk
	status->matk_min = status_base_matk_min(bl, status, level);
	status->matk_max = status_base_matk_max(bl, status, level);
#else
	// Matk
	status->matk_min = status_base_matk_min(status);
	status->matk_max = status_base_matk_max(status);
	// Hit
	stat = status->hit;
	stat += level + status->dex;
	status->hit = cap_value(stat, 1, SHRT_MAX);
	// Flee
	stat = status->flee;
	stat += level + status->agi;
	status->flee = cap_value(stat, 1, SHRT_MAX);
	// Def2
	stat = status->def2;
	stat += status->vit;
	status->def2 = cap_value(stat, 0, SHRT_MAX);
	// Mdef2
	stat = status->mdef2;
	stat += status->int_ + (status->vit / 2);
	status->mdef2 = cap_value(stat, 0, SHRT_MAX);
#endif

	//Critical
	if( bl->type&battle_config.enable_critical ) {
		stat = status->cri;
#ifdef RENEWAL
		stat += (level / 10); // (every 10 BaseLevel = +0.1 critical)
		stat += 10 + (status->luk*3); // (every 1 luk = +0.3 critical)
#else
		stat += 10 + (status->luk*10/3); // (every 1 luk = +0.3 critical)
#endif
		status->cri = cap_value(stat, 1, SHRT_MAX);
	} else
		status->cri = 0;

	if (bl->type&battle_config.enable_perfect_flee) {
		stat = status->flee2;
		stat += status->luk + 10; // (every 10 luk = +1 perfect flee)
		status->flee2 = cap_value(stat, 0, SHRT_MAX);
	} else
		status->flee2 = 0;

	if (status->batk) {
		int temp = status->batk + status_base_atk(bl, status, level);
		status->batk = cap_value(temp, 0, USHRT_MAX);
	} else
		status->batk = status_base_atk(bl, status, level);

	if (status->cri) {
		switch (bl->type) {
			case BL_MOB:
				if(battle_config.mob_critical_rate != 100)
					status->cri = cap_value(status->cri*battle_config.mob_critical_rate/100,1,SHRT_MAX);
				if(!status->cri && battle_config.mob_critical_rate)
					status->cri = 10;
				break;
			case BL_PC:
				// Players don't have a critical adjustment setting as of yet.
				break;
			default:
				if(battle_config.critical_rate != 100)
					status->cri = cap_value(status->cri*battle_config.critical_rate/100,1,SHRT_MAX);
				if (!status->cri && battle_config.critical_rate)
					status->cri = 10;
		}
	}

	if(bl->type&BL_REGEN)
		status_calc_regen(bl, status, status_get_regen_data(bl));
}

/**
 * Calculates the initial status for the given mob
 * @param md: Mob object
 * @param opt: Whether or not it is the first calculation
		This will only be false when a mob levels up (Regular and WoE Guardians)
 * @return 1 for calculated special statuses or 0 for none
 * @author [Skotlex]
 */
int status_calc_mob_(struct mob_data* md, uint8 opt)
{
	struct status_data *status;
	struct block_list *mbl = NULL;
	int flag=0;

	if (opt&SCO_FIRST) { // Set basic level on respawn.
		if (md->level > 0 && md->level <= MAX_LEVEL && md->level != md->db->lv)
			;
		else
			md->level = md->db->lv;
		md->damagetaken = md->db->damagetaken;
	}

	// Check if we need custom base-status
	if (battle_config.mobs_level_up && md->level > md->db->lv)
		flag|=1;

	if (md->special_state.size)
		flag|=2;

	if (md->guardian_data && md->guardian_data->guardup_lv)
		flag|=4;
	if (md->mob_id == MOBID_EMPERIUM)
		flag|=4;

	if (battle_config.slaves_inherit_speed && md->master_id)
		flag|=8;

	if (md->master_id && md->special_state.ai>AI_ATTACK)
		flag|=16;

	if (md->master_id && battle_config.slaves_inherit_mode)
		flag |= 32;

	if (!flag) { // No special status required.
		if (md->base_status) {
			aFree(md->base_status);
			md->base_status = NULL;
		}
		if (opt&SCO_FIRST)
			memcpy(&md->status, &md->db->status, sizeof(struct status_data));
		return 0;
	}
	if (!md->base_status)
		md->base_status = (struct status_data*)aCalloc(1, sizeof(struct status_data));

	status = md->base_status;
	memcpy(status, &md->db->status, sizeof(struct status_data));

	if (flag&(8|16))
		mbl = map_id2bl(md->master_id);

	if (flag&8 && mbl) {
		struct status_data *mstatus = status_get_base_status(mbl);

		if (mstatus &&
			battle_config.slaves_inherit_speed&(status_has_mode(mstatus,MD_CANMOVE)?1:2))
			status->speed = mstatus->speed;
		if( status->speed < 2 ) // Minimum for the unit to function properly
			status->speed = 2;
	}

	if (flag&32)
		status_calc_slave_mode(md, map_id2md(md->master_id));

	if (flag&1) { // Increase from mobs leveling up [Valaris]
		int diff = md->level - md->db->lv;

		status->str += diff;
		status->agi += diff;
		status->vit += diff;
		status->int_ += diff;
		status->dex += diff;
		status->luk += diff;
		status->max_hp += diff * status->vit;
		status->max_sp += diff * status->int_;
		status->hp = status->max_hp;
		status->sp = status->max_sp;
		status->speed -= cap_value(diff, 0, status->speed - 10);
	}

	if (flag&2 && battle_config.mob_size_influence) { // Change for sized monsters [Valaris]
		if (md->special_state.size == SZ_MEDIUM) {
			status->max_hp /= 2;
			status->max_sp /= 2;
			if (!status->max_hp) status->max_hp = 1;
			if (!status->max_sp) status->max_sp = 1;
			status->hp = status->max_hp;
			status->sp = status->max_sp;
			status->str /= 2;
			status->agi /= 2;
			status->vit /= 2;
			status->int_ /= 2;
			status->dex /= 2;
			status->luk /= 2;
			if (!status->str) status->str = 1;
			if (!status->agi) status->agi = 1;
			if (!status->vit) status->vit = 1;
			if (!status->int_) status->int_ = 1;
			if (!status->dex) status->dex = 1;
			if (!status->luk) status->luk = 1;
		} else if (md->special_state.size == SZ_BIG) {
			status->max_hp *= 2;
			status->max_sp *= 2;
			status->hp = status->max_hp;
			status->sp = status->max_sp;
			status->str *= 2;
			status->agi *= 2;
			status->vit *= 2;
			status->int_ *= 2;
			status->dex *= 2;
			status->luk *= 2;
		}
	}

	status_calc_misc(&md->bl, status, md->level);

	if(flag&4) { // Strengthen Guardians - custom value +10% / lv
		struct map_data *mapdata = map_getmapdata(md->bl.m);
		std::shared_ptr<guild_castle> gc = castle_db.mapname2gc(mapdata->name);

		if (gc == nullptr)
			ShowError("status_calc_mob: No castle set at map %s\n", mapdata->name);
		else if(gc->castle_id < 24 || md->mob_id == MOBID_EMPERIUM) {
#ifdef RENEWAL
			status->max_hp += 50 * (gc->defense / 5);
#else
			status->max_hp += 1000 * gc->defense;
#endif
			status->hp = status->max_hp;
			status->def += (gc->defense+2)/3;
			status->mdef += (gc->defense+2)/3;
		}
		if(md->mob_id != MOBID_EMPERIUM) {
			status->max_hp += 1000 * gc->defense;
			status->hp = status->max_hp;
			status->batk += 2 * md->guardian_data->guardup_lv + 8;
			status->rhw.atk += 2 * md->guardian_data->guardup_lv + 8;
			status->rhw.atk2 += 2 * md->guardian_data->guardup_lv + 8;
			status->aspd_rate -= 2 * md->guardian_data->guardup_lv + 3;
		}
	}

	if (flag&16 && mbl) { // Max HP setting from Summon Flora/marine Sphere
		struct unit_data *ud = unit_bl2ud(mbl);
		// Remove special AI when this is used by regular mobs.
		if (mbl->type == BL_MOB && !((TBL_MOB*)mbl)->special_state.ai)
			md->special_state.ai = AI_NONE;
		if (ud) { 
			// Different levels of HP according to skill level
			if(!ud->skill_id) // !FIXME: We lost the unit data for magic decoy in somewhere before this
				ud->skill_id = ((TBL_PC*)mbl)->menuskill_id;
			switch(ud->skill_id) {
				case AM_SPHEREMINE:
					status->max_hp = 2000 + 400*ud->skill_lv;
					break;
				case KO_ZANZOU:
					status->max_hp = 3000 + 3000 * ud->skill_lv;
					break;
				case AM_CANNIBALIZE:
					status->max_hp = 1500 + 200*ud->skill_lv + 10*status_get_lv(mbl);
					status->mode = static_cast<e_mode>(status->mode|MD_CANATTACK|MD_AGGRESSIVE);
					break;
				case MH_SUMMON_LEGION:
				{
					int homblvl = status_get_lv(mbl);

					status->max_hp = 10 * (100 * (ud->skill_lv + 2) + homblvl);
					status->batk = 100 * (ud->skill_lv+5) / 2;
					status->def = 10 * (100 * (ud->skill_lv+2) + homblvl);
					// status->aspd_rate = 10 * (2 * (20 - ud->skill_lv) - homblvl/10);
					// status->aspd_rate = max(100,status->aspd_rate);
					break;
				}
				case NC_SILVERSNIPER:
				{
					struct status_data *mstatus = status_get_status_data(mbl);
					if(!mstatus)
						break;
					status->max_hp = (1000 * ud->skill_lv) + (mstatus->hp / 3) + (status_get_lv(mbl) * 12);
					status->batk = 200 * ud->skill_lv;
					break;
				}
				case NC_MAGICDECOY:
				{
					struct status_data *mstatus = status_get_status_data(mbl);
					if(!mstatus)
						break;
					status->max_hp = (1000 * ((TBL_PC*)mbl)->menuskill_val) + (mstatus->sp * 4) + (status_get_lv(mbl) * 12);
					status->matk_min = status->matk_max = 250 + 50*((TBL_PC*)mbl)->menuskill_val;
					break;
				}
				case MT_SUMMON_ABR_BATTLE_WARIOR:
				case MT_SUMMON_ABR_DUAL_CANNON:
				case MT_SUMMON_ABR_MOTHER_NET:
				case MT_SUMMON_ABR_INFINITY: {
						map_session_data *msd = BL_CAST(BL_PC, mbl);
						status_data *mstatus = status_get_status_data(mbl);

						if (msd == nullptr || mstatus == nullptr)
							break;

						uint8 abr_mastery = pc_checkskill(msd, MT_ABR_M);

						// Custom formulas for ABR's.
						// Its unknown how the summoner's stats affects the ABR's stats.
						// I decided to do something similar to elementals for now until I know.
						// Also added hit increase from ABR-Mastery for balance reasons. [Rytech]
						status->max_hp = ( 5000 + 40000 * abr_mastery ) * mstatus->vit / 100;
						status->rhw.atk = ( 2 * mstatus->batk + 200 + 600 * abr_mastery ) * 70 / 100;
						status->rhw.atk2 = 2 * mstatus->batk + 200 + 600 * abr_mastery;
						status->def = mstatus->def + 20 * abr_mastery;
						status->mdef = mstatus->mdef + 4 * abr_mastery;
						status->hit = mstatus->hit + 5 * abr_mastery / 2;
						status->flee = mstatus->flee + 10 * abr_mastery;
						status->speed = mstatus->speed;

						// The Infinity ABR appears to have a much higher attack then other
						// ABR's and im guessing has a much higher MaxHP due to it being a AP
						// costing summon. [Rytech]
						if (ud->skill_id == MT_SUMMON_ABR_INFINITY) {
							status->max_hp += 20000;
							status->rhw.atk += 1400; // 70% of 2000
							status->rhw.atk2 += 2000;
						}
					}
					break;
				case BO_WOODENWARRIOR:
				case BO_WOODEN_FAIRY:
				case BO_CREEPER:
				case BO_HELLTREE: {
						map_session_data *msd = BL_CAST(BL_PC, mbl);
						status_data *mstatus = status_get_status_data(mbl);

						if (msd == nullptr || mstatus == nullptr)
							break;

						uint8 bionic_mastery = pc_checkskill(msd, BO_BIONICS_M);

						// Custom formulas for bionic's.
						// Its unknown how the summoner's stats affects the bionic's stats.
						// I decided to do something similar to elementals for now until I know.
						// Also added hit increase from Bionic-Mastery for balance reasons. [Rytech]
						status->max_hp = (5000 + 40000 * bionic_mastery) * mstatus->vit / 100;
						//status->max_sp = (50 + 20 * bionic_mastery) * mstatus->int_ / 100;// Wait what??? Bionic Mastery increases MaxSP? They have SP???
						status->rhw.atk = (2 * mstatus->batk + 600 * bionic_mastery) * 70 / 100;
						status->rhw.atk2 = 2 * mstatus->batk + 600 * bionic_mastery;
						status->def = mstatus->def + 20 * bionic_mastery;
						status->mdef = mstatus->mdef + 4 * bionic_mastery;
						status->hit = mstatus->hit + 5 * bionic_mastery / 2;
						status->flee = mstatus->flee + 10 * bionic_mastery;
						status->speed = mstatus->speed;

						// The Hell Tree bionic appears to have a much higher attack then other
						// bionic's and im guessing has a much higher MaxHP due to it being a AP
						// costing summon. [Rytech]
						if (ud->skill_id == BO_HELLTREE) {
							status->max_hp += 20000;
							status->rhw.atk += 1400; // 70% of 2000
							status->rhw.atk2 += 2000;
						}
					}
					break;
			}
			status->hp = status->max_hp;
		}
	}

	if (opt&SCO_FIRST) // Initial battle status
		memcpy(&md->status, status, sizeof(struct status_data));

	return 1;
}

/**
 * Calculates the stats of the given pet
 * @param pd: Pet object
 * @param opt: Whether or not it is the first calculation
		This will only be false when a pet levels up
 * @return 1
 * @author [Skotlex]
 */
void status_calc_pet_(struct pet_data *pd, uint8 opt)
{
	nullpo_retv(pd);

	if (opt&SCO_FIRST) {
		memcpy(&pd->status, &pd->db->status, sizeof(struct status_data));
		pd->status.mode = MD_CANMOVE; // Pets discard all modes, except walking
		pd->status.class_ = CLASS_NORMAL;
		pd->status.speed = pd->get_pet_walk_speed();

		if(battle_config.pet_attack_support || battle_config.pet_damage_support) {
			// Attack support requires the pet to be able to attack
			pd->status.mode = static_cast<e_mode>(pd->status.mode|MD_CANATTACK);
		}
	}

	if (battle_config.pet_lv_rate && pd->master) {
		map_session_data *sd = pd->master;
		int lv;

		lv =sd->status.base_level*battle_config.pet_lv_rate/100;
		if (lv < 0)
			lv = 1;
		if (lv != pd->pet.level || opt&SCO_FIRST) {
			struct status_data *bstat = &pd->db->status, *status = &pd->status;

			pd->pet.level = lv;
			if (!(opt&SCO_FIRST)) // Lv Up animation
				clif_misceffect(&pd->bl, 0);
			status->rhw.atk = (bstat->rhw.atk*lv)/pd->db->lv;
			status->rhw.atk2 = (bstat->rhw.atk2*lv)/pd->db->lv;
			status->str = (bstat->str*lv)/pd->db->lv;
			status->agi = (bstat->agi*lv)/pd->db->lv;
			status->vit = (bstat->vit*lv)/pd->db->lv;
			status->int_ = (bstat->int_*lv)/pd->db->lv;
			status->dex = (bstat->dex*lv)/pd->db->lv;
			status->luk = (bstat->luk*lv)/pd->db->lv;

			status->rhw.atk = cap_value(status->rhw.atk, 1, battle_config.pet_max_atk1);
			status->rhw.atk2 = cap_value(status->rhw.atk2, 2, battle_config.pet_max_atk2);
			status->str = cap_value(status->str,1,battle_config.pet_max_stats);
			status->agi = cap_value(status->agi,1,battle_config.pet_max_stats);
			status->vit = cap_value(status->vit,1,battle_config.pet_max_stats);
			status->int_= cap_value(status->int_,1,battle_config.pet_max_stats);
			status->dex = cap_value(status->dex,1,battle_config.pet_max_stats);
			status->luk = cap_value(status->luk,1,battle_config.pet_max_stats);

			status_calc_misc(&pd->bl, &pd->status, lv);

			if (!(opt&SCO_FIRST)) // Not done the first time because the pet is not visible yet
				clif_send_petstatus(sd);
		}
	} else if (opt&SCO_FIRST) {
		status_calc_misc(&pd->bl, &pd->status, pd->db->lv);
		if (!battle_config.pet_lv_rate && pd->pet.level != pd->db->lv)
			pd->pet.level = pd->db->lv;
	}

	// Support rate modifier (1000 = 100%)
	pd->rate_fix = min(1000 * (pd->pet.intimate - battle_config.pet_support_min_friendly) / (1000 - battle_config.pet_support_min_friendly) + 500, USHRT_MAX);
	pd->rate_fix = min(apply_rate(pd->rate_fix, battle_config.pet_support_rate), USHRT_MAX);
}

/**
 * Get HP bonus modifiers
 * @param bl: block_list that will be checked
 * @param type: type of e_status_bonus (STATUS_BONUS_FIX or STATUS_BONUS_RATE)
 * @return bonus: total bonus for HP
 * @author [Cydh]
 */
static int status_get_hpbonus(struct block_list *bl, enum e_status_bonus type) {
	int bonus = 0;

	if (type == STATUS_BONUS_FIX) {
		status_change *sc = status_get_sc(bl);

		//Only for BL_PC
		if (bl->type == BL_PC) {
			map_session_data *sd = map_id2sd(bl->id);
			uint16 skill_lv;

			bonus += sd->bonus.hp;
			if ((skill_lv = pc_checkskill(sd,CR_TRUST)) > 0)
				bonus += skill_lv * 200;
			if (pc_checkskill(sd,SU_SPRITEMABLE) > 0)
				bonus += 1000;
			if (pc_checkskill(sd, SU_POWEROFSEA) > 0) {
				bonus += 1000;
				if (pc_checkskill_summoner(sd, SUMMONER_POWER_SEA) >= 20)
					bonus += 3000;
			}
			if ((skill_lv = pc_checkskill(sd, NV_BREAKTHROUGH)) > 0)
				bonus += 350 * skill_lv + (skill_lv > 4 ? 250 : 0);
			if ((skill_lv = pc_checkskill(sd, NV_TRANSCENDENCE)) > 0)
				bonus += 350 * skill_lv + (skill_lv > 4 ? 250 : 0);
#ifndef HP_SP_TABLES
			if ((sd->class_&MAPID_UPPERMASK) == MAPID_SUPER_NOVICE && sd->status.base_level >= 99)
				bonus += 2000; // Supernovice lvl99 hp bonus.
			if ((sd->class_&MAPID_UPPERMASK) == MAPID_SUPER_NOVICE && sd->status.base_level >= 150)
				bonus += 2000; // Supernovice lvl150 hp bonus.
#endif
		}

		//Bonus by SC
		if (sc) {
			if(sc->getSCE(SC_INCMHP))
				bonus += sc->getSCE(SC_INCMHP)->val1;
			if(sc->getSCE(SC_EARTH_INSIGNIA) && sc->getSCE(SC_EARTH_INSIGNIA)->val1 == 2)
				bonus += 500;
			if (sc->getSCE(SC_PROMOTE_HEALTH_RESERCH))
				bonus += sc->getSCE(SC_PROMOTE_HEALTH_RESERCH)->val3;
			if(sc->getSCE(SC_SOLID_SKIN_OPTION))
				bonus += 2000;
			if(sc->getSCE(SC_MARIONETTE))
				bonus -= 1000;
			if(sc->getSCE(SC_SWORDCLAN))
				bonus += 30;
			if(sc->getSCE(SC_ARCWANDCLAN))
				bonus += 30;
			if(sc->getSCE(SC_GOLDENMACECLAN))
				bonus += 30;
			if(sc->getSCE(SC_CROSSBOWCLAN))
				bonus += 30;
			if(sc->getSCE(SC_GLASTHEIM_HPSP))
				bonus += sc->getSCE(SC_GLASTHEIM_HPSP)->val1;
#ifdef RENEWAL
			if (sc->getSCE(SC_ANGELUS))
				bonus += sc->getSCE(SC_ANGELUS)->val1 * 50;
#endif
		}
	} else if (type == STATUS_BONUS_RATE) {
		status_change *sc = status_get_sc(bl);

		//Bonus by SC
		if (sc) {
			//Increasing
			if(sc->getSCE(SC_INCMHPRATE))
				bonus += sc->getSCE(SC_INCMHPRATE)->val1;
			if(sc->getSCE(SC_APPLEIDUN))
				bonus += sc->getSCE(SC_APPLEIDUN)->val2;
			if(sc->getSCE(SC_DELUGE))
				bonus += sc->getSCE(SC_DELUGE)->val2;
			if(sc->getSCE(SC_BERSERK))
				bonus += 200; //+200%
			if(sc->getSCE(SC_MERC_HPUP))
				bonus += sc->getSCE(SC_MERC_HPUP)->val2;
			if(sc->getSCE(SC_EPICLESIS))
				bonus += sc->getSCE(SC_EPICLESIS)->val2;
			if(sc->getSCE(SC_FRIGG_SONG))
				bonus += sc->getSCE(SC_FRIGG_SONG)->val2;
			if(sc->getSCE(SC_LERADSDEW))
				bonus += sc->getSCE(SC_LERADSDEW)->val3;
			if(sc->getSCE(SC_FORCEOFVANGUARD))
				bonus += (3 * sc->getSCE(SC_FORCEOFVANGUARD)->val1);
			if(sc->getSCE(SC_INSPIRATION))
				bonus += (4 * sc->getSCE(SC_INSPIRATION)->val1);
			if(sc->getSCE(SC_RAISINGDRAGON))
				bonus += sc->getSCE(SC_RAISINGDRAGON)->val1;
			if(sc->getSCE(SC_GT_REVITALIZE))
				bonus += sc->getSCE(SC_GT_REVITALIZE)->val2;
			if(sc->getSCE(SC_ANGRIFFS_MODUS))
				bonus += (5 * sc->getSCE(SC_ANGRIFFS_MODUS)->val1);
			if(sc->getSCE(SC_PETROLOGY_OPTION))
				bonus += sc->getSCE(SC_PETROLOGY_OPTION)->val2;
			if(sc->getSCE(SC_POWER_OF_GAIA))
				bonus += sc->getSCE(SC_POWER_OF_GAIA)->val3;
			if(sc->getSCE(SC_CURSED_SOIL_OPTION))
				bonus += sc->getSCE(SC_CURSED_SOIL_OPTION)->val2;
			if(sc->getSCE(SC_UPHEAVAL_OPTION))
				bonus += sc->getSCE(SC_UPHEAVAL_OPTION)->val2;
			if(sc->getSCE(SC_LAUDAAGNUS))
				bonus += 2 + (sc->getSCE(SC_LAUDAAGNUS)->val1 * 2);
#ifdef RENEWAL
			if (sc->getSCE(SC_NIBELUNGEN) && sc->getSCE(SC_NIBELUNGEN)->val2 == RINGNBL_HPRATE)
				bonus += 30;
#endif
			if(sc->getSCE(SC_LUNARSTANCE))
				bonus += sc->getSCE(SC_LUNARSTANCE)->val2;
			if (sc->getSCE(SC_LUXANIMA))
				bonus += sc->getSCE(SC_LUXANIMA)->val3;
			if (sc->getSCE(SC_MTF_MHP))
				bonus += sc->getSCE(SC_MTF_MHP)->val1;
			if (sc->getSCE(SC_FIRM_FAITH))
				bonus += sc->getSCE(SC_FIRM_FAITH)->val2;

			//Decreasing
			if (sc->getSCE(SC_VENOMBLEED) && sc->getSCE(SC_VENOMBLEED)->val3 == 1)
				bonus -= 15;
			if(sc->getSCE(SC_BEYONDOFWARCRY))
				bonus -= sc->getSCE(SC_BEYONDOFWARCRY)->val3;
			if(sc->getSCE(SC__WEAKNESS))
				bonus -= sc->getSCE(SC__WEAKNESS)->val2;
			if(sc->getSCE(SC_EQC))
				bonus -= sc->getSCE(SC_EQC)->val3;
			if(sc->getSCE(SC_PACKING_ENVELOPE3))
				bonus += sc->getSCE(SC_PACKING_ENVELOPE3)->val1;
			if(sc->getSCE(SC_2011RWC_SCROLL))
				bonus -= 10;
			if(sc->getSCE(SC_INFINITY_DRINK))
				bonus += 5;
			if(sc->getSCE(SC_COMBAT_PILL))
				bonus -= 3;
			if(sc->getSCE(SC_COMBAT_PILL2))
				bonus -= 5;
		}
		// Max rate reduce is -100%
		bonus = cap_value(bonus,-100,INT_MAX);
	}

	return min(bonus,INT_MAX);
}

/**
* HP bonus rate from equipment
*/
static int status_get_hpbonus_equip(TBL_PC *sd) {
	int bonus = 0;

	bonus += sd->hprate;

	return bonus -= 100; //Default hprate is 100, so it should be add 0%
}

/**
* HP bonus rate from usable items
*/
static int status_get_hpbonus_item(block_list *bl) {
	int bonus = 0;

	status_change *sc = status_get_sc(bl);

	//Bonus by SC
	if (sc) {
		if (sc->getSCE(SC_INCREASE_MAXHP))
			bonus += sc->getSCE(SC_INCREASE_MAXHP)->val1;
		if (sc->getSCE(SC_MUSTLE_M))
			bonus += sc->getSCE(SC_MUSTLE_M)->val1;

		if (sc->getSCE(SC_MYSTERIOUS_POWDER))
			bonus -= sc->getSCE(SC_MYSTERIOUS_POWDER)->val1;
	}

	// Max rate reduce is -100%
	return cap_value(bonus, -100, INT_MAX);
}

/**
 * Get SP bonus modifiers
 * @param bl: block_list that will be checked
 * @param type: type of e_status_bonus (STATUS_BONUS_FIX or STATUS_BONUS_RATE)
 * @return bonus: total bonus for SP
 * @author [Cydh]
 */
static int status_get_spbonus(struct block_list *bl, enum e_status_bonus type) {
	int bonus = 0;

	if (type == STATUS_BONUS_FIX) {
		status_change *sc = status_get_sc(bl);

		//Only for BL_PC
		if (bl->type == BL_PC) {
			map_session_data *sd = map_id2sd(bl->id);
			uint16 skill_lv;

			bonus += sd->bonus.sp;
			if ((skill_lv = pc_checkskill(sd,SL_KAINA)) > 0)
				bonus += 30 * skill_lv;
			if ((skill_lv = pc_checkskill(sd,RA_RESEARCHTRAP)) > 0)
				bonus += 200 + 20 * skill_lv;
			if ((skill_lv = pc_checkskill(sd,WM_LESSON)) > 0)
				bonus += 30 * skill_lv;
			if (pc_checkskill(sd,SU_SPRITEMABLE) > 0)
				bonus += 100;
			if (pc_checkskill(sd, SU_POWEROFSEA) > 0) {
				bonus += 100;
				if (pc_checkskill_summoner(sd, SUMMONER_POWER_SEA) >= 20)
					bonus += 300;
			}
			if ((skill_lv = pc_checkskill(sd, NV_BREAKTHROUGH)) > 0)
				bonus += 30 * skill_lv + (skill_lv > 4 ? 50 : 0);
			if ((skill_lv = pc_checkskill(sd, NV_TRANSCENDENCE)) > 0)
				bonus += 30 * skill_lv + (skill_lv > 4 ? 50 : 0);
		}

		//Bonus by SC
		if (sc) {
			if(sc->getSCE(SC_INCMSP))
				bonus += sc->getSCE(SC_INCMSP)->val1;
			if(sc->getSCE(SC_EARTH_INSIGNIA) && sc->getSCE(SC_EARTH_INSIGNIA)->val1 == 3)
				bonus += 50;
			if(sc->getSCE(SC_SWORDCLAN))
				bonus += 10;
			if(sc->getSCE(SC_ARCWANDCLAN))
				bonus += 10;
			if(sc->getSCE(SC_GOLDENMACECLAN))
				bonus += 10;
			if(sc->getSCE(SC_CROSSBOWCLAN))
				bonus += 10;
			if(sc->getSCE(SC_GLASTHEIM_HPSP))
				bonus += sc->getSCE(SC_GLASTHEIM_HPSP)->val2;
		}
	} else if (type == STATUS_BONUS_RATE) {
		status_change *sc = status_get_sc(bl);

		//Only for BL_PC
		if (bl->type == BL_PC) {
			map_session_data *sd = map_id2sd(bl->id);
			uint8 i;

			if((i = pc_checkskill(sd,HP_MEDITATIO)) > 0)
				bonus += i;
			if((i = pc_checkskill(sd,HW_SOULDRAIN)) > 0)
				bonus += 2 * i;
#ifdef RENEWAL
			if ((i = pc_checkskill(sd, (sd->status.sex ? BA_MUSICALLESSON : DC_DANCINGLESSON))) > 0)
				bonus += i;
			if (sc->getSCE(SC_NIBELUNGEN) && sc->getSCE(SC_NIBELUNGEN)->val2 == RINGNBL_SPRATE)
				bonus += 30;
#endif
		}

		//Bonus by SC
		if (sc) {
			//Increasing
			if(sc->getSCE(SC_INCMSPRATE))
				bonus += sc->getSCE(SC_INCMSPRATE)->val1;
			if(sc->getSCE(SC_RAISINGDRAGON))
				bonus += sc->getSCE(SC_RAISINGDRAGON)->val1;
			if(sc->getSCE(SC_SERVICE4U))
				bonus += sc->getSCE(SC_SERVICE4U)->val2;
			if(sc->getSCE(SC_MERC_SPUP))
				bonus += sc->getSCE(SC_MERC_SPUP)->val2;
			if (sc->getSCE(SC_LUXANIMA))
				bonus += sc->getSCE(SC_LUXANIMA)->val3;
			if (sc->getSCE(SC_MTF_MSP))
				bonus += sc->getSCE(SC_MTF_MSP)->val1;
			if(sc->getSCE(SC_PACKING_ENVELOPE4))
				bonus += sc->getSCE(SC_PACKING_ENVELOPE4)->val1;

			//Decreasing
			if (sc->getSCE(SC_MELODYOFSINK))
				bonus -= sc->getSCE(SC_MELODYOFSINK)->val3;
			if (sc->getSCE(SC_2011RWC_SCROLL))
				bonus -= 10;
			if (sc->getSCE(SC_INFINITY_DRINK))
				bonus += 5;
			if (sc->getSCE(SC_MENTAL_POTION))
				bonus += sc->getSCE(SC_MENTAL_POTION)->val1;
			if(sc->getSCE(SC_COMBAT_PILL))
				bonus -= 3;
			if(sc->getSCE(SC_COMBAT_PILL2))
				bonus -= 5;
		}
		// Max rate reduce is -100%
		bonus = cap_value(bonus,-100,INT_MAX);
	}

	return min(bonus,INT_MAX);
}

/**
* SP bonus rate from equipment
*/
static int status_get_spbonus_equip(TBL_PC *sd) {
	int bonus = 0;

	bonus += sd->sprate;

	return bonus -= 100; //Default sprate is 100, so it should be add 0%
}

/**
* SP bonus rate from usable items
*/
static int status_get_spbonus_item(block_list *bl) {
	int bonus = 0;

	status_change *sc = status_get_sc(bl);

	//Bonus by SC
	if (sc) {
		if (sc->getSCE(SC_INCREASE_MAXSP))
			bonus += sc->getSCE(SC_INCREASE_MAXSP)->val1;
		if (sc->getSCE(SC_LIFE_FORCE_F))
			bonus += sc->getSCE(SC_LIFE_FORCE_F)->val1;
		if (sc->getSCE(SC_VITATA_500))
			bonus += sc->getSCE(SC_VITATA_500)->val2;
		if (sc->getSCE(SC_ENERGY_DRINK_RESERCH))
			bonus += sc->getSCE(SC_ENERGY_DRINK_RESERCH)->val3;
	}

	// Max rate reduce is -100%
	return cap_value(bonus, -100, INT_MAX);
}

/**
 * Get AP bonus modifiers
 * @param bl: block_list that will be checked
 * @param type: type of e_status_bonus (STATUS_BONUS_FIX or STATUS_BONUS_RATE)
 * @return bonus: total bonus for AP
 */
static int status_get_apbonus(struct block_list *bl, enum e_status_bonus type) {
	int bonus = 0;

	if (type == STATUS_BONUS_FIX) {
		status_change *sc = status_get_sc(bl);

		//Only for BL_PC
		if (bl->type == BL_PC) {
			map_session_data *sd = map_id2sd(bl->id);
			//uint16 skill_lv;

			bonus += sd->bonus.ap;
			//if ((skill_lv = pc_checkskill(sd, NV_BASIC)) > 0)
			//	bonus += 100 * skill_lv;
		}

		//Bonus by SC
		if (sc) {
			//if (sc->getSCE(SC_NONE))
			//	bonus += sc->getSCE(SC_NONE)->val1;
		}
	} else if (type == STATUS_BONUS_RATE) {
		status_change *sc = status_get_sc(bl);

		//Only for BL_PC
		if (bl->type == BL_PC) {
			map_session_data *sd = map_id2sd(bl->id);
			//uint8 i;

			//if ((i = pc_checkskill(sd, NV_BASIC)) > 0)
			//	bonus += 100 * i;
		}

		//Bonus by SC
		if (sc) {
			//if (sc->getSCE(SC_NONE))
			//	bonus += sc->getSCE(SC_NONE)->val1;
		}
		// Max rate reduce is -100%
		bonus = cap_value(bonus, -100, INT_MAX);
	}

	return min(bonus, INT_MAX);
}

/**
 * AP bonus rate from equipment
 * @param sd: Player data
 * @return AP rate
 */
static int status_get_apbonus_equip(TBL_PC *sd) {
	int bonus = 0;

	bonus += sd->aprate;

	return bonus -= 100; //Default aprate is 100, so it should be add 0%
}

/**
 * AP bonus rate from usable items
 * @param bl: Object to check against
 * @return AP bonus
 */
static int status_get_apbonus_item(block_list *bl) {
	int bonus = 0;

	status_change *sc = status_get_sc(bl);

	//Bonus by SC
	if (sc) {
		//if (sc->getSCE(SC_NONE))
		//	bonus += sc->getSCE(SC_NONE)->val1;
	}

	// Max rate reduce is -100%
	return cap_value(bonus, -100, INT_MAX);
}

/**
 * Get final MaxHP or MaxSP for player. References: http://irowiki.org/wiki/Max_HP and http://irowiki.org/wiki/Max_SP
 * The calculation needs base_level, base_status/battle_status (vit or int), additive modifier, and multiplicative modifier
 * @param sd Player
 * @param stat Vit/Int of player as param modifier
 * @param isHP true - calculates Max HP, false - calculated Max SP
 * @return max The max value of HP or SP
 */
static unsigned int status_calc_maxhpsp_pc(map_session_data* sd, unsigned int stat, bool isHP) {
	nullpo_ret(sd);

	double dmax = 0;
	uint32 level = umax(sd->status.base_level,1);
	std::shared_ptr<s_job_info> job = job_db.find(pc_mapid2jobid(sd->class_, sd->status.sex));

	if (job == nullptr)
		return 1;

	if (isHP) { //Calculates MaxHP
		double equip_bonus = 0, item_bonus = 0;
		dmax = job->base_hp[level-1] * (1 + (umax(stat,1) * 0.01)) * ((sd->class_&JOBL_UPPER)?1.25:(pc_is_taekwon_ranker(sd))?3:1);
		dmax += sd->indexed_bonus.param_equip[PARAM_VIT]; //Vit from equip gives +1 additional HP
		dmax += status_get_hpbonus(&sd->bl,STATUS_BONUS_FIX);
		equip_bonus = (dmax * status_get_hpbonus_equip(sd) / 100);
		item_bonus = (dmax * status_get_hpbonus_item(&sd->bl) / 100);
		dmax += equip_bonus + item_bonus;
		dmax += (int64)(dmax * status_get_hpbonus(&sd->bl,STATUS_BONUS_RATE) / 100); //Aegis accuracy
	}
	else { //Calculates MaxSP
		double equip_bonus = 0, item_bonus = 0;
		dmax = job->base_sp[level-1] * (1 + (umax(stat,1) * 0.01)) * ((sd->class_&JOBL_UPPER)?1.25:(pc_is_taekwon_ranker(sd))?3:1);
		dmax += sd->indexed_bonus.param_equip[PARAM_INT]; //Int from equip gives +1 additional SP
		dmax += status_get_spbonus(&sd->bl,STATUS_BONUS_FIX);
		equip_bonus = (dmax * status_get_spbonus_equip(sd) / 100);
		item_bonus = (dmax * status_get_spbonus_item(&sd->bl) / 100);
		dmax += equip_bonus + item_bonus;
		dmax += (int64)(dmax * status_get_spbonus(&sd->bl,STATUS_BONUS_RATE) / 100); //Aegis accuracy
	}

	//Make sure it's not negative before casting to unsigned int
	if(dmax < 1) dmax = 1;

	return cap_value((unsigned int)dmax,1,UINT_MAX);
}

/**
 * Get final MaxAP for player.
 * @param sd: Player data
 * @return AP amount
 */
static unsigned int status_calc_maxap_pc(map_session_data* sd) {
	double dmax = 0, equip_bonus = 0, item_bonus = 0;

	nullpo_ret(sd);

	dmax = (sd->class_&JOBL_FOURTH) ? 200 : 0;
	dmax += status_get_apbonus(&sd->bl, STATUS_BONUS_FIX);
	equip_bonus = (dmax * status_get_apbonus_equip(sd) / 100);
	item_bonus = (dmax * status_get_apbonus_item(&sd->bl) / 100);
	dmax += equip_bonus + item_bonus;
	dmax += (int64)(dmax * status_get_apbonus(&sd->bl, STATUS_BONUS_RATE) / 100);// Aegis accuracy

	//Make sure it's not negative before casting to unsigned int
	if (dmax < 0) dmax = 0;

	return cap_value((unsigned int)dmax, 0, UINT_MAX);
}

/**
 * Calculates player's weight
 * @param sd: Player object
 * @param flag: Calculation type
 *   CALCWT_ITEM - Item weight
 *   CALCWT_MAXBONUS - Skill/Status/Configuration max weight bonus
 * @return false - failed, true - success
 */
bool status_calc_weight(map_session_data *sd, enum e_status_calc_weight_opt flag)
{
	int b_weight, b_max_weight, skill, i;
	status_change *sc;

	nullpo_retr(false, sd);

	sc = &sd->sc;
	b_max_weight = sd->max_weight; // Store max weight for later comparison
	b_weight = sd->weight; // Store current weight for later comparison
	sd->max_weight = job_db.get_maxWeight(pc_mapid2jobid(sd->class_, sd->status.sex)) + sd->status.str * 300; // Recalculate max weight

	if (flag&CALCWT_ITEM) {
		sd->weight = 0; // Reset current weight

		for(i = 0; i < MAX_INVENTORY; i++) {
			if (!sd->inventory.u.items_inventory[i].nameid || sd->inventory_data[i] == NULL)
				continue;
			sd->weight += sd->inventory_data[i]->weight * sd->inventory.u.items_inventory[i].amount;
		}
	}

	if (flag&CALCWT_MAXBONUS) {
		// Skill/Status bonus weight increases
		sd->max_weight += sd->add_max_weight; // From bAddMaxWeight
		if ((skill = pc_checkskill(sd, MC_INCCARRY)) > 0)
			sd->max_weight += 2000 * skill;
		if (pc_isriding(sd) && pc_checkskill(sd, KN_RIDING) > 0)
			sd->max_weight += 10000;
		else if (pc_isridingdragon(sd))
			sd->max_weight += 5000 + 2000 * pc_checkskill(sd, RK_DRAGONTRAINING);
		if (sc->getSCE(SC_KNOWLEDGE))
			sd->max_weight += sd->max_weight * sc->getSCE(SC_KNOWLEDGE)->val1 / 10;
		if ((skill = pc_checkskill(sd, ALL_INCCARRY)) > 0)
			sd->max_weight += 2000 * skill;
		if (pc_ismadogear(sd))
			sd->max_weight += 15000;
	}

	// Update the client if the new weight calculations don't match
	if (b_weight != sd->weight)
		clif_updatestatus(sd, SP_WEIGHT);
	if (b_max_weight != sd->max_weight) {
		clif_updatestatus(sd, SP_MAXWEIGHT);
		pc_updateweightstatus(sd);
	}

	return true;
}

/**
 * Calculates player's cart weight
 * @param sd: Player object
 * @param flag: Calculation type
 *   CALCWT_ITEM - Cart item weight
 *   CALCWT_MAXBONUS - Skill/Status/Configuration max weight bonus
 *   CALCWT_CARTSTATE - Whether to check for cart state
 * @return false - failed, true - success
 */
bool status_calc_cart_weight(map_session_data *sd, enum e_status_calc_weight_opt flag)
{
	int b_cart_weight_max, i;

	nullpo_retr(false, sd);

	if (!pc_iscarton(sd) && !(flag&CALCWT_CARTSTATE))
		return false;

	b_cart_weight_max = sd->cart_weight_max; // Store cart max weight for later comparison
	sd->cart_weight_max = battle_config.max_cart_weight; // Recalculate max weight

	if (flag&CALCWT_ITEM) {
		sd->cart_weight = 0; // Reset current cart weight
		sd->cart_num = 0; // Reset current cart item count

		for(i = 0; i < MAX_CART; i++) {
			if (!sd->cart.u.items_cart[i].nameid)
				continue;
			sd->cart_weight += itemdb_weight(sd->cart.u.items_cart[i].nameid) * sd->cart.u.items_cart[i].amount; // Recalculate current cart weight
			sd->cart_num++; // Recalculate current cart item count
		}
	}

	// Skill bonus max weight increases
	if (flag&CALCWT_MAXBONUS)
		sd->cart_weight_max += (pc_checkskill(sd, GN_REMODELING_CART) * 5000);

	// Update the client if the new weight calculations don't match
	if (b_cart_weight_max != sd->cart_weight_max)
		clif_updatestatus(sd, SP_CARTINFO);

	return true;
}

/**
 * Calculates player data from scratch without counting SC adjustments
 * Should be invoked whenever players raise stats, learn passive skills or change equipment
 * @param sd: Player object
 * @param opt: Whether it is first calc (login) or not
 * @return (-1) for too many recursive calls, (1) recursive call, (0) success
 */
int status_calc_pc_sub(map_session_data* sd, uint8 opt)
{
	static int calculating = 0; ///< Check for recursive call preemption. [Skotlex]
	struct status_data *base_status; ///< Pointer to the player's base status
	status_change *sc = &sd->sc;
	struct s_skill b_skill[MAX_SKILL]; ///< Previous skill tree
	int i, skill, refinedef = 0;
	short index = -1;

	if (++calculating > 10) // Too many recursive calls!
		return -1;

	// Remember player-specific values that are currently being shown to the client (for refresh purposes)
	memcpy(b_skill, &sd->status.skill, sizeof(b_skill));

	pc_calc_skilltree(sd);	// SkillTree calculation

	if (opt&SCO_FIRST) {
		// Load Hp/SP from char-received data.
		sd->battle_status.hp = sd->status.hp;
		sd->battle_status.sp = sd->status.sp;
		if (battle_config.keep_ap_on_logout == 1)
			sd->battle_status.ap = sd->status.ap;
		sd->regen.sregen = &sd->sregen;
		sd->regen.ssregen = &sd->ssregen;
	}

	base_status = &sd->base_status;
	// These are not zeroed. [zzo]
	sd->hprate = 100;
	sd->sprate = 100;
	sd->aprate = 100;
	sd->castrate = 100;
	sd->dsprate = 100;
	sd->hprecov_rate = 100;
	sd->sprecov_rate = 100;
	sd->matk_rate = 100;
	sd->critical_rate = sd->hit_rate = sd->flee_rate = sd->flee2_rate = 100;
	sd->def_rate = sd->def2_rate = sd->mdef_rate = sd->mdef2_rate = 100;
	sd->patk_rate = sd->smatk_rate = 100;
	sd->res_rate = sd->mres_rate = 100;
	sd->hplus_rate = sd->crate_rate = 100;
	sd->regen.state.block = 0;
	sd->add_max_weight = 0;

	sd->indexed_bonus = {};

	memset (&sd->right_weapon.overrefine, 0, sizeof(sd->right_weapon) - sizeof(sd->right_weapon.atkmods));
	memset (&sd->left_weapon.overrefine, 0, sizeof(sd->left_weapon) - sizeof(sd->left_weapon.atkmods));

	if (sd->special_state.intravision)
		clif_status_load(&sd->bl, EFST_CLAIRVOYANCE, 0);

	if (sd->special_state.no_walk_delay)
		clif_status_load(&sd->bl, EFST_ENDURE, 0);

	memset(&sd->special_state,0,sizeof(sd->special_state));

	if (pc_isvip(sd)) // Magic Stone requirement avoidance for VIP.
		sd->special_state.no_gemstone = battle_config.vip_gemstone;

	if (!sd->state.permanent_speed) {
		memset(&base_status->max_hp, 0, sizeof(struct status_data)-(sizeof(base_status->hp)+sizeof(base_status->sp)+sizeof(base_status->ap)));
		base_status->speed = DEFAULT_WALK_SPEED;
	} else {
		int pSpeed = base_status->speed;

		memset(&base_status->max_hp, 0, sizeof(struct status_data)-(sizeof(base_status->hp)+sizeof(base_status->sp)+sizeof(base_status->ap)));
		base_status->speed = pSpeed;
	}

	// !FIXME: Most of these stuff should be calculated once, but how do I fix the memset above to do that? [Skotlex]
	// Give them all modes except these (useful for clones)
	base_status->mode = static_cast<e_mode>(MD_MASK&~(MD_STATUSIMMUNE|MD_IGNOREMELEE|MD_IGNOREMAGIC|MD_IGNORERANGED|MD_IGNOREMISC|MD_DETECTOR|MD_ANGRY|MD_TARGETWEAK));

	base_status->size = (sd->class_&JOBL_BABY) ? SZ_SMALL : (((sd->class_&MAPID_BASEMASK) == MAPID_SUMMONER) ? battle_config.summoner_size : SZ_MEDIUM);
	if (battle_config.character_size && pc_isriding(sd)) { // [Lupus]
		if (sd->class_&JOBL_BABY) {
			if (battle_config.character_size&SZ_BIG)
				base_status->size++;
		} else
		if(battle_config.character_size&SZ_MEDIUM)
			base_status->size++;
	}
	base_status->aspd_rate = 1000;
	base_status->ele_lv = 1;
	base_status->race = ((sd->class_&MAPID_BASEMASK) == MAPID_SUMMONER) ? battle_config.summoner_race : RC_PLAYER_HUMAN;
	base_status->class_ = CLASS_NORMAL;

	sd->autospell.clear();
	sd->autospell2.clear();
	sd->autospell3.clear();
	sd->addeff.clear();
	sd->addeff_atked.clear();
	sd->addeff_onskill.clear();
	sd->skillatk.clear();
	sd->skillusesprate.clear();
	sd->skillusesp.clear();
	sd->skillheal.clear();
	sd->skillheal2.clear();
	sd->skillblown.clear();
	sd->skillcastrate.clear();
	sd->skillfixcastrate.clear();
	sd->subskill.clear();
	sd->skillcooldown.clear();
	sd->skillfixcast.clear();
	sd->skillvarcast.clear();
	sd->add_def.clear();
	sd->add_mdef.clear();
	sd->add_mdmg.clear();
	sd->reseff.clear();
	sd->itemgrouphealrate.clear();
	sd->add_drop.clear();
	sd->itemhealrate.clear();
	sd->subele2.clear();
	sd->subrace3.clear();
	sd->skilldelay.clear();
	sd->sp_vanish.clear();
	sd->hp_vanish.clear();
	sd->itemsphealrate.clear();
	sd->itemgroupsphealrate.clear();

	// Zero up structures...
	memset(&sd->hp_loss, 0, sizeof(sd->hp_loss)
		+ sizeof(sd->sp_loss)
		+ sizeof(sd->hp_regen)
		+ sizeof(sd->sp_regen)
		+ sizeof(sd->percent_hp_regen)
		+ sizeof(sd->percent_sp_regen)
		+ sizeof(sd->def_set_race)
		+ sizeof(sd->mdef_set_race)
		+ sizeof(sd->norecover_state_race)
		+ sizeof(sd->hp_vanish_race)
		+ sizeof(sd->sp_vanish_race)
	);

	memset(&sd->bonus, 0, sizeof(sd->bonus));

	// Autobonus
	pc_delautobonus(*sd, sd->autobonus, true);
	pc_delautobonus(*sd, sd->autobonus2, true);
	pc_delautobonus(*sd, sd->autobonus3, true);

	if (sd->pd != nullptr) {
		pet_delautobonus(*sd, sd->pd->autobonus, true);
		pet_delautobonus(*sd, sd->pd->autobonus2, true);
		pet_delautobonus(*sd, sd->pd->autobonus3, true);
	}

	// Parse equipment
	for (i = 0; i < EQI_MAX; i++) {
		current_equip_item_index = index = sd->equip_index[i]; // We pass INDEX to current_equip_item_index - for EQUIP_SCRIPT (new cards solution) [Lupus]
		current_equip_combo_pos = 0;
		if (index < 0)
			continue;
		if (i == EQI_AMMO)
			continue;
		if (pc_is_same_equip_index((enum equip_index)i, sd->equip_index, index))
			continue;
		if (!sd->inventory_data[index])
			continue;

		base_status->def += sd->inventory_data[index]->def;

		// Items may be equipped, their effects however are nullified.
		if (opt&SCO_FIRST && sd->inventory_data[index]->equip_script && (pc_has_permission(sd,PC_PERM_USE_ALL_EQUIPMENT)
			|| !itemdb_isNoEquip(*sd, sd->inventory_data[index]->nameid))) { // Execute equip-script on login
			run_script(sd->inventory_data[index]->equip_script,0,sd->bl.id,0);
			if (!calculating)
				return 1;
		}

		// Sanitize the refine level in case someone decreased the value inbetween
		if (sd->inventory.u.items_inventory[index].refine > MAX_REFINE)
			sd->inventory.u.items_inventory[index].refine = MAX_REFINE;

		std::shared_ptr<s_refine_level_info> info = refine_db.findCurrentLevelInfo( *sd->inventory_data[index], sd->inventory.u.items_inventory[index] );
#ifdef RENEWAL
		std::shared_ptr<s_enchantgradelevel> enchantgrade_info = nullptr;

		if( sd->inventory.u.items_inventory[index].enchantgrade > 0 ){
			enchantgrade_info = enchantgrade_db.findCurrentLevelInfo( *sd->inventory_data[index], sd->inventory.u.items_inventory[index] );
		}
#endif

		if (sd->inventory_data[index]->type == IT_WEAPON) {
			int wlv = sd->inventory_data[index]->weapon_level;
			struct weapon_data *wd;
			struct weapon_atk *wa;

			if(wlv >= MAX_WEAPON_LEVEL)
				wlv = MAX_WEAPON_LEVEL;

			if(i == EQI_HAND_L && sd->inventory.u.items_inventory[index].equip == EQP_HAND_L) {
				wd = &sd->left_weapon; // Left-hand weapon
				wa = &base_status->lhw;
			} else {
				wd = &sd->right_weapon;
				wa = &base_status->rhw;
			}
			wa->atk += sd->inventory_data[index]->atk;
			if( info != nullptr ){
				wa->atk2 += info->bonus / 100;

#ifdef RENEWAL
				if( enchantgrade_info != nullptr ){
					wa->atk2 += ( ( ( info->bonus / 100 ) * enchantgrade_info->bonus ) / 100 );
				}

				if( wlv == 5 ){
					base_status->patk += sd->inventory.u.items_inventory[index].refine * 2;
					base_status->smatk += sd->inventory.u.items_inventory[index].refine * 2;
				}
#endif
			}
#ifdef RENEWAL
			if (sd->bonus.weapon_atk_rate)
				wa->atk += wa->atk * sd->bonus.weapon_atk_rate / 100;
			wa->matk += sd->inventory_data[index]->matk;
			wa->wlv = wlv;
			// Renewal magic attack refine bonus
			if( info != nullptr && sd->weapontype1 != W_BOW ){
				wa->matk += info->bonus / 100;

				if( enchantgrade_info != nullptr ){
					wa->matk += ( ( ( info->bonus / 100 ) * enchantgrade_info->bonus ) / 100 );
				}
			}
#endif
			// Overrefine bonus.
			if( info != nullptr ){
				wd->overrefine = info->randombonus_max / 100;
			}

			wa->range += sd->inventory_data[index]->range;
			if(sd->inventory_data[index]->script && (pc_has_permission(sd,PC_PERM_USE_ALL_EQUIPMENT) || !itemdb_isNoEquip(*sd, sd->inventory_data[index]->nameid))) {
				if (wd == &sd->left_weapon) {
					sd->state.lr_flag = 1;
					run_script(sd->inventory_data[index]->script,0,sd->bl.id,0);
					sd->state.lr_flag = 0;
				} else
					run_script(sd->inventory_data[index]->script,0,sd->bl.id,0);
				if (!calculating) // Abort, run_script retriggered this. [Skotlex]
					return 1;
			}
#ifdef RENEWAL
			if (sd->bonus.weapon_matk_rate)
				wa->matk += wa->matk * sd->bonus.weapon_matk_rate / 100;
#endif
			if(sd->inventory.u.items_inventory[index].card[0] == CARD0_FORGE) { // Forged weapon
				wd->star += (sd->inventory.u.items_inventory[index].card[1]>>8);
				if(wd->star >= 15) wd->star = 40; // 3 Star Crumbs now give +40 dmg
				if(pc_famerank(MakeDWord(sd->inventory.u.items_inventory[index].card[2],sd->inventory.u.items_inventory[index].card[3]) ,MAPID_BLACKSMITH))
					wd->star += 10;
				if (!wa->ele) // Do not overwrite element from previous bonuses.
					wa->ele = (sd->inventory.u.items_inventory[index].card[1]&0x0f);
			}
		} else if(sd->inventory_data[index]->type == IT_ARMOR) {
			if( info != nullptr ){
				refinedef += info->bonus;

#ifdef RENEWAL
				if( sd->inventory_data[index]->armor_level == 2 ){
					base_status->res += sd->inventory.u.items_inventory[index].refine * 2;
					base_status->mres += sd->inventory.u.items_inventory[index].refine * 2;
				}
#endif
			}

			if(sd->inventory_data[index]->script && (pc_has_permission(sd,PC_PERM_USE_ALL_EQUIPMENT) || !itemdb_isNoEquip(*sd, sd->inventory_data[index]->nameid))) {
				if( i == EQI_HAND_L ) // Shield
					sd->state.lr_flag = 3;
				run_script(sd->inventory_data[index]->script,0,sd->bl.id,0);
				if( i == EQI_HAND_L ) // Shield
					sd->state.lr_flag = 0;
				if (!calculating) // Abort, run_script retriggered this. [Skotlex]
					return 1;
			}
		} else if( sd->inventory_data[index]->type == IT_SHADOWGEAR ) { // Shadow System
			if (sd->inventory_data[index]->script && (pc_has_permission(sd,PC_PERM_USE_ALL_EQUIPMENT) || !itemdb_isNoEquip(*sd, sd->inventory_data[index]->nameid))) {
				run_script(sd->inventory_data[index]->script,0,sd->bl.id,0);
				if( !calculating )
					return 1;
			}
		}
	}

	if(sd->equip_index[EQI_AMMO] >= 0) {
		index = sd->equip_index[EQI_AMMO];
		if(sd->inventory_data[index]) { // Arrows
			sd->bonus.arrow_atk += sd->inventory_data[index]->atk;
			sd->state.lr_flag = 2;
			if( !itemdb_group.item_exists(IG_THROWABLE, sd->inventory_data[index]->nameid) ) // Don't run scripts on throwable items
				run_script(sd->inventory_data[index]->script,0,sd->bl.id,0);
			sd->state.lr_flag = 0;
			if (!calculating) // Abort, run_script retriggered status_calc_pc. [Skotlex]
				return 1;
		}
	}

	// Process and check item combos
	if (!sd->combos.empty()) {
		for (const auto &combo : sd->combos) {
			std::shared_ptr<s_item_combo> item_combo;

			current_equip_item_index = -1;
			current_equip_combo_pos = combo->pos;

			if (combo->bonus == nullptr || !(item_combo = itemdb_combo.find(combo->id)))
				continue;

			bool no_run = false;
			size_t j = 0;

			// Check combo items
			while (j < item_combo->nameid.size()) {
				std::shared_ptr<item_data> id = item_db.find(item_combo->nameid[j]);

				// Don't run the script if at least one of combo's pair has restriction
				if (id && !pc_has_permission(sd, PC_PERM_USE_ALL_EQUIPMENT) && itemdb_isNoEquip(*sd, id->nameid)) {
					no_run = true;
					break;
				}

				j++;
			}

			if (no_run)
				continue;

			run_script(combo->bonus, 0, sd->bl.id, 0);

			if (!calculating) // Abort, run_script retriggered this
				return 1;
		}
	}

	// Store equipment script bonuses
	memcpy(sd->indexed_bonus.param_equip,sd->indexed_bonus.param_bonus,sizeof(sd->indexed_bonus.param_equip));
	memset(sd->indexed_bonus.param_bonus, 0, sizeof(sd->indexed_bonus.param_bonus));

	base_status->def += (refinedef+50)/100;

	// Parse Cards
	for (i = 0; i < EQI_MAX; i++) {
		current_equip_item_index = index = sd->equip_index[i]; // We pass INDEX to current_equip_item_index - for EQUIP_SCRIPT (new cards solution) [Lupus]
		current_equip_combo_pos = 0;
		if (index < 0)
			continue;
		if (i == EQI_AMMO)
			continue;
		if (pc_is_same_equip_index((enum equip_index)i, sd->equip_index, index))
			continue;

		if (sd->inventory_data[index]) {
			int j;

			// Card script execution.
			if (itemdb_isspecial(sd->inventory.u.items_inventory[index].card[0]))
				continue;
			for (j = 0; j < MAX_SLOTS; j++) { // Uses MAX_SLOTS to support Soul Bound system [Inkfish]
				int c = sd->inventory.u.items_inventory[index].card[j];
				current_equip_card_id= c;
				if(!c)
					continue;

				std::shared_ptr<item_data> data = item_db.find(c);

				if(!data)
					continue;
				if (opt&SCO_FIRST && data->equip_script && (pc_has_permission(sd,PC_PERM_USE_ALL_EQUIPMENT) || !itemdb_isNoEquip(*sd, data->nameid))) {// Execute equip-script on login
					run_script(data->equip_script,0,sd->bl.id,0);
					if (!calculating)
						return 1;
				}
				if(!data->script)
					continue;
				if(!pc_has_permission(sd,PC_PERM_USE_ALL_EQUIPMENT) && itemdb_isNoEquip(*sd, data->nameid)) // Card restriction checks.
					continue;
				if(i == EQI_HAND_L && sd->inventory.u.items_inventory[index].equip == EQP_HAND_L) { // Left hand status.
					sd->state.lr_flag = 1;
					run_script(data->script,0,sd->bl.id,0);
					sd->state.lr_flag = 0;
				} else
					run_script(data->script,0,sd->bl.id,0);
				if (!calculating) // Abort, run_script his function. [Skotlex]
					return 1;
			}
		}
	}
	current_equip_card_id = 0; // Clear stored card ID [Secret]

	// Parse random options
	for (i = 0; i < EQI_MAX; i++) {
		current_equip_item_index = index = sd->equip_index[i];
		current_equip_combo_pos = 0;
		current_equip_opt_index = -1;

		if (index < 0)
			continue;
		if (i == EQI_AMMO)
			continue;
		if (pc_is_same_equip_index((enum equip_index)i, sd->equip_index, index))
			continue;
		
		if (sd->inventory_data[index]) {
			for (uint8 j = 0; j < MAX_ITEM_RDM_OPT; j++) {
				short opt_id = sd->inventory.u.items_inventory[index].option[j].id;

				if (!opt_id)
					continue;
				current_equip_opt_index = j;

				std::shared_ptr<s_random_opt_data> data = random_option_db.find(opt_id);

				if (!data || !data->script)
					continue;
				if (!pc_has_permission(sd, PC_PERM_USE_ALL_EQUIPMENT) && itemdb_isNoEquip(*sd, sd->inventory_data[index]->nameid))
					continue;
				if (i == EQI_HAND_L && sd->inventory.u.items_inventory[index].equip == EQP_HAND_L) { // Left hand status.
					sd->state.lr_flag = 1;
					run_script(data->script, 0, sd->bl.id, 0);
					sd->state.lr_flag = 0;
				}
				else
					run_script(data->script, 0, sd->bl.id, 0);
				if (!calculating)
					return 1;
			}
		}
		current_equip_opt_index = -1;
	}

	if (sc->count && sc->getSCE(SC_ITEMSCRIPT)) {
		std::shared_ptr<item_data> data = item_db.find(sc->getSCE(SC_ITEMSCRIPT)->val1);

		if (data && data->script)
			run_script(data->script, 0, sd->bl.id, 0);
	}

	pc_bonus_script(sd);

	if( sd->pd ) { // Pet Bonus
		struct pet_data *pd = sd->pd;
		std::shared_ptr<s_pet_db> pet_db_ptr = pd->get_pet_db();

		if (pet_db_ptr != nullptr && pet_db_ptr->pet_bonus_script)
			run_script(pet_db_ptr->pet_bonus_script,0,sd->bl.id,0);
		if (pet_db_ptr != nullptr && pd->pet.intimate > 0 && (!battle_config.pet_equip_required || pd->pet.equip > 0) && pd->state.skillbonus == 1 && pd->bonus)
			pc_bonus(sd,pd->bonus->type, pd->bonus->val);
	}

	// param_bonus now holds card bonuses.
	if(base_status->rhw.range < 1) base_status->rhw.range = 1;
	if(base_status->lhw.range < 1) base_status->lhw.range = 1;
	if(base_status->rhw.range < base_status->lhw.range)
		base_status->rhw.range = base_status->lhw.range;

	sd->bonus.double_rate += sd->bonus.double_add_rate;
	sd->bonus.perfect_hit += sd->bonus.perfect_hit_add;
	sd->bonus.splash_range += sd->bonus.splash_add_range;

	// Damage modifiers from weapon type
	std::shared_ptr<s_sizefix_db> right_weapon = size_fix_db.find(sd->weapontype1);
	std::shared_ptr<s_sizefix_db> left_weapon = size_fix_db.find(sd->weapontype2);

	sd->right_weapon.atkmods[SZ_SMALL] = right_weapon->small;
	sd->right_weapon.atkmods[SZ_MEDIUM] = right_weapon->medium;
	sd->right_weapon.atkmods[SZ_BIG] = right_weapon->large;
	sd->left_weapon.atkmods[SZ_SMALL] = left_weapon->small;
	sd->left_weapon.atkmods[SZ_MEDIUM] = left_weapon->medium;
	sd->left_weapon.atkmods[SZ_BIG] = left_weapon->large;

	if((pc_isriding(sd) || pc_isridingdragon(sd)) &&
		(sd->status.weapon==W_1HSPEAR || sd->status.weapon==W_2HSPEAR))
	{	// When Riding with spear, damage modifier to mid-class becomes
		// same as versus large size.
		sd->right_weapon.atkmods[SZ_MEDIUM] = sd->right_weapon.atkmods[SZ_BIG];
		sd->left_weapon.atkmods[SZ_MEDIUM] = sd->left_weapon.atkmods[SZ_BIG];
	}

// ----- STATS CALCULATION -----

	// Job bonuses
	std::shared_ptr<s_job_info> job_info = job_db.find( pc_mapid2jobid( sd->class_, sd->status.sex ) );

	if( job_info != nullptr ){
		const auto& bonus = job_info->job_bonus[sd->status.job_level-1];

		base_status->str += bonus[PARAM_STR];
		base_status->agi += bonus[PARAM_AGI];
		base_status->vit += bonus[PARAM_VIT];
		base_status->int_ += bonus[PARAM_INT];
		base_status->dex += bonus[PARAM_DEX];
		base_status->luk += bonus[PARAM_LUK];
		base_status->pow += bonus[PARAM_POW];
		base_status->sta += bonus[PARAM_STA];
		base_status->wis += bonus[PARAM_WIS];
		base_status->spl += bonus[PARAM_SPL];
		base_status->con += bonus[PARAM_CON];
		base_status->crt += bonus[PARAM_CRT];
	}

	// If a Super Novice has never died and is at least joblv 70, he gets all stats +10
	if(((sd->class_&MAPID_UPPERMASK) == MAPID_SUPER_NOVICE && (sd->status.job_level >= 70  || sd->class_&JOBL_THIRD)) && sd->die_counter == 0) {
		base_status->str += 10;
		base_status->agi += 10;
		base_status->vit += 10;
		base_status->int_+= 10;
		base_status->dex += 10;
		base_status->luk += 10;
	}

	// Absolute modifiers from passive skills
	if(pc_checkskill(sd,BS_HILTBINDING)>0)
		base_status->str++;
	if((skill=pc_checkskill(sd,SA_DRAGONOLOGY))>0)
		base_status->int_ += (skill+1)/2; // +1 INT / 2 lv
	if((skill=pc_checkskill(sd,AC_OWL))>0)
		base_status->dex += skill;
	if((skill = pc_checkskill(sd,RA_RESEARCHTRAP))>0)
		base_status->int_ += skill;
	if (pc_checkskill(sd, SU_POWEROFLAND) > 0)
		base_status->int_ += 20;

	// Bonuses from cards and equipment as well as base stat, remember to avoid overflows.
	i = base_status->str + sd->status.str + sd->indexed_bonus.param_bonus[PARAM_STR] + sd->indexed_bonus.param_equip[PARAM_STR];
	base_status->str = cap_value(i,0,USHRT_MAX);
	i = base_status->agi + sd->status.agi + sd->indexed_bonus.param_bonus[PARAM_AGI] + sd->indexed_bonus.param_equip[PARAM_AGI];
	base_status->agi = cap_value(i,0,USHRT_MAX);
	i = base_status->vit + sd->status.vit + sd->indexed_bonus.param_bonus[PARAM_VIT] + sd->indexed_bonus.param_equip[PARAM_VIT];
	base_status->vit = cap_value(i,0,USHRT_MAX);
	i = base_status->int_+ sd->status.int_+ sd->indexed_bonus.param_bonus[PARAM_INT] + sd->indexed_bonus.param_equip[PARAM_INT];
	base_status->int_ = cap_value(i,0,USHRT_MAX);
	i = base_status->dex + sd->status.dex + sd->indexed_bonus.param_bonus[PARAM_DEX] + sd->indexed_bonus.param_equip[PARAM_DEX];
	base_status->dex = cap_value(i,0,USHRT_MAX);
	i = base_status->luk + sd->status.luk + sd->indexed_bonus.param_bonus[PARAM_LUK] + sd->indexed_bonus.param_equip[PARAM_LUK];
	base_status->luk = cap_value(i,0,USHRT_MAX);
	i = base_status->pow + sd->status.pow + sd->indexed_bonus.param_bonus[PARAM_POW] + sd->indexed_bonus.param_equip[PARAM_POW];
	base_status->pow = cap_value(i, 0, USHRT_MAX);
	i = base_status->sta + sd->status.sta + sd->indexed_bonus.param_bonus[PARAM_STA] + sd->indexed_bonus.param_equip[PARAM_STA];
	base_status->sta = cap_value(i, 0, USHRT_MAX);
	i = base_status->wis + sd->status.wis + sd->indexed_bonus.param_bonus[PARAM_WIS] + sd->indexed_bonus.param_equip[PARAM_WIS];
	base_status->wis = cap_value(i, 0, USHRT_MAX);
	i = base_status->spl + sd->status.spl + sd->indexed_bonus.param_bonus[PARAM_SPL] + sd->indexed_bonus.param_equip[PARAM_SPL];
	base_status->spl = cap_value(i, 0, USHRT_MAX);
	i = base_status->con + sd->status.con + sd->indexed_bonus.param_bonus[PARAM_CON] + sd->indexed_bonus.param_equip[PARAM_CON];
	base_status->con = cap_value(i, 0, USHRT_MAX);
	i = base_status->crt + sd->status.crt + sd->indexed_bonus.param_bonus[PARAM_CRT] + sd->indexed_bonus.param_equip[PARAM_CRT];
	base_status->crt = cap_value(i, 0, USHRT_MAX);

	if (sd->special_state.no_walk_delay) {
		if (sc->getSCE(SC_ENDURE)) {
			if (sc->getSCE(SC_ENDURE)->val4)
				sc->getSCE(SC_ENDURE)->val4 = 0;
			status_change_end(&sd->bl, SC_ENDURE);
		}
		clif_status_load(&sd->bl, EFST_ENDURE, 1);
		base_status->mdef++;
	}

// ----- CONCENTRATION CALCULATION -----
	if ((skill = pc_checkskill(sd, NW_GRENADE_MASTERY)) > 0)
		base_status->con += skill;

// ------ ATTACK CALCULATION ------

	// Base batk value is set in status_calc_misc
#ifndef RENEWAL
	// !FIXME: Weapon-type bonus (Why is the weapon_atk bonus applied to base attack?)
	if (sd->status.weapon < MAX_WEAPON_TYPE && sd->indexed_bonus.weapon_atk[sd->status.weapon])
		base_status->batk += sd->indexed_bonus.weapon_atk[sd->status.weapon];
	// Absolute modifiers from passive skills
	if((skill=pc_checkskill(sd,BS_HILTBINDING))>0)
		base_status->batk += 4;
#else
	base_status->watk = status_weapon_atk(base_status->rhw);
	base_status->watk2 = status_weapon_atk(base_status->lhw);
	base_status->eatk = sd->bonus.eatk;
#endif

// ----- HP MAX CALCULATION -----
	base_status->max_hp = sd->status.max_hp = status_calc_maxhpsp_pc(sd,base_status->vit,true);

	if(battle_config.hp_rate != 100)
		base_status->max_hp = (unsigned int)(battle_config.hp_rate * (base_status->max_hp/100.));

	if (sd->status.base_level < 100)
		base_status->max_hp = cap_value(base_status->max_hp,1,(unsigned int)battle_config.max_hp_lv99);
	else if (sd->status.base_level < 151)
		base_status->max_hp = cap_value(base_status->max_hp,1,(unsigned int)battle_config.max_hp_lv150);
	else
		base_status->max_hp = cap_value(base_status->max_hp,1,(unsigned int)battle_config.max_hp);

// ----- SP MAX CALCULATION -----
	base_status->max_sp = sd->status.max_sp = status_calc_maxhpsp_pc(sd,base_status->int_,false);

	if(battle_config.sp_rate != 100)
		base_status->max_sp = (unsigned int)(battle_config.sp_rate * (base_status->max_sp/100.));

	base_status->max_sp = cap_value(base_status->max_sp,1,(unsigned int)battle_config.max_sp);

// ----- AP MAX CALCULATION -----
	base_status->max_ap = sd->status.max_ap = status_calc_maxap_pc(sd);

	if (battle_config.ap_rate != 100)
		base_status->max_ap = (unsigned int)(battle_config.ap_rate * (base_status->max_ap / 100.));

	base_status->max_ap = cap_value(base_status->max_ap, 0, (unsigned int)battle_config.max_ap);

// ----- RESPAWN HP/SP/AP -----

	// Calc respawn hp and store it on base_status
	if (sd->special_state.restart_full_recover) {
		base_status->hp = base_status->max_hp;
		base_status->sp = base_status->max_sp;
	} else {
		if((sd->class_&MAPID_BASEMASK) == MAPID_NOVICE && !(sd->class_&JOBL_2)
			&& battle_config.restart_hp_rate < 50)
			base_status->hp = base_status->max_hp / 2;
		else
			base_status->hp = (int64)base_status->max_hp * battle_config.restart_hp_rate/100;
		if(!base_status->hp)
			base_status->hp = 1;

		base_status->sp = (int64)base_status->max_sp * battle_config.restart_sp_rate /100;

		if( !base_status->sp ) // The minimum for the respawn setting is SP:1
			base_status->sp = 1;

		base_status->ap = (int64)base_status->max_ap * battle_config.restart_ap_rate / 100;
	}

// ----- MISC CALCULATION -----
	status_calc_misc(&sd->bl, base_status, sd->status.base_level);

	// Equipment modifiers for misc settings
	if(sd->matk_rate < 0)
		sd->matk_rate = 0;

	if(sd->matk_rate != 100) {
		base_status->matk_max = base_status->matk_max * sd->matk_rate/100;
		base_status->matk_min = base_status->matk_min * sd->matk_rate/100;
	}

	if(sd->hit_rate < 0)
		sd->hit_rate = 0;
	if(sd->hit_rate != 100)
		base_status->hit = base_status->hit * sd->hit_rate/100;

	if(sd->flee_rate < 0)
		sd->flee_rate = 0;
	if(sd->flee_rate != 100)
		base_status->flee = base_status->flee * sd->flee_rate/100;

	if(sd->def2_rate < 0)
		sd->def2_rate = 0;
	if(sd->def2_rate != 100)
		base_status->def2 = base_status->def2 * sd->def2_rate/100;

	if(sd->mdef2_rate < 0)
		sd->mdef2_rate = 0;
	if(sd->mdef2_rate != 100)
		base_status->mdef2 = base_status->mdef2 * sd->mdef2_rate/100;

	if(sd->critical_rate < 0)
		sd->critical_rate = 0;
	if(sd->critical_rate != 100)
		base_status->cri = cap_value(base_status->cri * sd->critical_rate/100,SHRT_MIN,SHRT_MAX);
	if (pc_checkskill(sd, SU_POWEROFLIFE) > 0)
		base_status->cri += 200;

	if(sd->flee2_rate < 0)
		sd->flee2_rate = 0;
	if(sd->flee2_rate != 100)
		base_status->flee2 = base_status->flee2 * sd->flee2_rate/100;

	if (sd->patk_rate < 0)
		sd->patk_rate = 0;
	if (sd->patk_rate != 100)
		base_status->patk = base_status->patk * sd->patk_rate / 100;

	if (sd->smatk_rate < 0)
		sd->smatk_rate = 0;
	if (sd->smatk_rate != 100)
		base_status->smatk = base_status->smatk * sd->smatk_rate / 100;

	if (sd->res_rate < 0)
		sd->res_rate = 0;
	if (sd->res_rate != 100)
		base_status->res = base_status->res * sd->res_rate / 100;

	if (sd->mres_rate < 0)
		sd->mres_rate = 0;
	if (sd->mres_rate != 100)
		base_status->mres = base_status->mres * sd->mres_rate / 100;

	if (sd->hplus_rate < 0)
		sd->hplus_rate = 0;
	if (sd->hplus_rate != 100)
		base_status->hplus = base_status->hplus * sd->hplus_rate / 100;

	if (sd->crate_rate < 0)
		sd->crate_rate = 0;
	if (sd->crate_rate != 100)
		base_status->crate = base_status->crate * sd->crate_rate / 100;

// ----- HIT CALCULATION -----

	// Absolute modifiers from passive skills
#ifndef RENEWAL
	if((skill=pc_checkskill(sd,BS_WEAPONRESEARCH))>0)
		base_status->hit += skill*2;
#endif
	if((skill=pc_checkskill(sd,AC_VULTURE))>0) {
#ifndef RENEWAL
		base_status->hit += skill;
#endif
		if(sd->status.weapon == W_BOW)
			base_status->rhw.range += skill;
	}
	if(sd->status.weapon >= W_REVOLVER && sd->status.weapon <= W_GRENADE) {
		if((skill=pc_checkskill(sd,GS_SINGLEACTION))>0)
			base_status->hit += 2*skill;
		if((skill=pc_checkskill(sd,GS_SNAKEEYE))>0) {
			base_status->hit += skill;
			base_status->rhw.range += skill;
		}
	}
	if((sd->status.weapon == W_1HAXE || sd->status.weapon == W_2HAXE) && (skill = pc_checkskill(sd,NC_TRAININGAXE)) > 0)
		base_status->hit += skill * 3;
	if((sd->status.weapon == W_MACE || sd->status.weapon == W_2HMACE) && (skill = pc_checkskill(sd,NC_TRAININGAXE)) > 0)
		base_status->hit += skill * 2;
	if (pc_checkskill(sd, SU_POWEROFLIFE) > 0)
		base_status->hit += 20;
	if ((skill = pc_checkskill_imperial_guard(sd, 2)) > 0)// IG_SPEAR_SWORD_M
		base_status->hit += skill * 3;

	if ((skill = pc_checkskill(sd, SU_SOULATTACK)) > 0)
		base_status->rhw.range += skill_get_range2(&sd->bl, SU_SOULATTACK, skill, true);

// ----- FLEE CALCULATION -----

	// Absolute modifiers from passive skills
	if((skill=pc_checkskill(sd,TF_MISS))>0)
		base_status->flee += skill*(sd->class_&JOBL_2 && (sd->class_&MAPID_BASEMASK) == MAPID_THIEF? 4 : 3);
	if((skill=pc_checkskill(sd,MO_DODGE))>0)
		base_status->flee += (skill*3) / 2;
	if (pc_checkskill(sd, SU_POWEROFLIFE) > 0)
		base_status->flee += 20;
	if ((skill = pc_checkskill(sd, SHC_SHADOW_SENSE)) > 0)
		base_status->flee += skill * 10;

// ----- CRITICAL CALCULATION -----

#ifdef RENEWAL
	if ((skill = pc_checkskill(sd, DC_DANCINGLESSON)) > 0)
		base_status->cri += skill * 10;
	if ((skill = pc_checkskill(sd, PR_MACEMASTERY)) > 0 && (sd->status.weapon == W_MACE || sd->status.weapon == W_2HMACE))
		base_status->cri += skill * 10;
#endif
	if ((skill = pc_checkskill(sd, SHC_SHADOW_SENSE)) > 0)
	{
		if (sd->status.weapon == W_DAGGER || sd->status.weapon == W_DOUBLE_DD || 
			sd->status.weapon == W_DOUBLE_DS || sd->status.weapon == W_DOUBLE_DA)
			base_status->cri += 100 + skill * 40;
		else if (sd->status.weapon == W_KATAR)
			base_status->cri += 50 + skill * 20;
	}

// ----- P.Atk/S.Matk CALCULATION -----
	if ((skill = pc_checkskill(sd, TR_STAGE_MANNER)) > 0 && (sd->status.weapon == W_BOW || sd->status.weapon == W_MUSICAL || sd->status.weapon == W_WHIP)) {
		base_status->patk += skill * 3;
		base_status->smatk += skill * 3;
	}
	if ((skill = pc_checkskill(sd, HN_SELFSTUDY_TATICS)) > 0)
		base_status->patk += skill;
	if ((skill = pc_checkskill(sd, HN_SELFSTUDY_SOCERY)) > 0)
		base_status->smatk += skill;
	if ((skill = pc_checkskill(sd, NW_P_F_I)) > 0 && (sd->status.weapon >= W_REVOLVER && sd->status.weapon <= W_GRENADE))
		base_status->patk += skill + 2;

	// 2-Handed Staff Mastery
	if( sd->status.weapon == W_2HSTAFF && ( skill = pc_checkskill( sd, AG_TWOHANDSTAFF ) ) > 0 ){
		base_status->smatk += skill * 2;
	}

// ----- PHYSICAL RESISTANCE CALCULATION -----
	if ((skill = pc_checkskill_imperial_guard(sd, 1)) > 0)// IG_SHIELD_MASTERY
		base_status->res += skill * 3;

// ----- EQUIPMENT-DEF CALCULATION -----

	// Apply relative modifiers from equipment
	if(sd->def_rate < 0)
		sd->def_rate = 0;
	if(sd->def_rate != 100) {
		i = base_status->def * sd->def_rate/100;
		base_status->def = cap_value(i, DEFTYPE_MIN, DEFTYPE_MAX);
	}

	if(pc_ismadogear(sd) && pc_checkskill(sd, NC_MAINFRAME) > 0)
		base_status->def += 20 + (pc_checkskill(sd, NC_MAINFRAME) * 20);

#ifndef RENEWAL
	if (!battle_config.weapon_defense_type && base_status->def > battle_config.max_def) {
		base_status->def2 += battle_config.over_def_bonus*(base_status->def -battle_config.max_def);
		base_status->def = (unsigned char)battle_config.max_def;
	}
#endif

// ----- EQUIPMENT-MDEF CALCULATION -----

	// Apply relative modifiers from equipment
	if(sd->mdef_rate < 0)
		sd->mdef_rate = 0;
	if(sd->mdef_rate != 100) {
		i =  base_status->mdef * sd->mdef_rate/100;
		base_status->mdef = cap_value(i, DEFTYPE_MIN, DEFTYPE_MAX);
	}

#ifndef RENEWAL
	if (!battle_config.magic_defense_type && base_status->mdef > battle_config.max_def) {
		base_status->mdef2 += battle_config.over_def_bonus*(base_status->mdef -battle_config.max_def);
		base_status->mdef = (signed char)battle_config.max_def;
	}
#endif

// ----- ASPD CALCULATION -----

	/// Unlike other stats, ASPD rate modifiers from skills/SCs/items/etc are first all added together, then the final modifier is applied

	// Basic ASPD value
	i = status_base_amotion_pc(sd,base_status);
	base_status->amotion = cap_value(i,pc_maxaspd(sd),2000);

	// Relative modifiers from passive skills
	// Renewal modifiers are handled in status_base_amotion_pc
#ifndef RENEWAL_ASPD
	if((skill=pc_checkskill(sd,SA_ADVANCEDBOOK))>0 && sd->status.weapon == W_BOOK)
		base_status->aspd_rate -= 5*skill;
	if ((skill = pc_checkskill(sd,SG_DEVIL)) > 0 && ((sd->class_&MAPID_THIRDMASK) == MAPID_STAR_EMPEROR || pc_is_maxjoblv(sd)))
		base_status->aspd_rate -= 30*skill;
	if((skill=pc_checkskill(sd,GS_SINGLEACTION))>0 &&
		(sd->status.weapon >= W_REVOLVER && sd->status.weapon <= W_GRENADE))
		base_status->aspd_rate -= ((skill+1)/2) * 10;
	if(pc_isriding(sd))
		base_status->aspd_rate += 500-100*pc_checkskill(sd,KN_CAVALIERMASTERY);
	else if(pc_isridingdragon(sd))
		base_status->aspd_rate += 250-50*pc_checkskill(sd,RK_DRAGONTRAINING);
#endif
	base_status->adelay = 2*base_status->amotion;


// ----- DMOTION -----

	i =  800-base_status->agi*4;
	base_status->dmotion = cap_value(i, 400, 800);
	if(battle_config.pc_damage_delay_rate != 100)
		base_status->dmotion = base_status->dmotion*battle_config.pc_damage_delay_rate/100;

// ----- MISC CALCULATIONS -----

	// Weight
	status_calc_weight(sd, CALCWT_MAXBONUS);
	status_calc_cart_weight(sd, CALCWT_MAXBONUS);

	if (pc_checkskill(sd, SM_MOVINGRECOVERY) > 0 || pc_ismadogear(sd))
		sd->regen.state.walk = 1;
	else
		sd->regen.state.walk = 0;

	// Skill SP cost
	if((skill=pc_checkskill(sd,HP_MANARECHARGE))>0 )
		sd->dsprate -= 4*skill;

	if(sc->getSCE(SC_SERVICE4U))
		sd->dsprate -= sc->getSCE(SC_SERVICE4U)->val3;

	if(sc->getSCE(SC_SPCOST_RATE))
		sd->dsprate -= sc->getSCE(SC_SPCOST_RATE)->val1;

	// Underflow protections.
	if(sd->dsprate < 0)
		sd->dsprate = 0;
	if(sd->castrate < 0)
		sd->castrate = 0;
	if(sd->hprecov_rate < 0)
		sd->hprecov_rate = 0;
	if(sd->sprecov_rate < 0)
		sd->sprecov_rate = 0;

	// Anti-element and anti-race
	if((skill=pc_checkskill(sd,CR_TRUST))>0)
		sd->indexed_bonus.subele[ELE_HOLY] += skill*5;
	if((skill=pc_checkskill(sd,BS_SKINTEMPER))>0) {
		sd->indexed_bonus.subele[ELE_NEUTRAL] += skill;
		sd->indexed_bonus.subele[ELE_FIRE] += skill*5;
	}
	if((skill=pc_checkskill(sd,SA_DRAGONOLOGY))>0) {
		uint8 dragon_matk = skill * 2;

		skill = skill * 4;

		sd->right_weapon.addrace[RC_DRAGON]+=skill;
		if( !battle_config.left_cardfix_to_right ){
			sd->left_weapon.addrace[RC_DRAGON] += skill;
		}
		sd->indexed_bonus.magic_addrace[RC_DRAGON]+=dragon_matk;
		sd->indexed_bonus.subrace[RC_DRAGON]+=skill;
	}
	if ((skill = pc_checkskill(sd, AB_EUCHARISTICA)) > 0) {
		sd->right_weapon.addrace[RC_DEMON] += skill;
		sd->right_weapon.addele[ELE_DARK] += skill;
		if( !battle_config.left_cardfix_to_right ){
			sd->left_weapon.addrace[RC_DEMON] += skill;
			sd->left_weapon.addele[ELE_DARK] += skill;
		}
		sd->indexed_bonus.magic_addrace[RC_DEMON] += skill;
		sd->indexed_bonus.magic_addele[ELE_DARK] += skill;
		sd->indexed_bonus.subrace[RC_DEMON] += skill;
		sd->indexed_bonus.subele[ELE_DARK] += skill;
	}
	if ((skill = pc_checkskill(sd, DK_TWOHANDDEF)) > 0 && (sd->status.weapon == W_2HSWORD || sd->status.weapon == W_2HSPEAR || sd->status.weapon == W_2HAXE)) {
		uint8 defense_bonus[SZ_MAX][10] = {
			{ 1, 2, 3, 4, 5, 6, 7, 8, 9, 10 }, // SZ_SMALL
			{ 2, 3, 5, 6, 8, 9, 11, 12, 14, 15 }, // SZ_MEDIUM
			{ 3, 5, 7, 9, 10, 12, 13, 15, 16, 18 }, // SZ_BIG
			{ 0, 0, 0, 0, 0, 0, 0, 0, 0, 0 } // SZ_ALL
		};

		for( uint8 size = SZ_SMALL; size < SZ_MAX; size++ ){
			sd->indexed_bonus.weapon_subsize[size] += defense_bonus[size][skill - 1];
		}
	}
	if ((skill = pc_checkskill(sd, IQ_WILL_OF_FAITH)) > 0 && sd->status.weapon == W_KNUCKLE) {
		uint8 race_atk[10] = { 3, 4, 5, 6, 7, 8, 9, 10, 11, 12 };
		uint8 race_def[10] = { 1, 2, 3, 4, 5, 6, 7, 8, 9, 10 };

		sd->right_weapon.addrace[RC_UNDEAD] += race_atk[skill - 1];
		sd->right_weapon.addrace[RC_DEMON] += race_atk[skill - 1];
		if( !battle_config.left_cardfix_to_right ){
			sd->left_weapon.addrace[RC_UNDEAD] += race_atk[skill - 1];
			sd->left_weapon.addrace[RC_DEMON] += race_atk[skill - 1];
		}
		sd->indexed_bonus.subrace[RC_UNDEAD] += race_def[skill - 1];
		sd->indexed_bonus.subrace[RC_DEMON] += race_def[skill - 1];
	}
	if ((skill = pc_checkskill(sd, CD_MACE_BOOK_M)) > 0 && (sd->status.weapon == W_MACE || sd->status.weapon == W_2HMACE || sd->status.weapon == W_BOOK)) {
		uint8 attack_bonus[SZ_MAX][10] = {
			{ 1, 2, 3, 4, 5, 6, 7, 8, 9, 10 }, // SZ_SMALL
			{ 2, 3, 5, 6, 8, 9, 11, 12, 14, 15 }, // SZ_MEDIUM
			{ 3, 5, 7, 9, 10, 12, 13, 15, 16, 18 }, // SZ_BIG
			{ 0, 0, 0, 0, 0, 0, 0, 0, 0, 0 } // SZ_ALL
		};

		for( uint8 size = SZ_SMALL; size < SZ_MAX; size++ ){
			sd->right_weapon.addsize[size] += attack_bonus[size][skill - 1];
			if( !battle_config.left_cardfix_to_right ){
				sd->left_weapon.addsize[size] += attack_bonus[size][skill - 1];
			}
		}
	}
	if ((skill = pc_checkskill(sd, CD_FIDUS_ANIMUS)) > 0) {
		uint8 holy_matk[10] = { 1, 3, 4, 6, 7, 9, 10, 12, 13, 15 };

		sd->indexed_bonus.magic_atk_ele[ELE_HOLY] += holy_matk[skill - 1];
	}
	if ((skill = pc_checkskill(sd, MT_TWOAXEDEF)) > 0 && sd->status.weapon == W_2HAXE) {
		uint8 defense_bonus[SZ_MAX][10] = {
			{ 1, 2, 3, 4, 5, 6, 7, 8, 9, 10 }, // SZ_SMALL
			{ 2, 3, 5, 6, 8, 9, 11, 12, 14, 15 }, // SZ_MEDIUM
			{ 3, 5, 7, 9, 10, 12, 13, 15, 16, 18 }, // SZ_BIG
			{ 0, 0, 0, 0, 0, 0, 0, 0, 0, 0 } // SZ_ALL
		};

		for( uint8 size = SZ_SMALL; size < SZ_MAX; size++ ){
				sd->indexed_bonus.weapon_subsize[size] += defense_bonus[size][skill - 1];
		}
	}
	if ((skill = pc_checkskill(sd, ABC_DAGGER_AND_BOW_M)) > 0 && (sd->status.weapon == W_DAGGER || sd->status.weapon == W_BOW || sd->status.weapon == W_DOUBLE_DD || sd->status.weapon == W_DOUBLE_DS || sd->status.weapon == W_DOUBLE_DA)) {
		uint8 attack_bonus[SZ_MAX][10] = {
			{ 1, 2, 3, 4, 5, 6, 7, 8, 9, 10 }, // SZ_SMALL
			{ 2, 3, 5, 6, 8, 9, 11, 12, 14, 15 }, // SZ_MEDIUM
			{ 2, 4, 6, 8, 10, 12, 14, 16, 18, 20 }, // SZ_BIG
			{ 0, 0, 0, 0, 0, 0, 0, 0, 0, 0 } // SZ_ALL
		};

		for( uint8 size = SZ_SMALL; size < SZ_MAX; size++ ){
			sd->right_weapon.addsize[size] += attack_bonus[size][skill - 1];
			if( !battle_config.left_cardfix_to_right ){
				sd->left_weapon.addsize[size] += attack_bonus[size][skill - 1];
			}
		}
	}
	if ((skill = pc_checkskill(sd, ABC_MAGIC_SWORD_M)) > 0 && (sd->status.weapon == W_DAGGER || sd->status.weapon == W_1HSWORD || sd->status.weapon == W_DOUBLE_DD || sd->status.weapon == W_DOUBLE_SS || sd->status.weapon == W_DOUBLE_DS || sd->status.weapon == W_DOUBLE_DA || sd->status.weapon == W_DOUBLE_SA)) {
		uint8 attack_bonus[SZ_MAX][10] = {
			{ 2, 3, 5, 6, 8, 9, 11, 12, 14, 15 }, // SZ_SMALL
			{ 2, 3, 5, 6, 8, 9, 11, 12, 14, 15 }, // SZ_MEDIUM
			{ 2, 3, 5, 6, 8, 9, 11, 12, 14, 15 }, // SZ_BIG
			{ 0, 0, 0, 0, 0, 0, 0, 0, 0, 0 } // SZ_ALL
		};

		for( uint8 size = SZ_SMALL; size < SZ_MAX; size++ ){
			sd->indexed_bonus.magic_addsize[size] += attack_bonus[size][skill - 1];
		}
	}
	if ((skill = pc_checkskill(sd, EM_MAGIC_BOOK_M)) > 0 && sd->status.weapon == W_BOOK) {
		sd->indexed_bonus.magic_atk_ele[ELE_WATER] += skill;
		sd->indexed_bonus.magic_atk_ele[ELE_EARTH] += skill;
		sd->indexed_bonus.magic_atk_ele[ELE_FIRE] += skill;
		sd->indexed_bonus.magic_atk_ele[ELE_WIND] += skill;
		sd->indexed_bonus.magic_atk_ele[ELE_POISON] += skill;
	}

	if(sc->count) {
		if(sc->getSCE(SC_CONCENTRATE)) { // Update the card-bonus data
			sc->getSCE(SC_CONCENTRATE)->val3 = sd->indexed_bonus.param_bonus[1]; // Agi
			sc->getSCE(SC_CONCENTRATE)->val4 = sd->indexed_bonus.param_bonus[4]; // Dex
		}
		if(sc->getSCE(SC_SIEGFRIED)) {
			i = sc->getSCE(SC_SIEGFRIED)->val2;
			sd->indexed_bonus.subele[ELE_WATER] += i;
			sd->indexed_bonus.subele[ELE_EARTH] += i;
			sd->indexed_bonus.subele[ELE_FIRE] += i;
			sd->indexed_bonus.subele[ELE_WIND] += i;
#ifndef RENEWAL
			sd->indexed_bonus.subele[ELE_POISON] += i;
			sd->indexed_bonus.subele[ELE_HOLY] += i;
			sd->indexed_bonus.subele[ELE_DARK] += i;
			sd->indexed_bonus.subele[ELE_GHOST] += i;
			sd->indexed_bonus.subele[ELE_UNDEAD] += i;
#endif
		}
#ifdef RENEWAL
		if (sc->getSCE(SC_BASILICA)) {
			i = sc->getSCE(SC_BASILICA)->val1 * 5;
			sd->right_weapon.addele[ELE_DARK] += i;
			sd->right_weapon.addele[ELE_UNDEAD] += i;
			if( !battle_config.left_cardfix_to_right ){
				sd->left_weapon.addele[ELE_DARK] += i;
				sd->left_weapon.addele[ELE_UNDEAD] += i;
			}
			sd->indexed_bonus.magic_atk_ele[ELE_HOLY] += sc->getSCE(SC_BASILICA)->val1 * 3;
		}
		if (sc->getSCE(SC_FIREWEAPON))
			sd->indexed_bonus.magic_atk_ele[ELE_FIRE] += sc->getSCE(SC_FIREWEAPON)->val1;
		if (sc->getSCE(SC_WINDWEAPON))
			sd->indexed_bonus.magic_atk_ele[ELE_WIND] += sc->getSCE(SC_WINDWEAPON)->val1;
		if (sc->getSCE(SC_WATERWEAPON))
			sd->indexed_bonus.magic_atk_ele[ELE_WATER] += sc->getSCE(SC_WATERWEAPON)->val1;
		if (sc->getSCE(SC_EARTHWEAPON))
			sd->indexed_bonus.magic_atk_ele[ELE_EARTH] += sc->getSCE(SC_EARTHWEAPON)->val1;
#endif
		if(sc->getSCE(SC_PROVIDENCE)) {
			sd->indexed_bonus.subele[ELE_HOLY] += sc->getSCE(SC_PROVIDENCE)->val2;
			sd->indexed_bonus.subrace[RC_DEMON] += sc->getSCE(SC_PROVIDENCE)->val2;
		}
		if (sc->getSCE(SC_GEFFEN_MAGIC1)) {
			sd->right_weapon.addrace[RC_PLAYER_HUMAN] += sc->getSCE(SC_GEFFEN_MAGIC1)->val1;
			sd->right_weapon.addrace[RC_DEMIHUMAN] += sc->getSCE(SC_GEFFEN_MAGIC1)->val1;
			if( !battle_config.left_cardfix_to_right ){
				sd->left_weapon.addrace[RC_PLAYER_HUMAN] += sc->getSCE( SC_GEFFEN_MAGIC1 )->val1;
				sd->left_weapon.addrace[RC_DEMIHUMAN] += sc->getSCE( SC_GEFFEN_MAGIC1 )->val1;
			}
		}
		if (sc->getSCE(SC_GEFFEN_MAGIC2)) {
			sd->indexed_bonus.magic_addrace[RC_PLAYER_HUMAN] += sc->getSCE(SC_GEFFEN_MAGIC2)->val1;
			sd->indexed_bonus.magic_addrace[RC_DEMIHUMAN] += sc->getSCE(SC_GEFFEN_MAGIC2)->val1;
		}
		if(sc->getSCE(SC_GEFFEN_MAGIC3)) {
			sd->indexed_bonus.subrace[RC_PLAYER_HUMAN] += sc->getSCE(SC_GEFFEN_MAGIC3)->val1;
			sd->indexed_bonus.subrace[RC_DEMIHUMAN] += sc->getSCE(SC_GEFFEN_MAGIC3)->val1;
		}
		if(sc->getSCE(SC_ARMOR_ELEMENT_WATER)) {	// This status change should grant card-type elemental resist.
			sd->indexed_bonus.subele[ELE_WATER] += sc->getSCE(SC_ARMOR_ELEMENT_WATER)->val1;
			sd->indexed_bonus.subele[ELE_EARTH] += sc->getSCE(SC_ARMOR_ELEMENT_WATER)->val2;
			sd->indexed_bonus.subele[ELE_FIRE] += sc->getSCE(SC_ARMOR_ELEMENT_WATER)->val3;
			sd->indexed_bonus.subele[ELE_WIND] += sc->getSCE(SC_ARMOR_ELEMENT_WATER)->val4;
		}
		if(sc->getSCE(SC_ARMOR_ELEMENT_EARTH)) {	// This status change should grant card-type elemental resist.
			sd->indexed_bonus.subele[ELE_WATER] += sc->getSCE(SC_ARMOR_ELEMENT_EARTH)->val1;
			sd->indexed_bonus.subele[ELE_EARTH] += sc->getSCE(SC_ARMOR_ELEMENT_EARTH)->val2;
			sd->indexed_bonus.subele[ELE_FIRE] += sc->getSCE(SC_ARMOR_ELEMENT_EARTH)->val3;
			sd->indexed_bonus.subele[ELE_WIND] += sc->getSCE(SC_ARMOR_ELEMENT_EARTH)->val4;
		}
		if(sc->getSCE(SC_ARMOR_ELEMENT_FIRE)) {	// This status change should grant card-type elemental resist.
			sd->indexed_bonus.subele[ELE_WATER] += sc->getSCE(SC_ARMOR_ELEMENT_FIRE)->val1;
			sd->indexed_bonus.subele[ELE_EARTH] += sc->getSCE(SC_ARMOR_ELEMENT_FIRE)->val2;
			sd->indexed_bonus.subele[ELE_FIRE] += sc->getSCE(SC_ARMOR_ELEMENT_FIRE)->val3;
			sd->indexed_bonus.subele[ELE_WIND] += sc->getSCE(SC_ARMOR_ELEMENT_FIRE)->val4;
		}
		if(sc->getSCE(SC_ARMOR_ELEMENT_WIND)) {	// This status change should grant card-type elemental resist.
			sd->indexed_bonus.subele[ELE_WATER] += sc->getSCE(SC_ARMOR_ELEMENT_WIND)->val1;
			sd->indexed_bonus.subele[ELE_EARTH] += sc->getSCE(SC_ARMOR_ELEMENT_WIND)->val2;
			sd->indexed_bonus.subele[ELE_FIRE] += sc->getSCE(SC_ARMOR_ELEMENT_WIND)->val3;
			sd->indexed_bonus.subele[ELE_WIND] += sc->getSCE(SC_ARMOR_ELEMENT_WIND)->val4;
		}
		if(sc->getSCE(SC_ARMOR_RESIST)) { // Undead Scroll
			sd->indexed_bonus.subele[ELE_WATER] += sc->getSCE(SC_ARMOR_RESIST)->val1;
			sd->indexed_bonus.subele[ELE_EARTH] += sc->getSCE(SC_ARMOR_RESIST)->val2;
			sd->indexed_bonus.subele[ELE_FIRE] += sc->getSCE(SC_ARMOR_RESIST)->val3;
			sd->indexed_bonus.subele[ELE_WIND] += sc->getSCE(SC_ARMOR_RESIST)->val4;
		}
		if( sc->getSCE(SC_FIRE_CLOAK_OPTION) ) {
			i = sc->getSCE(SC_FIRE_CLOAK_OPTION)->val2;
			sd->indexed_bonus.subele[ELE_FIRE] += i;
			sd->indexed_bonus.subele[ELE_WATER] -= i;
		}
		if( sc->getSCE(SC_WATER_DROP_OPTION) ) {
			i = sc->getSCE(SC_WATER_DROP_OPTION)->val2;
			sd->indexed_bonus.subele[ELE_WATER] += i;
			sd->indexed_bonus.subele[ELE_WIND] -= i;
		}
		if( sc->getSCE(SC_WIND_CURTAIN_OPTION) ) {
			i = sc->getSCE(SC_WIND_CURTAIN_OPTION)->val2;
			sd->indexed_bonus.subele[ELE_WIND] += i;
			sd->indexed_bonus.subele[ELE_EARTH] -= i;
		}
		if( sc->getSCE(SC_STONE_SHIELD_OPTION) ) {
			i = sc->getSCE(SC_STONE_SHIELD_OPTION)->val2;
			sd->indexed_bonus.subele[ELE_EARTH] += i;
			sd->indexed_bonus.subele[ELE_FIRE] -= i;
		}
		if (sc->getSCE(SC_MTF_MLEATKED) )
			sd->indexed_bonus.subele[ELE_NEUTRAL] += sc->getSCE(SC_MTF_MLEATKED)->val3;
		if (sc->getSCE(SC_MTF_CRIDAMAGE))
			sd->bonus.crit_atk_rate += sc->getSCE(SC_MTF_CRIDAMAGE)->val1;
		if (sc->getSCE(SC_GLASTHEIM_ATK)) {
			sd->indexed_bonus.ignore_mdef_by_race[RC_UNDEAD] += sc->getSCE(SC_GLASTHEIM_ATK)->val1;
			sd->indexed_bonus.ignore_mdef_by_race[RC_DEMON] += sc->getSCE(SC_GLASTHEIM_ATK)->val1;
		}
		if (sc->getSCE(SC_LAUDARAMUS))
			sd->bonus.crit_atk_rate += 5 * sc->getSCE(SC_LAUDARAMUS)->val1;
#ifdef RENEWAL
		if (sc->getSCE(SC_FORTUNE))
			sd->bonus.crit_atk_rate += 2 * sc->getSCE(SC_FORTUNE)->val1;
#endif
		if (sc->getSCE(SC_SYMPHONYOFLOVER)) {
			sd->indexed_bonus.subele[ELE_GHOST] += sc->getSCE(SC_SYMPHONYOFLOVER)->val1 * 3;
			sd->indexed_bonus.subele[ELE_HOLY] += sc->getSCE(SC_SYMPHONYOFLOVER)->val1 * 3;
		}
		if (sc->getSCE(SC_PYREXIA) && sc->getSCE(SC_PYREXIA)->val3 == 0)
			sd->bonus.crit_atk_rate += sc->getSCE(SC_PYREXIA)->val2;
		if (sc->getSCE(SC_LUXANIMA)) {
			pc_bonus2(sd, SP_ADDSIZE, SZ_ALL, sc->getSCE(SC_LUXANIMA)->val3);
			sd->bonus.crit_atk_rate += sc->getSCE(SC_LUXANIMA)->val3;
			sd->bonus.short_attack_atk_rate += sc->getSCE(SC_LUXANIMA)->val3;
			sd->bonus.long_attack_atk_rate += sc->getSCE(SC_LUXANIMA)->val3;
		}
		if (sc->getSCE(SC_STRIKING))
			sd->bonus.perfect_hit += 20 + 10 * pc_checkskill(sd, SO_STRIKING);

		if( sc->getSCE( SC_RUSH_QUAKE2 ) ){
			sd->bonus.short_attack_atk_rate += 5 * sc->getSCE( SC_RUSH_QUAKE2 )->val1;
			sd->bonus.long_attack_atk_rate += 5 * sc->getSCE( SC_RUSH_QUAKE2 )->val1;
		}
		if (sc->getSCE(SC_HIDDEN_CARD))
			sd->bonus.long_attack_atk_rate += sc->getSCE(SC_HIDDEN_CARD)->val3;
		if (sc->getSCE(SC_DEADLY_DEFEASANCE))
			sd->special_state.no_magic_damage = 0;
		if (sc->getSCE(SC_CLIMAX_DES_HU))
			sd->indexed_bonus.magic_atk_ele[ELE_WIND] += 30;
		if (sc->getSCE(SC_CLIMAX_EARTH))
			sd->indexed_bonus.subele[ELE_EARTH] -= 100;
		if (sc->getSCE(SC_CLIMAX_BLOOM))
			sd->indexed_bonus.subele[ELE_FIRE] -= 100;
		if (sc->getSCE(SC_CLIMAX_CRYIMP)) {
			sd->indexed_bonus.subele[ELE_WATER] += 30;
			sd->indexed_bonus.magic_atk_ele[ELE_WATER] += 30;
		}
		if (sc->getSCE(SC_SINCERE_FAITH))
			sd->bonus.perfect_hit += sc->getSCE(SC_SINCERE_FAITH)->val3;
		if (sc->getSCE(SC_HOLY_S)) {
			sd->indexed_bonus.subele[ELE_DARK] += sc->getSCE(SC_HOLY_S)->val2;
			sd->indexed_bonus.subele[ELE_UNDEAD] += sc->getSCE(SC_HOLY_S)->val2;
			sd->indexed_bonus.magic_atk_ele[ELE_HOLY] += sc->getSCE(SC_HOLY_S)->val2;
		}
		if (sc->getSCE(SC_SUMMON_ELEMENTAL_ARDOR))
			sd->indexed_bonus.magic_atk_ele[ELE_FIRE] += 10;
		if (sc->getSCE(SC_SUMMON_ELEMENTAL_DILUVIO))
			sd->indexed_bonus.magic_atk_ele[ELE_WATER] += 10;
		if (sc->getSCE(SC_SUMMON_ELEMENTAL_PROCELLA))
			sd->indexed_bonus.magic_atk_ele[ELE_WIND] += 10;
		if (sc->getSCE(SC_SUMMON_ELEMENTAL_TERREMOTUS))
			sd->indexed_bonus.magic_atk_ele[ELE_EARTH] += 10;
		if (sc->getSCE(SC_SUMMON_ELEMENTAL_SERPENS))
			sd->indexed_bonus.magic_atk_ele[ELE_POISON] += 10;
		if (sc->getSCE(SC_FLAMEARMOR_OPTION)) {
			sd->indexed_bonus.subele[ELE_FIRE] += 100;
			sd->indexed_bonus.subele[ELE_WATER] -= 30;
		}
		if (sc->getSCE(SC_CRYSTAL_ARMOR_OPTION)) {
			sd->indexed_bonus.subele[ELE_WATER] += 100;
			sd->indexed_bonus.subele[ELE_WIND] -= 30;
		}
		if (sc->getSCE(SC_EYES_OF_STORM_OPTION)) {
			sd->indexed_bonus.subele[ELE_WIND] += 100;
			sd->indexed_bonus.subele[ELE_EARTH] -= 30;
		}
		if (sc->getSCE(SC_STRONG_PROTECTION_OPTION)) {
			sd->indexed_bonus.subele[ELE_EARTH] += 100;
			sd->indexed_bonus.subele[ELE_FIRE] -= 30;
		}
		if (sc->getSCE(SC_POISON_SHIELD_OPTION)) {
			sd->indexed_bonus.subele[ELE_POISON] += 100;
			sd->indexed_bonus.subele[ELE_HOLY] -= 30;
		}
		if (sc->getSCE(SC_INFINITY_DRINK)) {
			sd->bonus.crit_atk_rate += 5;
			sd->bonus.long_attack_atk_rate += 5;
			sd->indexed_bonus.magic_atk_ele[ELE_ALL] += 5;
			sd->special_state.no_castcancel = 1;
		}
		if(sc->getSCE(SC_MENTAL_POTION))
			sd->dsprate -= sc->getSCE(SC_MENTAL_POTION)->val1;
		if (sc->getSCE(SC_LIMIT_POWER_BOOSTER)) {
			pc_bonus(sd, SP_ATK_RATE, 1);
			pc_bonus(sd, SP_MATK_RATE, 1);
			sd->dsprate -= 5;
			sd->bonus.fixcastrate -= sc->getSCE(SC_LIMIT_POWER_BOOSTER)->val1;
		}
		if (sc->getSCE(SC_COMBAT_PILL)) {
			pc_bonus(sd, SP_ATK_RATE, sc->getSCE(SC_COMBAT_PILL)->val1);
			pc_bonus(sd, SP_MATK_RATE, sc->getSCE(SC_COMBAT_PILL)->val1);
		}
		if (sc->getSCE(SC_COMBAT_PILL2)) {
			pc_bonus(sd, SP_ATK_RATE, sc->getSCE(SC_COMBAT_PILL2)->val1);
			pc_bonus(sd, SP_MATK_RATE, sc->getSCE(SC_COMBAT_PILL2)->val1);
		}
		if (sc->getSCE(SC_SPARKCANDY))
			pc_bonus2(sd, SP_HP_LOSS_RATE, 100, 10000);
		if (sc->getSCE(SC_MAGICCANDY)) {
			sd->bonus.fixcastrate -= 70;
			sd->special_state.no_castcancel = 1;
			pc_bonus2(sd, SP_SP_LOSS_RATE, 90, 10000);
		}
		if (sc->getSCE(SC_POPECOOKIE)) {
			pc_bonus(sd, SP_ATK_RATE, sc->getSCE(SC_POPECOOKIE)->val1);
			pc_bonus(sd, SP_MATK_RATE, sc->getSCE(SC_POPECOOKIE)->val1);
			sd->indexed_bonus.subele[ELE_ALL] -= sc->getSCE(SC_POPECOOKIE)->val1;
		}
		if (sc->getSCE(SC_VITALIZE_POTION)) {
			pc_bonus(sd, SP_ATK_RATE, sc->getSCE(SC_VITALIZE_POTION)->val1);
			pc_bonus(sd, SP_MATK_RATE, sc->getSCE(SC_VITALIZE_POTION)->val1);
		}
		if (sc->getSCE(SC_CUP_OF_BOZA))
			sd->indexed_bonus.subele[ELE_FIRE] -= 5;
		if (sc->getSCE(SC_SKF_CAST))
			sd->bonus.varcastrate -= sc->getSCE(SC_SKF_CAST)->val1;
		if (sc->getSCE(SC_BEEF_RIB_STEW)) {
			sd->bonus.varcastrate -= 5;
			sd->dsprate -= 3;
		}
		if (sc->getSCE(SC_PORK_RIB_STEW))
			sd->dsprate -= 2;
	}
	status_cpy(&sd->battle_status, base_status);

// ----- CLIENT-SIDE REFRESH -----
	if(!sd->bl.prev) {
		// Will update on LoadEndAck
		calculating = 0;
		return 0;
	}
	if(memcmp(b_skill,sd->status.skill,sizeof(sd->status.skill))) {
#if PACKETVER_MAIN_NUM >= 20190807 || PACKETVER_RE_NUM >= 20190807 || PACKETVER_ZERO_NUM >= 20190918
		// Client doesn't delete unavailable skills even if we refresh the skill tree, individually delete them.
		for (i = 0; i < MAX_SKILL; i++) {
			if (b_skill[i].id != 0 && sd->status.skill[i].id == 0)
				clif_deleteskill(sd, b_skill[i].id, true);
		}
#endif
		clif_skillinfoblock(sd);
	}

	// If the skill is learned, the status is infinite.
	if (pc_checkskill(sd, SU_SPRITEMABLE) > 0 && !sd->sc.getSCE(SC_SPRITEMABLE))
		sc_start(&sd->bl, &sd->bl, SC_SPRITEMABLE, 100, 1, INFINITE_TICK);
	if (pc_checkskill(sd, SU_SOULATTACK) > 0 && !sd->sc.getSCE(SC_SOULATTACK))
		sc_start(&sd->bl, &sd->bl, SC_SOULATTACK, 100, 1, INFINITE_TICK);

	calculating = 0;

	return 0;
}

/// Intermediate function since C++ does not have a try-finally syntax
int status_calc_pc_( map_session_data* sd, uint8 opt ){
	// Save the old script the player was attached to
	struct script_state* previous_st = sd->st;

	// Store the return value of the original function
	int ret = status_calc_pc_sub( sd, opt );

	// If an old script is present
	if( previous_st ){
		// Reattach the player to it, so that the limitations of that script kick back in
		script_attach_state( previous_st );
	}

	// Return the original return value
	return ret;
}

/**
 * Calculates Mercenary data
 * @param md: Mercenary object
 * @param opt: Whether it is first calc or not (0 on level up or status)
 * @return 0
 */
int status_calc_mercenary_(s_mercenary_data *md, uint8 opt)
{
	struct status_data *status = &md->base_status;
	s_mercenary *merc = &md->mercenary;

	if (opt&SCO_FIRST) {
		memcpy(status, &md->db->status, sizeof(struct status_data));
		status->class_ = CLASS_NORMAL;
		status->mode = static_cast<e_mode>(MD_CANMOVE|MD_CANATTACK);
		status->hp = status->max_hp;
		status->sp = status->max_sp;
		md->battle_status.hp = merc->hp;
		md->battle_status.sp = merc->sp;
		if (md->master)
			status->speed = status_get_speed(&md->master->bl);
	}

	status_calc_misc(&md->bl, status, md->db->lv);
	status_cpy(&md->battle_status, status);

	return 0;
}

/**
 * Calculates Homunculus data
 * @param hd: Homunculus object
 * @param opt: Whether it is first calc or not (0 on level up or status)
 * @return 1
 */
int status_calc_homunculus_(struct homun_data *hd, uint8 opt)
{
	struct status_data *status = &hd->base_status;
	struct s_homunculus &hom = hd->homunculus;
	int skill_lv;
	int amotion;

	status->str = hom.str / 10;
	status->agi = hom.agi / 10;
	status->vit = hom.vit / 10;
	status->dex = hom.dex / 10;
	status->int_ = hom.int_ / 10;
	status->luk = hom.luk / 10;

	APPLY_HOMUN_LEVEL_STATWEIGHT();

	if (opt&SCO_FIRST) {
		const std::shared_ptr<s_homunculus_db> db = hd->homunculusDB;

		status->def_ele = db->element;
		status->ele_lv = 1;
		status->race = db->race;
		status->class_ = CLASS_NORMAL;
		status->size = (hom.class_ == db->evo_class) ? db->evo_size : db->base_size;
		status->rhw.range = 1 + status->size;
		status->mode = static_cast<e_mode>(MD_CANMOVE|MD_CANATTACK);
		status->speed = DEFAULT_WALK_SPEED;
		if (battle_config.hom_setting&HOMSET_COPY_SPEED && hd->master)
			status->speed = status_get_speed(&hd->master->bl);

		status->hp = 1;
		status->sp = 1;
	}

	status->aspd_rate = 1000;

#ifdef RENEWAL
	amotion = hd->homunculusDB->baseASPD;
	amotion = amotion - amotion * (status->dex + hom.dex_value) / 1000 - (status->agi + hom.agi_value) * amotion / 250;
	status->def = status->mdef = 0;
#else
	skill_lv = hom.level / 10 + status->vit / 5;
	status->def = cap_value(skill_lv, 0, 99);

	skill_lv = hom.level / 10 + status->int_ / 5;
	status->mdef = cap_value(skill_lv, 0, 99);

	amotion = (1000 - 4 * status->agi - status->dex) * hd->homunculusDB->baseASPD / 1000;
#endif

	status->amotion = cap_value(amotion, battle_config.max_aspd, 2000);
	status->adelay = status->amotion; //It seems adelay = amotion for Homunculus.

	status->max_hp = hom.max_hp;
	status->max_sp = hom.max_sp;

	hom_calc_skilltree(hd);

	if((skill_lv = hom_checkskill(hd, HAMI_SKIN)) > 0)
		status->def += skill_lv * 4;

	if((skill_lv = hom_checkskill(hd, HVAN_INSTRUCT)) > 0) {
		status->int_ += 1 + skill_lv / 2 + skill_lv / 4 + skill_lv / 5;
		status->str += 1 + skill_lv / 3 + skill_lv / 3 + skill_lv / 4;
	}

	if((skill_lv = hom_checkskill(hd, HAMI_SKIN)) > 0)
		status->max_hp += skill_lv * 2 * status->max_hp / 100;

	if((skill_lv = hom_checkskill(hd, HLIF_BRAIN)) > 0)
		status->max_sp += skill_lv * status->max_sp / 100;

	if((skill_lv = hom_checkskill(hd, MH_CLASSY_FLUTTER)) > 0) {
		status->matk_min += 100 + 60* skill_lv;
		status->matk_max += 100 + 60* skill_lv;
	}

	if((skill_lv = hom_checkskill(hd, MH_BRUSHUP_CLAW)) > 0) {
		status->batk += 100 + 60* skill_lv;
	}

	if((skill_lv = hom_checkskill(hd, MH_POLISHING_NEEDLE)) > 0) {
		status->matk_min += 50 + 20* skill_lv;
		status->matk_max += 50 + 20* skill_lv;
		status->batk += 100 + 40* skill_lv;
	}

	if((skill_lv = hom_checkskill(hd, MH_LICHT_GEHORN)) > 0) {
		status->matk_min += 100 + 30* skill_lv;
		status->matk_max += 100 + 30* skill_lv;
		status->batk += 100 + 30* skill_lv;
	}

	if((skill_lv = hom_checkskill(hd, MH_BLAZING_LAVA)) > 0) {
		status->batk += 100 + 60* skill_lv;
	}

	if (opt&SCO_FIRST) {
		hd->battle_status.hp = hom.hp;
		hd->battle_status.sp = hom.sp;
		if(hom.class_ == 6052) // Eleanor
			sc_start(&hd->bl,&hd->bl, SC_STYLE_CHANGE, 100, MH_MD_FIGHTING, INFINITE_TICK);
	}

#ifndef RENEWAL
	status->rhw.atk = status->dex;
	status->rhw.atk2 = status->str + hom.level;
#endif

	status_calc_misc(&hd->bl, status, hom.level);

	status_cpy(&hd->battle_status, status);
	return 1;
}

/**
 * Calculates Elemental data
 * @param ed: Elemental object
 * @param opt: Whether it is first calc or not (0 on status change)
 * @return 0
 */
int status_calc_elemental_(s_elemental_data *ed, uint8 opt)
{
	struct status_data *status = &ed->base_status;
	s_elemental *ele = &ed->elemental;
	map_session_data *sd = ed->master;

	if( !sd )
		return 0;

	if (opt&SCO_FIRST) {
		memcpy(status, &ed->db->status, sizeof(struct status_data));
		if( !ele->mode )
			status->mode = EL_MODE_PASSIVE;
		else
			status->mode = ele->mode;

		status->class_ = CLASS_NORMAL;
		status_calc_misc(&ed->bl, status, 0);

		status->max_hp = ele->max_hp;
		status->max_sp = ele->max_sp;
		status->hp = ele->hp;
		status->sp = ele->sp;
		status->rhw.atk = ele->atk;
		status->rhw.atk2 = ele->atk2;
		status->matk_min += ele->matk;
		status->def += ele->def;
		status->mdef += ele->mdef;
		status->flee = ele->flee;
		status->hit = ele->hit;

		if (ed->master)
			status->speed = status_get_speed(&ed->master->bl);

		memcpy(&ed->battle_status,status,sizeof(struct status_data));
	} else {
		status_calc_misc(&ed->bl, status, 0);
		status_cpy(&ed->battle_status, status);
	}

	return 0;
}

/**
 * Calculates NPC data
 * @param nd: NPC object
 * @param opt: Whether it is first calc or not (what?)
 * @return 0
 */
int status_calc_npc_(struct npc_data *nd, uint8 opt)
{
	struct status_data *status = &nd->status;

	if (!nd)
		return 0;

	if (opt&SCO_FIRST) {
		status->hp = 1;
		status->sp = 1;
		status->max_hp = 1;
		status->max_sp = 1;

		status->def_ele = ELE_NEUTRAL;
		status->ele_lv = 1;
		status->race = RC_DEMIHUMAN;
		status->class_ = CLASS_NORMAL;
		status->size = nd->size;
		status->rhw.range = 1 + status->size;
		status->mode = static_cast<e_mode>(MD_CANMOVE|MD_CANATTACK);
		status->speed = nd->speed;
	}

	status->str = nd->stat_point + nd->params.str;
	status->agi = nd->stat_point + nd->params.agi;
	status->vit = nd->stat_point + nd->params.vit;
	status->int_= nd->stat_point + nd->params.int_;
	status->dex = nd->stat_point + nd->params.dex;
	status->luk = nd->stat_point + nd->params.luk;

	status_calc_misc(&nd->bl, status, nd->level);
	status_cpy(&nd->status, status);

	return 0;
}

/**
 * Calculates regeneration values
 * Applies passive skill regeneration additions
 * @param bl: Object to calculate regen for [PC|HOM|MER|ELEM]
 * @param status: Object's status
 * @param regen: Object's base regeneration data
 */
void status_calc_regen(struct block_list *bl, struct status_data *status, struct regen_data *regen)
{
	map_session_data *sd;
	status_change *sc;
	int val, skill, reg_flag;

	if( !(bl->type&BL_REGEN) || !regen )
		return;

	sd = BL_CAST(BL_PC,bl);
	sc = status_get_sc(bl);

	val = (status->vit/5) + max(1, status->max_hp/200);

	if( sd && sd->hprecov_rate != 100 )
		val = val*sd->hprecov_rate/100;

	reg_flag = bl->type == BL_PC ? 0 : 1;

	regen->hp = cap_value(val, reg_flag, SHRT_MAX);

	val = 1 + (status->int_/6) + (status->max_sp/100);
	if( status->int_ >= 120 )
		val += ((status->int_-120) / 2) + 4;

	if( sd && sd->sprecov_rate != 100 )
		val = val*sd->sprecov_rate/100;

	regen->sp = cap_value(val, reg_flag, SHRT_MAX);

	if( sd ) {
		struct regen_data_sub *sregen;
		if( (skill=pc_checkskill(sd,HP_MEDITATIO)) > 0 ) {
			val = regen->sp*(100+3*skill)/100;
			regen->sp = cap_value(val, 1, SHRT_MAX);
		}
		// Only players have skill/sitting skill regen for now.
		sregen = regen->sregen;

		val = 0;
		if( (skill=pc_checkskill(sd,SM_RECOVERY)) > 0 )
			val += skill*5 + skill*status->max_hp/500;

		if (sc && sc->count) {
			if (sc->getSCE(SC_INCREASE_MAXHP))
				val += val * sc->getSCE(SC_INCREASE_MAXHP)->val2 / 100;
		}

		sregen->hp = cap_value(val, 0, SHRT_MAX);

		val = 0;
		if( (skill=pc_checkskill(sd,MG_SRECOVERY)) > 0 )
			val += skill*3 + skill*status->max_sp/500;
		if( (skill=pc_checkskill(sd,NJ_NINPOU)) > 0 )
			val += skill*3 + skill*status->max_sp/500;
		if( (skill=pc_checkskill(sd,WM_LESSON)) > 0 )
			val += 3 + 3 * skill;

		if (sc && sc->count) {
			if (sc->getSCE(SC_ANCILLA))
				val += sc->getSCE(SC_ANCILLA)->val2 / 100;
			if (sc->getSCE(SC_INCREASE_MAXSP))
				val += val * sc->getSCE(SC_INCREASE_MAXSP)->val2 / 100;
		}

		sregen->sp = cap_value(val, 0, SHRT_MAX);

		// Skill-related recovery (only when sit)
		sregen = regen->ssregen;

		val = 0;
		if( (skill=pc_checkskill(sd,MO_SPIRITSRECOVERY)) > 0 )
			val += skill*4 + skill*status->max_hp/500;

		if( (skill=pc_checkskill(sd,TK_HPTIME)) > 0 && sd->state.rest )
			val += skill*30 + skill*status->max_hp/500;
		sregen->hp = cap_value(val, 0, SHRT_MAX);

		val = 0;
		if( (skill=pc_checkskill(sd,TK_SPTIME)) > 0 && sd->state.rest ) {
			val += skill*3 + skill*status->max_sp/500;
			if ((skill=pc_checkskill(sd,SL_KAINA)) > 0) // Power up Enjoyable Rest
				val += (30+10*skill)*val/100;
		}
		if( (skill=pc_checkskill(sd,MO_SPIRITSRECOVERY)) > 0 )
			val += skill*2 + skill*status->max_sp/500;
		sregen->sp = cap_value(val, 0, SHRT_MAX);
	}

	if( bl->type == BL_HOM ) {
		struct homun_data *hd = (TBL_HOM*)bl;
		if( (skill = hom_checkskill(hd,HAMI_SKIN)) > 0 ) {
			val = regen->hp*(100+5*skill)/100;
			regen->hp = cap_value(val, 1, SHRT_MAX);
		}
		if( (skill = hom_checkskill(hd,HLIF_BRAIN)) > 0 ) {
			val = regen->sp*(100+3*skill)/100;
			regen->sp = cap_value(val, 1, SHRT_MAX);
		}
	} else if( bl->type == BL_MER ) {
		val = static_cast<decltype(val)>((status->max_hp * status->vit / 10000.0 + 1.0) * 6.0);
		regen->hp = cap_value(val, 1, SHRT_MAX);

		val = static_cast<decltype(val)>((status->max_sp * (status->int_ + 10.0) / 750.0) + 1.0);
		regen->sp = cap_value(val, 1, SHRT_MAX);
	} else if( bl->type == BL_ELEM ) {
		val = static_cast<decltype(val)>((status->max_hp * status->vit / 10000.0 + 1.0) * 6.0);
		regen->hp = cap_value(val, 1, SHRT_MAX);

		val = static_cast<decltype(val)>((status->max_sp * (status->int_ + 10.0) / 750.0) + 1.0);
		regen->sp = cap_value(val, 1, SHRT_MAX);
	}
}

/**
 * Calculates SC (Status Changes) regeneration values
 * @param bl: Object to calculate regen for [PC|HOM|MER|ELEM]
 * @param regen: Object's base regeneration data
 * @param sc: Object's status change data
 */
void status_calc_regen_rate(struct block_list *bl, struct regen_data *regen, status_change *sc)
{
	if (!(bl->type&BL_REGEN) || !regen)
		return;

	regen->flag = RGN_HP|RGN_SP;
	if(regen->sregen) {
		if (regen->sregen->hp)
			regen->flag |= RGN_SHP;

		if (regen->sregen->sp)
			regen->flag |= RGN_SSP;
		regen->sregen->rate.hp = regen->sregen->rate.sp = 100;
	}
	if (regen->ssregen) {
		if (regen->ssregen->hp)
			regen->flag |= RGN_SHP;

		if (regen->ssregen->sp)
			regen->flag |= RGN_SSP;
		regen->ssregen->rate.hp = regen->ssregen->rate.sp = 100;
	}
	regen->rate.hp = regen->rate.sp = 100;

	if (!sc || !sc->count)
		return;

	// No HP or SP regen
	if ((sc->getSCE(SC_POISON) && !sc->getSCE(SC_SLOWPOISON))
		|| (sc->getSCE(SC_DPOISON) && !sc->getSCE(SC_SLOWPOISON))
		|| sc->getSCE(SC_BERSERK)
		|| sc->getSCE(SC_TRICKDEAD)
		|| sc->getSCE(SC_BLEEDING)
		|| (sc->getSCE(SC_MAGICMUSHROOM) && sc->getSCE(SC_MAGICMUSHROOM)->val3 == 1)
		|| sc->getSCE(SC_SATURDAYNIGHTFEVER)
		|| sc->getSCE(SC_REBOUND))
		regen->flag = RGN_NONE;

	// No natural SP regen
	if (sc->getSCE(SC_DANCING) ||
#ifdef RENEWAL
		sc->getSCE(SC_MAXIMIZEPOWER) ||
#endif
#ifndef RENEWAL
		(bl->type == BL_PC && (((TBL_PC*)bl)->class_&MAPID_UPPERMASK) == MAPID_MONK &&
		(sc->getSCE(SC_EXTREMITYFIST) || sc->getSCE(SC_EXPLOSIONSPIRITS)) && (!sc->getSCE(SC_SPIRIT) || sc->getSCE(SC_SPIRIT)->val2 != SL_MONK)) ||
#else
		(bl->type == BL_PC && (((TBL_PC*)bl)->class_&MAPID_UPPERMASK) == MAPID_MONK &&
		sc->getSCE(SC_EXTREMITYFIST) && (!sc->getSCE(SC_SPIRIT) || sc->getSCE(SC_SPIRIT)->val2 != SL_MONK)) ||
#endif
		(sc->getSCE(SC_OBLIVIONCURSE) && sc->getSCE(SC_OBLIVIONCURSE)->val3 == 1))
		regen->flag &= ~RGN_SP;

	if (sc->getSCE(SC_TENSIONRELAX)) {
		if (sc->getSCE(SC_WEIGHT50) || sc->getSCE(SC_WEIGHT90))
			regen->state.overweight = 0; // 1x HP regen
		else {
			regen->rate.hp += 200;
			if (regen->sregen)
				regen->sregen->rate.hp += 200;
		}
	}

	if (sc->getSCE(SC_MAGNIFICAT))
		regen->rate.sp += 100;

	if (sc->getSCE(SC_REGENERATION)) {
		const struct status_change_entry *sce = sc->getSCE(SC_REGENERATION);
		if (!sce->val4) {
			regen->rate.hp += (sce->val2*100);
			regen->rate.sp += (sce->val3*100);
		} else
			regen->flag &= ~sce->val4; // Remove regen as specified by val4
	}
	if(sc->getSCE(SC_GT_REVITALIZE)) {
		regen->hp += cap_value(regen->hp * sc->getSCE(SC_GT_REVITALIZE)->val3/100, 1, SHRT_MAX);
		regen->state.walk = 1;
	}
	if (sc->getSCE(SC_EXTRACT_WHITE_POTION_Z))
		regen->hp += cap_value(regen->hp * sc->getSCE(SC_EXTRACT_WHITE_POTION_Z)->val1 / 100, 1, SHRT_MAX);
	if (sc->getSCE(SC_VITATA_500))
		regen->sp += cap_value(regen->sp * sc->getSCE(SC_VITATA_500)->val1 / 100, 1, SHRT_MAX);
	if (bl->type == BL_ELEM) { // Recovery bonus only applies to the Elementals.
		int ele_class = status_get_class(bl);

		switch (ele_class) {
		case ELEMENTALID_AGNI_S:
		case ELEMENTALID_AGNI_M:
		case ELEMENTALID_AGNI_L:
		case ELEMENTALID_ARDOR:
			if (sc->getSCE(SC_FIRE_INSIGNIA) && sc->getSCE(SC_FIRE_INSIGNIA)->val1 == 1)
				regen->rate.hp += 100;
			break;
		case ELEMENTALID_AQUA_S:
		case ELEMENTALID_AQUA_M:
		case ELEMENTALID_AQUA_L:
		case ELEMENTALID_DILUVIO:
			if (sc->getSCE(SC_WATER_INSIGNIA) && sc->getSCE(SC_WATER_INSIGNIA)->val1 == 1)
				regen->rate.hp += 100;
			break;
		case ELEMENTALID_VENTUS_S:
		case ELEMENTALID_VENTUS_M:
		case ELEMENTALID_VENTUS_L:
		case ELEMENTALID_PROCELLA:
			if (sc->getSCE(SC_WIND_INSIGNIA) && sc->getSCE(SC_WIND_INSIGNIA)->val1 == 1)
				regen->rate.hp += 100;
			break;
		case ELEMENTALID_TERA_S:
		case ELEMENTALID_TERA_M:
		case ELEMENTALID_TERA_L:
		case ELEMENTALID_TERREMOTUS:
		case ELEMENTALID_SERPENS:
			if (sc->getSCE(SC_EARTH_INSIGNIA) && sc->getSCE(SC_EARTH_INSIGNIA)->val1 == 1)
				regen->rate.hp += 100;
			break;
		}
	}

	if (sc->getSCE(SC_CATNIPPOWDER)) {
		regen->rate.hp *= 2;
		regen->rate.sp *= 2;
	}
	if (sc->getSCE(SC_SHRIMPBLESSING))
		regen->rate.sp += 50;
#ifdef RENEWAL
	if (sc->getSCE(SC_NIBELUNGEN)) {
		if (sc->getSCE(SC_NIBELUNGEN)->val2 == RINGNBL_HPREGEN)
			regen->rate.hp += 100;
		else if (sc->getSCE(SC_NIBELUNGEN)->val2 == RINGNBL_SPREGEN)
			regen->rate.sp += 100;
	}
#endif
	if (sc->getSCE(SC_SIRCLEOFNATURE))
		regen->rate.hp += sc->getSCE(SC_SIRCLEOFNATURE)->val2;
	if (sc->getSCE(SC_SONGOFMANA))
		regen->rate.sp += sc->getSCE(SC_SONGOFMANA)->val3;
}

/**
 * Applies a state to a unit - See [StatusChangeStateTable]
 * @param bl: Object to change state on [PC|MOB|HOM|MER|ELEM]
 * @param sc: Object's status change data
 * @param flag: Which state to apply to bl
 * @param start: (1) start state, (0) remove state
 */
void status_calc_state( struct block_list *bl, status_change *sc, std::bitset<SCS_MAX> flag, bool start )
{

	/// No sc at all, we can zero without any extra weight over our conciousness
	if( !sc->count ) {
		sc->cant = {};
		return;
	}

	// Can't move
	if( flag[SCS_NOMOVE] ) {
		if( !flag[SCS_NOMOVECOND] )
			sc->cant.move += (start ? 1 : ((sc->cant.move) ? -1 : 0));
		else if(
				     (sc->getSCE(SC_GOSPEL) && sc->getSCE(SC_GOSPEL)->val4 == BCT_SELF)	// cannot move while gospel is in effect
#ifndef RENEWAL
				  || (sc->getSCE(SC_BASILICA) && sc->getSCE(SC_BASILICA)->val4 == bl->id) // Basilica caster cannot move
				  || (sc->getSCE(SC_GRAVITATION) && sc->getSCE(SC_GRAVITATION)->val3 == BCT_SELF)
#endif
				  || (sc->getSCE(SC_CAMOUFLAGE) && sc->getSCE(SC_CAMOUFLAGE)->val1 < 3)
				  || (sc->getSCE(SC_MAGNETICFIELD) && sc->getSCE(SC_MAGNETICFIELD)->val2 != bl->id)
				  || (sc->getSCE(SC_FEAR) && sc->getSCE(SC_FEAR)->val2 > 0)
				  || (sc->getSCE(SC_HIDING) && (bl->type != BL_PC || (pc_checkskill(BL_CAST(BL_PC,bl),RG_TUNNELDRIVE) <= 0)))
				  || (sc->getSCE(SC_DANCING) && sc->getSCE(SC_DANCING)->val4 && (
#ifndef RENEWAL
						!sc->getSCE(SC_LONGING) ||
#endif
						(sc->getSCE(SC_DANCING)->val1&0xFFFF) == CG_MOONLIT ||
						(sc->getSCE(SC_DANCING)->val1&0xFFFF) == CG_HERMODE
						))
				  || (sc->getSCE(SC_CRYSTALIZE) && bl->type != BL_MOB)
 				 )
				 sc->cant.move += (start ? 1 : ((sc->cant.move) ? -1 : 0));
	}

	// Can't use skills
	if( flag[SCS_NOCAST] ) {
		if( !flag[SCS_NOCASTCOND] )
			sc->cant.cast += (start ? 1 : ((sc->cant.cast) ? -1 : 0));
		else if (sc->getSCE(SC_OBLIVIONCURSE) && sc->getSCE(SC_OBLIVIONCURSE)->val3 == 1)
			sc->cant.cast += (start ? 1 : ((sc->cant.cast) ? -1 : 0));
	}

	// Can't chat
	if( flag[SCS_NOCHAT] ) {
		if( !flag[SCS_NOCHATCOND] )
			sc->cant.chat += (start ? 1 : ((sc->cant.chat) ? -1 : 0));
		else if(sc->getSCE(SC_NOCHAT) && sc->getSCE(SC_NOCHAT)->val1&MANNER_NOCHAT)
			sc->cant.chat += (start ? 1 : ((sc->cant.chat) ? -1 : 0));
	}

	// Can't attack
	if( flag[SCS_NOATTACK] ) {
		if( !flag[SCS_NOATTACKCOND] )
			sc->cant.attack += (start ? 1 : ((sc->cant.attack) ? -1 : 0));
		/*else if( )
			sc->cant.attack += ( start ? 1 : ((sc->cant.attack)? -1:0) );*/
	}

	// Can't warp
	if (flag[SCS_NOWARP]) {
		if (!flag[SCS_NOWARPCOND])
			sc->cant.warp += (start ? 1 : ((sc->cant.warp) ? -1 : 0));
		/*else if (sc->getSCE())
			sc->cant.warp += ( start ? 1 : ((sc->cant.warp)? -1:0) );*/
	}

	// Player-only states
	if( bl->type == BL_PC ) {
		// Can't pick-up items
		if( flag[SCS_NOPICKITEM] ) {
			if( !flag[SCS_NOPICKITEMCOND] )
				sc->cant.pickup += (start ? 1 : ((sc->cant.pickup) ? -1 : 0));
			else if( (sc->getSCE(SC_NOCHAT) && sc->getSCE(SC_NOCHAT)->val1&MANNER_NOITEM) )
				sc->cant.pickup += (start ? 1 : ((sc->cant.pickup) ? -1 : 0));
		}

		// Can't drop items
		if( flag[SCS_NODROPITEM] ) {
			if( !flag[SCS_NODROPITEMCOND] )
				sc->cant.drop += (start ? 1 : ((sc->cant.drop) ? -1 : 0));
			else if( (sc->getSCE(SC_NOCHAT) && sc->getSCE(SC_NOCHAT)->val1&MANNER_NOITEM) )
				sc->cant.drop += (start ? 1 : ((sc->cant.drop) ? -1 : 0));
		}

		// Can't equip item
		if( flag[SCS_NOEQUIPITEM] ) {
			if( !flag[SCS_NOEQUIPITEMCOND] )
				sc->cant.equip += (start ? 1 : ((sc->cant.equip) ? -1 : 0));
			/*else if(  )
				sc->cant.equip += ( start ? 1 : ((sc->cant.equip)? -1:0) );*/
		}

		// Can't unequip item
		if( flag[SCS_NOUNEQUIPITEM]) {
			if( !flag[SCS_NOUNEQUIPITEMCOND] )
				sc->cant.unequip += (start ? 1 : ((sc->cant.unequip) ? -1 : 0));
			/*else if(  )
				sc->cant.unequip += ( start ? 1 : ((sc->cant.unequip)? -1:0) );*/
		}

		// Can't consume item
		if( flag[SCS_NOCONSUMEITEM]) {
			if( !flag[SCS_NOCONSUMEITEMCOND] )
				sc->cant.consume += (start ? 1 : ((sc->cant.consume) ? -1 : 0));
			else if( (sc->getSCE(SC_GRAVITATION) && sc->getSCE(SC_GRAVITATION)->val3 == BCT_SELF) ||
				 (sc->getSCE(SC_NOCHAT) && sc->getSCE(SC_NOCHAT)->val1&MANNER_NOITEM) )
				sc->cant.consume += (start ? 1 : ((sc->cant.consume) ? -1 : 0));
		}

		// Can't lose exp
		if (flag[SCS_NODEATHPENALTY]) {
			if (!flag[SCS_NODEATHPENALTYCOND])
				sc->cant.deathpenalty += (start ? 1 : ((sc->cant.deathpenalty) ? -1 : 0));
			/*else if (sc->getSCE())
				sc->cant.deathpenalty += ( start ? 1 : ((sc->cant.deathpenalty)? -1:0) );*/
		}

		// Can't sit/stand/talk to NPC
		if (flag[SCS_NOINTERACT]) {
			if (!flag[SCS_NOINTERACTCOND])
				sc->cant.interact += (start ? 1 : ((sc->cant.interact) ? -1 : 0));
			/*else if (sc->getSCE())
				sc->cant.interact += ( start ? 1 : ((sc->cant.interact)? -1:0) );*/
		}
	}

	return;
}

/**
 * Recalculates parts of an objects status according to specified flags
 * See [set_sc] [add_sc]
 * @param bl: Object whose status has changed [PC|MOB|HOM|MER|ELEM]
 * @param flag: Which status has changed on bl
 */
void status_calc_bl_main(struct block_list *bl, std::bitset<SCB_MAX> flag)
{
	const struct status_data *b_status = status_get_base_status(bl); // Base Status
	struct status_data *status = status_get_status_data(bl); // Battle Status
	status_change *sc = status_get_sc(bl);
	TBL_PC *sd = BL_CAST(BL_PC,bl);
	int temp;

	if (!b_status || !status)
		return;

	/** [Playtester]
	* This needs to be done even if there is currently no status change active, because
	* we need to update the speed on the client when the last status change ends.
	**/
	if(flag[SCB_SPEED]) {
		struct unit_data *ud = unit_bl2ud(bl);
		/** [Skotlex]
		* Re-walk to adjust speed (we do not check if walktimer != INVALID_TIMER
		* because if you step on something while walking, the moment this
		* piece of code triggers the walk-timer is set on INVALID_TIMER)
		**/
		if (ud)
			ud->state.change_walk_target = ud->state.speed_changed = 1;
	}

	if(flag[SCB_STR]) {
		status->str = status_calc_str(bl, sc, b_status->str);
		flag.set(SCB_BATK);
		if( bl->type&BL_HOM )
			flag.set(SCB_WATK);
	}

	if(flag[SCB_AGI]) {
		status->agi = status_calc_agi(bl, sc, b_status->agi);
		flag.set(SCB_FLEE);
#ifdef RENEWAL
		flag.set(SCB_DEF2);
#endif
		if( bl->type&(BL_PC|BL_HOM) ) {
			flag.set(SCB_ASPD);
			flag.set(SCB_DSPD);
		}
	}

	if(flag[SCB_VIT]) {
		status->vit = status_calc_vit(bl, sc, b_status->vit);
		flag.set(SCB_DEF2);
		flag.set(SCB_MDEF2);
		if( bl->type&(BL_PC|BL_HOM|BL_MER|BL_ELEM) )
			flag.set(SCB_MAXHP);
		if( bl->type&BL_HOM )
			flag.set(SCB_DEF);
	}

	if(flag[SCB_INT]) {
		status->int_ = status_calc_int(bl, sc, b_status->int_);
		flag.set(SCB_MATK);
		flag.set(SCB_MDEF2);
		if( bl->type&(BL_PC|BL_HOM|BL_MER|BL_ELEM) )
			flag.set(SCB_MAXSP);
		if( bl->type&BL_HOM )
			flag.set(SCB_MDEF);
	}

	if(flag[SCB_DEX]) {
		status->dex = status_calc_dex(bl, sc, b_status->dex);
		flag.set(SCB_BATK);
		flag.set(SCB_HIT);
#ifdef RENEWAL
		flag.set(SCB_MATK);
		flag.set(SCB_MDEF2);
#endif
		if( bl->type&(BL_PC|BL_HOM) )
			flag.set(SCB_ASPD);
		if( bl->type&BL_HOM )
			flag.set(SCB_WATK);
	}

	if(flag[SCB_LUK]) {
		status->luk = status_calc_luk(bl, sc, b_status->luk);
		flag.set(SCB_BATK);
		flag.set(SCB_CRI);
		flag.set(SCB_FLEE2);
#ifdef RENEWAL
		flag.set(SCB_MATK);
		flag.set(SCB_HIT);
		flag.set(SCB_FLEE);
#endif
	}

#ifdef RENEWAL
	if (flag[SCB_POW]) {
		status->pow = status_calc_pow(bl, sc, b_status->pow);
		flag.set(SCB_BATK);
		flag.set(SCB_PATK);
	}

	if (flag[SCB_STA]) {
		status->sta = status_calc_sta(bl, sc, b_status->sta);
		flag.set(SCB_RES);
	}

	if (flag[SCB_WIS]) {
		status->wis = status_calc_wis(bl, sc, b_status->wis);
		flag.set(SCB_MRES);
	}

	if (flag[SCB_SPL]) {
		status->spl = status_calc_spl(bl, sc, b_status->spl);
		flag.set(SCB_MATK);
		flag.set(SCB_SMATK);
	}

	if (flag[SCB_CON]) {
		status->con = status_calc_con(bl, sc, b_status->con);
		flag.set(SCB_HIT);
		flag.set(SCB_FLEE);
		flag.set(SCB_PATK);
		flag.set(SCB_SMATK);
	}

	if (flag[SCB_CRT]) {
		status->crt = status_calc_crt(bl, sc, b_status->crt);
		flag.set(SCB_HPLUS);
		flag.set(SCB_CRATE);
	}
#endif

	if(flag[SCB_BATK] && b_status->batk) {
		int lv = status_get_lv(bl);
		status->batk = status_base_atk(bl, status, lv);
		temp = b_status->batk - status_base_atk(bl, b_status, lv);
		if (temp) {
			temp += status->batk;
			status->batk = cap_value(temp, 0, USHRT_MAX);
		}
		status->batk = status_calc_batk(bl, sc, status->batk);
	}

	if(flag[SCB_WATK]) {
#ifndef RENEWAL
		status->rhw.atk = status_calc_watk(bl, sc, b_status->rhw.atk);
		if (!sd) // Should not affect weapon refine bonus
			status->rhw.atk2 = status_calc_watk(bl, sc, b_status->rhw.atk2);

		if (sd && sd->bonus.weapon_atk_rate)
			status->rhw.atk += status->rhw.atk * sd->bonus.weapon_atk_rate / 100;
		if(b_status->lhw.atk) {
			if (sd) {
				sd->state.lr_flag = 1;
				status->lhw.atk = status_calc_watk(bl, sc, b_status->lhw.atk);
				sd->state.lr_flag = 0;
			} else {
				status->lhw.atk = status_calc_watk(bl, sc, b_status->lhw.atk);
				status->lhw.atk2= status_calc_watk(bl, sc, b_status->lhw.atk2);
			}
		}
#else
		if(!b_status->watk) { // We only have left-hand weapon
			status->watk = 0;
			status->watk2 = status_calc_watk(bl, sc, b_status->watk2);
		}
		else status->watk = status_calc_watk(bl, sc, b_status->watk);
#endif
	}

	if(flag[SCB_HIT]) {
		if (status->dex == b_status->dex
#ifdef RENEWAL
			&& status->luk == b_status->luk && status->con == b_status->con
#endif
			)
			status->hit = status_calc_hit(bl, sc, b_status->hit);
		else
			status->hit = status_calc_hit(bl, sc, b_status->hit + (status->dex - b_status->dex)
#ifdef RENEWAL
			 + (status->luk/3 - b_status->luk/3) + 2 * (status->con - b_status->con)
#endif
			 );
	}

	if(flag[SCB_FLEE]) {
		if (status->agi == b_status->agi
#ifdef RENEWAL
			&& status->luk == b_status->luk && status->con == b_status->con
#endif
			)
			status->flee = status_calc_flee(bl, sc, b_status->flee);
		else
			status->flee = status_calc_flee(bl, sc, b_status->flee +(status->agi - b_status->agi)
#ifdef RENEWAL
			+ (status->luk/5 - b_status->luk/5) + 2 * (status->con - b_status->con)
#endif
			);
	}

	if(flag[SCB_DEF]) {
		status->def = status_calc_def(bl, sc, b_status->def);

		if( bl->type&BL_HOM )
			status->def += (status->vit/5 - b_status->vit/5);
	}

	if(flag[SCB_DEF2]) {
		if (status->vit == b_status->vit
#ifdef RENEWAL
			&& status->agi == b_status->agi
#endif
			)
			status->def2 = status_calc_def2(bl, sc, b_status->def2);
		else
			status->def2 = status_calc_def2(bl, sc, b_status->def2
#ifdef RENEWAL
			+ (int)( ((float)status->vit/2 - (float)b_status->vit/2) + ((float)status->agi/5 - (float)b_status->agi/5) )
#else
			+ (status->vit - b_status->vit)
#endif
		);
	}

	if(flag[SCB_MDEF]) {
		status->mdef = status_calc_mdef(bl, sc, b_status->mdef);

		if( bl->type&BL_HOM )
			status->mdef += (status->int_/5 - b_status->int_/5);
	}

	if(flag[SCB_MDEF2]) {
		if (status->int_ == b_status->int_ && status->vit == b_status->vit
#ifdef RENEWAL
			&& status->dex == b_status->dex
#endif
			)
			status->mdef2 = status_calc_mdef2(bl, sc, b_status->mdef2);
		else
			status->mdef2 = status_calc_mdef2(bl, sc, b_status->mdef2 +(status->int_ - b_status->int_)
#ifdef RENEWAL
			+ (int)( ((float)status->dex/5 - (float)b_status->dex/5) + ((float)status->vit/5 - (float)b_status->vit/5) )
#else
			+ ((status->vit - b_status->vit) / 2)
#endif
			);
	}

	if(flag[SCB_SPEED]) {
		status->speed = status_calc_speed(bl, sc, b_status->speed);

		if( bl->type&BL_PC && !(sd && sd->state.permanent_speed) && status->speed < battle_config.max_walk_speed )
			status->speed = battle_config.max_walk_speed;

		if( bl->type&BL_PET && ((TBL_PET*)bl)->master)
			status->speed = status_get_speed(&((TBL_PET*)bl)->master->bl);
		if( bl->type&BL_HOM && battle_config.hom_setting&HOMSET_COPY_SPEED && ((TBL_HOM*)bl)->master)
			status->speed = status_get_speed(&((TBL_HOM*)bl)->master->bl);
		if( bl->type&BL_MER && ((TBL_MER*)bl)->master)
			status->speed = status_get_speed(&((TBL_MER*)bl)->master->bl);
		if( bl->type&BL_ELEM && ((TBL_ELEM*)bl)->master)
			status->speed = status_get_speed(&((TBL_ELEM*)bl)->master->bl);
	}

	if(flag[SCB_CRI] && b_status->cri) {
		if (status->luk == b_status->luk)
			status->cri = status_calc_critical(bl, sc, b_status->cri);
		else
#ifdef RENEWAL
			status->cri = status_calc_critical(bl, sc, b_status->cri + 3*(status->luk - b_status->luk));
#else
			status->cri = status_calc_critical(bl, sc, b_status->cri + (status->luk - b_status->luk)*10/3);
#endif

		/// After status_calc_critical so the bonus is applied despite if you have or not a sc bugreport:5240
		if (sd) {
			if (sd->status.weapon == W_KATAR)
				status->cri *= 2;
		}
	}

	if(flag[SCB_FLEE2] && b_status->flee2) {
		if (status->luk == b_status->luk)
			status->flee2 = status_calc_flee2(bl, sc, b_status->flee2);
		else
			status->flee2 = status_calc_flee2(bl, sc, b_status->flee2 +(status->luk - b_status->luk));
	}

	if(flag[SCB_ATK_ELE]) {
		status->rhw.ele = status_calc_attack_element(bl, sc, b_status->rhw.ele);
		if (sd) sd->state.lr_flag = 1;
		status->lhw.ele = status_calc_attack_element(bl, sc, b_status->lhw.ele);
		if (sd) sd->state.lr_flag = 0;
	}

	if(flag[SCB_DEF_ELE]) {
		status->def_ele = status_calc_element(bl, sc, b_status->def_ele);
		status->ele_lv = status_calc_element_lv(bl, sc, b_status->ele_lv);
	}

	if(flag[SCB_MODE]) {
		status->mode = status_calc_mode(bl, sc, b_status->mode);

		if (status_has_mode(status, MD_STATUSIMMUNE|MD_SKILLIMMUNE))
			status->class_ = CLASS_BATTLEFIELD;
		else if (status_has_mode(status, MD_STATUSIMMUNE|MD_KNOCKBACKIMMUNE|MD_DETECTOR))
			status->class_ = CLASS_BOSS;
		else if (status_has_mode(status, MD_STATUSIMMUNE))
			status->class_ = CLASS_GUARDIAN;
		else
			status->class_ = CLASS_NORMAL;

		// Since mode changed, reset their state.
		if (!status_has_mode(status,MD_CANATTACK))
			unit_stop_attack(bl);
		if (!status_has_mode(status,MD_CANMOVE))
			unit_stop_walking(bl,1);
	}

	/**
	* No status changes alter these yet.
	* if(flag[SCB_SIZE])
	* if(flag[SCB_RACE])
	* if(flag[SCB_RANGE])
	**/

	if(flag[SCB_MAXHP]) {
		if( bl->type&BL_PC ) {
			status->max_hp = status_calc_maxhpsp_pc(sd,status->vit,true);

			if(battle_config.hp_rate != 100)
				status->max_hp = (unsigned int)(battle_config.hp_rate * (status->max_hp/100.));

			if (sd->status.base_level < 100)
				status->max_hp = umin(status->max_hp,(unsigned int)battle_config.max_hp_lv99);
			else if (sd->status.base_level < 151)
				status->max_hp = umin(status->max_hp,(unsigned int)battle_config.max_hp_lv150);
			else
				status->max_hp = umin(status->max_hp,(unsigned int)battle_config.max_hp);
		}
		else
			status->max_hp = status_calc_maxhp(bl, b_status->max_hp);

		if( status->hp > status->max_hp ) { // !FIXME: Should perhaps a status_zap should be issued?
			status->hp = status->max_hp;
			if( sd ) clif_updatestatus(sd,SP_HP);
		}
	}

	if(flag[SCB_MAXSP]) {
		if( bl->type&BL_PC ) {
			status->max_sp = status_calc_maxhpsp_pc(sd,status->int_,false);

			if(battle_config.sp_rate != 100)
				status->max_sp = (unsigned int)(battle_config.sp_rate * (status->max_sp/100.));

			status->max_sp = umin(status->max_sp,(unsigned int)battle_config.max_sp);
		}
		else
			status->max_sp = status_calc_maxsp(bl, b_status->max_sp);

		if( status->sp > status->max_sp ) {
			status->sp = status->max_sp;
			if( sd ) clif_updatestatus(sd,SP_SP);
		}
	}

	if(flag[SCB_MATK]) {
#ifndef RENEWAL
		status->matk_min = status_base_matk_min(status) + (sd?sd->bonus.ematk:0);
		status->matk_max = status_base_matk_max(status) + (sd?sd->bonus.ematk:0);
#else
		/**
		 * RE MATK Formula (from irowiki:http:// irowiki.org/wiki/MATK)
		 * MATK = (sMATK + wMATK + eMATK) * Multiplicative Modifiers
		 **/
		int lv = status_get_lv(bl);
		status->matk_min = status_base_matk_min(bl, status, lv);
		status->matk_max = status_base_matk_max(bl, status, lv);

		switch( bl->type ) {
			case BL_PC: {
				int wMatk = 0;
				int variance = 0;

				// Any +MATK you get from skills and cards, including cards in weapon, is added here.
				if (sd) {
					uint16 skill_lv;

					if (sd->bonus.ematk > 0)
						status->matk_min += sd->bonus.ematk;
					if (pc_checkskill(sd, SU_POWEROFLAND) > 0 && pc_checkskill_summoner(sd, SUMMONER_POWER_LAND) >= 20)
						status->matk_min += status->matk_min * 20 / 100;
					if ((skill_lv = pc_checkskill(sd, NV_TRANSCENDENCE)) > 0)
						status->matk_min += 15 * skill_lv + (skill_lv > 4 ? 25 : 0);
				}

				status->matk_min = status_calc_ematk(bl, sc, status->matk_min);
				status->matk_max = status->matk_min;

				// This is the only portion in MATK that varies depending on the weapon level and refinement rate.
				if (b_status->lhw.matk) {
					if (sd) {
						//sd->state.lr_flag = 1; //?? why was that set here
						status->lhw.matk = b_status->lhw.matk;
						sd->state.lr_flag = 0;
					} else {
						status->lhw.matk = b_status->lhw.matk;
					}
				}

				if (b_status->rhw.matk) {
					status->rhw.matk = b_status->rhw.matk;
				}

				if (status->rhw.matk) {
					wMatk += status->rhw.matk;
					variance += wMatk * status->rhw.wlv / 10;
				}

				if (status->lhw.matk) {
					wMatk += status->lhw.matk;
					variance += status->lhw.matk * status->lhw.wlv / 10;
				}

				status->matk_min += wMatk - variance;
				status->matk_max += wMatk + variance;
				}
				break;
		}
#endif

		if (bl->type&BL_PC && sd->matk_rate != 100) {
			status->matk_max = status->matk_max * sd->matk_rate/100;
			status->matk_min = status->matk_min * sd->matk_rate/100;
		}

		if ((bl->type&BL_HOM && battle_config.hom_setting&HOMSET_SAME_MATK)  /// Hom Min Matk is always the same as Max Matk
				|| (sc && sc->getSCE(SC_RECOGNIZEDSPELL)))
			status->matk_min = status->matk_max;

#ifdef RENEWAL
		if( sd && sd->right_weapon.overrefine > 0) {
			status->matk_min++;
			status->matk_max += sd->right_weapon.overrefine - 1;
		}
#endif

		status->matk_max = status_calc_matk(bl, sc, status->matk_max);
		status->matk_min = status_calc_matk(bl, sc, status->matk_min);
	}

	if(flag[SCB_ASPD]) {
		int amotion;

		if ( bl->type&BL_HOM ) {
#ifdef RENEWAL_ASPD
			amotion = ((TBL_HOM*)bl)->homunculusDB->baseASPD;
			amotion = amotion - amotion * status_get_homdex(bl) / 1000 - status_get_homagi(bl) * amotion / 250;
			amotion = (amotion * status_calc_aspd(bl, sc, true) + status_calc_aspd(bl, sc, false)) / - 100 + amotion;
#else
			amotion = (1000 - 4 * status->agi - status->dex) * ((TBL_HOM*)bl)->homunculusDB->baseASPD / 1000;

			amotion = status_calc_aspd_rate(bl, sc, amotion);
			amotion = amotion * status->aspd_rate / 1000;
#endif

			amotion = status_calc_fix_aspd(bl, sc, amotion);
			status->amotion = cap_value(amotion, battle_config.max_aspd, 2000);

			status->adelay = status->amotion;
		} else if ( bl->type&BL_PC ) {
			uint16 skill_lv;

			amotion = status_base_amotion_pc(sd,status);
#ifndef RENEWAL_ASPD
			status->aspd_rate = status_calc_aspd_rate(bl, sc, b_status->aspd_rate);
#endif
			// Absolute ASPD % modifiers
			amotion = amotion * status->aspd_rate / 1000;
			if (sd->ud.skilltimer != INVALID_TIMER && (skill_lv = pc_checkskill(sd, SA_FREECAST)) > 0)
#ifdef RENEWAL_ASPD
				amotion = amotion * 5 * (skill_lv + 10) / 100;
#else
				amotion += (2000 - amotion) * ( 55 - 5 * ( skill_lv + 1 ) ) / 100; //Increases amotion to reduce ASPD to the corresponding absolute percentage for each level (overriding other adjustments)
#endif

#ifdef RENEWAL_ASPD
			// RE ASPD % modifier
			amotion += (max(0xc3 - amotion, 2) * (status->aspd_rate2 + status_calc_aspd(bl, sc, false))) / 100;
			amotion = 10 * (200 - amotion);

			amotion += sd->bonus.aspd_add;
#endif
			amotion = status_calc_fix_aspd(bl, sc, amotion);
			status->amotion = cap_value(amotion,pc_maxaspd(sd),2000);

			status->adelay = 2 * status->amotion;
		} else { // Mercenary and mobs
			amotion = b_status->amotion;
			status->aspd_rate = status_calc_aspd_rate(bl, sc, b_status->aspd_rate);
			amotion = amotion*status->aspd_rate/1000;

			amotion = status_calc_fix_aspd(bl, sc, amotion);
			status->amotion = cap_value(amotion, battle_config.monster_max_aspd, 2000);

			temp = b_status->adelay*status->aspd_rate/1000;
			status->adelay = cap_value(temp, battle_config.monster_max_aspd*2, 4000);
		}
	}

	if(flag[SCB_DSPD]) {
		int dmotion;
		if( bl->type&BL_PC ) {
			if (b_status->agi == status->agi)
				status->dmotion = status_calc_dmotion(bl, sc, b_status->dmotion);
			else {
				dmotion = 800-status->agi*4;
				status->dmotion = cap_value(dmotion, 400, 800);
				if(battle_config.pc_damage_delay_rate != 100)
					status->dmotion = status->dmotion*battle_config.pc_damage_delay_rate/100;
				// It's safe to ignore b_status->dmotion since no bonus affects it.
				status->dmotion = status_calc_dmotion(bl, sc, status->dmotion);
			}
		} else if( bl->type&BL_HOM ) {
			dmotion = 800-status->agi*4;
			status->dmotion = cap_value(dmotion, 400, 800);
			status->dmotion = status_calc_dmotion(bl, sc, b_status->dmotion);
		} else { // Mercenary and mobs
			status->dmotion = status_calc_dmotion(bl, sc, b_status->dmotion);
		}
	}

#ifdef RENEWAL
	if (flag[SCB_PATK]) {
		if (status->pow == b_status->pow && status->con == b_status->con)
			status->patk = status_calc_patk(bl, sc, b_status->patk);
		else
			status->patk = status_calc_patk(bl, sc, b_status->patk + (status->pow - b_status->pow) / 3 + (status->con - b_status->con) / 5);
	}

	if (flag[SCB_SMATK]) {
		if (status->spl == b_status->spl && status->con == b_status->con)
			status->smatk = status_calc_smatk(bl, sc, b_status->smatk);
		else
			status->smatk = status_calc_smatk(bl, sc, b_status->smatk) + (status->spl - b_status->spl) / 3 + (status->con - b_status->con) / 5;
	}

	if (flag[SCB_RES]) {
		if (status->sta == b_status->sta)
			status->res = status_calc_res(bl, sc, b_status->res);
		else
			status->res = status_calc_res(bl, sc, b_status->res + (status->sta - b_status->sta) + (status->sta - b_status->sta) / 3 * 5);
	}

	if (flag[SCB_MRES]) {
		if (status->wis == b_status->wis)
			status->mres = status_calc_mres(bl, sc, b_status->mres);
		else
			status->mres = status_calc_mres(bl, sc, b_status->mres + (status->wis - b_status->wis) + (status->wis - b_status->wis) / 3 * 5);
	}

	if (flag[SCB_HPLUS]) {
		if (status->crt == b_status->crt)
			status->hplus = status_calc_hplus(bl, sc, b_status->hplus);
		else
			status->hplus = status_calc_hplus(bl, sc, b_status->hplus + (status->crt - b_status->crt));
	}

	if (flag[SCB_CRATE]) {
		if (status->crt == b_status->crt)
			status->crate = status_calc_crate(bl, sc, b_status->crate);
		else
			status->crate = status_calc_crate(bl, sc, b_status->crate + (status->crt - b_status->crt) / 3);
	}

	if (flag[SCB_MAXAP]) {
		if (bl->type&BL_PC) {
			status->max_ap = status_calc_maxap_pc(sd);

			if (battle_config.ap_rate != 100)
				status->max_ap = (unsigned int)(battle_config.ap_rate * (status->max_ap / 100.));

			status->max_ap = umin(status->max_ap, (unsigned int)battle_config.max_ap);
		} else
			status->max_ap = status_calc_maxap(bl, b_status->max_ap);

		if (status->ap > status->max_ap) {
			status->ap = status->max_ap;
			if (sd) clif_updatestatus(sd, SP_AP);
		}
	}
#endif

	if((flag[SCB_VIT] || flag[SCB_MAXHP] || flag[SCB_INT] || flag[SCB_MAXSP]) && bl->type &BL_REGEN)
		status_calc_regen(bl, status, status_get_regen_data(bl));

	if(flag[SCB_REGEN] && bl->type&BL_REGEN)
		status_calc_regen_rate(bl, status_get_regen_data(bl), sc);
}

/**
 * Recalculates parts of an objects status according to specified flags
 * Also sends updates to the client when necessary
 * See [set_sc] [add_sc]
 * @param bl: Object whose status has changed [PC|MOB|HOM|MER|ELEM]
 * @param flag: Which status has changed on bl
 * @param opt: If true, will cause status_calc_* functions to run their base status initialization code
 */
void status_calc_bl_(struct block_list* bl, std::bitset<SCB_MAX> flag, uint8 opt)
{
	struct status_data b_status; // Previous battle status
	struct status_data* status; // Pointer to current battle status

	if (bl->type == BL_PC) {
		map_session_data *sd = BL_CAST(BL_PC, bl);

		if (sd->delayed_damage != 0) {
			if (opt&SCO_FORCE)
				sd->state.hold_recalc = false; // Clear and move on
			else {
				sd->state.hold_recalc = true; // Flag and stop
				return;
			}
		}
	}

	// Remember previous values
	status = status_get_status_data(bl);
	memcpy(&b_status, status, sizeof(struct status_data));

	if( flag[SCB_BASE] ) { // Calculate the object's base status too
		switch( bl->type ) {
		case BL_PC:  status_calc_pc_(BL_CAST(BL_PC,bl), opt);          break;
		case BL_MOB: status_calc_mob_(BL_CAST(BL_MOB,bl), opt);        break;
		case BL_PET: status_calc_pet_(BL_CAST(BL_PET,bl), opt);        break;
		case BL_HOM: status_calc_homunculus_(BL_CAST(BL_HOM,bl), opt); break;
		case BL_MER: status_calc_mercenary_(BL_CAST(BL_MER,bl), opt);  break;
		case BL_ELEM: status_calc_elemental_(BL_CAST(BL_ELEM,bl), opt);  break;
		case BL_NPC: status_calc_npc_(BL_CAST(BL_NPC,bl), opt); break;
		}
	}

	if( bl->type == BL_PET )
		return; // Pets are not affected by statuses

	if (opt&SCO_FIRST && bl->type == BL_MOB)
		return; // Assume there will be no statuses active

	status_calc_bl_main(bl, flag);

	if (opt&SCO_FIRST && bl->type == BL_HOM)
		return; // Client update handled by caller

	// Compare against new values and send client updates
	if( bl->type == BL_PC ) {
		TBL_PC* sd = BL_CAST(BL_PC, bl);

		if(b_status.str != status->str)
			clif_updatestatus(sd,SP_STR);
		if(b_status.agi != status->agi)
			clif_updatestatus(sd,SP_AGI);
		if(b_status.vit != status->vit)
			clif_updatestatus(sd,SP_VIT);
		if(b_status.int_ != status->int_)
			clif_updatestatus(sd,SP_INT);
		if(b_status.dex != status->dex)
			clif_updatestatus(sd,SP_DEX);
		if(b_status.luk != status->luk)
			clif_updatestatus(sd,SP_LUK);
		if(b_status.hit != status->hit)
			clif_updatestatus(sd,SP_HIT);
		if(b_status.flee != status->flee)
			clif_updatestatus(sd,SP_FLEE1);
		if(b_status.amotion != status->amotion)
			clif_updatestatus(sd,SP_ASPD);
		if(b_status.speed != status->speed)
			clif_updatestatus(sd,SP_SPEED);

		if(b_status.batk != status->batk
#ifndef RENEWAL
			|| b_status.rhw.atk != status->rhw.atk || b_status.lhw.atk != status->lhw.atk
#endif
			)
			clif_updatestatus(sd,SP_ATK1);

		if(b_status.def != status->def) {
			clif_updatestatus(sd,SP_DEF1);
#ifdef RENEWAL
			clif_updatestatus(sd,SP_DEF2);
#endif
		}

		if(
#ifdef RENEWAL
			b_status.watk != status->watk || b_status.watk2 != status->watk2 || b_status.eatk != status->eatk
#else
			b_status.rhw.atk2 != status->rhw.atk2 || b_status.lhw.atk2 != status->lhw.atk2
#endif
			)
			clif_updatestatus(sd,SP_ATK2);

		if(b_status.def2 != status->def2) {
			clif_updatestatus(sd,SP_DEF2);
#ifdef RENEWAL
			clif_updatestatus(sd,SP_DEF1);
#endif
		}
		if(b_status.flee2 != status->flee2)
			clif_updatestatus(sd,SP_FLEE2);
		if(b_status.cri != status->cri)
			clif_updatestatus(sd,SP_CRITICAL);
#ifndef RENEWAL
		if(b_status.matk_max != status->matk_max)
			clif_updatestatus(sd,SP_MATK1);
		if(b_status.matk_min != status->matk_min)
			clif_updatestatus(sd,SP_MATK2);
#else
		if(b_status.matk_max != status->matk_max || b_status.matk_min != status->matk_min) {
			clif_updatestatus(sd,SP_MATK2);
			clif_updatestatus(sd,SP_MATK1);
		}
#endif
		if(b_status.mdef != status->mdef) {
			clif_updatestatus(sd,SP_MDEF1);
#ifdef RENEWAL
			clif_updatestatus(sd,SP_MDEF2);
#endif
		}
		if(b_status.mdef2 != status->mdef2) {
			clif_updatestatus(sd,SP_MDEF2);
#ifdef RENEWAL
			clif_updatestatus(sd,SP_MDEF1);
#endif
		}
		if(b_status.rhw.range != status->rhw.range)
			clif_updatestatus(sd,SP_ATTACKRANGE);
		if(b_status.max_hp != status->max_hp)
			clif_updatestatus(sd,SP_MAXHP);
		if(b_status.max_sp != status->max_sp)
			clif_updatestatus(sd,SP_MAXSP);
		if(b_status.hp != status->hp)
			clif_updatestatus(sd,SP_HP);
		if(b_status.sp != status->sp)
			clif_updatestatus(sd,SP_SP);
#ifdef RENEWAL
		if (b_status.pow != status->pow)
			clif_updatestatus(sd,SP_POW);
		if (b_status.sta != status->sta)
			clif_updatestatus(sd,SP_STA);
		if (b_status.wis != status->wis)
			clif_updatestatus(sd,SP_WIS);
		if (b_status.spl != status->spl)
			clif_updatestatus(sd,SP_SPL);
		if (b_status.con != status->con)
			clif_updatestatus(sd,SP_CON);
		if (b_status.crt != status->crt)
			clif_updatestatus(sd,SP_CRT);
		if (b_status.patk != status->patk)
			clif_updatestatus(sd, SP_PATK);
		if (b_status.smatk != status->smatk)
			clif_updatestatus(sd, SP_SMATK);
		if (b_status.res != status->res)
			clif_updatestatus(sd, SP_RES);
		if (b_status.mres != status->mres)
			clif_updatestatus(sd, SP_MRES);
		if (b_status.hplus != status->hplus)
			clif_updatestatus(sd, SP_HPLUS);
		if (b_status.crate != status->crate)
			clif_updatestatus(sd, SP_CRATE);
		if (b_status.max_ap != status->max_ap)
			clif_updatestatus(sd, SP_MAXAP);
		if (b_status.ap != status->ap)
			clif_updatestatus(sd, SP_AP);
#endif
	} else if( bl->type == BL_HOM ) {
		TBL_HOM* hd = BL_CAST(BL_HOM, bl);

		if( hd->master && memcmp(&b_status, status, sizeof(struct status_data)) != 0 )
			clif_hominfo(hd->master,hd,0);
	} else if( bl->type == BL_MER ) {
		TBL_MER* md = BL_CAST(BL_MER, bl);

		if (!md->master)
			return;

		if( b_status.rhw.atk != status->rhw.atk || b_status.rhw.atk2 != status->rhw.atk2 )
			clif_mercenary_updatestatus(md->master, SP_ATK1);
		if( b_status.matk_max != status->matk_max )
			clif_mercenary_updatestatus(md->master, SP_MATK1);
		if( b_status.hit != status->hit )
			clif_mercenary_updatestatus(md->master, SP_HIT);
		if( b_status.cri != status->cri )
			clif_mercenary_updatestatus(md->master, SP_CRITICAL);
		if( b_status.def != status->def )
			clif_mercenary_updatestatus(md->master, SP_DEF1);
		if( b_status.mdef != status->mdef )
			clif_mercenary_updatestatus(md->master, SP_MDEF1);
		if( b_status.flee != status->flee )
			clif_mercenary_updatestatus(md->master, SP_MERCFLEE);
		if( b_status.amotion != status->amotion )
			clif_mercenary_updatestatus(md->master, SP_ASPD);
		if( b_status.max_hp != status->max_hp )
			clif_mercenary_updatestatus(md->master, SP_MAXHP);
		if( b_status.max_sp != status->max_sp )
			clif_mercenary_updatestatus(md->master, SP_MAXSP);
		if( b_status.hp != status->hp )
			clif_mercenary_updatestatus(md->master, SP_HP);
		if( b_status.sp != status->sp )
			clif_mercenary_updatestatus(md->master, SP_SP);
	} else if( bl->type == BL_ELEM ) {
		TBL_ELEM* ed = BL_CAST(BL_ELEM, bl);

		if (!ed->master)
			return;

		if( b_status.max_hp != status->max_hp )
			clif_elemental_updatestatus(ed->master, SP_MAXHP);
		if( b_status.max_sp != status->max_sp )
			clif_elemental_updatestatus(ed->master, SP_MAXSP);
		if( b_status.hp != status->hp )
			clif_elemental_updatestatus(ed->master, SP_HP);
		if( b_status.sp != status->sp )
			clif_mercenary_updatestatus(ed->master, SP_SP);
	}
}

/**
 * Adds strength modifications based on status changes
 * @param bl: Object to change str [PC|MOB|HOM|MER|ELEM]
 * @param sc: Object's status change information
 * @param str: Initial str
 * @return modified str with cap_value(str,0,USHRT_MAX)
 */
static unsigned short status_calc_str(struct block_list *bl, status_change *sc, int str)
{
	if(!sc || !sc->count)
		return cap_value(str,0,USHRT_MAX);

	if(sc->getSCE(SC_HARMONIZE)) {
		str -= sc->getSCE(SC_HARMONIZE)->val2;
		return (unsigned short)cap_value(str,0,USHRT_MAX);
	}
	if(sc->getSCE(SC_INCALLSTATUS))
		str += sc->getSCE(SC_INCALLSTATUS)->val1;
	if(sc->getSCE(SC_CHASEWALK2))
		str += sc->getSCE(SC_CHASEWALK2)->val1;
	if(sc->getSCE(SC_INCSTR))
		str += sc->getSCE(SC_INCSTR)->val1;
	if(sc->getSCE(SC_STRFOOD))
		str += sc->getSCE(SC_STRFOOD)->val1;
	if(sc->getSCE(SC_FOOD_STR_CASH))
		str += sc->getSCE(SC_FOOD_STR_CASH)->val1;
	if(sc->getSCE(SC_BATTLEORDERS))
		str += 5;
	if(sc->getSCE(SC_LEADERSHIP))
		str += sc->getSCE(SC_LEADERSHIP)->val1;
	if(sc->getSCE(SC_LOUD))
		str += 4;
	if(sc->getSCE(SC_TRUESIGHT))
		str += 5;
	if(sc->getSCE(SC_SPURT))
		str += 10;
	if(sc->getSCE(SC_NEN))
		str += sc->getSCE(SC_NEN)->val1;
	if(sc->getSCE(SC_BLESSING)) {
		if(sc->getSCE(SC_BLESSING)->val2)
			str += sc->getSCE(SC_BLESSING)->val2;
		else
			str -= str / 2;
	}
	if(sc->getSCE(SC_MARIONETTE))
		str -= ((sc->getSCE(SC_MARIONETTE)->val3)>>16)&0xFF;
	if(sc->getSCE(SC_MARIONETTE2))
		str += ((sc->getSCE(SC_MARIONETTE2)->val3)>>16)&0xFF;
	if(sc->getSCE(SC_SPIRIT) && sc->getSCE(SC_SPIRIT)->val2 == SL_HIGH)
		str += ((sc->getSCE(SC_SPIRIT)->val3)>>16)&0xFF;
	if(sc->getSCE(SC_GIANTGROWTH))
		str += sc->getSCE(SC_GIANTGROWTH)->val2;
	if(sc->getSCE(SC_BEYONDOFWARCRY))
		str -= sc->getSCE(SC_BEYONDOFWARCRY)->val2;
	if(sc->getSCE(SC_SAVAGE_STEAK))
		str += sc->getSCE(SC_SAVAGE_STEAK)->val1;
	if(sc->getSCE(SC_INSPIRATION))
		str += sc->getSCE(SC_INSPIRATION)->val3;
	if(sc->getSCE(SC_STOMACHACHE))
		str -= sc->getSCE(SC_STOMACHACHE)->val1;
	if(sc->getSCE(SC_KYOUGAKU))
		str -= sc->getSCE(SC_KYOUGAKU)->val2;
	if(sc->getSCE(SC_SWORDCLAN))
		str += 1;
	if(sc->getSCE(SC_JUMPINGCLAN))
		str += 1;
	if(sc->getSCE(SC_FULL_THROTTLE))
		str += str * sc->getSCE(SC_FULL_THROTTLE)->val3 / 100;
	if(sc->getSCE(SC_CHEERUP))
		str += 3;
	if(sc->getSCE(SC_GLASTHEIM_STATE))
		str += sc->getSCE(SC_GLASTHEIM_STATE)->val1;
#ifdef RENEWAL
	if (sc->getSCE(SC_NIBELUNGEN) && sc->getSCE(SC_NIBELUNGEN)->val2 == RINGNBL_ALLSTAT)
		str += 15;
#endif
	if (sc->getSCE(SC_UNIVERSESTANCE))
		str += sc->getSCE(SC_UNIVERSESTANCE)->val2;
	if (sc->getSCE(SC_ULTIMATECOOK))
		str += sc->getSCE(SC_ULTIMATECOOK)->val1;
	if (sc->getSCE(SC_ALL_STAT_DOWN))
		str -= sc->getSCE(SC_ALL_STAT_DOWN)->val2;

	//TODO: Stat points should be able to be decreased below 0
	return (unsigned short)cap_value(str,0,USHRT_MAX);
}

/**
 * Adds agility modifications based on status changes
 * @param bl: Object to change agi [PC|MOB|HOM|MER|ELEM]
 * @param sc: Object's status change information
 * @param agi: Initial agi
 * @return modified agi with cap_value(agi,0,USHRT_MAX)
 */
static unsigned short status_calc_agi(struct block_list *bl, status_change *sc, int agi)
{
	if(!sc || !sc->count)
		return cap_value(agi,0,USHRT_MAX);

	if(sc->getSCE(SC_HARMONIZE)) {
		agi -= sc->getSCE(SC_HARMONIZE)->val2;
		return (unsigned short)cap_value(agi,0,USHRT_MAX);
	}
	if(sc->getSCE(SC_CONCENTRATE) && !sc->getSCE(SC_QUAGMIRE))
		agi += (agi-sc->getSCE(SC_CONCENTRATE)->val3)*sc->getSCE(SC_CONCENTRATE)->val2/100;
	if(sc->getSCE(SC_INCALLSTATUS))
		agi += sc->getSCE(SC_INCALLSTATUS)->val1;
	if(sc->getSCE(SC_INCAGI))
		agi += sc->getSCE(SC_INCAGI)->val1;
	if(sc->getSCE(SC_AGIFOOD))
		agi += sc->getSCE(SC_AGIFOOD)->val1;
	if(sc->getSCE(SC_FOOD_AGI_CASH))
		agi += sc->getSCE(SC_FOOD_AGI_CASH)->val1;
	if(sc->getSCE(SC_SOULCOLD))
		agi += sc->getSCE(SC_SOULCOLD)->val1;
	if(sc->getSCE(SC_TRUESIGHT))
		agi += 5;
	if(sc->getSCE(SC_INCREASEAGI))
		agi += sc->getSCE(SC_INCREASEAGI)->val2;
	if(sc->getSCE(SC_INCREASING))
		agi += 4; // Added based on skill updates [Reddozen]
	if(sc->getSCE(SC_DECREASEAGI))
		agi -= sc->getSCE(SC_DECREASEAGI)->val2;
	if(sc->getSCE(SC_QUAGMIRE))
		agi -= sc->getSCE(SC_QUAGMIRE)->val2;
	if(sc->getSCE(SC_SUITON) && sc->getSCE(SC_SUITON)->val3)
		agi -= sc->getSCE(SC_SUITON)->val2;
	if(sc->getSCE(SC_MARIONETTE))
		agi -= ((sc->getSCE(SC_MARIONETTE)->val3)>>8)&0xFF;
	if(sc->getSCE(SC_MARIONETTE2))
		agi += ((sc->getSCE(SC_MARIONETTE2)->val3)>>8)&0xFF;
	if(sc->getSCE(SC_SPIRIT) && sc->getSCE(SC_SPIRIT)->val2 == SL_HIGH)
		agi += ((sc->getSCE(SC_SPIRIT)->val3)>>8)&0xFF;
	if(sc->getSCE(SC_ADORAMUS))
		agi -= sc->getSCE(SC_ADORAMUS)->val2;
	if(sc->getSCE(SC_MARSHOFABYSS))
		agi -= agi * sc->getSCE(SC_MARSHOFABYSS)->val2 / 100;
	if(sc->getSCE(SC_DROCERA_HERB_STEAMED))
		agi += sc->getSCE(SC_DROCERA_HERB_STEAMED)->val1;
	if(sc->getSCE(SC_INSPIRATION))
		agi += sc->getSCE(SC_INSPIRATION)->val3;
	if(sc->getSCE(SC_STOMACHACHE))
		agi -= sc->getSCE(SC_STOMACHACHE)->val1;
	if(sc->getSCE(SC_KYOUGAKU))
		agi -= sc->getSCE(SC_KYOUGAKU)->val2;
	if(sc->getSCE(SC_CROSSBOWCLAN))
		agi += 1;
	if(sc->getSCE(SC_JUMPINGCLAN))
		agi += 1;
	if(sc->getSCE(SC_FULL_THROTTLE))
		agi += agi * sc->getSCE(SC_FULL_THROTTLE)->val3 / 100;
	if (sc->getSCE(SC_ARCLOUSEDASH))
		agi += sc->getSCE(SC_ARCLOUSEDASH)->val2;
	if(sc->getSCE(SC_CHEERUP))
		agi += 3;
	if(sc->getSCE(SC_GLASTHEIM_STATE))
		agi += sc->getSCE(SC_GLASTHEIM_STATE)->val1;
#ifdef RENEWAL
	if (sc->getSCE(SC_NIBELUNGEN) && sc->getSCE(SC_NIBELUNGEN)->val2 == RINGNBL_ALLSTAT)
		agi += 15;
#endif
	if (sc->getSCE(SC_UNIVERSESTANCE))
		agi += sc->getSCE(SC_UNIVERSESTANCE)->val2;
	if (sc->getSCE(SC_ULTIMATECOOK))
		agi += sc->getSCE(SC_ULTIMATECOOK)->val1;
	if (sc->getSCE(SC_ALL_STAT_DOWN))
		agi -= sc->getSCE(SC_ALL_STAT_DOWN)->val2;

	//TODO: Stat points should be able to be decreased below 0
	return (unsigned short)cap_value(agi,0,USHRT_MAX);
}

/**
 * Adds vitality modifications based on status changes
 * @param bl: Object to change vit [PC|MOB|HOM|MER|ELEM]
 * @param sc: Object's status change information
 * @param vit: Initial vit
 * @return modified vit with cap_value(vit,0,USHRT_MAX)
 */
static unsigned short status_calc_vit(struct block_list *bl, status_change *sc, int vit)
{
	if(!sc || !sc->count)
		return cap_value(vit,0,USHRT_MAX);

	if(sc->getSCE(SC_HARMONIZE)) {
		vit -= sc->getSCE(SC_HARMONIZE)->val2;
		return (unsigned short)cap_value(vit,0,USHRT_MAX);
	}
	if(sc->getSCE(SC_INCALLSTATUS))
		vit += sc->getSCE(SC_INCALLSTATUS)->val1;
	if(sc->getSCE(SC_INCVIT))
		vit += sc->getSCE(SC_INCVIT)->val1;
	if(sc->getSCE(SC_VITFOOD))
		vit += sc->getSCE(SC_VITFOOD)->val1;
	if(sc->getSCE(SC_FOOD_VIT_CASH))
		vit += sc->getSCE(SC_FOOD_VIT_CASH)->val1;
	if(sc->getSCE(SC_CHANGE))
		vit += sc->getSCE(SC_CHANGE)->val2;
	if(sc->getSCE(SC_GLORYWOUNDS))
		vit += sc->getSCE(SC_GLORYWOUNDS)->val1;
	if(sc->getSCE(SC_TRUESIGHT))
		vit += 5;
	if(sc->getSCE(SC_MARIONETTE))
		vit -= sc->getSCE(SC_MARIONETTE)->val3&0xFF;
	if(sc->getSCE(SC_MARIONETTE2))
		vit += sc->getSCE(SC_MARIONETTE2)->val3&0xFF;
	if(sc->getSCE(SC_SPIRIT) && sc->getSCE(SC_SPIRIT)->val2 == SL_HIGH)
		vit += sc->getSCE(SC_SPIRIT)->val3&0xFF;
	if(sc->getSCE(SC_MINOR_BBQ))
		vit += sc->getSCE(SC_MINOR_BBQ)->val1;
	if(sc->getSCE(SC_INSPIRATION))
		vit += sc->getSCE(SC_INSPIRATION)->val3;
	if(sc->getSCE(SC_STOMACHACHE))
		vit -= sc->getSCE(SC_STOMACHACHE)->val1;
	if(sc->getSCE(SC_KYOUGAKU))
		vit -= sc->getSCE(SC_KYOUGAKU)->val2;
	if(sc->getSCE(SC_SWORDCLAN))
		vit += 1;
	if(sc->getSCE(SC_JUMPINGCLAN))
		vit += 1;
	if(sc->getSCE(SC_STRIPARMOR) && bl->type != BL_PC)
		vit -= vit * sc->getSCE(SC_STRIPARMOR)->val2/100;
	if(sc->getSCE(SC_FULL_THROTTLE))
		vit += vit * sc->getSCE(SC_FULL_THROTTLE)->val3 / 100;
#ifdef RENEWAL
	if(sc->getSCE(SC_DEFENCE))
		vit += sc->getSCE(SC_DEFENCE)->val2;
#endif
	if(sc->getSCE(SC_CHEERUP))
		vit += 3;
	if(sc->getSCE(SC_GLASTHEIM_STATE))
		vit += sc->getSCE(SC_GLASTHEIM_STATE)->val1;
#ifdef RENEWAL
	if (sc->getSCE(SC_NIBELUNGEN) && sc->getSCE(SC_NIBELUNGEN)->val2 == RINGNBL_ALLSTAT)
		vit += 15;
#endif
	if (sc->getSCE(SC_UNIVERSESTANCE))
		vit += sc->getSCE(SC_UNIVERSESTANCE)->val2;
	if (sc->getSCE(SC_ULTIMATECOOK))
		vit += sc->getSCE(SC_ULTIMATECOOK)->val1;
	if (sc->getSCE(SC_CUP_OF_BOZA))
		vit += 10;
	if (sc->getSCE(SC_ALL_STAT_DOWN))
		vit -= sc->getSCE(SC_ALL_STAT_DOWN)->val2;

	//TODO: Stat points should be able to be decreased below 0
	return (unsigned short)cap_value(vit,0,USHRT_MAX);
}

/**
 * Adds intelligence modifications based on status changes
 * @param bl: Object to change int [PC|MOB|HOM|MER|ELEM]
 * @param sc: Object's status change information
 * @param int_: Initial int
 * @return modified int with cap_value(int_,0,USHRT_MAX)
 */
static unsigned short status_calc_int(struct block_list *bl, status_change *sc, int int_)
{
	if(!sc || !sc->count)
		return cap_value(int_,0,USHRT_MAX);

	if(sc->getSCE(SC_HARMONIZE)) {
		int_ -= sc->getSCE(SC_HARMONIZE)->val2;
		return (unsigned short)cap_value(int_,0,USHRT_MAX);
	}
	if(sc->getSCE(SC_INCALLSTATUS))
		int_ += sc->getSCE(SC_INCALLSTATUS)->val1;
	if(sc->getSCE(SC_INCINT))
		int_ += sc->getSCE(SC_INCINT)->val1;
	if(sc->getSCE(SC_INTFOOD))
		int_ += sc->getSCE(SC_INTFOOD)->val1;
	if(sc->getSCE(SC_FOOD_INT_CASH))
		int_ += sc->getSCE(SC_FOOD_INT_CASH)->val1;
	if(sc->getSCE(SC_CHANGE))
		int_ += sc->getSCE(SC_CHANGE)->val3;
	if(sc->getSCE(SC_BATTLEORDERS))
		int_ += 5;
	if(sc->getSCE(SC_TRUESIGHT))
		int_ += 5;
	if(sc->getSCE(SC_BLESSING)) {
		if (sc->getSCE(SC_BLESSING)->val2)
			int_ += sc->getSCE(SC_BLESSING)->val2;
		else
			int_ -= int_ / 2;
	}
	if(sc->getSCE(SC_NEN))
		int_ += sc->getSCE(SC_NEN)->val1;
	if(sc->getSCE(SC_MARIONETTE))
		int_ -= ((sc->getSCE(SC_MARIONETTE)->val4)>>16)&0xFF;
	if(sc->getSCE(SC_MARIONETTE2))
		int_ += ((sc->getSCE(SC_MARIONETTE2)->val4)>>16)&0xFF;
	if(sc->getSCE(SC_SPIRIT) && sc->getSCE(SC_SPIRIT)->val2 == SL_HIGH)
		int_ += ((sc->getSCE(SC_SPIRIT)->val4)>>16)&0xFF;
	if(sc->getSCE(SC_INSPIRATION))
		int_ += sc->getSCE(SC_INSPIRATION)->val3;
	if(sc->getSCE(SC_MELODYOFSINK))
		int_ -= sc->getSCE(SC_MELODYOFSINK)->val2;
	if(sc->getSCE(SC_MANDRAGORA))
		int_ -= 4 * sc->getSCE(SC_MANDRAGORA)->val1;
	if(sc->getSCE(SC_COCKTAIL_WARG_BLOOD))
		int_ += sc->getSCE(SC_COCKTAIL_WARG_BLOOD)->val1;
	if(sc->getSCE(SC_STOMACHACHE))
		int_ -= sc->getSCE(SC_STOMACHACHE)->val1;
	if(sc->getSCE(SC_KYOUGAKU))
		int_ -= sc->getSCE(SC_KYOUGAKU)->val2;
	if(sc->getSCE(SC_ARCWANDCLAN))
		int_ += 1;
	if(sc->getSCE(SC_GOLDENMACECLAN))
		int_ += 1;
	if(sc->getSCE(SC_JUMPINGCLAN))
		int_ += 1;
	if(sc->getSCE(SC_FULL_THROTTLE))
		int_ += int_ * sc->getSCE(SC_FULL_THROTTLE)->val3 / 100;
	if(sc->getSCE(SC_CHEERUP))
		int_ += 3;
	if(sc->getSCE(SC_GLASTHEIM_STATE))
		int_ += sc->getSCE(SC_GLASTHEIM_STATE)->val1;
	if (sc->getSCE(SC_UNIVERSESTANCE))
		int_ += sc->getSCE(SC_UNIVERSESTANCE)->val2;

	if(bl->type != BL_PC) {
		if(sc->getSCE(SC_STRIPHELM))
			int_ -= int_ * sc->getSCE(SC_STRIPHELM)->val2/100;
		if(sc->getSCE(SC__STRIPACCESSORY))
			int_ -= int_ * sc->getSCE(SC__STRIPACCESSORY)->val2 / 100;
	}
#ifdef RENEWAL
	if (sc->getSCE(SC_NIBELUNGEN) && sc->getSCE(SC_NIBELUNGEN)->val2 == RINGNBL_ALLSTAT)
		int_ += 15;
#endif
	if (sc->getSCE(SC_ULTIMATECOOK))
		int_ += sc->getSCE(SC_ULTIMATECOOK)->val1;
	if (sc->getSCE(SC_ALL_STAT_DOWN))
		int_ -= sc->getSCE(SC_ALL_STAT_DOWN)->val2;

	//TODO: Stat points should be able to be decreased below 0
	return (unsigned short)cap_value(int_,0,USHRT_MAX);
}

/**
 * Adds dexterity modifications based on status changes
 * @param bl: Object to change dex [PC|MOB|HOM|MER|ELEM]
 * @param sc: Object's status change information
 * @param dex: Initial dex
 * @return modified dex with cap_value(dex,0,USHRT_MAX)
 */
static unsigned short status_calc_dex(struct block_list *bl, status_change *sc, int dex)
{
	if(!sc || !sc->count)
		return cap_value(dex,0,USHRT_MAX);

	if(sc->getSCE(SC_HARMONIZE)) {
		dex -= sc->getSCE(SC_HARMONIZE)->val2;
		return (unsigned short)cap_value(dex,0,USHRT_MAX);
	}
	if(sc->getSCE(SC_CONCENTRATE) && !sc->getSCE(SC_QUAGMIRE))
		dex += (dex-sc->getSCE(SC_CONCENTRATE)->val4)*sc->getSCE(SC_CONCENTRATE)->val2/100;
	if(sc->getSCE(SC_INCALLSTATUS))
		dex += sc->getSCE(SC_INCALLSTATUS)->val1;
	if(sc->getSCE(SC_INCDEX))
		dex += sc->getSCE(SC_INCDEX)->val1;
	if(sc->getSCE(SC_DEXFOOD))
		dex += sc->getSCE(SC_DEXFOOD)->val1;
	if(sc->getSCE(SC_FOOD_DEX_CASH))
		dex += sc->getSCE(SC_FOOD_DEX_CASH)->val1;
	if(sc->getSCE(SC_BATTLEORDERS))
		dex += 5;
	if(sc->getSCE(SC_HAWKEYES))
		dex += sc->getSCE(SC_HAWKEYES)->val1;
	if(sc->getSCE(SC_TRUESIGHT))
		dex += 5;
	if(sc->getSCE(SC_QUAGMIRE))
		dex -= sc->getSCE(SC_QUAGMIRE)->val2;
	if(sc->getSCE(SC_BLESSING)) {
		if (sc->getSCE(SC_BLESSING)->val2)
			dex += sc->getSCE(SC_BLESSING)->val2;
		else
			dex -= dex / 2;
	}
	if(sc->getSCE(SC_INCREASING))
		dex += 4; // Added based on skill updates [Reddozen]
	if(sc->getSCE(SC_MARIONETTE))
		dex -= ((sc->getSCE(SC_MARIONETTE)->val4)>>8)&0xFF;
	if(sc->getSCE(SC_MARIONETTE2))
		dex += ((sc->getSCE(SC_MARIONETTE2)->val4)>>8)&0xFF;
	if(sc->getSCE(SC_SPIRIT) && sc->getSCE(SC_SPIRIT)->val2 == SL_HIGH)
		dex += ((sc->getSCE(SC_SPIRIT)->val4)>>8)&0xFF;
	if(sc->getSCE(SC_SIROMA_ICE_TEA))
		dex += sc->getSCE(SC_SIROMA_ICE_TEA)->val1;
	if(sc->getSCE(SC_INSPIRATION))
		dex += sc->getSCE(SC_INSPIRATION)->val3;
	if(sc->getSCE(SC_STOMACHACHE))
		dex -= sc->getSCE(SC_STOMACHACHE)->val1;
	if(sc->getSCE(SC_KYOUGAKU))
		dex -= sc->getSCE(SC_KYOUGAKU)->val2;
	if(sc->getSCE(SC_ARCWANDCLAN))
		dex += 1;
	if(sc->getSCE(SC_CROSSBOWCLAN))
		dex += 1;
	if(sc->getSCE(SC_JUMPINGCLAN))
		dex += 1;
	if(sc->getSCE(SC__STRIPACCESSORY) && bl->type != BL_PC)
		dex -= dex * sc->getSCE(SC__STRIPACCESSORY)->val2 / 100;
	if(sc->getSCE(SC_MARSHOFABYSS))
		dex -= dex * sc->getSCE(SC_MARSHOFABYSS)->val2 / 100;
	if(sc->getSCE(SC_FULL_THROTTLE))
		dex += dex * sc->getSCE(SC_FULL_THROTTLE)->val3 / 100;
	if(sc->getSCE(SC_CHEERUP))
		dex += 3;
	if(sc->getSCE(SC_GLASTHEIM_STATE))
		dex += sc->getSCE(SC_GLASTHEIM_STATE)->val1;
#ifdef RENEWAL
	if (sc->getSCE(SC_NIBELUNGEN) && sc->getSCE(SC_NIBELUNGEN)->val2 == RINGNBL_ALLSTAT)
		dex += 15;
#endif
	if (sc->getSCE(SC_UNIVERSESTANCE))
		dex += sc->getSCE(SC_UNIVERSESTANCE)->val2;
	if (sc->getSCE(SC_ULTIMATECOOK))
		dex += sc->getSCE(SC_ULTIMATECOOK)->val1;
	if (sc->getSCE(SC_ALL_STAT_DOWN))
		dex -= sc->getSCE(SC_ALL_STAT_DOWN)->val2;

	//TODO: Stat points should be able to be decreased below 0
	return (unsigned short)cap_value(dex,0,USHRT_MAX);
}

/**
 * Adds luck modifications based on status changes
 * @param bl: Object to change luk [PC|MOB|HOM|MER|ELEM]
 * @param sc: Object's status change information
 * @param luk: Initial luk
 * @return modified luk with cap_value(luk,0,USHRT_MAX)
 */
static unsigned short status_calc_luk(struct block_list *bl, status_change *sc, int luk)
{
	if(!sc || !sc->count)
		return cap_value(luk,0,USHRT_MAX);

	if(sc->getSCE(SC_HARMONIZE)) {
		luk -= sc->getSCE(SC_HARMONIZE)->val2;
		return (unsigned short)cap_value(luk,0,USHRT_MAX);
	}
	if(sc->getSCE(SC_CURSE))
		return 0;
	if(sc->getSCE(SC_INCALLSTATUS))
		luk += sc->getSCE(SC_INCALLSTATUS)->val1;
	if(sc->getSCE(SC_INCLUK))
		luk += sc->getSCE(SC_INCLUK)->val1;
	if(sc->getSCE(SC_LUKFOOD))
		luk += sc->getSCE(SC_LUKFOOD)->val1;
	if(sc->getSCE(SC_FOOD_LUK_CASH))
		luk += sc->getSCE(SC_FOOD_LUK_CASH)->val1;
	if(sc->getSCE(SC_TRUESIGHT))
		luk += 5;
	if(sc->getSCE(SC_GLORIA))
		luk += 30;
	if(sc->getSCE(SC_MARIONETTE))
		luk -= sc->getSCE(SC_MARIONETTE)->val4&0xFF;
	if(sc->getSCE(SC_MARIONETTE2))
		luk += sc->getSCE(SC_MARIONETTE2)->val4&0xFF;
	if(sc->getSCE(SC_SPIRIT) && sc->getSCE(SC_SPIRIT)->val2 == SL_HIGH)
		luk += sc->getSCE(SC_SPIRIT)->val4&0xFF;
	if(sc->getSCE(SC_PUTTI_TAILS_NOODLES))
		luk += sc->getSCE(SC_PUTTI_TAILS_NOODLES)->val1;
	if(sc->getSCE(SC_INSPIRATION))
		luk += sc->getSCE(SC_INSPIRATION)->val3;
	if(sc->getSCE(SC_STOMACHACHE))
		luk -= sc->getSCE(SC_STOMACHACHE)->val1;
	if(sc->getSCE(SC_KYOUGAKU))
		luk -= sc->getSCE(SC_KYOUGAKU)->val2;
	if(sc->getSCE(SC__STRIPACCESSORY) && bl->type != BL_PC)
		luk -= luk * sc->getSCE(SC__STRIPACCESSORY)->val2 / 100;
	if(sc->getSCE(SC_BANANA_BOMB))
		luk -= 75;
	if(sc->getSCE(SC_GOLDENMACECLAN))
		luk += 1;
	if(sc->getSCE(SC_JUMPINGCLAN))
		luk += 1;
	if(sc->getSCE(SC_FULL_THROTTLE))
		luk += luk * sc->getSCE(SC_FULL_THROTTLE)->val3 / 100;
	if(sc->getSCE(SC_CHEERUP))
		luk += 3;
	if(sc->getSCE(SC_GLASTHEIM_STATE))
		luk += sc->getSCE(SC_GLASTHEIM_STATE)->val1;
#ifdef RENEWAL
	if (sc->getSCE(SC_NIBELUNGEN) && sc->getSCE(SC_NIBELUNGEN)->val2 == RINGNBL_ALLSTAT)
		luk += 15;
#endif
	if (sc->getSCE(SC_UNIVERSESTANCE))
		luk += sc->getSCE(SC_UNIVERSESTANCE)->val2;
	if (sc->getSCE(SC_ULTIMATECOOK))
		luk += sc->getSCE(SC_ULTIMATECOOK)->val1;
	if (sc->getSCE(SC_MYSTICPOWDER))
		luk += 10;
	if (sc->getSCE(SC_ALL_STAT_DOWN))
		luk -= sc->getSCE(SC_ALL_STAT_DOWN)->val2;

	//TODO: Stat points should be able to be decreased below 0
	return (unsigned short)cap_value(luk,0,USHRT_MAX);
}

/**
* Adds power modifications based on status changes
* @param bl: Object to change pow [PC|MOB|HOM|MER|ELEM]
* @param sc: Object's status change information
* @param pow: Initial pow
* @return modified pow with cap_value(pow,0,USHRT_MAX)
*/
static unsigned short status_calc_pow(struct block_list *bl, status_change *sc, int pow)
{
	if (!sc || !sc->count)
		return cap_value(pow, 0, USHRT_MAX);

	if (sc->getSCE(SC_BENEDICTUM))
		pow += sc->getSCE(SC_BENEDICTUM)->val2;

	return (unsigned short)cap_value(pow, 0, USHRT_MAX);
}

/**
* Adds stamina modifications based on status changes
* @param bl: Object to change sta [PC|MOB|HOM|MER|ELEM]
* @param sc: Object's status change information
* @param sta: Initial sta
* @return modified sta with cap_value(sta,0,USHRT_MAX)
*/
static unsigned short status_calc_sta(struct block_list *bl, status_change *sc, int sta)
{
	if (!sc || !sc->count)
		return cap_value(sta, 0, USHRT_MAX);

	if (sc->getSCE(SC_RELIGIO))
		sta += sc->getSCE(SC_RELIGIO)->val2;

	return (unsigned short)cap_value(sta, 0, USHRT_MAX);
}

/**
* Adds wisdom modifications based on status changes
* @param bl: Object to change wis [PC|MOB|HOM|MER|ELEM]
* @param sc: Object's status change information
* @param wis: Initial wis
* @return modified wis with cap_value(wis,0,USHRT_MAX)
*/
static unsigned short status_calc_wis(struct block_list *bl, status_change *sc, int wis)
{
	if (!sc || !sc->count)
		return cap_value(wis, 0, USHRT_MAX);

	if (sc->getSCE(SC_RELIGIO))
		wis += sc->getSCE(SC_RELIGIO)->val2;

	return (unsigned short)cap_value(wis, 0, USHRT_MAX);
}

/**
* Adds spell modifications based on status changes
* @param bl: Object to change spl [PC|MOB|HOM|MER|ELEM]
* @param sc: Object's status change information
* @param spl: Initial spl
* @return modified spl with cap_value(spl,0,USHRT_MAX)
*/
static unsigned short status_calc_spl(struct block_list *bl, status_change *sc, int spl)
{
	if (!sc || !sc->count)
		return cap_value(spl, 0, USHRT_MAX);

	if (sc->getSCE(SC_RELIGIO))
		spl += sc->getSCE(SC_RELIGIO)->val2;

	return (unsigned short)cap_value(spl, 0, USHRT_MAX);
}

/**
* Adds concentration modifications based on status changes
* @param bl: Object to change con [PC|MOB|HOM|MER|ELEM]
* @param sc: Object's status change information
* @param con: Initial con
* @return modified con with cap_value(con,0,USHRT_MAX)
*/
static unsigned short status_calc_con(struct block_list *bl, status_change *sc, int con)
{
	if (!sc || !sc->count)
		return cap_value(con, 0, USHRT_MAX);

	if (sc->getSCE(SC_BENEDICTUM))
		con += sc->getSCE(SC_BENEDICTUM)->val2;

	return (unsigned short)cap_value(con, 0, USHRT_MAX);
}

/**
* Adds creative modifications based on status changes
* @param bl: Object to change crt [PC|MOB|HOM|MER|ELEM]
* @param sc: Object's status change information
* @param crt: Initial crt
* @return modified crt with cap_value(crt,0,USHRT_MAX)
*/
static unsigned short status_calc_crt(struct block_list *bl, status_change *sc, int crt)
{
	if (!sc || !sc->count)
		return cap_value(crt, 0, USHRT_MAX);

	if (sc->getSCE(SC_BENEDICTUM))
		crt += sc->getSCE(SC_BENEDICTUM)->val2;

	return (unsigned short)cap_value(crt, 0, USHRT_MAX);
}

/**
 * Adds base attack modifications based on status changes
 * @param bl: Object to change batk [PC|MOB|HOM|MER|ELEM]
 * @param sc: Object's status change information
 * @param batk: Initial batk
 * @return modified batk with cap_value(batk,0,USHRT_MAX)
 */
static unsigned short status_calc_batk(struct block_list *bl, status_change *sc, int batk)
{
	if(!sc || !sc->count)
		return cap_value(batk,0,USHRT_MAX);

	if(sc->getSCE(SC_ATKPOTION))
		batk += sc->getSCE(SC_ATKPOTION)->val1;
	if(sc->getSCE(SC_BATKFOOD))
		batk += sc->getSCE(SC_BATKFOOD)->val1;
	if (sc->getSCE(SC_VOLCANO))
		batk += sc->getSCE(SC_VOLCANO)->val2;
#ifndef RENEWAL
	if(sc->getSCE(SC_GATLINGFEVER))
		batk += sc->getSCE(SC_GATLINGFEVER)->val3;
	if(sc->getSCE(SC_MADNESSCANCEL))
		batk += 100;
#endif
	if(sc->getSCE(SC_FULL_SWING_K))
		batk += sc->getSCE(SC_FULL_SWING_K)->val1;
	if(sc->getSCE(SC_ASH))
		batk -= batk * sc->getSCE(SC_ASH)->val4 / 100;
	if(bl->type == BL_HOM && sc->getSCE(SC_PYROCLASTIC))
		batk += sc->getSCE(SC_PYROCLASTIC)->val2;
	if (sc->getSCE(SC_ANGRIFFS_MODUS))
		batk += sc->getSCE(SC_ANGRIFFS_MODUS)->val2;
	if(sc->getSCE(SC_2011RWC_SCROLL))
		batk += 30;
	if(sc->getSCE(SC__ENERVATION))
		batk -= batk * sc->getSCE(SC__ENERVATION)->val2 / 100;
	if( sc->getSCE(SC_ZANGETSU) )
		batk += sc->getSCE(SC_ZANGETSU)->val2;
	if(sc->getSCE(SC_QUEST_BUFF1))
		batk += sc->getSCE(SC_QUEST_BUFF1)->val1;
	if(sc->getSCE(SC_QUEST_BUFF2))
		batk += sc->getSCE(SC_QUEST_BUFF2)->val1;
	if(sc->getSCE(SC_QUEST_BUFF3))
		batk += sc->getSCE(SC_QUEST_BUFF3)->val1;
	if (sc->getSCE(SC_SHRIMP))
		batk += batk * sc->getSCE(SC_SHRIMP)->val2 / 100;
#ifdef RENEWAL
	if (sc->getSCE(SC_LOUD))
		batk += 30;
	if (sc->getSCE(SC_NIBELUNGEN) && sc->getSCE(SC_NIBELUNGEN)->val2 == RINGNBL_ATKRATE)
		batk += batk * 20 / 100;
#endif
	if (sc->getSCE(SC_SUNSTANCE))
		batk += batk * sc->getSCE(SC_SUNSTANCE)->val2 / 100;
	if (sc->getSCE(SC_ALMIGHTY))
		batk += 30;
	if (sc->getSCE(SC_ULTIMATECOOK))
		batk += 30;
	if(sc->getSCE(SC_LIMIT_POWER_BOOSTER))
		batk += sc->getSCE(SC_LIMIT_POWER_BOOSTER)->val1;
	if(sc->getSCE(SC_SPARKCANDY))
		batk += 20;
	if(sc->getSCE(SC_SKF_ATK))
		batk += sc->getSCE(SC_SKF_ATK)->val1;
	if (sc->getSCE(SC_INTENSIVE_AIM))
		batk += 150;

	return (unsigned short)cap_value(batk,0,USHRT_MAX);
}

/**
 * Adds weapon attack modifications based on status changes
 * @param bl: Object to change watk [PC]
 * @param sc: Object's status change information
 * @param watk: Initial watk
 * @return modified watk with cap_value(watk,0,USHRT_MAX)
 */
static unsigned short status_calc_watk(struct block_list *bl, status_change *sc, int watk)
{
	if(!sc || !sc->count)
		return cap_value(watk,0,USHRT_MAX);

#ifndef RENEWAL
	if(sc->getSCE(SC_DRUMBATTLE))
		watk += sc->getSCE(SC_DRUMBATTLE)->val2;
#endif
	if (sc->getSCE(SC_IMPOSITIO))
		watk += sc->getSCE(SC_IMPOSITIO)->val2;
	if(sc->getSCE(SC_WATKFOOD))
		watk += sc->getSCE(SC_WATKFOOD)->val1;
	if (sc->getSCE(SC_VOLCANO) && bl->type == BL_MOB)
		watk += sc->getSCE(SC_VOLCANO)->val2;
	if(sc->getSCE(SC_MERC_ATKUP))
		watk += sc->getSCE(SC_MERC_ATKUP)->val2;
	if(sc->getSCE(SC_WATER_BARRIER))
		watk -= sc->getSCE(SC_WATER_BARRIER)->val2;
#ifndef RENEWAL
	if(sc->getSCE(SC_NIBELUNGEN)) {
		if (bl->type != BL_PC)
			watk += sc->getSCE(SC_NIBELUNGEN)->val2;
		else {
			TBL_PC *sd = (TBL_PC*)bl;
			short index = sd->equip_index[sd->state.lr_flag?EQI_HAND_L:EQI_HAND_R];

			if(index >= 0 && sd->inventory_data[index] && sd->inventory_data[index]->type == IT_WEAPON && sd->inventory_data[index]->weapon_level == 4)
				watk += sc->getSCE(SC_NIBELUNGEN)->val2;
		}
	}
#endif
	if(sc->getSCE(SC_FIGHTINGSPIRIT))
		watk += sc->getSCE(SC_FIGHTINGSPIRIT)->val1;
	if (sc->getSCE(SC_SHIELDSPELL_ATK))
		watk += sc->getSCE(SC_SHIELDSPELL_ATK)->val2;
	if(sc->getSCE(SC_INSPIRATION))
		watk += sc->getSCE(SC_INSPIRATION)->val2;
	if(sc->getSCE(SC_GT_CHANGE))
		watk += sc->getSCE(SC_GT_CHANGE)->val2;
	if(sc->getSCE(SC__ENERVATION))
		watk -= watk * sc->getSCE(SC__ENERVATION)->val2 / 100;
	if(sc->getSCE(SC_STRIKING))
		watk += sc->getSCE(SC_STRIKING)->val2;
	if(sc->getSCE(SC_RUSHWINDMILL))
		watk += sc->getSCE(SC_RUSHWINDMILL)->val3;
	if(sc->getSCE(SC_FIRE_INSIGNIA) && sc->getSCE(SC_FIRE_INSIGNIA)->val1 == 2)
		watk += 50;
	if((sc->getSCE(SC_FIRE_INSIGNIA) && sc->getSCE(SC_FIRE_INSIGNIA)->val1 == 2)
	   || (sc->getSCE(SC_WATER_INSIGNIA) && sc->getSCE(SC_WATER_INSIGNIA)->val1 == 2)
	   || (sc->getSCE(SC_WIND_INSIGNIA) && sc->getSCE(SC_WIND_INSIGNIA)->val1 == 2)
	   || (sc->getSCE(SC_EARTH_INSIGNIA) && sc->getSCE(SC_EARTH_INSIGNIA)->val1 == 2))
		watk += watk * 10 / 100;
	if(sc->getSCE(SC_PYROTECHNIC_OPTION))
		watk += sc->getSCE(SC_PYROTECHNIC_OPTION)->val2;
	if(sc->getSCE(SC_HEATER_OPTION))
		watk += sc->getSCE(SC_HEATER_OPTION)->val2;
	if(sc->getSCE(SC_TROPIC_OPTION))
		watk += sc->getSCE(SC_TROPIC_OPTION)->val2;
	if( sc && sc->getSCE(SC_TIDAL_WEAPON) )
		watk += watk * sc->getSCE(SC_TIDAL_WEAPON)->val2 / 100;
	if(bl->type == BL_PC && sc->getSCE(SC_PYROCLASTIC))
		watk += sc->getSCE(SC_PYROCLASTIC)->val2;
	if(sc->getSCE(SC_ANGRIFFS_MODUS))
		watk += watk * sc->getSCE(SC_ANGRIFFS_MODUS)->val2/100;
	if(sc->getSCE(SC_ODINS_POWER))
		watk += 40 + 30 * sc->getSCE(SC_ODINS_POWER)->val1;
	if (sc->getSCE(SC_FLASHCOMBO))
		watk += sc->getSCE(SC_FLASHCOMBO)->val2;
	if (sc->getSCE(SC_CATNIPPOWDER))
		watk -= watk * sc->getSCE(SC_CATNIPPOWDER)->val2 / 100;
	if (sc->getSCE(SC_CHATTERING))
		watk += sc->getSCE(SC_CHATTERING)->val2;
	if (sc->getSCE(SC_SUNSTANCE))
		watk += watk * sc->getSCE(SC_SUNSTANCE)->val2 / 100;
	if (sc->getSCE(SC_SOULFALCON))
		watk += sc->getSCE(SC_SOULFALCON)->val2;
	if (sc->getSCE(SC_PACKING_ENVELOPE1))
		watk += sc->getSCE(SC_PACKING_ENVELOPE1)->val1;
	if (sc->getSCE(SC_POWERFUL_FAITH))
		watk += sc->getSCE(SC_POWERFUL_FAITH)->val2;
	if (sc->getSCE(SC_GUARD_STANCE))
		watk -= sc->getSCE(SC_GUARD_STANCE)->val3;

	return (unsigned short)cap_value(watk,0,USHRT_MAX);
}

#ifdef RENEWAL
/**
 * Adds equip magic attack modifications based on status changes [RENEWAL]
 * @param bl: Object to change matk [PC]
 * @param sc: Object's status change information
 * @param matk: Initial matk
 * @return modified matk with cap_value(matk,0,USHRT_MAX)
 */
static unsigned short status_calc_ematk(struct block_list *bl, status_change *sc, int matk)
{
	if (!sc || !sc->count)
		return cap_value(matk,0,USHRT_MAX);

	if (sc->getSCE(SC_IMPOSITIO))
		matk += sc->getSCE(SC_IMPOSITIO)->val2;
	if (sc->getSCE(SC_MATKPOTION))
		matk += sc->getSCE(SC_MATKPOTION)->val1;
	if (sc->getSCE(SC_MATKFOOD))
		matk += sc->getSCE(SC_MATKFOOD)->val1;
	if(sc->getSCE(SC_MANA_PLUS))
		matk += sc->getSCE(SC_MANA_PLUS)->val1;
	if(sc->getSCE(SC_COOLER_OPTION))
		matk += sc->getSCE(SC_COOLER_OPTION)->val2;
	if(sc->getSCE(SC_AQUAPLAY_OPTION))
		matk += sc->getSCE(SC_AQUAPLAY_OPTION)->val2;
	if(sc->getSCE(SC_CHILLY_AIR_OPTION))
		matk += sc->getSCE(SC_CHILLY_AIR_OPTION)->val2;
	if(sc->getSCE(SC_FIRE_INSIGNIA) && sc->getSCE(SC_FIRE_INSIGNIA)->val1 == 3)
		matk += 50;
	if(sc->getSCE(SC_ODINS_POWER))
		matk += 40 + 30 * sc->getSCE(SC_ODINS_POWER)->val1; // 70 lvl1, 100lvl2
	if(sc->getSCE(SC_MOONLITSERENADE))
		matk += sc->getSCE(SC_MOONLITSERENADE)->val3;
	if(sc->getSCE(SC_IZAYOI))
		matk += 25 * sc->getSCE(SC_IZAYOI)->val1;
	if(sc->getSCE(SC_ZANGETSU))
		matk += sc->getSCE(SC_ZANGETSU)->val3;
	if(sc->getSCE(SC_QUEST_BUFF1))
		matk += sc->getSCE(SC_QUEST_BUFF1)->val1;
	if(sc->getSCE(SC_QUEST_BUFF2))
		matk += sc->getSCE(SC_QUEST_BUFF2)->val1;
	if(sc->getSCE(SC_QUEST_BUFF3))
		matk += sc->getSCE(SC_QUEST_BUFF3)->val1;
	if(sc->getSCE(SC_MTF_MATK2))
		matk += sc->getSCE(SC_MTF_MATK2)->val1;
	if(sc->getSCE(SC_2011RWC_SCROLL))
		matk += 30;
	if (sc->getSCE(SC_CATNIPPOWDER))
		matk -= matk * sc->getSCE(SC_CATNIPPOWDER)->val2 / 100;
	if (sc->getSCE(SC_CHATTERING))
		matk += sc->getSCE(SC_CHATTERING)->val2;
	if (sc->getSCE(SC_DORAM_MATK))
		matk += sc->getSCE(SC_DORAM_MATK)->val1;
	if (sc->getSCE(SC_SOULFAIRY))
		matk += sc->getSCE(SC_SOULFAIRY)->val2;
	if (sc->getSCE(SC__AUTOSHADOWSPELL))
		matk += sc->getSCE(SC__AUTOSHADOWSPELL)->val4 * 5;
	if (sc->getSCE(SC_INSPIRATION))
		matk += sc->getSCE(SC_INSPIRATION)->val2;
	if (sc->getSCE(SC_PACKING_ENVELOPE2))
		matk += sc->getSCE(SC_PACKING_ENVELOPE2)->val1;
	if(sc->getSCE(SC_ALMIGHTY))
		matk += 30;
	if(sc->getSCE(SC_ULTIMATECOOK))
		matk += 30;
	if (sc->getSCE(SC_LIMIT_POWER_BOOSTER))
		matk += sc->getSCE(SC_LIMIT_POWER_BOOSTER)->val1;
	if (sc->getSCE(SC_MAGICCANDY))
		matk += 30;
	if (sc->getSCE(SC_SKF_MATK))
		matk += sc->getSCE(SC_SKF_MATK)->val1;

	return (unsigned short)cap_value(matk,0,USHRT_MAX);
}
#endif

/**
 * Adds magic attack modifications based on status changes
 * @param bl: Object to change matk [PC|MOB|HOM|MER|ELEM]
 * @param sc: Object's status change information
 * @param matk: Initial matk
 * @return modified matk with cap_value(matk,0,USHRT_MAX)
 */
static unsigned short status_calc_matk(struct block_list *bl, status_change *sc, int matk)
{
	if(!sc || !sc->count)
		return cap_value(matk,0,USHRT_MAX);
#ifndef RENEWAL
	/// Take note fixed value first before % modifiers [PRE-RENEWAL]
	if (sc->getSCE(SC_MATKPOTION))
		matk += sc->getSCE(SC_MATKPOTION)->val1;
	if (sc->getSCE(SC_MATKFOOD))
		matk += sc->getSCE(SC_MATKFOOD)->val1;
	if (sc->getSCE(SC_MANA_PLUS))
		matk += sc->getSCE(SC_MANA_PLUS)->val1;
	if (sc->getSCE(SC_AQUAPLAY_OPTION))
		matk += sc->getSCE(SC_AQUAPLAY_OPTION)->val2;
	if (sc->getSCE(SC_CHILLY_AIR_OPTION))
		matk += sc->getSCE(SC_CHILLY_AIR_OPTION)->val2;
	if (sc->getSCE(SC_COOLER_OPTION))
		matk += sc->getSCE(SC_COOLER_OPTION)->val2;
	if (sc->getSCE(SC_FIRE_INSIGNIA) && sc->getSCE(SC_FIRE_INSIGNIA)->val1 == 3)
		matk += 50;
	if (sc->getSCE(SC_ODINS_POWER))
		matk += 40 + 30 * sc->getSCE(SC_ODINS_POWER)->val1; // 70 lvl1, 100lvl2
	if (sc->getSCE(SC_IZAYOI))
		matk += 25 * sc->getSCE(SC_IZAYOI)->val1;
	if (sc->getSCE(SC_MTF_MATK2))
		matk += sc->getSCE(SC_MTF_MATK2)->val1;
	if (sc->getSCE(SC_2011RWC_SCROLL))
		matk += 30;
	if (sc->getSCE(SC_ALMIGHTY))
		matk += 30;
	if (sc->getSCE(SC_ULTIMATECOOK))
		matk += 30;
	if (sc->getSCE(SC_LIMIT_POWER_BOOSTER))
		matk += sc->getSCE(SC_LIMIT_POWER_BOOSTER)->val1;
	if (sc->getSCE(SC_MAGICCANDY))
		matk += 30;
	if (sc->getSCE(SC_SKF_MATK))
		matk += sc->getSCE(SC_SKF_MATK)->val1;
#endif
	if (sc->getSCE(SC_ZANGETSU))
		matk += sc->getSCE(SC_ZANGETSU)->val3;
	if (sc->getSCE(SC_QUEST_BUFF1))
		matk += sc->getSCE(SC_QUEST_BUFF1)->val1;
	if (sc->getSCE(SC_QUEST_BUFF2))
		matk += sc->getSCE(SC_QUEST_BUFF2)->val1;
	if (sc->getSCE(SC_QUEST_BUFF3))
		matk += sc->getSCE(SC_QUEST_BUFF3)->val1;
	if (sc->getSCE(SC_MAGICPOWER)
#ifndef RENEWAL
		&& sc->getSCE(SC_MAGICPOWER)->val4
#endif
		)
		matk += matk * sc->getSCE(SC_MAGICPOWER)->val3/100;
	if (sc->getSCE(SC_MINDBREAKER))
		matk += matk * sc->getSCE(SC_MINDBREAKER)->val2/100;
	if (sc->getSCE(SC_INCMATKRATE))
		matk += matk * sc->getSCE(SC_INCMATKRATE)->val1/100;
	if (sc->getSCE(SC_MOONLITSERENADE))
		matk += sc->getSCE(SC_MOONLITSERENADE)->val3/100;
	if (sc->getSCE(SC_MTF_MATK))
		matk += matk * sc->getSCE(SC_MTF_MATK)->val1 / 100;
	if (sc->getSCE(SC_SHRIMP))
		matk += matk * sc->getSCE(SC_SHRIMP)->val2 / 100;
#ifdef RENEWAL
	if (sc->getSCE(SC_VOLCANO))
		matk += sc->getSCE(SC_VOLCANO)->val2;
	if (sc->getSCE(SC_NIBELUNGEN) && sc->getSCE(SC_NIBELUNGEN)->val2 == RINGNBL_MATKRATE)
		matk += matk * 20 / 100;
#endif
	if (sc->getSCE(SC_SHIELDSPELL_ATK))
		matk += sc->getSCE(SC_SHIELDSPELL_ATK)->val2;
	if (sc->getSCE(SC_CLIMAX_DES_HU))
		matk += 100;

	return (unsigned short)cap_value(matk,0,USHRT_MAX);
}

/**
 * Adds critical modifications based on status changes
 * @param bl: Object to change critical [PC|MOB|HOM|MER|ELEM]
 * @param sc: Object's status change information
 * @param critical: Initial critical
 * @return modified critical with cap_value(critical,10,USHRT_MAX)
 */
static signed short status_calc_critical(struct block_list *bl, status_change *sc, int critical)
{
	if(!sc || !sc->count)
		return cap_value(critical,10,SHRT_MAX);

	if (sc->getSCE(SC_INCCRI))
		critical += sc->getSCE(SC_INCCRI)->val2;
	if (sc->getSCE(SC_EP16_2_BUFF_SC))
		critical += 300;// crit +30
	if (sc->getSCE(SC_CRIFOOD))
		critical += sc->getSCE(SC_CRIFOOD)->val1;
	if (sc->getSCE(SC_EXPLOSIONSPIRITS))
		critical += sc->getSCE(SC_EXPLOSIONSPIRITS)->val2;
	if (sc->getSCE(SC_FORTUNE))
		critical += sc->getSCE(SC_FORTUNE)->val2;
	if (sc->getSCE(SC_TRUESIGHT))
		critical += sc->getSCE(SC_TRUESIGHT)->val2;
	if (sc->getSCE(SC_CLOAKING))
		critical += critical;
#ifdef RENEWAL
	if (sc->getSCE(SC_SPEARQUICKEN))
		critical += 3*sc->getSCE(SC_SPEARQUICKEN)->val1*10;
	if (sc->getSCE(SC_TWOHANDQUICKEN))
		critical += (2 + sc->getSCE(SC_TWOHANDQUICKEN)->val1) * 10;
#endif
	if (sc->getSCE(SC__INVISIBILITY))
		critical += sc->getSCE(SC__INVISIBILITY)->val3 * 10;
	if (sc->getSCE(SC__UNLUCKY))
		critical -= sc->getSCE(SC__UNLUCKY)->val2;
	if (sc->getSCE(SC_SOULSHADOW))
		critical += 10 * sc->getSCE(SC_SOULSHADOW)->val3;
	if(sc->getSCE(SC_BEYONDOFWARCRY))
		critical += sc->getSCE(SC_BEYONDOFWARCRY)->val3;
	if (sc->getSCE(SC_MTF_HITFLEE))
		critical += sc->getSCE(SC_MTF_HITFLEE)->val1;
	if (sc->getSCE(SC_PACKING_ENVELOPE9))
		critical += sc->getSCE(SC_PACKING_ENVELOPE9)->val1 * 10;
	if (sc->getSCE(SC_INTENSIVE_AIM))
		critical += 300;

	return (short)cap_value(critical,10,SHRT_MAX);
}

/**
 * Adds hit modifications based on status changes
 * @param bl: Object to change hit [PC|MOB|HOM|MER|ELEM]
 * @param sc: Object's status change information
 * @param hit: Initial hit
 * @return modified hit with cap_value(hit,1,USHRT_MAX)
 */
static signed short status_calc_hit(struct block_list *bl, status_change *sc, int hit)
{
	if(!sc || !sc->count)
		return cap_value(hit,1,SHRT_MAX);

	if(sc->getSCE(SC_INCHIT))
		hit += sc->getSCE(SC_INCHIT)->val1;
	if(sc->getSCE(SC_HITFOOD))
		hit += sc->getSCE(SC_HITFOOD)->val1;
	if(sc->getSCE(SC_TRUESIGHT))
		hit += sc->getSCE(SC_TRUESIGHT)->val3;
	if(sc->getSCE(SC_HUMMING))
		hit += sc->getSCE(SC_HUMMING)->val2;
	if(sc->getSCE(SC_CONCENTRATION))
		hit += sc->getSCE(SC_CONCENTRATION)->val3;
	if(sc->getSCE(SC_INSPIRATION))
		hit += 12 * sc->getSCE(SC_INSPIRATION)->val1;
	if(sc->getSCE(SC_ADJUSTMENT))
		hit -= 30;
	if(sc->getSCE(SC_INCREASING))
		hit += 20; // RockmanEXE; changed based on updated [Reddozen]
	if(sc->getSCE(SC_MERC_HITUP))
		hit += sc->getSCE(SC_MERC_HITUP)->val2;
	if(sc->getSCE(SC_MTF_HITFLEE))
		hit += sc->getSCE(SC_MTF_HITFLEE)->val1;
	if(sc->getSCE(SC_INCHITRATE))
		hit += hit * sc->getSCE(SC_INCHITRATE)->val1/100;
	if (sc->getSCE(SC_POWERUP))
		hit += hit * sc->getSCE(SC_POWERUP)->val2 / 100;
	if(sc->getSCE(SC_BLIND))
		hit -= hit * 25/100;
	if(sc->getSCE(SC_HEAT_BARREL))
		hit -= sc->getSCE(SC_HEAT_BARREL)->val4;
	if(sc->getSCE(SC__GROOMY))
		hit -= hit * sc->getSCE(SC__GROOMY)->val3 / 100;
	if(sc->getSCE(SC_FEAR))
		hit -= hit * 20 / 100;
	if (sc->getSCE(SC_ASH))
		hit -= hit * sc->getSCE(SC_ASH)->val2 / 100;
	if (sc->getSCE(SC_TEARGAS))
		hit -= hit * 50 / 100;
	if(sc->getSCE(SC_ILLUSIONDOPING))
		hit -= sc->getSCE(SC_ILLUSIONDOPING)->val2;
	if (sc->getSCE(SC_MTF_ASPD))
		hit += sc->getSCE(SC_MTF_ASPD)->val2;
#ifdef RENEWAL
	if (sc->getSCE(SC_BLESSING))
		hit += sc->getSCE(SC_BLESSING)->val1 * 2;
	if (sc->getSCE(SC_TWOHANDQUICKEN))
		hit += sc->getSCE(SC_TWOHANDQUICKEN)->val1 * 2;
	if (sc->getSCE(SC_ADRENALINE))
		hit += sc->getSCE(SC_ADRENALINE)->val1 * 3 + 5;
	if (sc->getSCE(SC_NIBELUNGEN) && sc->getSCE(SC_NIBELUNGEN)->val2 == RINGNBL_HIT)
		hit += 50;
#endif
	if (sc->getSCE(SC_SOULFALCON))
		hit += sc->getSCE(SC_SOULFALCON)->val3;
	if (sc->getSCE(SC_SATURDAYNIGHTFEVER))
		hit -= 50 + 50 * sc->getSCE(SC_SATURDAYNIGHTFEVER)->val1;
	if (sc->getSCE(SC_PACKING_ENVELOPE10))
		hit += sc->getSCE(SC_PACKING_ENVELOPE10)->val1;
	if (sc->getSCE(SC_ABYSS_SLAYER))
		hit += sc->getSCE(SC_ABYSS_SLAYER)->val3;
	if (sc->getSCE(SC_LIMIT_POWER_BOOSTER))
		hit += sc->getSCE(SC_LIMIT_POWER_BOOSTER)->val1;
	if (sc->getSCE(SC_ACARAJE))
		hit += 5;
	if (sc->getSCE(SC_INTENSIVE_AIM))
		hit += 250;

	return (short)cap_value(hit,1,SHRT_MAX);
}

/**
 * Adds flee modifications based on status changes
 * @param bl: Object to change flee [PC|MOB|HOM|MER|ELEM]
 * @param sc: Object's status change information
 * @param flee: Initial flee
 * @return modified flee with cap_value(flee,1,USHRT_MAX)
 */
static signed short status_calc_flee(struct block_list *bl, status_change *sc, int flee)
{
	if( bl->type == BL_PC ) {
		struct map_data *mapdata = map_getmapdata(bl->m);

		flee -= flee * mapdata->getMapFlag(MF_FLEE_PENALTY) / 100;
	}

	if(!sc || !sc->count)
		return cap_value(flee,1,SHRT_MAX);
	if (sc->getSCE(SC_POISON_MIST))
		return 0;
	if(sc->getSCE(SC_OVERED_BOOST)) //Should be final and unmodifiable by any means
		return sc->getSCE(SC_OVERED_BOOST)->val2;

	// Fixed value
	if(sc->getSCE(SC_INCFLEE))
		flee += sc->getSCE(SC_INCFLEE)->val1;
	if(sc->getSCE(SC_FLEEFOOD))
		flee += sc->getSCE(SC_FLEEFOOD)->val1;
	if(sc->getSCE(SC_WHISTLE))
		flee += sc->getSCE(SC_WHISTLE)->val2;
	if(sc->getSCE(SC_WINDWALK))
		flee += sc->getSCE(SC_WINDWALK)->val2;
	if(sc->getSCE(SC_VIOLENTGALE))
		flee += sc->getSCE(SC_VIOLENTGALE)->val2;
	if(sc->getSCE(SC_MOON_COMFORT)) // SG skill [Komurka]
		flee += sc->getSCE(SC_MOON_COMFORT)->val2;
	if(sc->getSCE(SC_CLOSECONFINE))
		flee += sc->getSCE(SC_CLOSECONFINE)->val3;
	if (sc->getSCE(SC_ANGRIFFS_MODUS))
		flee -= sc->getSCE(SC_ANGRIFFS_MODUS)->val3;
	if(sc->getSCE(SC_ADJUSTMENT))
		flee += 30;
	if(sc->getSCE(SC_SPEED))
		flee += 10 + sc->getSCE(SC_SPEED)->val1 * 10;
	if(sc->getSCE(SC_GATLINGFEVER))
		flee -= sc->getSCE(SC_GATLINGFEVER)->val4;
	if(sc->getSCE(SC_PARTYFLEE))
		flee += sc->getSCE(SC_PARTYFLEE)->val1 * 10;
	if(sc->getSCE(SC_MERC_FLEEUP))
		flee += sc->getSCE(SC_MERC_FLEEUP)->val2;
	if( sc->getSCE(SC_HALLUCINATIONWALK) )
		flee += sc->getSCE(SC_HALLUCINATIONWALK)->val2;
	if( sc->getSCE(SC_NPC_HALLUCINATIONWALK) )
		flee += sc->getSCE(SC_NPC_HALLUCINATIONWALK)->val2;
	if(sc->getSCE(SC_MTF_HITFLEE))
		flee += sc->getSCE(SC_MTF_HITFLEE)->val2;
	if( sc->getSCE(SC_WATER_BARRIER) )
		flee -= sc->getSCE(SC_WATER_BARRIER)->val2;
	if( sc->getSCE(SC_C_MARKER) )
		flee -= sc->getSCE(SC_C_MARKER)->val3;
#ifdef RENEWAL
	if( sc->getSCE(SC_SPEARQUICKEN) )
		flee += 2 * sc->getSCE(SC_SPEARQUICKEN)->val1;
	if (sc->getSCE(SC_NIBELUNGEN) && sc->getSCE(SC_NIBELUNGEN)->val2 == RINGNBL_FLEE)
		flee += 50;
#endif

	// Rate value
	if(sc->getSCE(SC_INCFLEERATE))
		flee += flee * sc->getSCE(SC_INCFLEERATE)->val1/100;
	if (sc->getSCE(SC_AGIUP))
		flee += flee * sc->getSCE(SC_AGIUP)->val2 / 100;
	if(sc->getSCE(SC_SPIDERWEB) || sc->getSCE(SC_WIDEWEB))
		flee -= flee * 50/100;
	if(sc->getSCE(SC_BERSERK))
		flee -= flee * 50/100;
	if(sc->getSCE(SC_BLIND))
		flee -= flee * 25/100;
	if(sc->getSCE(SC_FEAR))
		flee -= flee * 20 / 100;
	if(sc->getSCE(SC_PARALYSE) && sc->getSCE(SC_PARALYSE)->val3 == 1)
		flee -= flee * 10 / 100;
	if(sc->getSCE(SC_INFRAREDSCAN))
		flee -= flee * 30 / 100;
	if( sc->getSCE(SC__LAZINESS) )
		flee -= flee * sc->getSCE(SC__LAZINESS)->val3 / 100;
	if( sc->getSCE(SC_GLOOMYDAY) )
		flee -= flee * sc->getSCE(SC_GLOOMYDAY)->val2 / 100;
	if( sc->getSCE(SC_SATURDAYNIGHTFEVER) )
		flee -= 20 + 30 * sc->getSCE(SC_SATURDAYNIGHTFEVER)->val1;
	if( sc->getSCE(SC_WIND_STEP_OPTION) )
		flee += flee * sc->getSCE(SC_WIND_STEP_OPTION)->val2 / 100;
	if( sc->getSCE(SC_TINDER_BREAKER) || sc->getSCE(SC_TINDER_BREAKER2) )
		flee -= flee * 50 / 100;
	if( sc->getSCE(SC_ZEPHYR) )
		flee += sc->getSCE(SC_ZEPHYR)->val2;
	if(sc->getSCE(SC_ASH))
		flee -= flee * sc->getSCE(SC_ASH)->val4 / 100;
	if (sc->getSCE(SC_GOLDENE_FERSE))
		flee += flee * sc->getSCE(SC_GOLDENE_FERSE)->val2 / 100;
	if (sc->getSCE(SC_SMOKEPOWDER))
		flee += flee * 20 / 100;
	if (sc->getSCE(SC_TEARGAS))
		flee -= flee * 50 / 100;
	//if( sc->getSCE(SC_C_MARKER) )
	//	flee -= (flee * sc->getSCE(SC_C_MARKER)->val3) / 100;
	if (sc->getSCE(SC_GROOMING))
		flee += sc->getSCE(SC_GROOMING)->val2;
	if (sc->getSCE(SC_PACKING_ENVELOPE5))
		flee += sc->getSCE(SC_PACKING_ENVELOPE5)->val1;
	if (sc->getSCE(SC_LIMIT_POWER_BOOSTER))
		flee += sc->getSCE(SC_LIMIT_POWER_BOOSTER)->val1;
	if (sc->getSCE(SC_MYSTICPOWDER))
		flee += 20;

	return (short)cap_value(flee,1,SHRT_MAX);
}

/**
 * Adds perfect flee modifications based on status changes
 * @param bl: Object to change flee2 [PC|MOB|HOM|MER|ELEM]
 * @param sc: Object's status change information
 * @param flee2: Initial flee2
 * @return modified flee2 with cap_value(flee2,10,USHRT_MAX)
 */
static signed short status_calc_flee2(struct block_list *bl, status_change *sc, int flee2)
{
	if(!sc || !sc->count)
		return cap_value(flee2,10,SHRT_MAX);

	if(sc->getSCE(SC_INCFLEE2))
		flee2 += sc->getSCE(SC_INCFLEE2)->val2;
	if(sc->getSCE(SC_WHISTLE))
		flee2 += sc->getSCE(SC_WHISTLE)->val3*10;
	if(sc->getSCE(SC__UNLUCKY))
		flee2 -= flee2 * sc->getSCE(SC__UNLUCKY)->val2 / 100;
	if (sc->getSCE(SC_HISS))
		flee2 += sc->getSCE(SC_HISS)->val2*10;
	if (sc->getSCE(SC_DORAM_FLEE2))
		flee2 += sc->getSCE(SC_DORAM_FLEE2)->val1;

	return (short)cap_value(flee2,10,SHRT_MAX);
}

/**
 * Adds defense (left-side) modifications based on status changes
 * @param bl: Object to change def [PC|MOB|HOM|MER|ELEM]
 * @param sc: Object's status change information
 * @param def: Initial def
 * @return modified def with cap_value(def,DEFTYPE_MIN,DEFTYPE_MAX)
 */
static defType status_calc_def(struct block_list *bl, status_change *sc, int def)
{
	if(!sc || !sc->count)
		return (defType)cap_value(def,DEFTYPE_MIN,DEFTYPE_MAX);

	if(sc->getSCE(SC_BERSERK))
		return 0;
	if(sc->getSCE(SC_BARRIER))
		return 100;
	if(sc->getSCE(SC_KEEPING))
		return 90;
#ifndef RENEWAL /// Steel Body does not provide 90 DEF in [RENEWAL]
	if(sc->getSCE(SC_STEELBODY))
		return 90;
#endif
	if (sc->getSCE(SC_NYANGGRASS)) {
		if (bl->type == BL_PC)
			return 0;
		else
			return def /= 2;
	}
	if(sc->getSCE(SC_DEFSET))
		return sc->getSCE(SC_DEFSET)->val1;

	if(sc->getSCE(SC_DRUMBATTLE))
		def += sc->getSCE(SC_DRUMBATTLE)->val3;
#ifdef RENEWAL
	if (sc->getSCE(SC_ASSUMPTIO))
		def += sc->getSCE(SC_ASSUMPTIO)->val1 * 50;
#else
	if(sc->getSCE(SC_DEFENCE))
		def += sc->getSCE(SC_DEFENCE)->val2;
#endif
	if(sc->getSCE(SC_INCDEFRATE))
		def += def * sc->getSCE(SC_INCDEFRATE)->val1/100;
	if(sc->getSCE(SC_EARTH_INSIGNIA) && sc->getSCE(SC_EARTH_INSIGNIA)->val1 == 2)
		def += 50;
	if(sc->getSCE(SC_ODINS_POWER))
		def -= 20 * sc->getSCE(SC_ODINS_POWER)->val1;
	if( sc->getSCE(SC_ANGRIFFS_MODUS) )
		def -= 20 + 10 * sc->getSCE(SC_ANGRIFFS_MODUS)->val1;
	if(sc->getSCE(SC_STONEHARDSKIN))
		def += sc->getSCE(SC_STONEHARDSKIN)->val1;
	if(sc->getSCE(SC_STONE))
		def /= 2;
	if(sc->getSCE(SC_FREEZE))
		def /= 2;
	if(sc->getSCE(SC_POISON) || sc->getSCE(SC_DPOISON) && bl->type != BL_PC)
		def = def * 75 / 100; //Should round down
	if(sc->getSCE(SC_SIGNUMCRUCIS))
		def -= def * sc->getSCE(SC_SIGNUMCRUCIS)->val2/100;
	if(sc->getSCE(SC_CONCENTRATION))
		def -= def * sc->getSCE(SC_CONCENTRATION)->val4/100;
	if(sc->getSCE(SC_SKE))
		def /= 2;
	if(sc->getSCE(SC_PROVOKE) && bl->type != BL_PC) // Provoke doesn't alter player defense->
		def -= def * sc->getSCE(SC_PROVOKE)->val3/100;
	if(sc->getSCE(SC_STRIPSHIELD) && bl->type != BL_PC) // Player doesn't have def reduction only equip removed
		def -= def * sc->getSCE(SC_STRIPSHIELD)->val2/100;
	if (sc->getSCE(SC_FLING))
		def -= def * (sc->getSCE(SC_FLING)->val2)/100;
	if( sc->getSCE(SC_FREEZING) )
		def -= def * (bl->type == BL_PC ? 30 : 10) / 100;
	if( sc->getSCE(SC_ANALYZE) )
		def -= def * (14 * sc->getSCE(SC_ANALYZE)->val1) / 100;
	if( sc->getSCE(SC_NEUTRALBARRIER) )
		def += def * sc->getSCE(SC_NEUTRALBARRIER)->val2 / 100;
	if( sc->getSCE(SC_PRESTIGE) )
		def += sc->getSCE(SC_PRESTIGE)->val3;
	if( sc->getSCE(SC_BANDING) && sc->getSCE(SC_BANDING)->val2 > 1 )
		def += 6 * sc->getSCE(SC_BANDING)->val1;
	if( sc->getSCE(SC_ECHOSONG) )
		def += sc->getSCE(SC_ECHOSONG)->val3;
	if( sc->getSCE(SC_CAMOUFLAGE) )
		def -= def * 5 * sc->getSCE(SC_CAMOUFLAGE)->val3 / 100;
	if( sc->getSCE(SC_SOLID_SKIN_OPTION) )
		def += def * sc->getSCE(SC_SOLID_SKIN_OPTION)->val2 / 100;
	if( sc->getSCE(SC_ROCK_CRUSHER) )
		def -= def * sc->getSCE(SC_ROCK_CRUSHER)->val2 / 100;
	if( sc->getSCE(SC_POWER_OF_GAIA) )
		def += def * sc->getSCE(SC_POWER_OF_GAIA)->val2 / 100;
	if(sc->getSCE(SC_ASH))
		def -= def * sc->getSCE(SC_ASH)->val3/100;
	if( sc->getSCE(SC_OVERED_BOOST) && bl->type == BL_HOM )
		def -= def * sc->getSCE(SC_OVERED_BOOST)->val4 / 100;
	if(sc->getSCE(SC_GLASTHEIM_ITEMDEF))
		def += sc->getSCE(SC_GLASTHEIM_ITEMDEF)->val1;
	if (sc->getSCE(SC_SOULGOLEM))
		def += sc->getSCE(SC_SOULGOLEM)->val2;
	if (sc->getSCE(SC_STONE_WALL))
		def += sc->getSCE(SC_STONE_WALL)->val2;
	if( sc->getSCE(SC_PACKING_ENVELOPE7) )
		def += sc->getSCE(SC_PACKING_ENVELOPE7)->val1;
	if (sc->getSCE(SC_D_MACHINE))
		def += sc->getSCE(SC_D_MACHINE)->val2;
	if (sc->getSCE(SC_CLIMAX_CRYIMP))
		def += 300;
	if (sc->getSCE(SC_GUARD_STANCE))
		def += sc->getSCE(SC_GUARD_STANCE)->val2;
	if (sc->getSCE(SC_ATTACK_STANCE))
		def -= sc->getSCE(SC_ATTACK_STANCE)->val2;
	if (sc->getSCE(SC_M_DEFSCROLL))
		def += sc->getSCE(SC_M_DEFSCROLL)->val1;

	return (defType)cap_value(def,DEFTYPE_MIN,DEFTYPE_MAX);
}

/**
 * Adds defense (right-side) modifications based on status changes
 * @param bl: Object to change def2 [PC|MOB|HOM|MER|ELEM]
 * @param sc: Object's status change information
 * @param def2: Initial def2
 * @return modified def2 with cap_value(def2,SHRT_MIN,SHRT_MAX)
 */
static signed short status_calc_def2(struct block_list *bl, status_change *sc, int def2)
{
	if(!sc || !sc->count)
#ifdef RENEWAL
		return (short)cap_value(def2,SHRT_MIN,SHRT_MAX);
#else
		return (short)cap_value(def2,1,SHRT_MAX);
#endif

	if(sc->getSCE(SC_BERSERK))
		return 0;
	if(sc->getSCE(SC_ETERNALCHAOS))
		return 0;
	if(sc->getSCE(SC_DEFSET))
		return sc->getSCE(SC_DEFSET)->val1;

	if(sc->getSCE(SC_SUN_COMFORT))
		def2 += sc->getSCE(SC_SUN_COMFORT)->val2;
#ifdef RENEWAL
	if (sc->getSCE(SC_SKA))
		def2 += 80;
#endif
	if(sc->getSCE(SC_ANGELUS))
#ifdef RENEWAL /// The VIT stat bonus is boosted by angelus [RENEWAL]
		def2 += status_get_vit(bl) / 2 * sc->getSCE(SC_ANGELUS)->val2/100;
#else
		def2 += def2 * sc->getSCE(SC_ANGELUS)->val2/100;
	if(sc->getSCE(SC_CONCENTRATION))
		def2 -= def2 * sc->getSCE(SC_CONCENTRATION)->val4/100;
#endif
	if(sc->getSCE(SC_POISON) || sc->getSCE(SC_DPOISON))
		def2 = def2 * 75 / 100; //Should round down
	if(sc->getSCE(SC_SKE))
		def2 -= def2 * 50/100;
	if(sc->getSCE(SC_PROVOKE))
		def2 -= def2 * sc->getSCE(SC_PROVOKE)->val3/100;
	if(sc->getSCE(SC_JOINTBEAT))
		def2 -= def2 * ( sc->getSCE(SC_JOINTBEAT)->val2&BREAK_SHOULDER ? 50 : 0 ) / 100
			  + def2 * ( sc->getSCE(SC_JOINTBEAT)->val2&BREAK_WAIST ? 25 : 0 ) / 100;
	if(sc->getSCE(SC_FLING))
		def2 -= def2 * (sc->getSCE(SC_FLING)->val3)/100;
	if(sc->getSCE(SC_ANALYZE))
		def2 -= def2 * (14 * sc->getSCE(SC_ANALYZE)->val1) / 100;
	if(sc->getSCE(SC_ASH))
		def2 -= def2 * sc->getSCE(SC_ASH)->val3/100;
	if (sc->getSCE(SC_PARALYSIS))
		def2 -= def2 * sc->getSCE(SC_PARALYSIS)->val2 / 100;
	if(sc->getSCE(SC_EQC))
		def2 -= def2 * sc->getSCE(SC_EQC)->val2 / 100;
	if( sc->getSCE(SC_CAMOUFLAGE) )
		def2 -= def2 * 5 * sc->getSCE(SC_CAMOUFLAGE)->val3 / 100;

#ifdef RENEWAL
	return (short)cap_value(def2,SHRT_MIN,SHRT_MAX);
#else
	return (short)cap_value(def2,1,SHRT_MAX);
#endif
}

/**
 * Adds magic defense (left-side) modifications based on status changes
 * @param bl: Object to change mdef [PC|MOB|HOM|MER|ELEM]
 * @param sc: Object's status change information
 * @param mdef: Initial mdef
 * @return modified mdef with cap_value(mdef,DEFTYPE_MIN,DEFTYPE_MAX)
 */
static defType status_calc_mdef(struct block_list *bl, status_change *sc, int mdef)
{
	if(!sc || !sc->count)
		return (defType)cap_value(mdef,DEFTYPE_MIN,DEFTYPE_MAX);

	if(sc->getSCE(SC_BERSERK))
		return 0;
	if(sc->getSCE(SC_BARRIER))
		return 100;

#ifndef RENEWAL /// Steel Body does not provide 90 MDEF in [RENEWAL]
	if(sc->getSCE(SC_STEELBODY))
		return 90;
#endif
	if (sc->getSCE(SC_NYANGGRASS)) {
		if (bl->type == BL_PC)
			return 0;
		else
			return mdef / 2;
	}
	if(sc->getSCE(SC_MDEFSET))
		return sc->getSCE(SC_MDEFSET)->val1;

	if(sc->getSCE(SC_EARTH_INSIGNIA) && sc->getSCE(SC_EARTH_INSIGNIA)->val1 == 3)
		mdef += 50;
	if(sc->getSCE(SC_ENDURE) && !sc->getSCE(SC_ENDURE)->val3) // It has been confirmed that Eddga card grants 1 MDEF, not 0, not 10, but 1.
		mdef += (sc->getSCE(SC_ENDURE)->val4 == 0) ? sc->getSCE(SC_ENDURE)->val1 : 1;
	if(sc->getSCE(SC_STONEHARDSKIN))
		mdef += sc->getSCE(SC_STONEHARDSKIN)->val1;
	if(sc->getSCE(SC_STONE))
		mdef += 25 * mdef / 100;
	if(sc->getSCE(SC_FREEZE))
		mdef += 25 * mdef / 100;
	if(sc->getSCE(SC_BURNING))
		mdef -= 25 * mdef / 100;
	if( sc->getSCE(SC_NEUTRALBARRIER) )
		mdef += mdef * sc->getSCE(SC_NEUTRALBARRIER)->val2 / 100;
	if(sc->getSCE(SC_ANALYZE))
		mdef -= mdef * ( 14 * sc->getSCE(SC_ANALYZE)->val1 ) / 100;
	if(sc->getSCE(SC_SYMPHONYOFLOVER))
		mdef += mdef * sc->getSCE(SC_SYMPHONYOFLOVER)->val3 / 100;
	if (sc->getSCE(SC_ODINS_POWER))
		mdef -= 20 * sc->getSCE(SC_ODINS_POWER)->val1;
	if(sc->getSCE(SC_GLASTHEIM_ITEMDEF))
		mdef += sc->getSCE(SC_GLASTHEIM_ITEMDEF)->val2;
	if (sc->getSCE(SC_SOULGOLEM))
		mdef += sc->getSCE(SC_SOULGOLEM)->val3;
	if (sc->getSCE(SC_STONE_WALL))
		mdef += sc->getSCE(SC_STONE_WALL)->val3;
	if (sc->getSCE(SC_PACKING_ENVELOPE8))
		mdef += sc->getSCE(SC_PACKING_ENVELOPE8)->val1;
	if (sc->getSCE(SC_CLIMAX_CRYIMP))
		mdef += 100;
	if (sc->getSCE(SC_M_DEFSCROLL))
		mdef += sc->getSCE(SC_M_DEFSCROLL)->val2;

	return (defType)cap_value(mdef,DEFTYPE_MIN,DEFTYPE_MAX);
}

/**
 * Adds magic defense (right-side) modifications based on status changes
 * @param bl: Object to change mdef2 [PC|MOB|HOM|MER|ELEM]
 * @param sc: Object's status change information
 * @param mdef2: Initial mdef2
 * @return modified mdef2 with cap_value(mdef2,SHRT_MIN,SHRT_MAX)
 */
static signed short status_calc_mdef2(struct block_list *bl, status_change *sc, int mdef2)
{
	if(!sc || !sc->count)
#ifdef RENEWAL
		return (short)cap_value(mdef2,SHRT_MIN,SHRT_MAX);
#else
		return (short)cap_value(mdef2,1,SHRT_MAX);
#endif

	if(sc->getSCE(SC_BERSERK))
		return 0;
	if(sc->getSCE(SC_SKA))
		return 90;
	if(sc->getSCE(SC_MDEFSET))
		return sc->getSCE(SC_MDEFSET)->val1;

	if(sc->getSCE(SC_MINDBREAKER))
		mdef2 -= mdef2 * sc->getSCE(SC_MINDBREAKER)->val3/100;
	if(sc->getSCE(SC_BURNING))
		mdef2 -= mdef2 * 25 / 100;
	if(sc->getSCE(SC_ANALYZE))
		mdef2 -= mdef2 * (14 * sc->getSCE(SC_ANALYZE)->val1) / 100;

#ifdef RENEWAL
	return (short)cap_value(mdef2,SHRT_MIN,SHRT_MAX);
#else
	return (short)cap_value(mdef2,1,SHRT_MAX);
#endif
}

/**
 * Adds speed modifications based on status changes
 * @param bl: Object to change speed [PC|MOB|HOM|MER|ELEM]
 * @param sc: Object's status change information
 * @param speed: Initial speed
 * @return modified speed with cap_value(speed,10,USHRT_MAX)
 */
static unsigned short status_calc_speed(struct block_list *bl, status_change *sc, int speed)
{
	TBL_PC* sd = BL_CAST(BL_PC, bl);
	int speed_rate = 100;

	if (sc == NULL || (sd && sd->state.permanent_speed))
		return (unsigned short)cap_value(speed, MIN_WALK_SPEED, MAX_WALK_SPEED);

	if (sd && pc_ismadogear(sd)) { // Mado speed is not affected by other statuses
		int val = 0;

		if (pc_checkskill(sd, NC_MADOLICENCE) < 5)
			val = 50 - 10 * pc_checkskill(sd, NC_MADOLICENCE);
		else
			val -= 25;
		if (sc->getSCE(SC_ACCELERATION))
			val -= 25;
		speed += speed * val / 100;

		return (unsigned short)cap_value(speed, MIN_WALK_SPEED, MAX_WALK_SPEED);
	}

	if( sd && sd->ud.skilltimer != INVALID_TIMER && (pc_checkskill(sd,SA_FREECAST) > 0 || sd->ud.skill_id == LG_EXEEDBREAK) ) {
		if( sd->ud.skill_id == LG_EXEEDBREAK )
			speed_rate = 160 - 10 * sd->ud.skill_lv;
		else
			speed_rate = 175 - 5 * pc_checkskill(sd,SA_FREECAST);
	} else {
		int val = 0;

		// GetMoveHasteValue2()
		if( sc->getSCE(SC_FUSION) )
			val = 25;
		else if( sd ) {
			if( pc_isriding(sd) || sd->sc.option&OPTION_DRAGON )
				val = 25; // Same bonus
			else if( pc_isridingwug(sd) )
				val = 15 + 5 * pc_checkskill(sd, RA_WUGRIDER);
			else if( sc->getSCE(SC_ALL_RIDING) )
				val = battle_config.rental_mount_speed_boost;
		}
		speed_rate -= val;

		// GetMoveSlowValue()
		if( sd && sc->getSCE(SC_HIDING) && pc_checkskill(sd,RG_TUNNELDRIVE) > 0 )
			val = 120 - 6 * pc_checkskill(sd,RG_TUNNELDRIVE);
		else if( sd && sc->getSCE(SC_CHASEWALK) && sc->getSCE(SC_CHASEWALK)->val3 < 0 )
			val = sc->getSCE(SC_CHASEWALK)->val3;
		else {
			val = 0;
			// Longing for Freedom/Special Singer cancels song/dance penalty
#ifdef RENEWAL
			if (sc->getSCE(SC_ENSEMBLEFATIGUE))
				val = max(val, sc->getSCE(SC_ENSEMBLEFATIGUE)->val2);
#else
			if( sc->getSCE(SC_LONGING) )
				val = max( val, 50 - 10 * sc->getSCE(SC_LONGING)->val1 );
#endif
			else
			if( sd && sc->getSCE(SC_DANCING) )
				val = max( val, 500 - (40 + 10 * (sc->getSCE(SC_SPIRIT) && sc->getSCE(SC_SPIRIT)->val2 == SL_BARDDANCER)) * pc_checkskill(sd,(sd->status.sex?BA_MUSICALLESSON:DC_DANCINGLESSON)) );

			if( sc->getSCE(SC_DECREASEAGI) )
				val = max( val, 25 );
			if( sc->getSCE(SC_QUAGMIRE) || sc->getSCE(SC_HALLUCINATIONWALK_POSTDELAY) || (sc->getSCE(SC_GLOOMYDAY) && sc->getSCE(SC_GLOOMYDAY)->val4) )
				val = max( val, 50 );
			if( sc->getSCE(SC_DONTFORGETME) )
				val = max( val, sc->getSCE(SC_DONTFORGETME)->val3 );
			if( sc->getSCE(SC_CURSE) )
				val = max( val, 300 );
			if( sc->getSCE(SC_CHASEWALK) )
				val = max( val, sc->getSCE(SC_CHASEWALK)->val3 );
			if( sc->getSCE(SC_WEDDING) )
				val = max( val, 100 );
			if( sc->getSCE(SC_JOINTBEAT) && sc->getSCE(SC_JOINTBEAT)->val2&(BREAK_ANKLE|BREAK_KNEE) )
				val = max( val, (sc->getSCE(SC_JOINTBEAT)->val2&BREAK_ANKLE ? 50 : 0) + (sc->getSCE(SC_JOINTBEAT)->val2&BREAK_KNEE ? 30 : 0) );
			if( sc->getSCE(SC_CLOAKING) && (sc->getSCE(SC_CLOAKING)->val4&1) == 0 )
				val = max( val, sc->getSCE(SC_CLOAKING)->val1 < 3 ? 300 : 30 - 3 * sc->getSCE(SC_CLOAKING)->val1 );
			if( sc->getSCE(SC_GOSPEL) && sc->getSCE(SC_GOSPEL)->val4 == BCT_ENEMY )
				val = max( val, 75 );
			if( sc->getSCE(SC_SLOWDOWN) ) // Slow Potion
				val = max( val, sc->getSCE(SC_SLOWDOWN)->val1 );
			if( sc->getSCE(SC_GATLINGFEVER) )
				val = max( val, 100 );
			if( sc->getSCE(SC_SUITON) )
				val = max( val, sc->getSCE(SC_SUITON)->val3 );
			if( sc->getSCE(SC_SWOO) )
				val = max( val, 300 );
			if( sc->getSCE(SC_SKA) )
				val = max( val, 25 );
			if( sc->getSCE(SC_FREEZING) )
				val = max( val, 30 );
			if( sc->getSCE(SC_MARSHOFABYSS) )
				val = max( val, sc->getSCE(SC_MARSHOFABYSS)->val3 );
			if( sc->getSCE(SC_CAMOUFLAGE) && sc->getSCE(SC_CAMOUFLAGE)->val1 > 2 )
				val = max( val, 25 * (5 - sc->getSCE(SC_CAMOUFLAGE)->val1) );
			if( sc->getSCE(SC_STEALTHFIELD) )
				val = max( val, 20 );
			if( sc->getSCE(SC__LAZINESS) )
				val = max( val, 25 );
			if( sc->getSCE(SC_ROCK_CRUSHER_ATK) )
				val = max( val, sc->getSCE(SC_ROCK_CRUSHER_ATK)->val2 );
			if( sc->getSCE(SC_POWER_OF_GAIA) )
				val = max( val, sc->getSCE(SC_POWER_OF_GAIA)->val2 );
			if( sc->getSCE(SC_MELON_BOMB) )
				val = max( val, sc->getSCE(SC_MELON_BOMB)->val2 );
			if( sc->getSCE(SC_REBOUND) )
				val = max( val, 25 );
			if( sc->getSCE(SC_B_TRAP) )
				val = max( val, sc->getSCE(SC_B_TRAP)->val3 );
			if (sc->getSCE(SC_CATNIPPOWDER))
				val = max(val, sc->getSCE(SC_CATNIPPOWDER)->val3);
			if (sc->getSCE(SC_SP_SHA))
				val = max(val, sc->getSCE(SC_SP_SHA)->val2);
			if (sc->getSCE(SC_CREATINGSTAR))
				val = max(val, 90);
			if (sc->getSCE(SC_SHIELDCHAINRUSH))
				val = max(val, 20);
			if (sc->getSCE(SC_GROUNDGRAVITY))
				val = max(val, 20);

			if( sd && sd->bonus.speed_rate + sd->bonus.speed_add_rate > 0 ) // Permanent item-based speedup
				val = max( val, sd->bonus.speed_rate + sd->bonus.speed_add_rate );
		}
		speed_rate += val;
		val = 0;

		if( sc->getSCE(SC_MARSHOFABYSS) && speed_rate > 150 )
			speed_rate = 150;

		// GetMoveHasteValue1()
		if( sc->getSCE(SC_SPEEDUP1) )
			val = max( val, sc->getSCE(SC_SPEEDUP1)->val1 );
		if (sc->getSCE(SC_AGIUP))
			val = max(val, sc->getSCE(SC_AGIUP)->val1);
		if( sc->getSCE(SC_INCREASEAGI) )
			val = max( val, 25 );
		if( sc->getSCE(SC_WINDWALK) )
			val = max( val, 2 * sc->getSCE(SC_WINDWALK)->val1 );
		if( sc->getSCE(SC_CARTBOOST) )
			val = max( val, 20 );
		if( sd && (sd->class_&MAPID_UPPERMASK) == MAPID_ASSASSIN && pc_checkskill(sd,TF_MISS) > 0 )
			val = max( val, 1 * pc_checkskill(sd,TF_MISS) );
		if( sc->getSCE(SC_CLOAKING) && (sc->getSCE(SC_CLOAKING)->val4&1) == 1 )
			val = max( val, sc->getSCE(SC_CLOAKING)->val1 >= 10 ? 25 : 3 * sc->getSCE(SC_CLOAKING)->val1 - 3 );
		if( sc->getSCE(SC_BERSERK) )
			val = max( val, 25 );
		if( sc->getSCE(SC_RUN) )
			val = max( val, 55 );
		if( sc->getSCE(SC_AVOID) )
			val = max( val, 10 * sc->getSCE(SC_AVOID)->val1 );
		if( sc->getSCE(SC_INVINCIBLE) && !sc->getSCE(SC_INVINCIBLEOFF) )
			val = max( val, 75 );
		if( sc->getSCE(SC_CLOAKINGEXCEED) )
			val = max( val, sc->getSCE(SC_CLOAKINGEXCEED)->val3);
		if (sc->getSCE(SC_PARALYSE) && sc->getSCE(SC_PARALYSE)->val3 == 0)
			val = max(val, 50);
		if( sc->getSCE(SC_HOVERING) )
			val = max( val, 10 );
		if( sc->getSCE(SC_GN_CARTBOOST) )
			val = max( val, sc->getSCE(SC_GN_CARTBOOST)->val2 );
		if( sc->getSCE(SC_SWINGDANCE) )
			val = max( val, sc->getSCE(SC_SWINGDANCE)->val3 );
		if( sc->getSCE(SC_WIND_STEP_OPTION) )
			val = max( val, sc->getSCE(SC_WIND_STEP_OPTION)->val2 );
		if( sc->getSCE(SC_FULL_THROTTLE) )
			val = max( val, 25 );
		if (sc->getSCE(SC_ARCLOUSEDASH))
			val = max(val, sc->getSCE(SC_ARCLOUSEDASH)->val3);
		if( sc->getSCE(SC_DORAM_WALKSPEED) )
			val = max(val, sc->getSCE(SC_DORAM_WALKSPEED)->val1);
		if (sc->getSCE(SC_RUSHWINDMILL))
			val = max(val, 25); // !TODO: Confirm bonus movement speed
		if (sc->getSCE(SC_EMERGENCY_MOVE))
			val = max(val, sc->getSCE(SC_EMERGENCY_MOVE)->val2);
		if( sc->getSCE(SC_JAWAII_SERENADE) ){
			val = max( val, 25 );
		}

		// !FIXME: official items use a single bonus for this [ultramage]
		if( sc->getSCE(SC_SPEEDUP0) ) // Temporary item-based speedup
			val = max( val, sc->getSCE(SC_SPEEDUP0)->val1 );
		if( sd && sd->bonus.speed_rate + sd->bonus.speed_add_rate < 0 ) // Permanent item-based speedup
			val = max( val, -(sd->bonus.speed_rate + sd->bonus.speed_add_rate) );

		speed_rate -= val;

		if( speed_rate < 40 )
			speed_rate = 40;
	}

	// GetSpeed()
	if( sd && pc_iscarton(sd) )
		speed += speed * (50 - 5 * pc_checkskill(sd,MC_PUSHCART)) / 100;
	if( sc->getSCE(SC_PARALYSE) && sc->getSCE(SC_PARALYSE)->val3 == 1 )
		speed += speed * 50 / 100;
	if( speed_rate != 100 )
		speed = speed * speed_rate / 100;
	if( sc->getSCE(SC_STEELBODY) )
		speed = 200;
	if( sc->getSCE(SC_DEFENDER) )
		speed = max(speed, 200);
	if (sc->getSCE(SC_ARMOR))
		speed = max(speed, 200);
	if( sc->getSCE(SC_WALKSPEED) && sc->getSCE(SC_WALKSPEED)->val1 > 0 ) // ChangeSpeed
		speed = speed * 100 / sc->getSCE(SC_WALKSPEED)->val1;

	return (unsigned short)cap_value(speed, MIN_WALK_SPEED, MAX_WALK_SPEED);
}

#ifdef RENEWAL_ASPD
/**
 * Renewal attack speed modifiers based on status changes
 * This function only affects RENEWAL players and comes after base calculation
 * @param bl: Object to change aspd [PC|MOB|HOM|MER|ELEM]
 * @param sc: Object's status change information
 * @param fixed: True - fixed value [malufett]
 *               False - percentage value
 * @return modified aspd
 */
static short status_calc_aspd(struct block_list *bl, status_change *sc, bool fixed)
{
	int bonus = 0;

	if (!sc || !sc->count)
		return 0;

	if (fixed) {
		enum sc_type sc_val;

		if (!sc->getSCE(SC_QUAGMIRE)) {
			// !TODO: How does Two-Hand Quicken, Adrenaline Rush, and Spear quick change? (+10%)
			if (bonus < 7 && (sc->getSCE(SC_TWOHANDQUICKEN) || sc->getSCE(SC_ONEHAND) || sc->getSCE(SC_MERC_QUICKEN) || sc->getSCE(SC_ADRENALINE) || sc->getSCE(SC_SPEARQUICKEN)))
				bonus = 7;
			else if (bonus < 6 && sc->getSCE(SC_ADRENALINE2))
				bonus = 6;
			else if (bonus < 5 && sc->getSCE(SC_FLEET))
				bonus = 5;
		}

		if (sc->getSCE(SC_ASSNCROS) && bonus < sc->getSCE(SC_ASSNCROS)->val2) {
#ifdef RENEWAL
			bonus += sc->getSCE(SC_ASSNCROS)->val2;
#else
			if (bl->type != BL_PC)
				bonus += sc->getSCE(SC_ASSNCROS)->val2;
			else {
				switch(((TBL_PC*)bl)->status.weapon) {
					case W_BOW:
					case W_REVOLVER:
					case W_RIFLE:
					case W_GATLING:
					case W_SHOTGUN:
					case W_GRENADE:
						break;
					default:
						bonus += sc->getSCE(SC_ASSNCROS)->val2;
						break;
				}
			}
#endif
		}

		if (bonus < 20 && sc->getSCE(SC_MADNESSCANCEL))
			bonus = 20;
		else if (bonus < 15 && sc->getSCE(SC_BERSERK))
			bonus = 15;

		if (sc->getSCE(sc_val = SC_ASPDPOTION3) || sc->getSCE(sc_val = SC_ASPDPOTION2) || sc->getSCE(sc_val = SC_ASPDPOTION1) || sc->getSCE(sc_val = SC_ASPDPOTION0))
			bonus += sc->getSCE(sc_val)->val1;
		if (sc->getSCE(SC_ATTHASTE_CASH))
			bonus += sc->getSCE(SC_ATTHASTE_CASH)->val1;
	} else {
		if (sc->getSCE(SC_DONTFORGETME))
			bonus -= sc->getSCE(SC_DONTFORGETME)->val2 / 10;
#ifdef RENEWAL
		if (sc->getSCE(SC_ENSEMBLEFATIGUE))
			bonus -= sc->getSCE(SC_ENSEMBLEFATIGUE)->val2 / 10;
#else
		if (sc->getSCE(SC_LONGING))
			bonus -= sc->getSCE(SC_LONGING)->val2 / 10;
#endif
		if (sc->getSCE(SC_STEELBODY))
			bonus -= 25;
		if (sc->getSCE(SC_SKA))
			bonus -= 25;
		if (sc->getSCE(SC_DEFENDER))
			bonus -= sc->getSCE(SC_DEFENDER)->val4 / 10;
		if (sc->getSCE(SC_GOSPEL) && sc->getSCE(SC_GOSPEL)->val4 == BCT_ENEMY)
			bonus -= 75;
#ifndef RENEWAL
		if (sc->getSCE(SC_GRAVITATION))
			bonus -= sc->getSCE(SC_GRAVITATION)->val2 / 10; // Needs more info
#endif
		if (sc->getSCE(SC_JOINTBEAT)) { // Needs more info
			if (sc->getSCE(SC_JOINTBEAT)->val2&BREAK_WRIST)
				bonus -= 25;
			if (sc->getSCE(SC_JOINTBEAT)->val2&BREAK_KNEE)
				bonus -= 10;
		}
		if (sc->getSCE(SC_FREEZING))
			bonus -= 30;
		if (sc->getSCE(SC_HALLUCINATIONWALK_POSTDELAY))
			bonus -= 50;
		if (sc->getSCE(SC_PARALYSE) && sc->getSCE(SC_PARALYSE)->val3 == 1)
			bonus -= 10;
		if (sc->getSCE(SC__BODYPAINT))
			bonus -= 5 * sc->getSCE(SC__BODYPAINT)->val1;
		if (sc->getSCE(SC__INVISIBILITY))
			bonus -= sc->getSCE(SC__INVISIBILITY)->val2;
		if (sc->getSCE(SC__GROOMY))
			bonus -= sc->getSCE(SC__GROOMY)->val2;
		if (sc->getSCE(SC_SWINGDANCE))
			bonus += sc->getSCE(SC_SWINGDANCE)->val3;
		if (sc->getSCE(SC_DANCEWITHWUG))
			bonus += sc->getSCE(SC_DANCEWITHWUG)->val3;
		if (sc->getSCE(SC_GLOOMYDAY))
			bonus -= sc->getSCE(SC_GLOOMYDAY)->val3;
		if (sc->getSCE(SC_GT_CHANGE))
			bonus += sc->getSCE(SC_GT_CHANGE)->val3;
		if (sc->getSCE(SC_MELON_BOMB))
			bonus -= sc->getSCE(SC_MELON_BOMB)->val3;
		if (sc->getSCE(SC_BOOST500))
			bonus += sc->getSCE(SC_BOOST500)->val1;
		if (sc->getSCE(SC_EXTRACT_SALAMINE_JUICE))
			bonus += sc->getSCE(SC_EXTRACT_SALAMINE_JUICE)->val1;
		if (sc->getSCE(SC_GOLDENE_FERSE))
			bonus += sc->getSCE(SC_GOLDENE_FERSE)->val3;
		if (sc->getSCE(SC_INCASPDRATE))
			bonus += sc->getSCE(SC_INCASPDRATE)->val1;
		if (sc->getSCE(SC_GATLINGFEVER))
			bonus += sc->getSCE(SC_GATLINGFEVER)->val1;
		if (sc->getSCE(SC_STAR_COMFORT))
			bonus += 3 * sc->getSCE(SC_STAR_COMFORT)->val1;
		if (sc->getSCE(SC_WIND_INSIGNIA) && sc->getSCE(SC_WIND_INSIGNIA)->val1 == 2)
			bonus += 10;
		if (sc->getSCE(SC_INCREASEAGI))
			bonus += sc->getSCE(SC_INCREASEAGI)->val1;
		if (sc->getSCE(SC_NIBELUNGEN) && sc->getSCE(SC_NIBELUNGEN)->val2 == RINGNBL_ASPDRATE)
			bonus += 20;
		if (sc->getSCE(SC_STARSTANCE))
			bonus += sc->getSCE(SC_STARSTANCE)->val2;
		if( sc->getSCE(SC_2011RWC_SCROLL) )
			bonus += 5;
		if( sc->getSCE(SC_SPARKCANDY) )
			bonus += 25;
		if( sc->getSCE(SC_ACARAJE) )
			bonus += 10;
		if( sc->getSCE(SC_SKF_ASPD) )
			bonus += sc->getSCE(SC_SKF_ASPD)->val1;
		if( sc->getSCE(SC_PORK_RIB_STEW) )
			bonus += 5;

		map_session_data* sd = BL_CAST(BL_PC, bl);
		uint8 skill_lv;

		if (sd) {
			if ((skill_lv = pc_checkskill(sd, BA_MUSICALLESSON)) > 0)
				bonus += skill_lv;
			if ((skill_lv = pc_checkskill(sd, RG_PLAGIARISM)) > 0)
				bonus += skill_lv;
		}
	}

	return bonus;
}
#endif

/**
 * Modifies ASPD by a number, rather than a percentage (10 = 1 ASPD)
 * A subtraction reduces the delay, meaning an increase in ASPD
 * This comes after the percentage changes and is based on status changes
 * @param bl: Object to change aspd [PC|MOB|HOM|MER|ELEM]
 * @param sc: Object's status change information
 * @param aspd: Object's current ASPD
 * @return modified aspd
 */
static short status_calc_fix_aspd(struct block_list *bl, status_change *sc, int aspd)
{
	if (!sc || !sc->count)
		return cap_value(aspd, 0, 2000);
	if (sc->getSCE(SC_OVERED_BOOST))
		return cap_value(2000 - sc->getSCE(SC_OVERED_BOOST)->val3 * 10, 0, 2000);

	if ((sc->getSCE(SC_GUST_OPTION) || sc->getSCE(SC_BLAST_OPTION) || sc->getSCE(SC_WILD_STORM_OPTION)))
		aspd -= 50; // +5 ASPD
	if (sc->getSCE(SC_FIGHTINGSPIRIT))
		aspd -= sc->getSCE(SC_FIGHTINGSPIRIT)->val2;
	if (sc->getSCE(SC_MTF_ASPD))
		aspd -= sc->getSCE(SC_MTF_ASPD)->val1;
	if (sc->getSCE(SC_MTF_ASPD2))
		aspd -= sc->getSCE(SC_MTF_ASPD2)->val1;
	if (sc->getSCE(SC_SOULSHADOW))
		aspd -= 10 * sc->getSCE(SC_SOULSHADOW)->val2;
	if (sc->getSCE(SC_HEAT_BARREL))
		aspd -= sc->getSCE(SC_HEAT_BARREL)->val1 * 10;
	if (sc->getSCE(SC_EP16_2_BUFF_SS))
		aspd -= 100; // +10 ASPD
	if (sc->getSCE(SC_PACKING_ENVELOPE6))
		aspd -= sc->getSCE(SC_PACKING_ENVELOPE6)->val1 * 10;
	if (sc->getSCE(SC_SINCERE_FAITH))
		aspd -= 10 * sc->getSCE(SC_SINCERE_FAITH)->val2;
	if( sc->getSCE(SC_LIMIT_POWER_BOOSTER) )
		aspd -= 10;

	return cap_value(aspd, 0, 2000); // Will be recap for proper bl anyway
}

/**
 * Calculates an object's ASPD modifier based on status changes (alters amotion value)
 * Note: The scale of aspd_rate is 1000 = 100%
 * Note2: This only affects Homunculus, Mercenaries, and Pre-renewal Players
 * @param bl: Object to change aspd [PC|MOB|HOM|MER|ELEM]
 * @param sc: Object's status change information
 * @param aspd_rate: Object's current ASPD
 * @return modified aspd_rate
 */
static short status_calc_aspd_rate(struct block_list *bl, status_change *sc, int aspd_rate)
{
	int i;

	if(!sc || !sc->count)
		return cap_value(aspd_rate,0,SHRT_MAX);

	if( !sc->getSCE(SC_QUAGMIRE) ) {
		int max = 0;
		if(sc->getSCE(SC_STAR_COMFORT))
			max = sc->getSCE(SC_STAR_COMFORT)->val2;

		if(sc->getSCE(SC_TWOHANDQUICKEN) &&
			max < sc->getSCE(SC_TWOHANDQUICKEN)->val2)
			max = sc->getSCE(SC_TWOHANDQUICKEN)->val2;

		if(sc->getSCE(SC_ONEHAND) &&
			max < sc->getSCE(SC_ONEHAND)->val2)
			max = sc->getSCE(SC_ONEHAND)->val2;

		if(sc->getSCE(SC_MERC_QUICKEN) &&
			max < sc->getSCE(SC_MERC_QUICKEN)->val2)
			max = sc->getSCE(SC_MERC_QUICKEN)->val2;

		if(sc->getSCE(SC_ADRENALINE2) &&
			max < sc->getSCE(SC_ADRENALINE2)->val3)
			max = sc->getSCE(SC_ADRENALINE2)->val3;

		if(sc->getSCE(SC_ADRENALINE) &&
			max < sc->getSCE(SC_ADRENALINE)->val3)
			max = sc->getSCE(SC_ADRENALINE)->val3;

		if(sc->getSCE(SC_SPEARQUICKEN) &&
			max < sc->getSCE(SC_SPEARQUICKEN)->val2)
			max = sc->getSCE(SC_SPEARQUICKEN)->val2;

		if(sc->getSCE(SC_GATLINGFEVER) &&
			max < sc->getSCE(SC_GATLINGFEVER)->val2)
			max = sc->getSCE(SC_GATLINGFEVER)->val2;

		if(sc->getSCE(SC_FLEET) &&
			max < sc->getSCE(SC_FLEET)->val2)
			max = sc->getSCE(SC_FLEET)->val2;

		if(sc->getSCE(SC_ASSNCROS) && max < sc->getSCE(SC_ASSNCROS)->val2) {
			if (bl->type!=BL_PC)
				max = sc->getSCE(SC_ASSNCROS)->val2;
			else
				switch(((TBL_PC*)bl)->status.weapon) {
					case W_BOW:
					case W_REVOLVER:
					case W_RIFLE:
					case W_GATLING:
					case W_SHOTGUN:
					case W_GRENADE:
						break;
					default:
						max = sc->getSCE(SC_ASSNCROS)->val2;
			}
		}
		aspd_rate -= max;

		if(sc->getSCE(SC_BERSERK))
			aspd_rate -= 300;
		else if(sc->getSCE(SC_MADNESSCANCEL))
			aspd_rate -= 200;
	}

	if( sc->getSCE(i=SC_ASPDPOTION3) ||
		sc->getSCE(i=SC_ASPDPOTION2) ||
		sc->getSCE(i=SC_ASPDPOTION1) ||
		sc->getSCE(i=SC_ASPDPOTION0) )
		aspd_rate -= sc->getSCE(i)->val2;

	if (sc->getSCE(SC_ATTHASTE_CASH))
		aspd_rate -= sc->getSCE(SC_ATTHASTE_CASH)->val2;

	if(sc->getSCE(SC_DONTFORGETME))
		aspd_rate += sc->getSCE(SC_DONTFORGETME)->val2;
#ifdef RENEWAL
	if (sc->getSCE(SC_ENSEMBLEFATIGUE))
		aspd_rate += sc->getSCE(SC_ENSEMBLEFATIGUE)->val2;
#else
	if(sc->getSCE(SC_LONGING))
		aspd_rate += sc->getSCE(SC_LONGING)->val2;
#endif
	if(sc->getSCE(SC_STEELBODY))
		aspd_rate += 250;
	if(sc->getSCE(SC_SKA))
		aspd_rate += 250;
	if(sc->getSCE(SC_DEFENDER))
		aspd_rate += sc->getSCE(SC_DEFENDER)->val4;
	if(sc->getSCE(SC_GOSPEL) && sc->getSCE(SC_GOSPEL)->val4 == BCT_ENEMY)
		aspd_rate += 250;
#ifndef RENEWAL
	if(sc->getSCE(SC_GRAVITATION))
		aspd_rate += sc->getSCE(SC_GRAVITATION)->val2;
#endif
	if(sc->getSCE(SC_JOINTBEAT)) {
		if( sc->getSCE(SC_JOINTBEAT)->val2&BREAK_WRIST )
			aspd_rate += 250;
		if( sc->getSCE(SC_JOINTBEAT)->val2&BREAK_KNEE )
			aspd_rate += 100;
	}
	if( sc->getSCE(SC_FREEZING) )
		aspd_rate += 300;
	if( sc->getSCE(SC_HALLUCINATIONWALK_POSTDELAY) )
		aspd_rate += 500;
	if( sc->getSCE(SC_PARALYSE) && sc->getSCE(SC_PARALYSE)->val3 == 1 )
		aspd_rate += 100;
	if( sc->getSCE(SC__BODYPAINT) )
		aspd_rate +=  50 * sc->getSCE(SC__BODYPAINT)->val1;
	if( sc->getSCE(SC__INVISIBILITY) )
		aspd_rate += sc->getSCE(SC__INVISIBILITY)->val2 * 10;
	if( sc->getSCE(SC__GROOMY) )
		aspd_rate += sc->getSCE(SC__GROOMY)->val2 * 10;
	if( sc->getSCE(SC_SWINGDANCE) )
		aspd_rate -= sc->getSCE(SC_SWINGDANCE)->val3 * 10;
	if( sc->getSCE(SC_DANCEWITHWUG) )
		aspd_rate -= sc->getSCE(SC_DANCEWITHWUG)->val3 * 10;
	if( sc->getSCE(SC_GLOOMYDAY) )
		aspd_rate += sc->getSCE(SC_GLOOMYDAY)->val3 * 10;
	if( sc->getSCE(SC_GT_CHANGE) )
		aspd_rate -= sc->getSCE(SC_GT_CHANGE)->val3 * 10;
	if( sc->getSCE(SC_MELON_BOMB) )
		aspd_rate += sc->getSCE(SC_MELON_BOMB)->val3 * 10;
	if( sc->getSCE(SC_BOOST500) )
		aspd_rate -= sc->getSCE(SC_BOOST500)->val1 *10;
	if( sc->getSCE(SC_EXTRACT_SALAMINE_JUICE) )
		aspd_rate -= sc->getSCE(SC_EXTRACT_SALAMINE_JUICE)->val1 * 10;
	if( sc->getSCE(SC_INCASPDRATE) )
		aspd_rate -= sc->getSCE(SC_INCASPDRATE)->val1 * 10;
	if( sc->getSCE(SC_GOLDENE_FERSE))
		aspd_rate -= sc->getSCE(SC_GOLDENE_FERSE)->val3 * 10;
	if (sc->getSCE(SC_WIND_INSIGNIA) && sc->getSCE(SC_WIND_INSIGNIA)->val1 == 2)
		aspd_rate -= 100;
	if (sc->getSCE(SC_STARSTANCE))
		aspd_rate -= 10 * sc->getSCE(SC_STARSTANCE)->val2;
	if( sc->getSCE(SC_2011RWC_SCROLL) )
		aspd_rate -= 50;
	if( sc->getSCE(SC_SPARKCANDY) )
		aspd_rate -= 250;
	if( sc->getSCE(SC_ACARAJE) )
		aspd_rate -= 100;
	if( sc->getSCE(SC_SKF_ASPD) )
		aspd_rate -= sc->getSCE(SC_SKF_ASPD)->val1 * 10;
	if( sc->getSCE(SC_PORK_RIB_STEW) )
		aspd_rate -= 50;

	return (short)cap_value(aspd_rate,0,SHRT_MAX);
}

/**
 * Modifies the damage delay time based on status changes
 * The lower your delay, the quicker you can act after taking damage
 * @param bl: Object to change aspd [PC|MOB|HOM|MER|ELEM]
 * @param sc: Object's status change information
 * @param dmotion: Object's current damage delay
 * @return modified delay rate
 */
static unsigned short status_calc_dmotion(struct block_list *bl, status_change *sc, int dmotion)
{
	/// It has been confirmed on official servers that MvP mobs have no dmotion even without endure
	if( bl->type == BL_MOB && status_get_class_(bl) == CLASS_BOSS )
		return 0;

	if (bl->type == BL_PC) {
		if (map_flag_gvg2(bl->m) || map_getmapflag(bl->m, MF_BATTLEGROUND))
			return (unsigned short)cap_value(dmotion, 0, USHRT_MAX);

		if (((TBL_PC *)bl)->special_state.no_walk_delay)
			return 0;
	}

	if (sc && sc->count > 0 && (sc->getSCE(SC_ENDURE) || sc->getSCE(SC_RUN) || sc->getSCE(SC_WUGDASH) || sc->getSCE(SC_SPARKCANDY)))
		return 0;

	return (unsigned short)cap_value(dmotion,0,USHRT_MAX);
}

/**
* Adds power atk modifications based on status changes
* @param bl: Object to change patk [PC|MOB|HOM|MER|ELEM]
* @param sc: Object's status change information
* @param patk: Initial patk
* @return modified patk with cap_value(patk,0,USHRT_MAX)
*/
static signed short status_calc_patk(struct block_list *bl, status_change *sc, int patk)
{
	if (!sc || !sc->count)
		return cap_value(patk, 0, SHRT_MAX);

	if (sc->getSCE(SC_POWERFUL_FAITH))
		patk += sc->getSCE(SC_POWERFUL_FAITH)->val3;
	if (sc->getSCE(SC_COMPETENTIA))
		patk += sc->getSCE(SC_COMPETENTIA)->val2;
	if (sc->getSCE(SC_ABYSS_SLAYER))
		patk += sc->getSCE(SC_ABYSS_SLAYER)->val2;
	if (sc->getSCE(SC_PRON_MARCH))
		patk += sc->getSCE(SC_PRON_MARCH)->val2;
	if (sc->getSCE(SC_TEMPERING))
		patk += sc->getSCE(SC_TEMPERING)->val2;
	if( sc->getSCE( SC_ATTACK_STANCE ) ){
		patk += sc->getSCE( SC_ATTACK_STANCE )->val3;
	}
	if (sc->getSCE(SC_HIDDEN_CARD))
		patk += sc->getSCE(SC_HIDDEN_CARD)->val2;

	return (short)cap_value(patk, 0, SHRT_MAX);
}

/**
* Adds spell matk modifications based on status changes
* @param bl: Object to change smatk [PC|MOB|HOM|MER|ELEM]
* @param sc: Object's status change information
* @param smatk: Initial smatk
* @return modified smatk with cap_value(smatk,0,USHRT_MAX)
*/
static signed short status_calc_smatk(struct block_list *bl, status_change *sc, int smatk)
{
	if (!sc || !sc->count)
		return cap_value(smatk, 0, SHRT_MAX);

	if (sc->getSCE(SC_COMPETENTIA))
		smatk += sc->getSCE(SC_COMPETENTIA)->val2;
	if (sc->getSCE(SC_ABYSS_SLAYER))
		smatk += sc->getSCE(SC_ABYSS_SLAYER)->val2;
	if (sc->getSCE(SC_JAWAII_SERENADE))
		smatk += sc->getSCE(SC_JAWAII_SERENADE)->val2;
	if (sc->getSCE(SC_SPELL_ENCHANTING))
		smatk += sc->getSCE(SC_SPELL_ENCHANTING)->val2;
	if( sc->getSCE( SC_ATTACK_STANCE ) ){
		smatk += sc->getSCE( SC_ATTACK_STANCE )->val3;
	}

	return (short)cap_value(smatk, 0, SHRT_MAX);
}

/**
* Adds resist modifications based on status changes
* @param bl: Object to change res [PC|MOB|HOM|MER|ELEM]
* @param sc: Object's status change information
* @param res: Initial res
* @return modified res with cap_value(res,0,USHRT_MAX)
*/
static signed short status_calc_res(struct block_list *bl, status_change *sc, int res)
{
	if (!sc || !sc->count)
		return cap_value(res, 0, SHRT_MAX);

	if (sc->getSCE(SC_FIRM_FAITH))
		res += sc->getSCE(SC_FIRM_FAITH)->val3;
	if (sc->getSCE(SC_D_MACHINE))
		res += sc->getSCE(SC_D_MACHINE)->val3;
	if (sc->getSCE(SC_MUSICAL_INTERLUDE))
		res += sc->getSCE(SC_MUSICAL_INTERLUDE)->val2;
	if (sc->getSCE(SC_GOLDENE_TONE))
		res += sc->getSCE(SC_GOLDENE_TONE)->val2;
	if (sc->getSCE(SC_SHADOW_STRIP) && bl->type != BL_PC)
		res -= res * sc->getSCE(SC_SHADOW_STRIP)->val2 / 100;
	if (sc->getSCE(SC_AIN_RHAPSODY))
		res -= sc->getSCE(SC_AIN_RHAPSODY)->val2;
	if (sc->getSCE(SC_TOXIN_OF_MANDARA))
		res -= sc->getSCE(SC_TOXIN_OF_MANDARA)->val2;

	return (short)cap_value(res, 0, SHRT_MAX);
}

/**
* Adds magic resist modifications based on status changes
* @param bl: Object to change mres [PC|MOB|HOM|MER|ELEM]
* @param sc: Object's status change information
* @param mres: Initial mres
* @return modified mres with cap_value(mres,0,USHRT_MAX)
*/
static signed short status_calc_mres(struct block_list *bl, status_change *sc, int mres)
{
	if (!sc || !sc->count)
		return cap_value(mres, 0, SHRT_MAX);

	if (sc->getSCE(SC_GOLDENE_TONE))
		mres += sc->getSCE(SC_GOLDENE_TONE)->val2;
	if (sc->getSCE(SC_SHADOW_STRIP) && bl->type != BL_PC)
		mres -= mres * sc->getSCE(SC_SHADOW_STRIP)->val2 / 100;
	if (sc->getSCE(SC_GEF_NOCTURN))
		mres -= sc->getSCE(SC_GEF_NOCTURN)->val2;

	return (short)cap_value(mres, 0, SHRT_MAX);
}

/**
* Adds heal plus modifications based on status changes
* @param bl: Object to change hplus [PC|MOB|HOM|MER|ELEM]
* @param sc: Object's status change information
* @param hplus: Initial hplus
* @return modified hplus with cap_value(hplus,0,USHRT_MAX)
*/
static signed short status_calc_hplus(struct block_list *bl, status_change *sc, int hplus)
{
	if (!sc || !sc->count)
		return cap_value(hplus, 0, SHRT_MAX);

	return (short)cap_value(hplus, 0, SHRT_MAX);
}

/**
* Adds critical damage rate modifications based on status changes
* @param bl: Object to change crate [PC|MOB|HOM|MER|ELEM]
* @param sc: Object's status change information
* @param crate: Initial crate
* @return modified crate with cap_value(crate,0,USHRT_MAX)
*/
static signed short status_calc_crate(struct block_list *bl, status_change *sc, int crate)
{
	if (!sc || !sc->count)
		return cap_value(crate, 0, SHRT_MAX);

	if (sc->getSCE(SC_PRE_ACIES))
		crate += sc->getSCE(SC_PRE_ACIES)->val2;

	return (short)cap_value(crate, 0, SHRT_MAX);
}

/**
 * Calculates a max HP based on status changes
 * Values can either be percentages or fixed, based on how equations are formulated
 * @param bl: Object's block_list data
 * @param maxhp: Object's current max HP
 * @return modified maxhp
 */
static unsigned int status_calc_maxhp(struct block_list *bl, uint64 maxhp)
{
	int rate = 100;

	maxhp += status_get_hpbonus(bl,STATUS_BONUS_FIX);

	if ((rate += status_get_hpbonus(bl,STATUS_BONUS_RATE)) != 100)
		maxhp = maxhp * rate / 100;

	return (unsigned int)cap_value(maxhp,1,UINT_MAX);
}

/**
 * Calculates a max SP based on status changes
 * Values can either be percentages or fixed, bas ed on how equations are formulated
 * @param bl: Object's block_list data
 * @param maxsp: Object's current max SP
 * @return modified maxsp
 */
static unsigned int status_calc_maxsp(struct block_list *bl, uint64 maxsp)
{
	int rate = 100;

	maxsp += status_get_spbonus(bl,STATUS_BONUS_FIX);
	
	if ((rate += status_get_spbonus(bl,STATUS_BONUS_RATE)) != 100)
		maxsp = maxsp * rate / 100;
	
	return (unsigned int)cap_value(maxsp,1,UINT_MAX);
}

/**
* Calculates a max AP based on status changes
* Values can either be percentages or fixed, bas ed on how equations are formulated
* @param bl: Object's block_list data
* @param maxap: Object's current max AP
* @return modified maxap
*/
static unsigned int status_calc_maxap(struct block_list *bl, uint64 maxap)
{
	int rate = 100;

	maxap += status_get_apbonus(bl, STATUS_BONUS_FIX);

	if ((rate += status_get_apbonus(bl, STATUS_BONUS_RATE)) != 100)
		maxap = maxap * rate / 100;

	return (unsigned int)cap_value(maxap, 0, UINT_MAX);
}

/**
 * Changes a player's element based on status changes
 * @param bl: Object to change aspd [PC|MOB|HOM|MER|ELEM]
 * @param sc: Object's status change information
 * @param element: Object's current element
 * @return new element
 */
static unsigned char status_calc_element(struct block_list *bl, status_change *sc, int element)
{
	if(!sc || !sc->count)
		return cap_value(element, 0, UCHAR_MAX);

	if(sc->getSCE(SC_FREEZE) || sc->getSCE(SC_CRYSTAL_ARMOR_OPTION))
		return ELE_WATER;
	if(sc->getSCE(SC_STONE) || sc->getSCE(SC_STRONG_PROTECTION_OPTION))
		return ELE_EARTH;
	if(sc->getSCE(SC_FLAMEARMOR_OPTION))
		return ELE_FIRE;
	if(sc->getSCE(SC_EYES_OF_STORM_OPTION))
		return ELE_WIND;
	if(sc->getSCE(SC_POISON_SHIELD_OPTION))
		return ELE_POISON;
	if(sc->getSCE(SC_BENEDICTIO))
		return ELE_HOLY;
	if(sc->getSCE(SC_CHANGEUNDEAD))
		return ELE_UNDEAD;
	if(sc->getSCE(SC_ELEMENTALCHANGE))
		return sc->getSCE(SC_ELEMENTALCHANGE)->val2;
	if(sc->getSCE(SC_SHAPESHIFT))
		return sc->getSCE(SC_SHAPESHIFT)->val2;

	return (unsigned char)cap_value(element,0,UCHAR_MAX);
}

/**
 * Changes a player's element level based on status changes
 * @param bl: Object to change aspd [PC|MOB|HOM|MER|ELEM]
 * @param sc: Object's status change information
 * @param lv: Object's current element level
 * @return new element level
 */
static unsigned char status_calc_element_lv(struct block_list *bl, status_change *sc, int lv)
{
	if(!sc || !sc->count)
		return cap_value(lv, 1, 4);

	if(sc->getSCE(SC_FREEZE))
		return 1;
	if(sc->getSCE(SC_STONE))
		return 1;
	if(sc->getSCE(SC_BENEDICTIO))
		return 1;
	if(sc->getSCE(SC_CHANGEUNDEAD))
		return 1;
	if(sc->getSCE(SC_ELEMENTALCHANGE))
		return sc->getSCE(SC_ELEMENTALCHANGE)->val1;
	if(sc->getSCE(SC_SHAPESHIFT))
		return 1;
	if(sc->getSCE(SC__INVISIBILITY))
		return 1;
	if (sc->getSCE(SC_FLAMEARMOR_OPTION) || sc->getSCE(SC_CRYSTAL_ARMOR_OPTION) || sc->getSCE(SC_EYES_OF_STORM_OPTION) || 
		sc->getSCE(SC_STRONG_PROTECTION_OPTION) || sc->getSCE(SC_POISON_SHIELD_OPTION))
		return 1;

	return (unsigned char)cap_value(lv,1,4);
}

/**
 * Changes a player's attack element based on status changes
 * @param bl: Object to change aspd [PC|MOB|HOM|MER|ELEM]
 * @param sc: Object's status change information
 * @param element: Object's current attack element
 * @return new attack element
 */
unsigned char status_calc_attack_element(struct block_list *bl, status_change *sc, int element)
{
	if(!sc || !sc->count)
		return cap_value(element, 0, UCHAR_MAX);
	if(sc->getSCE(SC_ENCHANTARMS))
		return sc->getSCE(SC_ENCHANTARMS)->val1;
	if(sc->getSCE(SC_WATERWEAPON)
		|| (sc->getSCE(SC_WATER_INSIGNIA) && sc->getSCE(SC_WATER_INSIGNIA)->val1 == 2) )
		return ELE_WATER;
	if(sc->getSCE(SC_EARTHWEAPON)
		|| (sc->getSCE(SC_EARTH_INSIGNIA) && sc->getSCE(SC_EARTH_INSIGNIA)->val1 == 2) )
		return ELE_EARTH;
	if(sc->getSCE(SC_FIREWEAPON)
		|| (sc->getSCE(SC_FIRE_INSIGNIA) && sc->getSCE(SC_FIRE_INSIGNIA)->val1 == 2) )
		return ELE_FIRE;
	if(sc->getSCE(SC_WINDWEAPON)
		|| (sc->getSCE(SC_WIND_INSIGNIA) && sc->getSCE(SC_WIND_INSIGNIA)->val1 == 2) )
		return ELE_WIND;
	if(sc->getSCE(SC_ENCPOISON))
		return ELE_POISON;
	if(sc->getSCE(SC_ASPERSIO))
		return ELE_HOLY;
	if(sc->getSCE(SC_SHADOWWEAPON))
		return ELE_DARK;
	if(sc->getSCE(SC_GHOSTWEAPON) || sc->getSCE(SC__INVISIBILITY))
		return ELE_GHOST;
	if(sc->getSCE(SC_TIDAL_WEAPON_OPTION) || sc->getSCE(SC_TIDAL_WEAPON) )
		return ELE_WATER;
	return (unsigned char)cap_value(element,0,UCHAR_MAX);
}

/**
 * Changes the mode of an object
 * @param bl: Object whose mode to change [PC|MOB|PET|HOM|NPC]
 * @param sc: Object's status change data
 * @param mode: Original mode
 * @return mode with cap_value(mode, 0, INT_MAX)
 */
static int status_calc_mode(struct block_list *bl, status_change *sc, int mode)
{
	if(!sc || !sc->count)
		return cap_value(mode, MD_NONE,INT_MAX);
	if(sc->getSCE(SC_MODECHANGE)) {
		if (sc->getSCE(SC_MODECHANGE)->val2)
			mode = (mode&~MD_MASK)|sc->getSCE(SC_MODECHANGE)->val2; // Set mode
		if (sc->getSCE(SC_MODECHANGE)->val3)
			mode = mode|sc->getSCE(SC_MODECHANGE)->val3; // Add mode
		if (sc->getSCE(SC_MODECHANGE)->val4)
			mode = mode&~sc->getSCE(SC_MODECHANGE)->val4; // Del mode
	}
	return cap_value(mode, MD_NONE, INT_MAX);
}

/**
 * Changes the mode of a slave mob
 * @param md: Slave mob whose mode to change
 * @param mmd: Master of slave mob
 */
void status_calc_slave_mode(struct mob_data *md, struct mob_data *mmd)
{
	switch (battle_config.slaves_inherit_mode) {
		case 1: //Always aggressive
			if (!status_has_mode(&md->status,MD_AGGRESSIVE))
				sc_start4(NULL, &md->bl, SC_MODECHANGE, 100, 1, 0, MD_AGGRESSIVE, 0, 0);
			break;
		case 2: //Always passive
			if (status_has_mode(&md->status,MD_AGGRESSIVE))
				sc_start4(NULL, &md->bl, SC_MODECHANGE, 100, 1, 0, 0, MD_AGGRESSIVE, 0);
			break;
		case 4: // Overwrite with slave mode
			sc_start4(NULL, &md->bl, SC_MODECHANGE, 100, 1, MD_CANMOVE|MD_NORANDOMWALK|MD_CANATTACK, 0, 0, 0);
			break;
		default: //Copy master
			if (status_has_mode(&mmd->status,MD_AGGRESSIVE))
				sc_start4(NULL, &md->bl, SC_MODECHANGE, 100, 1, 0, MD_AGGRESSIVE, 0, 0);
			else
				sc_start4(NULL, &md->bl, SC_MODECHANGE, 100, 1, 0, 0, MD_AGGRESSIVE, 0);
			break;
	}
}

/**
 * Gets the name of the given bl
 * @param bl: Object whose name to get [PC|MOB|PET|HOM|NPC]
 * @return name or "Unknown" if any other bl->type than noted above
 */
const char* status_get_name(struct block_list *bl)
{
	nullpo_ret(bl);
	switch (bl->type) {
		case BL_PC:	return ((TBL_PC *)bl)->fakename[0] != '\0' ? ((TBL_PC*)bl)->fakename : ((TBL_PC*)bl)->status.name;
		case BL_MOB:	return ((TBL_MOB*)bl)->name;
		case BL_PET:	return ((TBL_PET*)bl)->pet.name;
		case BL_HOM:	return ((TBL_HOM*)bl)->homunculus.name;
		case BL_MER:	return ((TBL_MER *)bl)->db->name.c_str();	// They only have database names which are global, not specific to GID.
		case BL_NPC:	return ((TBL_NPC*)bl)->name;
		case BL_ELEM:	return ((TBL_ELEM *)bl)->db->name.c_str(); // They only have database names which are global, not specific to GID.
	}
	return "Unknown";
}

/**
 * Gets the class/sprite id of the given bl
 * @param bl: Object whose class to get [PC|MOB|PET|HOM|MER|NPC|ELEM]
 * @return class or 0 if any other bl->type than noted above
 */
int status_get_class(struct block_list *bl)
{
	nullpo_ret(bl);
	switch( bl->type ) {
		case BL_PC:	return ((TBL_PC*)bl)->status.class_;
		case BL_MOB:	return ((TBL_MOB*)bl)->vd->class_; // Class used on all code should be the view class of the mob.
		case BL_PET:	return ((TBL_PET*)bl)->pet.class_;
		case BL_HOM:	return ((TBL_HOM*)bl)->homunculus.class_;
		case BL_MER:	return ((TBL_MER*)bl)->mercenary.class_;
		case BL_NPC:	return ((TBL_NPC*)bl)->class_;
		case BL_ELEM:	return ((TBL_ELEM*)bl)->elemental.class_;
	}
	return 0;
}

/**
 * Gets the base level of the given bl
 * @param bl: Object whose base level to get [PC|MOB|PET|HOM|MER|NPC|ELEM]
 * @return base level or 1 if any other bl->type than noted above
 */
int status_get_lv(struct block_list *bl)
{
	nullpo_ret(bl);
	switch (bl->type) {
		case BL_PC:	return ((TBL_PC*)bl)->status.base_level;
		case BL_MOB:	return ((TBL_MOB*)bl)->level;
		case BL_PET:	return ((TBL_PET*)bl)->pet.level;
		case BL_HOM:	return ((TBL_HOM*)bl)->homunculus.level;
		case BL_MER:	return ((TBL_MER*)bl)->db->lv;
		case BL_ELEM:	return ((TBL_ELEM*)bl)->db->lv;
		case BL_NPC:	return ((TBL_NPC*)bl)->level;
	}
	return 1;
}

/**
 * Gets the regeneration info of the given bl
 * @param bl: Object whose regen info to get [PC|HOM|MER|ELEM]
 * @return regen data or NULL if any other bl->type than noted above
 */
struct regen_data *status_get_regen_data(struct block_list *bl)
{
	nullpo_retr(NULL, bl);
	switch (bl->type) {
		case BL_PC:	return &((TBL_PC*)bl)->regen;
		case BL_HOM:	return &((TBL_HOM*)bl)->regen;
		case BL_MER:	return &((TBL_MER*)bl)->regen;
		case BL_ELEM:	return &((TBL_ELEM*)bl)->regen;
		default:
			return NULL;
	}
}

/**
 * Gets the status data of the given bl
 * @param bl: Object whose status to get [PC|MOB|PET|HOM|MER|ELEM|NPC]
 * @return status or "dummy_status" if any other bl->type than noted above
 */
struct status_data *status_get_status_data(struct block_list *bl)
{
	nullpo_retr(&dummy_status, bl);

	switch (bl->type) {
		case BL_PC: 	return &((TBL_PC*)bl)->battle_status;
		case BL_MOB:	return &((TBL_MOB*)bl)->status;
		case BL_PET:	return &((TBL_PET*)bl)->status;
		case BL_HOM:	return &((TBL_HOM*)bl)->battle_status;
		case BL_MER:	return &((TBL_MER*)bl)->battle_status;
		case BL_ELEM:	return &((TBL_ELEM*)bl)->battle_status;
		case BL_NPC:	return ((mobdb_checkid(((TBL_NPC*)bl)->class_) == 0) ? &((TBL_NPC*)bl)->status : &dummy_status);
		default:
			return &dummy_status;
	}
}

/**
 * Gets the base status data of the given bl
 * @param bl: Object whose status to get [PC|MOB|PET|HOM|MER|ELEM|NPC]
 * @return base_status or NULL if any other bl->type than noted above
 */
struct status_data *status_get_base_status(struct block_list *bl)
{
	nullpo_retr(NULL, bl);
	switch (bl->type) {
		case BL_PC:	return &((TBL_PC*)bl)->base_status;
		case BL_MOB:	return ((TBL_MOB*)bl)->base_status ? ((TBL_MOB*)bl)->base_status : &((TBL_MOB*)bl)->db->status;
		case BL_PET:	return &((TBL_PET*)bl)->db->status;
		case BL_HOM:	return &((TBL_HOM*)bl)->base_status;
		case BL_MER:	return &((TBL_MER*)bl)->base_status;
		case BL_ELEM:	return &((TBL_ELEM*)bl)->base_status;
		case BL_NPC:	return ((mobdb_checkid(((TBL_NPC*)bl)->class_) == 0) ? &((TBL_NPC*)bl)->status : NULL);
		default:
			return NULL;
	}
}

/**
 * Gets the defense of the given bl
 * @param bl: Object whose defense to get [PC|MOB|HOM|MER|ELEM]
 * @return defense with cap_value(def, DEFTYPE_MIN, DEFTYPE_MAX)
 */
defType status_get_def(struct block_list *bl)
{
	struct unit_data *ud;
	struct status_data *status = status_get_status_data(bl);
	int def = status?status->def:0;
	ud = unit_bl2ud(bl);
	if (ud && ud->skilltimer != INVALID_TIMER)
		def -= def * skill_get_castdef(ud->skill_id)/100;

	return cap_value(def, DEFTYPE_MIN, DEFTYPE_MAX);
}

/**
 * Gets the walking speed of the given bl
 * @param bl: Object whose speed to get [PC|MOB|PET|HOM|MER|ELEM|NPC]
 * @return speed
 */
unsigned short status_get_speed(struct block_list *bl)
{
	if(bl->type==BL_NPC)// Only BL with speed data but no status_data [Skotlex]
		return ((struct npc_data *)bl)->speed;
	return status_get_status_data(bl)->speed;
}

/**
 * Gets the party ID of the given bl
 * @param bl: Object whose party ID to get [PC|MOB|PET|HOM|MER|SKILL|ELEM]
 * @return party ID
 */
int status_get_party_id(struct block_list *bl)
{
	nullpo_ret(bl);
	switch (bl->type) {
		case BL_PC:
			return ((TBL_PC*)bl)->status.party_id;
		case BL_PET:
			if (((TBL_PET*)bl)->master)
				return ((TBL_PET*)bl)->master->status.party_id;
			break;
		case BL_MOB: {
				struct mob_data *md=(TBL_MOB*)bl;
				if( md->master_id > 0 ) {
					map_session_data *msd;
					if (md->special_state.ai && (msd = map_id2sd(md->master_id)) != NULL)
						return msd->status.party_id;
					return -md->master_id;
				}
			}
			break;
		case BL_HOM:
			if (((TBL_HOM*)bl)->master)
				return ((TBL_HOM*)bl)->master->status.party_id;
			break;
		case BL_MER:
			if (((TBL_MER*)bl)->master)
				return ((TBL_MER*)bl)->master->status.party_id;
			break;
		case BL_SKILL:
			if (((TBL_SKILL*)bl)->group)
				return ((TBL_SKILL*)bl)->group->party_id;
			break;
		case BL_ELEM:
			if (((TBL_ELEM*)bl)->master)
				return ((TBL_ELEM*)bl)->master->status.party_id;
			break;
	}
	return 0;
}

/**
 * Gets the guild ID of the given bl
 * @param bl: Object whose guild ID to get [PC|MOB|PET|HOM|MER|SKILL|ELEM|NPC]
 * @return guild ID
 */
int status_get_guild_id(struct block_list *bl)
{
	nullpo_ret(bl);
	switch (bl->type) {
		case BL_PC:
			return ((TBL_PC*)bl)->status.guild_id;
		case BL_PET:
			if (((TBL_PET*)bl)->master)
				return ((TBL_PET*)bl)->master->status.guild_id;
			break;
		case BL_MOB:
			{
				map_session_data *msd;
				struct mob_data *md = (struct mob_data *)bl;
				if (md->guardian_data)	// Guardian's guild [Skotlex]
					return md->guardian_data->guild_id;
				if (md->special_state.ai && (msd = map_id2sd(md->master_id)) != NULL)
					return msd->status.guild_id; // Alchemist's mobs [Skotlex]
			}
			break;
		case BL_HOM:
			if (((TBL_HOM*)bl)->master)
				return ((TBL_HOM*)bl)->master->status.guild_id;
			break;
		case BL_MER:
			if (((TBL_MER*)bl)->master)
				return ((TBL_MER*)bl)->master->status.guild_id;
			break;
		case BL_NPC:
			if (((TBL_NPC*)bl)->subtype == NPCTYPE_SCRIPT)
				return ((TBL_NPC*)bl)->u.scr.guild_id;
			break;
		case BL_SKILL:
			if (((TBL_SKILL*)bl)->group)
				return ((TBL_SKILL*)bl)->group->guild_id;
			break;
		case BL_ELEM:
			if (((TBL_ELEM*)bl)->master)
				return ((TBL_ELEM*)bl)->master->status.guild_id;
			break;
	}
	return 0;
}

/**
 * Gets the guild emblem ID of the given bl
 * @param bl: Object whose emblem ID to get [PC|MOB|PET|HOM|MER|SKILL|ELEM|NPC]
 * @return guild emblem ID
 */
int status_get_emblem_id(struct block_list *bl)
{
	nullpo_ret(bl);
	switch (bl->type) {
		case BL_PC:
			return ((TBL_PC*)bl)->guild_emblem_id;
		case BL_PET:
			if (((TBL_PET*)bl)->master)
				return ((TBL_PET*)bl)->master->guild_emblem_id;
			break;
		case BL_MOB:
			{
				map_session_data *msd;
				struct mob_data *md = (struct mob_data *)bl;
				if (md->guardian_data)	// Guardian's guild [Skotlex]
					return md->guardian_data->emblem_id;
				if (md->special_state.ai && (msd = map_id2sd(md->master_id)) != NULL)
					return msd->guild_emblem_id; // Alchemist's mobs [Skotlex]
			}
			break;
		case BL_HOM:
			if (((TBL_HOM*)bl)->master)
				return ((TBL_HOM*)bl)->master->guild_emblem_id;
			break;
		case BL_MER:
			if (((TBL_MER*)bl)->master)
				return ((TBL_MER*)bl)->master->guild_emblem_id;
			break;
		case BL_NPC:
			if (((TBL_NPC*)bl)->subtype == NPCTYPE_SCRIPT && ((TBL_NPC*)bl)->u.scr.guild_id > 0) {
				auto g = guild_search(((TBL_NPC*)bl)->u.scr.guild_id);
				if (g)
					return g->guild.emblem_id;
			}
			break;
		case BL_ELEM:
			if (((TBL_ELEM*)bl)->master)
				return ((TBL_ELEM*)bl)->master->guild_emblem_id;
			break;
	}
	return 0;
}

/**
 * Gets the race2 of a mob or pet
 * @param bl: Object whose race2 to get [MOB|PET]
 * @return race2
 */
std::vector<e_race2> status_get_race2(struct block_list *bl)
{
	nullpo_retr(std::vector<e_race2>(),bl);

	if (bl->type == BL_MOB)
		return ((struct mob_data *)bl)->db->race2;
	if (bl->type == BL_PET)
		return ((struct pet_data *)bl)->db->race2;
	return std::vector<e_race2>();
}

/**
 * Checks if an object is dead 
 * @param bl: Object to check [PC|MOB|HOM|MER|ELEM]
 * @return 1: Is dead or 0: Is alive
 */
int status_isdead(struct block_list *bl)
{
	nullpo_ret(bl);
	return status_get_status_data(bl)->hp == 0;
}

/**
 * Checks if an object is immune to magic 
 * @param bl: Object to check [PC|MOB|HOM|MER|ELEM]
 * @return value of magic damage to be blocked
 */
int status_isimmune(struct block_list *bl)
{
	status_change *sc =status_get_sc(bl);

	if (sc) {
		if (sc->getSCE(SC_HERMODE))
			return 100;

		if (sc->getSCE(SC_DEADLY_DEFEASANCE))
			return 0;
	}

	if (bl->type == BL_PC &&
		((TBL_PC*)bl)->special_state.no_magic_damage >= battle_config.gtb_sc_immunity)
		return ((TBL_PC*)bl)->special_state.no_magic_damage;
	return 0;
}

/**
 * Get view data of an object 
 * @param bl: Object whose view data to get [PC|MOB|PET|HOM|MER|ELEM|NPC]
 * @return view data structure bl->vd
 */
struct view_data* status_get_viewdata(struct block_list *bl)
{
	nullpo_retr(NULL, bl);
	switch (bl->type) {
		case BL_PC:  return &((TBL_PC*)bl)->vd;
		case BL_MOB: return ((TBL_MOB*)bl)->vd;
		case BL_PET: return &((TBL_PET*)bl)->vd;
		case BL_NPC: return &((TBL_NPC*)bl)->vd;
		case BL_HOM: return ((TBL_HOM*)bl)->vd;
		case BL_MER: return ((TBL_MER*)bl)->vd;
		case BL_ELEM: return ((TBL_ELEM*)bl)->vd;
	}
	return NULL;
}

/**
 * Set view data of an object
 * This function deals with class, mount, and item views
 * SC views are set in clif_getareachar_unit() 
 * @param bl: Object whose view data to set [PC|MOB|PET|HOM|MER|ELEM|NPC]
 * @param class_: class of the object
 */
void status_set_viewdata(struct block_list *bl, int class_)
{
	struct view_data* vd;
	nullpo_retv(bl);
	if (mobdb_checkid(class_) || mob_is_clone(class_))
		vd = mob_get_viewdata(class_);
	else if (npcdb_checkid(class_))
		vd = npc_get_viewdata(class_);
	else if (homdb_checkid(class_))
		vd = hom_get_viewdata(class_);
	else if (mercenary_db.exists(class_))
		vd = mercenary_get_viewdata(class_);
	else if (elemental_db.exists(class_))
		vd = elemental_get_viewdata(class_);
	else
		vd = NULL;

	switch (bl->type) {
	case BL_PC:
		{
			TBL_PC* sd = (TBL_PC*)bl;
			if (pcdb_checkid(class_)) {
				if (sd->sc.option&OPTION_RIDING) {
					switch (class_) { // Adapt class to a Mounted one.
						case JOB_KNIGHT:
							class_ = JOB_KNIGHT2;
							break;
						case JOB_CRUSADER:
							class_ = JOB_CRUSADER2;
							break;
						case JOB_LORD_KNIGHT:
							class_ = JOB_LORD_KNIGHT2;
							break;
						case JOB_PALADIN:
							class_ = JOB_PALADIN2;
							break;
						case JOB_BABY_KNIGHT:
							class_ = JOB_BABY_KNIGHT2;
							break;
						case JOB_BABY_CRUSADER:
							class_ = JOB_BABY_CRUSADER2;
							break;
					}
				}
				sd->vd.class_ = class_;
				clif_get_weapon_view(sd, &sd->vd.weapon, &sd->vd.shield);
				sd->vd.head_top = sd->status.head_top;
				sd->vd.head_mid = sd->status.head_mid;
				sd->vd.head_bottom = sd->status.head_bottom;
				sd->vd.hair_style = cap_value(sd->status.hair, MIN_HAIR_STYLE, MAX_HAIR_STYLE);
				sd->vd.hair_color = cap_value(sd->status.hair_color, MIN_HAIR_COLOR, MAX_HAIR_COLOR);
				sd->vd.cloth_color = cap_value(sd->status.clothes_color, MIN_CLOTH_COLOR, MAX_CLOTH_COLOR);
				sd->vd.body_style = cap_value(sd->status.body, MIN_BODY_STYLE, MAX_BODY_STYLE);
				sd->vd.sex = sd->status.sex;

				if (sd->vd.cloth_color) {
					if(sd->sc.option&OPTION_WEDDING && battle_config.wedding_ignorepalette)
						sd->vd.cloth_color = 0;
					if(sd->sc.option&OPTION_XMAS && battle_config.xmas_ignorepalette)
						sd->vd.cloth_color = 0;
					if(sd->sc.option&(OPTION_SUMMER|OPTION_SUMMER2) && battle_config.summer_ignorepalette)
						sd->vd.cloth_color = 0;
					if(sd->sc.option&OPTION_HANBOK && battle_config.hanbok_ignorepalette)
						sd->vd.cloth_color = 0;
					if(sd->sc.option&OPTION_OKTOBERFEST && battle_config.oktoberfest_ignorepalette)
						sd->vd.cloth_color = 0;
				}
				if ( sd->vd.body_style && sd->sc.option&OPTION_COSTUME)
 					sd->vd.body_style = 0;
			} else if (vd)
				memcpy(&sd->vd, vd, sizeof(struct view_data));
			else
				ShowError("status_set_viewdata (PC): No view data for class %d\n", class_);
		}
	break;
	case BL_MOB:
		{
			TBL_MOB* md = (TBL_MOB*)bl;
			if (vd){
				mob_free_dynamic_viewdata( md );

				md->vd = vd;
			}else if( pcdb_checkid( class_ ) ){
				mob_set_dynamic_viewdata( md );

				md->vd->class_ = class_;
				md->vd->hair_style = cap_value(md->vd->hair_style, MIN_HAIR_STYLE, MAX_HAIR_STYLE);
				md->vd->hair_color = cap_value(md->vd->hair_color, MIN_HAIR_COLOR, MAX_HAIR_COLOR);
			}else
				ShowError("status_set_viewdata (MOB): No view data for class %d\n", class_);
		}
	break;
	case BL_PET:
		{
			TBL_PET* pd = (TBL_PET*)bl;
			if (vd) {
				memcpy(&pd->vd, vd, sizeof(struct view_data));
				if (!pcdb_checkid(vd->class_)) {
					pd->vd.hair_style = battle_config.pet_hair_style;
					if(pd->pet.equip) {
						pd->vd.head_bottom = itemdb_viewid(pd->pet.equip);
						if (!pd->vd.head_bottom)
							pd->vd.head_bottom = pd->pet.equip;
					}
				}
			} else
				ShowError("status_set_viewdata (PET): No view data for class %d\n", class_);
		}
	break;
	case BL_NPC:
		{
			TBL_NPC* nd = (TBL_NPC*)bl;
			if (vd)
				memcpy(&nd->vd, vd, sizeof(struct view_data));
			else if (pcdb_checkid(class_)) {
				memset(&nd->vd, 0, sizeof(struct view_data));
				nd->vd.class_ = class_;
				nd->vd.hair_style = cap_value(nd->vd.hair_style, MIN_HAIR_STYLE, MAX_HAIR_STYLE);
			} else {
				ShowError("status_set_viewdata (NPC): Invalid view data %d\n", class_);
				if (bl->m >= 0)
					ShowDebug("Source (NPC): %s at %s (%d,%d)\n", nd->name, map_mapid2mapname(bl->m), bl->x, bl->y);
				else
					ShowDebug("Source (NPC): %s (invisible/not on a map)\n", nd->name);
				ShowDebug( "Source (NPC): %s is located in: %s\n", nd->name, nd->path );
			}
			break;
		}
	break;
	case BL_HOM:
		{
			struct homun_data *hd = (struct homun_data*)bl;
			if (vd)
				hd->vd = vd;
			else
				ShowError("status_set_viewdata (HOMUNCULUS): No view data for class %d\n", class_);
		}
		break;
	case BL_MER:
		{
			s_mercenary_data *md = (s_mercenary_data*)bl;
			if (vd)
				md->vd = vd;
			else
				ShowError("status_set_viewdata (MERCENARY): No view data for class %d\n", class_);
		}
		break;
	case BL_ELEM:
		{
			s_elemental_data *ed = (s_elemental_data*)bl;
			if (vd)
				ed->vd = vd;
			else
				ShowError("status_set_viewdata (ELEMENTAL): No view data for class %d\n", class_);
		}
		break;
	}
}

/**
 * Get status change data of an object
 * @param bl: Object whose sc data to get [PC|MOB|HOM|MER|ELEM|NPC]
 * @return status change data structure bl->sc
 */
status_change *status_get_sc(struct block_list *bl)
{
	if( bl )
	switch (bl->type) {
		case BL_PC:  return &((TBL_PC*)bl)->sc;
		case BL_MOB: return &((TBL_MOB*)bl)->sc;
		case BL_NPC: return &((TBL_NPC*)bl)->sc;
		case BL_HOM: return &((TBL_HOM*)bl)->sc;
		case BL_MER: return &((TBL_MER*)bl)->sc;
		case BL_ELEM: return &((TBL_ELEM*)bl)->sc;
	}
	return NULL;
}

/**
 * Initiate (memset) the status change data of an object
 * @param bl: Object whose sc data to memset [PC|MOB|HOM|MER|ELEM|NPC]
 */
void status_change_init(struct block_list *bl)
{
	status_change *sc = status_get_sc(bl);
	nullpo_retv(sc);
	memset(sc, 0, sizeof (status_change));
	sc->lastEffect = SC_NONE;
	sc->lastEffectTimer = INVALID_TIMER;
}

/*========================================== [Playtester]
* Returns the interval for status changes that iterate multiple times
* through the timer (e.g. those that deal damage in regular intervals)
* @param type: Status change (SC_*)
*------------------------------------------*/
static int status_get_sc_interval(enum sc_type type)
{
	switch (type) {
		case SC_POISON:
		case SC_LEECHESEND:
		case SC_DPOISON:
		case SC_DEATHHURT:
		case SC_GRADUAL_GRAVITY:
		case SC_KILLING_AURA:
		case SC_BOSSMAPINFO:
			return 1000;
		case SC_BURNING:
		case SC_PYREXIA:
			return 3000;
		case SC_MAGICMUSHROOM:
			return 4000;
		case SC_STONE:
			return 5000;
		case SC_BLEEDING:
		case SC_TOXIN:
			return 10000;
		case SC_HELLS_PLANT:
			return 333;
		case SC_SHIELDSPELL_HP:
			return 3000;
		case SC_SHIELDSPELL_SP:
			return 5000;
		default:
			break;
	}
	return 0;
}

/**
 * Applies SC defense to a given status change
 * This function also determines whether or not the status change will be applied
 * @param src: Source of the status change [PC|MOB|HOM|MER|ELEM|NPC]
 * @param bl: Target of the status change
 * @param type: Status change (SC_*)
 * @param rate: Initial percentage rate of affecting bl (0~10000)
 * @param tick: Initial duration that the status change affects bl
 * @param flag: Value which determines what parts to calculate. See e_status_change_start_flags
 * @return adjusted duration based on flag values
 */
t_tick status_get_sc_def(struct block_list *src, struct block_list *bl, enum sc_type type, int rate, t_tick tick, unsigned char flag)
{
	/// Resistance rate: 10000 = 100%
	/// Example:	50% (5000) -> sc_def = 5000 -> 25%;
	///				5000ms -> tick_def = 5000 -> 2500ms
	int sc_def = 0, tick_def = -1; // -1 = use sc_def
	/// Fixed resistance value (after rate calculation)
	/// Example:	25% (2500) -> sc_def2 = 2000 -> 5%;
	///				2500ms -> tick_def2=2000 -> 500ms
	int sc_def2 = 0, tick_def2 = 0;

	struct status_data *status, *status_src;
	status_change *sc;
	map_session_data *sd;

	nullpo_ret(bl);
	if (src == NULL)
		return tick?tick:1; // This should not happen in current implementation, but leave it anyway

	// Skills (magic type) that are blocked by Golden Thief Bug card or Wand of Hermod
	if (status_isimmune(bl)) {
		std::shared_ptr<s_skill_db> skill = skill_db.find(battle_getcurrentskill(src));

		if (skill == nullptr) // Check for ground-type skills using the status when a player moves through units
			skill = skill_db.find(status_db.getSkill(type));

		if (skill != nullptr && skill->skill_type == BF_MAGIC && // Basic magic skill
			!skill->inf2[INF2_IGNOREGTB] && // Specific skill to bypass
			((skill->inf == INF_ATTACK_SKILL || skill->inf == INF_GROUND_SKILL || skill->inf == INF_SUPPORT_SKILL) || // Target skills should get blocked even when cast on self
			 (skill->inf == INF_SELF_SKILL && src != bl))) // Self skills should get blocked on all targets except self
			return 0;
	}

	sd = BL_CAST(BL_PC,bl);
	status = status_get_status_data(bl);
	status_src = status_get_status_data(src);
	sc = status_get_sc(bl);
	if( sc && !sc->count )
		sc = NULL;

#ifdef RENEWAL
	uint16 levelAdv = (static_cast<uint16>(pow(max(0, status_get_lv(src) - status_get_lv(bl)), 2)) / 5) * 100;
#endif

	switch (type) {
		case SC_POISON:
		case SC_DPOISON:
#ifndef RENEWAL
			sc_def = status->vit*100;
			sc_def2 = status->luk*10 + status_get_lv(bl)*10 - status_get_lv(src)*10;
			if (sd) {
				// For players: 60000 - 450*vit - 100*luk
				tick_def = status->vit*75;
				tick_def2 = status->luk*100;
			} else {
				// For monsters: 30000 - 200*vit
				tick /= 2;
				tick_def = (status->vit*200)/3;
			}
#else
			sc_def = status->vit * 100 - levelAdv;
			tick_def2 = -2000;
#endif
			break;
		case SC_STUN:
#ifndef RENEWAL
			sc_def = status->vit*100;
			sc_def2 = status->luk*10 + status_get_lv(bl)*10 - status_get_lv(src)*10;
			tick_def2 = status->luk*10;
#else
			sc_def = status->vit * 100 - levelAdv;
			tick_def2 = -500;
#endif
			break;
		case SC_SILENCE:
#ifndef RENEWAL
			sc_def = status->vit*100;
			sc_def2 = status->luk*10 + status_get_lv(bl)*10 - status_get_lv(src)*10;
			tick_def2 = status->luk*10;
#else
			sc_def = status->int_ * 100 - levelAdv;
			tick_def2 = -2000;
#endif
			break;
		case SC_BLEEDING:
#ifndef RENEWAL
			sc_def = status->vit*100;
			sc_def2 = status->luk*10 + status_get_lv(bl)*10 - status_get_lv(src)*10;
			tick_def2 = status->luk*10;
#else
			sc_def = status->agi * 100 - levelAdv;
			tick_def2 = -12000;
#endif
			break;
		case SC_SLEEP:
#ifndef RENEWAL
			sc_def = status->int_*100;
			sc_def2 = status->luk*10 + status_get_lv(bl)*10 - status_get_lv(src)*10;
			tick_def2 = status->luk*10;
#else
			sc_def = status->agi * 100 - levelAdv;
			tick_def2 = -2000;
#endif
			break;
		case SC_STONEWAIT:
#ifndef RENEWAL
			sc_def = status->mdef*100;
			sc_def2 = status->luk*10 + status_get_lv(bl)*10 - status_get_lv(src)*10;
			tick_def = 0; // No duration reduction
#else
			sc_def = status->mdef * 100 - levelAdv;
			tick_def2 = -3000;
#endif
			break;
		case SC_FREEZE:
#ifndef RENEWAL
			sc_def = status->mdef*100;
			sc_def2 = status->luk*10 + status_get_lv(bl)*10 - status_get_lv(src)*10;
			tick_def2 = status_src->luk*-10; // Caster can increase final duration with luk
#else
			sc_def = status->mdef * 100 - levelAdv;
			tick_def2 = -3000;
#endif
			break;
		case SC_CURSE:
			// Special property: immunity when luk is zero
			if (status->luk == 0)
				return 0;
#ifndef RENEWAL
			sc_def = status->luk*100;
			sc_def2 = status->luk*10 - status_get_lv(src)*10; // Curse only has a level penalty and no resistance
			tick_def = status->vit*100;
			tick_def2 = status->luk*10;
#else
			sc_def = status->luk * 100 - levelAdv;
			tick_def2 = -2000;
#endif
			break;
		case SC_BLIND:
#ifndef RENEWAL
			sc_def = (status->vit + status->int_)*50;
			sc_def2 = status->luk*10 + status_get_lv(bl)*10 - status_get_lv(src)*10;
			tick_def2 = status->luk*10;
#else
			sc_def = status->int_ * 100 - levelAdv;
			tick_def2 = -2000;
#endif
			break;
		case SC_CONFUSION:
#ifndef RENEWAL
			sc_def = (status->str + status->int_)*50;
			sc_def2 = status_get_lv(src)*10 - status_get_lv(bl)*10 - status->luk*10; // Reversed sc_def2
			tick_def2 = status->luk*10;
#else
			sc_def = status->luk * 100 - levelAdv;
			tick_def2 = -2000;
#endif
			break;
		case SC_DECREASEAGI:
			if (sd)
				tick /= 2; // Half duration for players.
			sc_def2 = status->mdef*100;
			break;
		case SC_ANKLE:
			if(status_has_mode(status,MD_STATUSIMMUNE)) // Lasts 5 times less on bosses
				tick /= 5;
			sc_def = status->agi*50;
			break;
		case SC_JOINTBEAT:
			tick_def2 = 1000 * ((status->luk / 2 + status->agi / 5) / 2); // (50 * LUK / 100 + 20 * AGI / 100) / 2
			break;
		case SC_DEEPSLEEP:
			tick_def2 = status_get_base_status(bl)->int_ * 25 + status_get_lv(bl) * 50;
			break;
		case SC_NETHERWORLD:
			// Resistance: {(Target's Base Level / 50) + (Target's Job Level / 10)} seconds
			tick_def2 = status_get_lv(bl) * 20 + (sd ? sd->status.job_level : 1) * 100;
			break;
		case SC_MARSHOFABYSS:
			// 5 second (Fixed) + 25 second - {( INT + LUK ) / 20 second }
			tick_def2 = (status->int_ + status->luk)*50;
			break;
		case SC_STASIS:
			// 10 second (fixed) + { Stasis Skill level * 10 - (Target's VIT + DEX) / 20 }
			tick_def2 = (status->vit + status->dex) * 50;
			break;
		case SC_WHITEIMPRISON:
			if( src == bl ) // 100% on caster
				break;
			sc_def = status->str * 20 + status_get_lv(bl) * 20 + status->luk * 10;
			tick_def2 = -2000;
			break;
		case SC_FEAR:
			sc_def = status->int_ * 20 + status_get_lv(bl) * 20 + status->luk * 10;
			tick_def2 = -4000; // 2 seconds is applied twice on Aegis
			break;
		case SC_BURNING:
			sc_def = status->agi * 20 + status_get_lv(bl) * 20 + status->luk * 10;
			tick_def2 = -2000;
			break;
		case SC_FREEZING:
			tick_def2 = (status->vit + status->dex) * 50;
			break;
		case SC_OBLIVIONCURSE: // 100% - (100 - 0.8 x INT)
			sc_def = status->int_ * 80;
			sc_def = max(sc_def, 500); // minimum of 5% resist
			tick_def = 0;
			tick_def2 = (status->vit + status->luk) * 500;
			break;
		case SC_TOXIN:
		case SC_PARALYSE:
		case SC_VENOMBLEED:
		case SC_MAGICMUSHROOM:
		case SC_DEATHHURT:
		case SC_PYREXIA:
		case SC_LEECHESEND:
			tick_def2 = (status->vit + status->luk) * 500;
			break;
		case SC_BITE: // {(Base Success chance) - (Target's AGI / 4)}
			sc_def2 = status->agi*25;
			break;
		case SC_ELECTRICSHOCKER:
			tick_def2 = (status->vit + status->agi) * 70;
			break;
		case SC_CRYSTALIZE:
			tick_def2 = status_get_base_status(bl)->vit * 100;
			break;
		case SC_VACUUM_EXTREME:
			tick_def2 = (sd ? sd->status.str : status_get_base_status(bl)->str) * 50;
			break;
		case SC_KYOUGAKU:
			tick_def2 = 30*status->int_;
			break;
		case SC_PARALYSIS:
			tick_def2 = (status->vit + status->luk)*50;
			break;
		case SC_VOICEOFSIREN:
			// Resistance: {(Target's Base Level / 10) + (Target's Job Level / 5)} seconds
			tick_def2 = status_get_lv(bl) * 100 + (sd ? sd->status.job_level : 1) * 200;
			break;
		case SC_B_TRAP:
			tick_def = (sd ? sd->status.str : status_get_base_status(bl)->str) * 50; //! TODO: Figure out reduction formula
			break;
		case SC_NORECOVER_STATE:
			tick_def2 = status->luk * 100;
			break;
		default:
			// Effect that cannot be reduced? Likely a buff.
			if (!(rnd()%10000 < rate))
				return 0;
			return tick ? tick : 1;
	}

	if (sd) {
		if (battle_config.pc_sc_def_rate != 100) {
			sc_def = sc_def*battle_config.pc_sc_def_rate/100;
			sc_def2 = sc_def2*battle_config.pc_sc_def_rate/100;
		}
#ifndef RENEWAL
		sc_def = min(sc_def, battle_config.pc_max_sc_def*100);
		sc_def2 = min(sc_def2, battle_config.pc_max_sc_def*100);
#else
		sc_def = cap_value(sc_def, 0, battle_config.pc_max_sc_def*100);
		sc_def2 = cap_value(sc_def2, 0, battle_config.pc_max_sc_def*100);
#endif
		if (battle_config.pc_sc_def_rate != 100) {
			tick_def = tick_def*battle_config.pc_sc_def_rate/100;
			tick_def2 = tick_def2*battle_config.pc_sc_def_rate/100;
		}
	} else {
		if (battle_config.mob_sc_def_rate != 100) {
			sc_def = sc_def*battle_config.mob_sc_def_rate/100;
			sc_def2 = sc_def2*battle_config.mob_sc_def_rate/100;
		}
#ifndef RENEWAL
		sc_def = min(sc_def, battle_config.mob_max_sc_def*100);
		sc_def2 = min(sc_def2, battle_config.mob_max_sc_def*100);
#else
		sc_def = cap_value(sc_def, 0, battle_config.mob_max_sc_def*100);
		sc_def2 = cap_value(sc_def2, 0, battle_config.mob_max_sc_def*100);
#endif
		if (battle_config.mob_sc_def_rate != 100) {
			tick_def = tick_def*battle_config.mob_sc_def_rate/100;
			tick_def2 = tick_def2*battle_config.mob_sc_def_rate/100;
		}
	}

	if (sc) {
		if (sc->getSCE(SC_SCRESIST))
			sc_def += sc->getSCE(SC_SCRESIST)->val1*100; // Status resist
#ifdef RENEWAL
		else if (sc->getSCE(SC_SIEGFRIED) && (type == SC_BLIND || type == SC_STONE || type == SC_FREEZE || type == SC_STUN || type == SC_CURSE || type == SC_SLEEP || type == SC_SILENCE))
			sc_def += sc->getSCE(SC_SIEGFRIED)->val3 * 100; // Status resistance.
#else
		else if (sc->getSCE(SC_SIEGFRIED))
			sc_def += sc->getSCE(SC_SIEGFRIED)->val3*100; // Status resistance.
#endif
		else if (sc->getSCE(SC_LEECHESEND) && sc->getSCE(SC_LEECHESEND)->val3 == 0) {
			switch (type) {
				case SC_BLIND:
				case SC_STUN:
					return 0; // Immune
			}
		} else if (sc->getSCE(SC_OBLIVIONCURSE) && sc->getSCE(SC_OBLIVIONCURSE)->val3 == 0) {
			switch (type) {
				case SC_SILENCE:
				case SC_CURSE:
					return 0; // Immune
			}
		}
	}

	// When tick def not set, reduction is the same for both.
	if(tick_def == -1)
		tick_def = sc_def;

	// Natural resistance
	if (!(flag&SCSTART_NORATEDEF)) {
		rate -= rate*sc_def/10000;
		rate -= sc_def2;

		// Item resistance (only applies to rate%)
		if (sd) {
			for (const auto &it : sd->reseff) {
				if (it.id == type)
					rate -= rate * it.val / 10000;
			}
			if (sd->sc.getSCE(SC_COMMONSC_RESIST) && SC_COMMON_MIN <= type && type <= SC_COMMON_MAX)
				rate -= rate*sd->sc.getSCE(SC_COMMONSC_RESIST)->val1/100;
		}

		// Aegis accuracy
		if(rate > 0 && rate%10 != 0) rate += (10 - rate%10);
	}

	std::shared_ptr<s_status_change_db> scdb = status_db.find(type);

	// Cap minimum rate
	rate = max(rate, scdb->min_rate);

	if (rate < 10000 && (rate <= 0 || !(rnd()%10000 < rate)))
		return 0;

	// Duration cannot be reduced
	if (flag&SCSTART_NOTICKDEF)
		return i64max(tick, scdb->min_duration);

	tick -= tick*tick_def/10000;

#ifdef RENEWAL
	// Renewal applies item resistance also to duration
	if (sd) {
		for (const auto &it : sd->reseff) {
			if (it.id == type)
				tick -= tick * it.val / 10000;
		}
		if (sd->sc.getSCE(SC_COMMONSC_RESIST) && SC_COMMON_MIN <= type && type <= SC_COMMON_MAX)
			tick -= tick * sd->sc.getSCE(SC_COMMONSC_RESIST)->val1 / 100;
	}
#endif

	tick -= tick_def2;

	return i64max(tick, scdb->min_duration);
}

/**
 * Applies SC effect
 * @param bl: Source to apply effect
 * @param type: Status change (SC_*)
 * @param dval1~3: Depends on type of status change
 * Author: Ind
 */
void status_display_add(struct block_list *bl, enum sc_type type, int dval1, int dval2, int dval3) {
	struct eri *eri;
	struct sc_display_entry **sc_display;
	struct sc_display_entry ***sc_display_ptr;
	struct sc_display_entry *entry;
	int i;
	unsigned char sc_display_count;
	unsigned char *sc_display_count_ptr;

	nullpo_retv(bl);

	switch( bl->type ){
		case BL_PC: {
			map_session_data* sd = (map_session_data*)bl;

			sc_display_ptr = &sd->sc_display;
			sc_display_count_ptr = &sd->sc_display_count;
			eri = pc_sc_display_ers;
			}
			break;
		case BL_NPC: {
			struct npc_data* nd = (struct npc_data*)bl;

			sc_display_ptr = &nd->sc_display;
			sc_display_count_ptr = &nd->sc_display_count;
			eri = npc_sc_display_ers;
			}
			break;
		default:
			return;
	}

	sc_display = *sc_display_ptr;
	sc_display_count = *sc_display_count_ptr;

	ARR_FIND(0, sc_display_count, i, sc_display[i]->type == type);

	if( i != sc_display_count ) {
		sc_display[i]->val1 = dval1;
		sc_display[i]->val2 = dval2;
		sc_display[i]->val3 = dval3;
		return;
	}

	entry = ers_alloc(eri, struct sc_display_entry);

	entry->type = type;
	entry->val1 = dval1;
	entry->val2 = dval2;
	entry->val3 = dval3;

	RECREATE(sc_display, struct sc_display_entry *, ++sc_display_count);
	sc_display[sc_display_count - 1] = entry;
	*sc_display_ptr = sc_display;
	*sc_display_count_ptr = sc_display_count;
}

/**
 * Removes SC effect
 * @param bl: Source to remove effect
 * @param type: Status change (SC_*)
 * Author: Ind
 */
void status_display_remove(struct block_list *bl, enum sc_type type) {
	struct eri *eri;
	struct sc_display_entry **sc_display;
	struct sc_display_entry ***sc_display_ptr;
	int i;
	unsigned char sc_display_count;
	unsigned char *sc_display_count_ptr;

	nullpo_retv(bl);

	switch( bl->type ){
		case BL_PC: {
			map_session_data* sd = (map_session_data*)bl;

			sc_display_ptr = &sd->sc_display;
			sc_display_count_ptr = &sd->sc_display_count;
			eri = pc_sc_display_ers;
			}
			break;
		case BL_NPC: {
			struct npc_data* nd = (struct npc_data*)bl;

			sc_display_ptr = &nd->sc_display;
			sc_display_count_ptr = &nd->sc_display_count;
			eri = npc_sc_display_ers;
			}
			break;
		default:
			return;
	}

	sc_display = *sc_display_ptr;
	sc_display_count = *sc_display_count_ptr;

	ARR_FIND(0, sc_display_count, i, sc_display[i]->type == type);

	if( i != sc_display_count ) {
		int cursor;

		ers_free(eri, sc_display[i]);
		sc_display[i] = NULL;

		/* The all-mighty compact-o-matic */
		for( i = 0, cursor = 0; i < sc_display_count; i++ ) {
			if( sc_display[i] == NULL )
				continue;

			if( i != cursor )
				sc_display[cursor] = sc_display[i];

			cursor++;
		}

		if( !(sc_display_count = cursor) ) {
			aFree(sc_display);
			sc_display = NULL;
		}

		*sc_display_ptr = sc_display;
		*sc_display_count_ptr = sc_display_count;
	}
}

/**
 * Applies SC defense to a given status change
 * This function also determines whether or not the status change will be applied
 * @param src: Source of the status change [PC|MOB|HOM|MER|ELEM|NPC]
 * @param bl: Target of the status change (See: enum sc_type)
 * @param type: Status change (SC_*)
 * @param rate: Initial percentage rate of affecting bl (0~10000)
 * @param val1~4: Depends on type of status change
 * @param duration: Initial duration that the status change affects bl
 * @param flag: Value which determines what parts to calculate. See e_status_change_start_flags
 * @param delay: Delay in milliseconds before the SC is applied
 * @return adjusted duration based on flag values
 */
int status_change_start(struct block_list* src, struct block_list* bl,enum sc_type type,int rate,int val1,int val2,int val3,int val4,t_tick duration,unsigned char flag, int32 delay) {
	status_change* sc;
	struct status_change_entry* sce;
	struct status_data *status;
	struct view_data *vd;
	int undead_flag, tick_time = 0;
	bool sc_isnew = true;
	std::shared_ptr<s_status_change_db> scdb = status_db.find(type);

	nullpo_ret(bl);
	sc = status_get_sc(bl);
	status = status_get_status_data(bl);

	if( !scdb ) {
		ShowError("status_change_start: Invalid status change (%d)!\n", type);
		return 0;
	}

	if( !sc )
		return 0; // Unable to receive status changes

	if( bl->type != BL_NPC && status_isdead(bl) && ( type != SC_NOCHAT && type != SC_JAILED ) ) // SC_NOCHAT and SC_JAILED should work even on dead characters
		return 0;

	map_data *mapdata = map_getmapdata(bl->m);
	map_session_data *sd = BL_CAST(BL_PC, bl);

	if (mapdata != nullptr && mapdata->zone->isStatusDisabled(type, bl->type, (sd != nullptr) ? pc_get_group_level(sd) : 0))
		return 0;

	if (sc->getSCE(SC_GRAVITYCONTROL))
		return 0; // !TODO: Confirm what statuses/conditions (if not all) are blocked.

	// Uncomment to prevent status adding hp to gvg mob (like bloodylust=hp*3 etc...
//	if (bl->type == BL_MOB)
//		if (util::vector_exists(status_get_race2(bl), RC2_GVG) && status_sc2scb_flag(type)&SCB_MAXHP) return 0;

	// Fail if Madogear is active
	if (sc->option&OPTION_MADOGEAR && flag&SCSTART_NOAVOID && scdb->flag[SCF_FAILEDMADO])
		return 0;

	// Check for Boss resistances
	if(status->mode&MD_STATUSIMMUNE && !(flag&SCSTART_NOAVOID) && scdb->flag[SCF_BOSSRESIST])
		return 0;

	// Check for MVP resistance
	if(status->mode&MD_MVP && !(flag&SCSTART_NOAVOID) && scdb->flag[SCF_MVPRESIST])
		return 0;

	// End the SCs from the list and immediately return
	// If anything in this list is removed, the rest is ignored.
	if (!scdb->endreturn.empty()) {
		bool isRemoved = false;

		for (const auto &it : scdb->endreturn) {
			sc_type rem_sc = it;

			if (sc->getSCE(rem_sc)) {
				status_change_end(bl, rem_sc);
				isRemoved = true;
			}
		}

		if (isRemoved) // Something was removed, don't give the status
			return 1; // Return 1 so that sc_start can be checked as success
	}

	// Check failing SCs from list
	if (!scdb->fail.empty()) {
		for (const auto &it : scdb->fail) {
			// Don't let OPT1 that have RemoveOnDamaged start a new effect in the same attack.
			if (sc->getSCE(it) || sc->lastEffect == it)
				return 0;
		}
	}

	// Adjust tick according to status resistances
	if( !(flag&(SCSTART_NOAVOID|SCSTART_LOADED)) ) {
		duration = status_get_sc_def(src, bl, type, rate, duration, flag);
		if( !duration )
			return 0;
	}

	int tick = (int)duration;

	vd = status_get_viewdata(bl);

	undead_flag = battle_check_undead(status->race,status->def_ele);
	// Check for immunities / sc fails
	switch (type) {
		case SC_VACUUM_EXTREME:
			if (sc && sc->getSCE(SC_VACUUM_EXTREME_POSTDELAY) && sc->getSCE(SC_VACUUM_EXTREME_POSTDELAY)->val2 == val2) // Ignore post delay from other vacuum (this will make stack effect enabled)
				return 0;
			break;
		case SC_STONE:
		case SC_STONEWAIT:
		case SC_FREEZE:
			// Undead are immune to Freeze/Stone
			if (undead_flag && !(flag&SCSTART_NOAVOID))
				return 0;
			break;
		case SC_BURNING:
			// Level 2 Fire Element is immune
			if (status->def_ele == ELE_FIRE && status->ele_lv == 2)
				return 0;
			break;
		case SC_ALL_RIDING:
			if( !sd || sc->option&(OPTION_RIDING|OPTION_DRAGON|OPTION_WUG|OPTION_MADOGEAR) )
				return 0;
			break;
		case SC_SIGNUMCRUCIS:
			// Only affects demons and undead element (but not players)
			if((!undead_flag && status->race!=RC_DEMON) || bl->type == BL_PC)
				return 0;
			break;
		case SC_KYRIE:
		case SC_TUNAPARTY:
			if (bl->type == BL_MOB)
				return 0;
			break;
		case SC_ADRENALINE:
			if(sd && !pc_check_weapontype(sd,skill_get_weapontype(BS_ADRENALINE)))
				return 0;
			break;
		case SC_ADRENALINE2:
			if(sd && !pc_check_weapontype(sd,skill_get_weapontype(BS_ADRENALINE2)))
				return 0;
			break;
		case SC_CLOAKING:
			// Avoid cloaking with no wall and low skill level. [Skotlex]
			// Due to the cloaking card, we have to check the wall versus to known
			// skill level rather than the used one. [Skotlex]
			// if (sd && val1 < 3 && skill_check_cloaking(bl,NULL))
			if( sd && pc_checkskill(sd, AS_CLOAKING) < 3 && !skill_check_cloaking(bl,NULL) )
				return 0;
			break;
		case SC_MODECHANGE: {
				int32 mode;
				struct status_data *bstatus = status_get_base_status(bl);
				if (!bstatus) return 0;
				if (sc->getSCE(type)) { // Pile up with previous values.
					if (!val2) val2 = sc->getSCE(type)->val2;
					val3 |= sc->getSCE(type)->val3;
					val4 |= sc->getSCE(type)->val4;
				}
				mode = val2 ? ((val2&~MD_MASK) | val2) : bstatus->mode; // Base mode
				if (val4) mode = static_cast<e_mode>(mode&~val4); // Del mode
				if (val3) mode = static_cast<e_mode>(mode | val3); // Add mode
				if (mode == bstatus->mode) { // No change.
					if (sc->getSCE(type)) // Abort previous status
						return status_change_end(bl, type);
					return 0;
				}
			}
			break;
		// Strip skills, need to divest something or it fails.
		case SC_STRIPWEAPON:
			if (val2 == 1)
				val2 = 0; // Brandish Spear/Bowling Bash effet. Do not take weapon off.
			else if (sd && !(flag&SCSTART_LOADED)) { // Apply sc anyway if loading saved sc_data
				short i;
				uint8 successFlag = 0;
				if(sd->bonus.unstripable_equip&EQP_WEAPON)
					return 0;
				i = sd->equip_index[EQI_HAND_L];
				if (i>=0 && sd->inventory_data[i] && sd->inventory_data[i]->type == IT_WEAPON) {
					successFlag|=1;
					pc_unequipitem(sd,i,3); // Left-hand weapon
				}
	
				i = sd->equip_index[EQI_HAND_R];
				if (i>=0 && sd->inventory_data[i] && sd->inventory_data[i]->type == IT_WEAPON) {
					successFlag|=2;
					pc_unequipitem(sd,i,3);
				}
				if (!successFlag) return 0;
			}
			if (tick == 1) return 1; // Minimal duration: Only strip without causing the SC
			break;
		case SC_STRIPSHIELD:
			if( val2 == 1 ) val2 = 0; // GX effect. Do not take shield off..
			else
			if (sd && !(flag&SCSTART_LOADED)) {
				short i;
				if(sd->bonus.unstripable_equip&EQP_SHIELD)
					return 0;
				i = sd->equip_index[EQI_HAND_L];
				if ( i < 0 || !sd->inventory_data[i] || sd->inventory_data[i]->type != IT_ARMOR )
					return 0;
				pc_unequipitem(sd,i,3);
			}
			if (tick == 1) return 1; // Minimal duration: Only strip without causing the SC
			break;
		case SC_STRIPARMOR:
			if (sd && !(flag&SCSTART_LOADED)) {
				short i;
				if(sd->bonus.unstripable_equip&EQP_ARMOR)
					return 0;
				i = sd->equip_index[EQI_ARMOR];
				if ( i < 0 || !sd->inventory_data[i] )
					return 0;
				pc_unequipitem(sd,i,3);
			}
			if (tick == 1) return 1; // Minimal duration: Only strip without causing the SC
			break;
		case SC_STRIPHELM:
			if (sd && !(flag&SCSTART_LOADED)) {
				short i;
				if(sd->bonus.unstripable_equip&EQP_HELM)
					return 0;
				i = sd->equip_index[EQI_HEAD_TOP];
				if ( i < 0 || !sd->inventory_data[i] )
					return 0;
				pc_unequipitem(sd,i,3);
			}
			if (tick == 1) return 1; // Minimal duration: Only strip without causing the SC
			break;
		case SC_SHADOW_STRIP:
			if (sd && !(flag&SCSTART_LOADED)) {
				if (sd->bonus.unstripable_equip&EQP_SHADOW_GEAR)
					return 0;

				bool successFlag = false;

				for( int i = EQI_SHADOW_ARMOR; i <= EQI_SHADOW_ACC_L; i++ ){
					int index = sd->equip_index[i];

					if( index >= 0 && sd->inventory_data[index] != nullptr ){
						pc_unequipitem( sd, index, 3 );
						successFlag = true;
					}
				}

				if (!successFlag)
					return 0;
			}
			if (tick == 1)
				return 1;
			break;
		case SC_MERC_FLEEUP:
		case SC_MERC_ATKUP:
		case SC_MERC_HPUP:
		case SC_MERC_SPUP:
		case SC_MERC_HITUP:
			if( bl->type != BL_MER )
				return 0; // Stats only for Mercenaries
			break;
		case SC_STRFOOD:
			if (sc->getSCE(SC_FOOD_STR_CASH) && sc->getSCE(SC_FOOD_STR_CASH)->val1 > val1)
				return 0;
			break;
		case SC_AGIFOOD:
			if (sc->getSCE(SC_FOOD_AGI_CASH) && sc->getSCE(SC_FOOD_AGI_CASH)->val1 > val1)
				return 0;
			break;
		case SC_VITFOOD:
			if (sc->getSCE(SC_FOOD_VIT_CASH) && sc->getSCE(SC_FOOD_VIT_CASH)->val1 > val1)
				return 0;
			break;
		case SC_INTFOOD:
			if (sc->getSCE(SC_FOOD_INT_CASH) && sc->getSCE(SC_FOOD_INT_CASH)->val1 > val1)
				return 0;
			break;
		case SC_DEXFOOD:
			if (sc->getSCE(SC_FOOD_DEX_CASH) && sc->getSCE(SC_FOOD_DEX_CASH)->val1 > val1)
				return 0;
			break;
		case SC_LUKFOOD:
			if (sc->getSCE(SC_FOOD_LUK_CASH) && sc->getSCE(SC_FOOD_LUK_CASH)->val1 > val1)
				return 0;
			break;
		case SC_FOOD_STR_CASH:
			if (sc->getSCE(SC_STRFOOD) && sc->getSCE(SC_STRFOOD)->val1 > val1)
				return 0;
			break;
		case SC_FOOD_AGI_CASH:
			if (sc->getSCE(SC_AGIFOOD) && sc->getSCE(SC_AGIFOOD)->val1 > val1)
				return 0;
			break;
		case SC_FOOD_VIT_CASH:
			if (sc->getSCE(SC_VITFOOD) && sc->getSCE(SC_VITFOOD)->val1 > val1)
				return 0;
			break;
		case SC_FOOD_INT_CASH:
			if (sc->getSCE(SC_INTFOOD) && sc->getSCE(SC_INTFOOD)->val1 > val1)
				return 0;
			break;
		case SC_FOOD_DEX_CASH:
			if (sc->getSCE(SC_DEXFOOD) && sc->getSCE(SC_DEXFOOD)->val1 > val1)
				return 0;
			break;
		case SC_FOOD_LUK_CASH:
			if (sc->getSCE(SC_LUKFOOD) && sc->getSCE(SC_LUKFOOD)->val1 > val1)
				return 0;
			break;
		case SC_CAMOUFLAGE:
			if( sd && pc_checkskill(sd, RA_CAMOUFLAGE) < 3 && !skill_check_camouflage(bl,NULL) )
				return 0;
			break;
		case SC__STRIPACCESSORY:
			if( sd ) {
				short i = -1;
				if( !(sd->bonus.unstripable_equip&EQP_ACC_L) ) {
					i = sd->equip_index[EQI_ACC_L];
					if( i >= 0 && sd->inventory_data[i] && sd->inventory_data[i]->type == IT_ARMOR )
						pc_unequipitem(sd,i,3); // Left-Accessory
				}
				if( !(sd->bonus.unstripable_equip&EQP_ACC_R) ) {
					i = sd->equip_index[EQI_ACC_R];
					if( i >= 0 && sd->inventory_data[i] && sd->inventory_data[i]->type == IT_ARMOR )
						pc_unequipitem(sd,i,3); // Right-Accessory
				}
				if( i < 0 )
					return 0;
			}
			if (tick == 1) return 1; // Minimal duration: Only strip without causing the SC
			break;
		case SC_C_MARKER:
			if (src == bl)
				return 0;
			else {
				status_change *tsc = status_get_sc(bl);
				// Failed if the target is already marked and the new marker that isn't same marker
				if (tsc && tsc->getSCE(type) && tsc->getSCE(type)->val2 != src->id)
					return 0;
			}
			break;
		case SC_MADNESSCANCEL:
			if (sc->getSCE(type)) { // Toggle the status but still consume requirements.
				status_change_end(bl, type);
				return 0;
			}
			break;
		case SC_TOXIN:
		case SC_PARALYSE:
		case SC_VENOMBLEED:
		case SC_MAGICMUSHROOM:
		case SC_DEATHHURT:
		case SC_PYREXIA:
		case SC_OBLIVIONCURSE:
		case SC_LEECHESEND:
			if (val3 == 0) // Don't display icon on self
				flag |= SCSTART_NOICON;
			for (int32 i = SC_TOXIN; i <= SC_LEECHESEND; i++) {
				if (sc->getSCE(i) && sc->getSCE(i)->val3 == 1) // It doesn't stack or even renew on the target
					return 0;
				else if (sc->getSCE(i) && sc->getSCE(i)->val3 == 0)
					status_change_end(bl, static_cast<sc_type>(i)); // End the bonus part on the caster
			}
			break;
		case SC_SPIRIT:
			if( sd ){
				uint64 target_class = 0;
				uint64 mask = MAPID_UPPERMASK;

				switch( val2 ){
					case SL_ALCHEMIST:
						target_class = MAPID_ALCHEMIST;
						break;
					case SL_ASSASIN:
						target_class = MAPID_ASSASSIN;
						break;
					case SL_BARDDANCER:
						target_class = MAPID_BARDDANCER;
						break;
					case SL_BLACKSMITH:
						target_class = MAPID_BLACKSMITH;
						break;
					case SL_CRUSADER:
						target_class = MAPID_CRUSADER;
						break;
					case SL_HUNTER:
						target_class = MAPID_HUNTER;
						break;
					case SL_KNIGHT:
						target_class = MAPID_KNIGHT;
						break;
					case SL_MONK:
						target_class = MAPID_MONK;
						break;
					case SL_PRIEST:
						target_class = MAPID_PRIEST;
						break;
					case SL_ROGUE:
						target_class = MAPID_ROGUE;
						break;
					case SL_SAGE:
						target_class = MAPID_SAGE;
						break;
					case SL_SOULLINKER:
						target_class = MAPID_SOUL_LINKER;
						break;
					case SL_STAR:
						target_class = MAPID_STAR_GLADIATOR;
						break;
					case SL_SUPERNOVICE:
						target_class = MAPID_SUPER_NOVICE;
						break;
					case SL_WIZARD:
						target_class = MAPID_WIZARD;
						break;
					case SL_HIGH:
						if( sd->status.base_level >= 70 ){
							return 0;
						}

						switch (sd->class_) {
							case MAPID_SWORDMAN_HIGH:
							case MAPID_MAGE_HIGH:
							case MAPID_ARCHER_HIGH:
							case MAPID_ACOLYTE_HIGH:
							case MAPID_MERCHANT_HIGH:
							case MAPID_THIEF_HIGH:
								// Only these classes are allowed.
								break;
							default:
								return 0;
						}

						// Set these to pass the check below.
						mask = sd->class_;
						target_class = sd->class_;
						break;
					default:
						ShowError( "Unknown skill id %d for SC_SPIRIT.\n", val2 );
						return 0;
				}

				if( ( sd->class_ & mask ) != target_class ){
					return 0;
				}
			}else{
				// Status change is only applicable for players
				return 0;
			}
			break;
		case SC_SOULGOLEM:
		case SC_SOULSHADOW:
		case SC_SOULFALCON:
		case SC_SOULFAIRY:
			if( sd == nullptr ){
				// Status change is only applicable for players
				return 0;
			}
			break;
	}

	// Check for OPT1 stacking
	if (sc->opt1 > OPT1_NONE && scdb->opt1 > OPT1_NONE) {
		for (const auto &status_it : status_db) {
			sc_type opt1_type = status_it.second->type;

			if (sc->getSCE(opt1_type) && status_it.second->opt1 > OPT1_NONE)
				status_change_end(bl, opt1_type);
		}
	}

	// Before overlapping fail, one must check for status cured.
	std::vector<sc_type> endlist;

	if (type == SC_BERSERK && val3 == SC__BLOODYLUST) //There is some reasons that using SC_BERSERK first before SC__BLOODYLUST itself on Akinari's fix
		endlist = status_db.getEndOnStart(SC__BLOODYLUST);
	else
		endlist = scdb->endonstart;

	// End the SCs from the list
	if (!endlist.empty()) {
		for (const auto &it : endlist) {
			sc_type rem_sc = it;

			if (sc->getSCE(rem_sc)) {
				switch (rem_sc) {
					case SC_BERSERK:
					case SC_SATURDAYNIGHTFEVER:
						sc->getSCE(rem_sc)->val2 = 0; // Mark to not lose hp
						[[fallthrough]];
					default:
						status_change_end(bl, rem_sc);
						break;
				}
			}
		}
	}

	// List of hardcoded status cured.
	switch (type) {
		case SC_BLESSING:
			if (bl->type == BL_PC) {
				// Remove Curse first, Stone is only removed if the target is not cursed
				if (sc->getSCE(SC_CURSE)) {
					status_change_end(bl, SC_CURSE);
					return 1; // End Curse and do not give stat boost
				} else if (sc->getSCE(SC_STONE)) {
					status_change_end(bl, SC_STONE);
					return 1; // End Stone and do not give stat boost
				}
			}
			if(sc->getSCE(SC_SPIRIT) && sc->getSCE(SC_SPIRIT)->val2 == SL_HIGH)
				status_change_end(bl, SC_SPIRIT);
			break;
		case SC_INCREASEAGI:
			if(sc->getSCE(SC_SPIRIT) && sc->getSCE(SC_SPIRIT)->val2 == SL_HIGH)
				status_change_end(bl, SC_SPIRIT);
			break;
		case SC_DELUGE:
			if (sc->getSCE(SC_FOGWALL) && sc->getSCE(SC_BLIND))
				status_change_end(bl, SC_BLIND);
			break;
		case SC_SILENCE:
			if (sc->getSCE(SC_GOSPEL) && sc->getSCE(SC_GOSPEL)->val4 == BCT_SELF)
				status_change_end(bl, SC_GOSPEL);
			break;
		case SC_IMPOSITIO:
			if (sc->getSCE(SC_IMPOSITIO) && sc->getSCE(SC_IMPOSITIO)->val1 > val1) //Replace higher level effect for lower.
				status_change_end(bl,SC_IMPOSITIO);
			break;
		case SC_ENDURE:
			if (sd && sd->special_state.no_walk_delay)
				return 1;
			break;
		case SC_MADOGEAR:
			status_db.removeByStatusFlag(bl, { SCF_MADOCANCEL });
			if (sd)
				pc_bonus_script_clear(sd, BSF_REM_ON_MADOGEAR);
			break;
		default:
			break;
	}

	// Check for overlapping fails
	if( (sce = sc->getSCE(type)) ) {
		switch( type ) {
			case SC_MERC_FLEEUP:
			case SC_MERC_ATKUP:
			case SC_MERC_HPUP:
			case SC_MERC_SPUP:
			case SC_MERC_HITUP:
				if( sce->val1 > val1 )
					val1 = sce->val1;
				break;
			case SC_ADRENALINE:
			case SC_ADRENALINE2:
			case SC_WEAPONPERFECTION:
			case SC_OVERTHRUST:
				if (sce->val2 > val2)
					return 0;
				break;
			case SC_GOSPEL:
				 // Must not override a casting gospel char.
				if(sce->val4 == BCT_SELF)
					return 0;
				if(sce->val1 > val1)
					return 1;
				break;
			case SC_ENDURE:
				if(sce->val4 && !val4)
					return 1; // Don't let you override infinite endure.
				if(sce->val1 > val1)
					return 1;
				break;
			case SC_JAILED:
				// When a player is already jailed, do not edit the jail data.
				val2 = sce->val2;
				val3 = sce->val3;
				val4 = sce->val4;
				break;
			case SC_SHAPESHIFT:
			case SC_PROPERTYWALK:
				break;
			case SC_LEADERSHIP:
			case SC_GLORYWOUNDS:
			case SC_SOULCOLD:
			case SC_HAWKEYES:
				if( sce->val4 && !val4 ) // You cannot override master guild aura
					return 0;
				break;
			case SC_JOINTBEAT:
				if (sc && sc->getSCE(type)->val2 & BREAK_NECK)
					return 0; // BREAK_NECK cannot be stacked with new breaks until the status is over.
				val2 |= sce->val2; // Stackable ailments
				[[fallthrough]];
			default:
				if (scdb->flag[SCF_OVERLAPIGNORELEVEL])
					break;
				if(sce->val1 > val1)
					return 1; // Return true to not mess up skill animations. [Skotlex]
		}
	}

	vd = status_get_viewdata(bl);
	std::bitset<SCB_MAX> calc_flag = scdb->calc_flag;

	if(!(flag&SCSTART_LOADED)) // &4 - Do not parse val settings when loading SCs
	switch(type)
	{
		/* Permanent effects */
		case SC_AETERNA:
		case SC_MODECHANGE:
		case SC_WEIGHT50:
		case SC_WEIGHT90:
		case SC_BROKENWEAPON:
		case SC_BROKENARMOR:
		case SC_READYSTORM:
		case SC_READYDOWN:
		case SC_READYCOUNTER:
		case SC_READYTURN:
		case SC_DODGE:
		case SC_PUSH_CART:
		case SC_SPRITEMABLE:
		case SC_CLAN_INFO:
		case SC_DAILYSENDMAILCNT:
		case SC_SOULATTACK:
			tick = INFINITE_TICK;
			break;

		case SC_KEEPING:
		case SC_BARRIER: {
			unit_data *ud = unit_bl2ud(bl);

			if (ud)
				ud->attackabletime = ud->canact_tick = ud->canmove_tick = gettick() + tick;
		}
			break;
		case SC_DECREASEAGI:
		case SC_INCREASEAGI:
		case SC_ADORAMUS:
			if (type == SC_ADORAMUS) {
				// 1000% base chance to blind, but still can be resisted
				sc_start(src, bl, SC_BLIND, 1000, val1, skill_get_time(scdb->skill_id, val1));
				if (sc->getSCE(SC_ADORAMUS))
					return 0; //Adoramus can't refresh itself, but it can cause blind again
			}
			val2 = 2 + val1; // Agi change
			break;
		case SC_ENDURE:
			val2 = 7; // Hit-count [Celest]
			if( !(flag&SCSTART_NOAVOID) && (bl->type&(BL_PC|BL_MER)) && !map_flag_gvg2(bl->m) && !map_getmapflag(bl->m, MF_BATTLEGROUND) && !val4 ) {
				map_session_data *tsd;
				if( sd ) {
					int i;
					for( i = 0; i < MAX_DEVOTION; i++ ) {
						if( sd->devotion[i] && (tsd = map_id2sd(sd->devotion[i])) )
							status_change_start(src,&tsd->bl, type, 10000, val1, val2, val3, val4, tick, SCSTART_NOAVOID|SCSTART_NOICON);
					}
				}
				else if( bl->type == BL_MER && ((TBL_MER*)bl)->devotion_flag && (tsd = ((TBL_MER*)bl)->master) )
					status_change_start(src,&tsd->bl, type, 10000, val1, val2, val3, val4, tick, SCSTART_NOAVOID|SCSTART_NOICON);
			}
			if( val4 )
				tick = INFINITE_TICK;
			break;
		case SC_AUTOBERSERK:
			if (status->hp < status->max_hp / 4 &&
				(!sc->getSCE(SC_PROVOKE) || sc->getSCE(SC_PROVOKE)->val4==0))
					sc_start4(src,bl,SC_PROVOKE,100,10,0,0,1,60000);
			tick = INFINITE_TICK;
			break;
		case SC_SIGNUMCRUCIS:
			val2 = 10 + 4*val1; // Def reduction
			tick = INFINITE_TICK;
			clif_emotion(bl, ET_SWEAT);
			break;
		case SC_MAXIMIZEPOWER:
			tick_time = val2 = tick>0?tick:60000;
			tick = INFINITE_TICK; // Duration sent to the client should be infinite
			break;
		case SC_EDP:
			val2 = (val1 + 1) / 2 + 2; // Chance to Poison enemies.
#ifndef RENEWAL
			val3 = 50*(val1+1); // Damage increase (+50 +50*lv%)
#endif
			if (sd) {
				uint16 poison_level = pc_checkskill(sd, GC_RESEARCHNEWPOISON);

				if (poison_level > 0) {
					tick += 30000; // Base of 30 seconds
					tick += poison_level * 15 * 1000; // Additional 15 seconds per level
				}
			}
			break;
		case SC_POISONREACT:
#ifdef RENEWAL
			val2= (val1 + 1) / 2;
#else
			val2=(val1+1)/2 + val1/10; // Number of counters [Skotlex]
#endif
			val3=50; // + 5*val1; // Chance to counter. [Skotlex]
			break;
		case SC_MAGICROD:
			val2 = val1*20; // SP gained
			break;
		case SC_KYRIE:
			if( val4 ) { // Formulas for Praefatio
				val2 = (status->max_hp * (val1 * 2 + 10) / 100) + val4 * 2; //%Max HP to absorb
				val3 = 6 + val1; //Hits
			} else { // Formulas for Kyrie Eleison
				val2 = status->max_hp * (val1 * 2 + 10) / 100;
				val3 = (val1 / 2 + 5);
			}
			break;
		case SC_MAGICPOWER:
#ifdef RENEWAL
			val3 = 5 * val1; // Matk% increase
#else
			val2 = 1; // Lasts 1 invocation
			val3 = 10 * val1; // Matk% increase
			val4 = 0; // 0 = ready to be used, 1 = activated and running
#endif
			break;
		case SC_SACRIFICE:
			val2 = 5; // Lasts 5 hits
			tick = INFINITE_TICK;
			break;
		case SC_ENCPOISON:
			val2= 250+50*val1; // Poisoning Chance (2.5+0.5%) in 1/10000 rate
			break;
		case SC_ELEMENTALCHANGE:
			// val1 : Element Lvl (if called by skill lvl 1, takes random value between 1 and 4)
			// val2 : Element (When no element, random one is picked)
			// val3 : 0 = called by skill 1 = called by script (fixed level)
			if( !val2 ) val2 = rnd()%ELE_ALL;

			if( val1 == 1 && val3 == 0 )
				val1 = 1 + rnd()%4;
			else if( val1 > 4 )
				val1 = 4; // Max Level
			val3 = 0; // Not need to keep this info.
			break;
		case SC_PROVIDENCE:
			val2 = val1*5; // Race/Ele resist
			break;
		case SC_REFLECTSHIELD:
			val2 = 10+val1*3; // %Dmg reflected
			// val4 used to mark if reflect shield is an inheritance bonus from Devotion
			if( !(flag&SCSTART_NOAVOID) && (bl->type&(BL_PC|BL_MER)) ) {
				map_session_data *tsd;
				if( sd ) {
					int i;
					for( i = 0; i < MAX_DEVOTION; i++ ) {
						if( sd->devotion[i] && (tsd = map_id2sd(sd->devotion[i])) )
							status_change_start(src,&tsd->bl, type, 10000, val1, val2, 0, 1, tick, SCSTART_NOAVOID|SCSTART_NOICON);
					}
				}
				else if( bl->type == BL_MER && ((TBL_MER*)bl)->devotion_flag && (tsd = ((TBL_MER*)bl)->master) )
					status_change_start(src,&tsd->bl, type, 10000, val1, val2, 0, 1, tick, SCSTART_NOAVOID|SCSTART_NOICON);
			}
			break;
		case SC_STRIPWEAPON:
			if (!sd) // Watk reduction
				val2 = 25;
			break;
		case SC_STRIPSHIELD:
			if (!sd) // Def reduction
				val2 = 15;
			break;
		case SC_STRIPARMOR:
			if (!sd) // Vit reduction
				val2 = 40;
			break;
		case SC_STRIPHELM:
			if (!sd) // Int reduction
				val2 = 40;
			break;
		case SC_AUTOSPELL:
			// Val1 Skill LV of Autospell
			// Val2 Skill ID to cast
			// Val3 Max Lv to cast
#ifdef RENEWAL
			val4 = val1 * 2; // Chance of casting
#else
			val4 = 5 + val1*2; // Chance of casting
#endif
			break;
		case SC_VOLCANO:
			{
				int8 enchant_eff[] = { 10, 14, 17, 19, 20 }; // Enchant addition
				uint8 i = max((val1-1)%5, 0);

#ifdef RENEWAL
				val2 = 5 + val1 * 5; // ATK/MATK increase
#else
				val2 = val1*10; // Watk increase
				if (status->def_ele != ELE_FIRE)
					val2 = 0;
#endif
				val3 = enchant_eff[i];
			}
			break;
		case SC_VIOLENTGALE:
			{
				int8 enchant_eff[] = { 10, 14, 17, 19, 20 }; // Enchant addition
				uint8 i = max((val1-1)%5, 0);

				val2 = val1*3; // Flee increase
#ifndef RENEWAL
				if (status->def_ele != ELE_WIND)
					val2 = 0;
#endif
				val3 = enchant_eff[i];
			}
			break;
		case SC_DELUGE:
			{
				int8 deluge_eff[]  = {  5,  9, 12, 14, 15 }; // HP addition rate n/100
				int8 enchant_eff[] = { 10, 14, 17, 19, 20 }; // Enchant addition
				uint8 i = max((val1-1)%5, 0);

				val2 = deluge_eff[i]; // HP increase
#ifndef RENEWAL
				if (status->def_ele != ELE_WATER)
					val2 = 0;
#endif
				val3 = enchant_eff[i];
			}
			break;
		case SC_SUITON:
			if (!val2 || (sd && (sd->class_&MAPID_BASEMASK) == MAPID_NINJA)) {
				// No penalties.
				val2 = 0; // Agi penalty
				val3 = 0; // Walk speed penalty
				break;
			}
			val3 = 50;
			val2 = 3*((val1+1)/3);
			if (val1 > 4) val2--;
			//Suiton is a special case, stop effect is forced and only happens when target enters it
			if (!unit_blown_immune(bl, 0x1))
				unit_stop_walking(bl, 9);
			break;
		case SC_ONEHAND:
		case SC_TWOHANDQUICKEN:
			val2 = 300;
			if (val1 > 10) // For boss casted skills [Skotlex]
				val2 += 20*(val1-10);
			break;
		case SC_MERC_QUICKEN:
			val2 = 300;
			break;
#ifndef RENEWAL_ASPD
		case SC_SPEARQUICKEN:
			val2 = 200+10*val1;
			break;
#endif
		case SC_DANCING:
			// val1 : Skill ID + LV
			// val2 : Skill Group of the Dance.
			// val3 : Brings the skill_lv (merged into val1 here)
			// val4 : Partner
			if (val1 == CG_MOONLIT)
				clif_status_change(bl,EFST_MOON,1,tick,0, 0, 0);
			val1|= (val3<<16);
			val3 = tick/1000; // Tick duration
			tick_time = 1000; // [GodLesZ] tick time
			break;
#ifndef RENEWAL
		case SC_LONGING:
			val2 = 500-100*val1; // Aspd penalty.
			break;
#else
		case SC_ENSEMBLEFATIGUE:
			val2 = 30; // Speed and ASPD penalty
			break;
		case SC_RICHMANKIM:
			val2 = 10 + 10 * val1; // Exp increase bonus
			break;
		case SC_DRUMBATTLE:
			val2 = 15 + val1 * 5; // Atk increase
			val3 = val1 * 15; // Def increase
			break;
		case SC_NIBELUNGEN:
			val2 = rnd() % RINGNBL_MAX; // See e_nibelungen_status
			break;
		case SC_SIEGFRIED:
			val2 = val1 * 3; // Elemental Resistance
			val3 = val1 * 5; // Status ailment resistance
			break;
		case SC_WHISTLE:
			val2 = 18 + 2 * val1; // Flee increase
			val3 = (val1 + 1) / 2; // Perfect dodge increase
			break;
		case SC_ASSNCROS:
			val2 = val1 < 10 ? val1 * 2 - 1 : 20; // ASPD increase
			break;
		case SC_POEMBRAGI:
			val2 = 2 * val1; // Cast time reduction
			val3 = 3 * val1; // After-cast delay reduction
			break;
		case SC_APPLEIDUN:
			val2 = val1 < 10 ? 9 + val1 : 20; // HP rate increase
			val3 = 2 * val1; // Potion recovery rate
			break;
		case SC_HUMMING:
			val2 = 4 * val1; // Hit increase
			break;
		case SC_DONTFORGETME:
			val2 = 1 + 30 * val1; // ASPD decrease
			val3 = 5 + 2 * val1; // Movement speed adjustment.
			break;
		case SC_FORTUNE:
			val2 = val1 * 10; // Critical increase
			break;
		case SC_SERVICE4U:
			val2 = val1 < 10 ? 9 + val1 : 20; // MaxSP percent increase
			val3 = 5 + val1; // SP cost reduction
			break;
#endif
		case SC_EXPLOSIONSPIRITS:
			val2 = 75 + 25*val1; // Cri bonus
			break;

		case SC_ASPDPOTION0:
		case SC_ASPDPOTION1:
		case SC_ASPDPOTION2:
		case SC_ASPDPOTION3:
			val2 = 50*(2+type-SC_ASPDPOTION0);
			break;

		case SC_ATTHASTE_CASH:
			val2 = 50*val1; // Just custom for pre-re
			break;

		case SC_NOCHAT:
			// A hardcoded interval of 60 seconds is expected, as the time that SC_NOCHAT uses is defined by
			// mmocharstatus.manner, each negative point results in 1 minute with this status activated.
			// This is done this way because the message that the client displays is hardcoded, and only
			// shows how many minutes are remaining. [Panikon]
			tick = 60000;
			val1 = battle_config.manner_system; // Mute filters.
			if (sd) {
				clif_changestatus(sd,SP_MANNER,sd->status.manner);
				clif_updatestatus(sd,SP_MANNER);
			}
			break;

		case SC_STONEWAIT:
			val3 = max(1, tick - delay); // Petrify time
			tick = delay;
			break;

		case SC_DPOISON:
			// Lose 10/15% of your life as long as it doesn't brings life below 25%
			if (status->hp > status->max_hp / 4) {
				int diff = status->max_hp*(bl->type==BL_PC?10:15)/100;
				if (status->hp - diff < status->max_hp / 4)
					diff = status->hp - (status->max_hp / 4);
				status_zap(bl, diff, 0);
			}
			[[fallthrough]];
		case SC_STONE:
		case SC_POISON:
		case SC_BLEEDING:
		case SC_BURNING:
		case SC_KILLING_AURA:
			tick_time = status_get_sc_interval(type);
			val4 = tick - tick_time; // Remaining time
			break;
		case SC_TOXIN:
			if (val3 == 1) // Target
				tick_time = status_get_sc_interval(type);
			else // Caster
				tick_time = 1000;
			val4 = tick - tick_time; // Remaining time
			break;
		case SC_DEATHHURT:
			if (val3 == 1)
				break;
			tick_time = status_get_sc_interval(type);
			val4 = tick - tick_time; // Remaining time
			break;
		case SC_LEECHESEND:
			if (val3 == 0)
				break;
			tick_time = status_get_sc_interval(type);
			val4 = tick - tick_time; // Remaining time
			break;
		case SC_PYREXIA:
			if (val3 == 1) { // Target
				// Causes blind for duration of pyrexia, unreducable and unavoidable, but can be healed with e.g. green potion
				status_change_start(src, bl, SC_BLIND, 10000, val1, 0, 0, 0, tick, SCSTART_NOAVOID | SCSTART_NOTICKDEF | SCSTART_NORATEDEF);
				tick_time = status_get_sc_interval(type);
				val4 = tick - tick_time; // Remaining time
			} else // Caster
				val2 = 15; // CRIT % and ATK % increase
			break;
		case SC_VENOMBLEED:
			if (val3 == 0) // Caster
				val2 = 30; // Reflect damage % reduction
			break;
		case SC_MAGICMUSHROOM:
			if (val3 == 1) { // Target
				tick_time = status_get_sc_interval(type);
				val4 = tick - tick_time; // Remaining time
			} else // Caster
				val2 = 10; // After-cast delay % reduction
			break;

		case SC_CONFUSION:
			if (!val4)
				clif_emotion(bl,ET_QUESTION);
			break;
		case SC_S_LIFEPOTION:
		case SC_L_LIFEPOTION:
		case SC_M_LIFEPOTION:
		case SC_S_MANAPOTION:
		case SC_G_LIFEPOTION:
			if( val1 == 0 ) return 0;
			// val1 = heal percent/amout
			// val2 = seconds between heals
			// val4 = total of heals
			if( val2 < 1 ) val2 = 1;
			if( (val4 = tick/(val2 * 1000)) < 1 )
				val4 = 1;
			tick_time = val2 * 1000; // [GodLesZ] tick time
			break;
		case SC_GRADUAL_GRAVITY:
			val2 = 10 * val1;
			tick_time = status_get_sc_interval(type);
			val4 = tick - tick_time; // Remaining time
			break;
		case SC_ALL_STAT_DOWN:
			val2 = 20 * val1;
			if( val1 < skill_get_max( NPC_ALL_STAT_DOWN ) ){
				val2 -= 10;
			}
			break;
		case SC_DAMAGE_HEAL:
			switch( val1 ){
				case 1:
					val2 = BF_WEAPON;
					break;
				case 2:
					val2 = BF_MAGIC;
					break;
				case 3:
					//TODO: Absorb MISC damage? Both WEAPON & MAGIC damage? Which is correct on level 3?
					val2 = BF_MISC;
					break;
			}
			break;
		case SC_BOSSMAPINFO:
			if( sd == nullptr ){
				return 0;
			}else{
				// Search for Boss on this Map
				mob_data* boss_md = map_getmob_boss( bl->m );

				// No MVP on this map
				if( boss_md == nullptr ){
					clif_bossmapinfo( *sd, nullptr, BOSS_INFO_NOT );
					return 0;
				}

				val1 = boss_md->bl.id;
				tick_time = status_get_sc_interval( type );
				val4 = tick - tick_time; // Remaining time
			}
			break;
		case SC_HIDING:
			val2 = tick/1000;
			tick_time = 1000; // [GodLesZ] tick time
			val3 = 0; // Unused, previously speed adjustment
			val4 = val1+3; // Seconds before SP substraction happen.
			break;
		case SC_CHASEWALK:
			val2 = tick>0?tick:10000; // Interval at which SP is drained.
			val3 = 35 - 5 * val1; // Speed adjustment.
			if (sc->getSCE(SC_SPIRIT) && sc->getSCE(SC_SPIRIT)->val2 == SL_ROGUE)
				val3 -= 40;
			val4 = 10+val1*2; // SP cost.
			if (map_flag_gvg2(bl->m) || map_getmapflag(bl->m, MF_BATTLEGROUND)) val4 *= 5;
			break;
		case SC_CLOAKING:
			if (!sd) // Monsters should be able to walk with no penalties. [Skotlex]
				val1 = 10;
			tick_time = val2 = tick>0?tick:60000; // SP consumption rate.
			tick = INFINITE_TICK; // Duration sent to the client should be infinite
			val3 = 0; // Unused, previously walk speed adjustment
			// val4&1 signals the presence of a wall.
			// val4&2 makes cloak not end on normal attacks [Skotlex]
			// val4&4 makes cloak not end on using skills
			if (bl->type == BL_PC || (bl->type == BL_MOB && ((TBL_MOB*)bl)->special_state.clone) )	// Standard cloaking.
				val4 |= battle_config.pc_cloak_check_type&7;
			else
				val4 |= battle_config.monster_cloak_check_type&7;
			break;
		case SC_SIGHT:			/* splash status */
		case SC_RUWACH:
		case SC_SIGHTBLASTER:
			val3 = skill_get_splash(val2, val1); // Val2 should bring the skill-id.
			val2 = tick/20;
			tick_time = 20; // [GodLesZ] tick time
			break;

		case SC_AUTOGUARD:
			if( !(flag&SCSTART_NOAVOID) ) {
				map_session_data *tsd;
				int i;
				for( i = val2 = 0; i < val1; i++) {
					int t = 5-(i / 2);
					val2 += (t < 0)? 1:t;
				}

				if( bl->type&(BL_PC|BL_MER) ) {
					if( sd ) {
						for( i = 0; i < MAX_DEVOTION; i++ ) {
							if( sd->devotion[i] && (tsd = map_id2sd(sd->devotion[i])) )
								status_change_start(src,&tsd->bl, type, 10000, val1, val2, 0, 0, tick, SCSTART_NOAVOID|SCSTART_NOICON);
						}
					}
					else if( bl->type == BL_MER && ((TBL_MER*)bl)->devotion_flag && (tsd = ((TBL_MER*)bl)->master) )
						status_change_start(src,&tsd->bl, type, 10000, val1, val2, 0, 0, tick, SCSTART_NOAVOID|SCSTART_NOICON);
				}
			}
			break;

		case SC_DEFENDER:
			if (!(flag&SCSTART_NOAVOID)) {
				val2 = 5 + 15*val1; // Damage reduction
				val3 = 0; // Unused, previously speed adjustment
				val4 = 250 - 50*val1; // Aspd adjustment

				if (sd) {
					map_session_data *tsd;
					int i;
					for (i = 0; i < MAX_DEVOTION; i++) { // See if there are devoted characters, and pass the status to them. [Skotlex]
						if (sd->devotion[i] && (tsd = map_id2sd(sd->devotion[i])))
							status_change_start(src,&tsd->bl,type,10000,val1,val2,val3,val4,tick,SCSTART_NOAVOID);
					}
				}
			}
			break;

		case SC_TENSIONRELAX:
			if (sd) {
				pc_setsit(sd);
				skill_sit(sd, true);
				clif_sitting(&sd->bl);
			}
			val2 = 12; // SP cost
			tick_time = 10000; // Decrease at 10secs intervals.
			val3 = tick / tick_time;
			tick = INFINITE_TICK; // Duration sent to the client should be infinite
			break;
		case SC_PARRYING:
		    val2 = 20 + val1*3; // Block Chance
			break;

		case SC_WINDWALK:
			val2 = (val1+1)/2; // Flee bonus is 1/1/2/2/3/3/4/4/5/5
			break;

		case SC_JOINTBEAT:
			if( val2&BREAK_NECK )
				sc_start2(src,bl,SC_BLEEDING,100,val1,val3,skill_get_time2(scdb->skill_id,val1));
			break;

		case SC_BERSERK:
			if( val3 == SC__BLOODYLUST )
				sc_start(src,bl,(sc_type)val3,100,val1,tick);
			else
				sc_start4(src,bl, SC_ENDURE, 100,10,0,0,1, tick);
			// HP healing is performing after the calc_status call.
			// Val2 holds HP penalty
			if (!val4) val4 = skill_get_time2(scdb->skill_id,val1);
			if (!val4) val4 = 10000; // Val4 holds damage interval
			val3 = tick/val4; // val3 holds skill duration
			tick_time = val4; // [GodLesZ] tick time
			break;

		case SC_GOSPEL:
			if(val4 == BCT_SELF) {	// Self effect
				val2 = tick/10000;
				tick_time = 10000; // [GodLesZ] tick time
				status_change_clear_buffs(bl, SCCB_BUFFS|SCCB_DEBUFFS|SCCB_CHEM_PROTECT); // Remove buffs/debuffs
			}
			break;

		case SC_MARIONETTE:
		{
			int stat;

			val3 = 0;
			val4 = 0;
			stat = ( sd ? sd->status.str : status_get_base_status(bl)->str ) / 2; val3 |= cap_value(stat,0,0xFF)<<16;
			stat = ( sd ? sd->status.agi : status_get_base_status(bl)->agi ) / 2; val3 |= cap_value(stat,0,0xFF)<<8;
			stat = ( sd ? sd->status.vit : status_get_base_status(bl)->vit ) / 2; val3 |= cap_value(stat,0,0xFF);
			stat = ( sd ? sd->status.int_: status_get_base_status(bl)->int_) / 2; val4 |= cap_value(stat,0,0xFF)<<16;
			stat = ( sd ? sd->status.dex : status_get_base_status(bl)->dex ) / 2; val4 |= cap_value(stat,0,0xFF)<<8;
			stat = ( sd ? sd->status.luk : status_get_base_status(bl)->luk ) / 2; val4 |= cap_value(stat,0,0xFF);
			break;
		}
		case SC_MARIONETTE2:
		{
			int stat,max_stat;
			// Fetch caster information
			struct block_list *pbl = map_id2bl(val1);
			status_change *psc = pbl?status_get_sc(pbl):NULL;
			struct status_change_entry *psce = psc?psc->getSCE(SC_MARIONETTE):NULL;
			// Fetch target's stats
			struct status_data* status2 = status_get_status_data(bl); // Battle status

			if (!psce)
				return 0;

			val3 = 0;
			val4 = 0;
			max_stat = battle_config.max_parameter; // Cap to 99 (default)
			stat = (psce->val3 >>16)&0xFF; stat = min(stat, max_stat - status2->str ); val3 |= cap_value(stat,0,0xFF)<<16;
			stat = (psce->val3 >> 8)&0xFF; stat = min(stat, max_stat - status2->agi ); val3 |= cap_value(stat,0,0xFF)<<8;
			stat = (psce->val3 >> 0)&0xFF; stat = min(stat, max_stat - status2->vit ); val3 |= cap_value(stat,0,0xFF);
			stat = (psce->val4 >>16)&0xFF; stat = min(stat, max_stat - status2->int_); val4 |= cap_value(stat,0,0xFF)<<16;
			stat = (psce->val4 >> 8)&0xFF; stat = min(stat, max_stat - status2->dex ); val4 |= cap_value(stat,0,0xFF)<<8;
			stat = (psce->val4 >> 0)&0xFF; stat = min(stat, max_stat - status2->luk ); val4 |= cap_value(stat,0,0xFF);
			break;
		}
		case SC_SPIRIT:
			//1st Transcendent Spirit works similar to Marionette Control
			if(sd && val2 == SL_HIGH) {
				int stat,max_stat;
				struct status_data *status2 = status_get_base_status(bl);

				val3 = 0;
				val4 = 0;
				max_stat = (status_get_lv(bl)-10<50)?status_get_lv(bl)-10:50;
				stat = max(0, max_stat - status2->str); val3 |= cap_value(stat,0,0xFF)<<16;
				stat = max(0, max_stat - status2->agi ); val3 |= cap_value(stat,0,0xFF)<<8;
				stat = max(0, max_stat - status2->vit ); val3 |= cap_value(stat,0,0xFF);
				stat = max(0, max_stat - status2->int_); val4 |= cap_value(stat,0,0xFF)<<16;
				stat = max(0, max_stat - status2->dex ); val4 |= cap_value(stat,0,0xFF)<<8;
				stat = max(0, max_stat - status2->luk ); val4 |= cap_value(stat,0,0xFF);
			}
			break;

		case SC_REJECTSWORD:
			val2 = 15*val1; // Reflect chance
			val3 = 3; // Reflections
			tick = INFINITE_TICK;
			break;

		case SC_MEMORIZE:
			val2 = 5; // Memorized casts.
			tick = INFINITE_TICK;
			break;

#ifndef RENEWAL
		case SC_GRAVITATION:
			val2 = 50*val1; // aspd reduction
			break;
#endif

		case SC_REGENERATION:
			if (val1 == 1)
				val2 = 2;
			else
				val2 = val1; // HP Regerenation rate: 200% 200% 300%
			val3 = val1; // SP Regeneration Rate: 100% 200% 300%
			// If val4 comes set, this blocks regen rather than increase it.
			break;

		case SC_DEVOTION:
		{
			struct block_list *d_bl;
			status_change *d_sc;

			if( (d_bl = map_id2bl(val1)) && (d_sc = status_get_sc(d_bl)) && d_sc->count ) { // Inherits Status From Source
				const enum sc_type types[] = { SC_AUTOGUARD, SC_DEFENDER, SC_REFLECTSHIELD, SC_ENDURE };
				int i = (map_flag_gvg2(bl->m) || map_getmapflag(bl->m, MF_BATTLEGROUND))?2:3;
				while( i >= 0 ) {
					enum sc_type type2 = types[i];
					if( d_sc->getSCE(type2) )
						status_change_start(d_bl, bl, type2, 10000, d_sc->getSCE(type2)->val1, 0, 0, (type2 == SC_REFLECTSHIELD ? 1 : 0), skill_get_time(status_db.getSkill(type2),d_sc->getSCE(type2)->val1), (type2 == SC_DEFENDER) ? SCSTART_NOAVOID : SCSTART_NOAVOID|SCSTART_NOICON);
					i--;
				}
			}
			break;
		}

		case SC_COMA: // Coma. Sends a char to 1HP. If val2, do not zap sp
			status_zap(bl, status->hp-1, val2?0:status->sp);
			return 1;
			break;
		case SC_CLOSECONFINE2:
		{
			struct block_list *src2 = val2?map_id2bl(val2):NULL;
			status_change *sc2 = src2?status_get_sc(src2):NULL;
			struct status_change_entry *sce2 = sc2?sc2->getSCE(SC_CLOSECONFINE):NULL;

			if (src2 && sc2) {
				if (!sce2) { // Start lock on caster.
#ifdef RENEWAL
					val3 = 50; // Flee increase
#else
					val3 = 10; // Flee increase
#endif

					sc_start4(src2,src2,SC_CLOSECONFINE,100,val1,1,val3,0,tick+1000);
				} else { // Increase count of locked enemies and refresh time.
					(sce2->val2)++;
					delete_timer(sce2->timer, status_change_timer);
					sce2->timer = add_timer(gettick()+tick+1000, status_change_timer, src2->id, SC_CLOSECONFINE);
				}
			} else // Status failed.
				return 0;
		}
			break;
		case SC_KAITE:
			val2 = 1+val1/5; // Number of bounces: 1 + skill_lv/5
			break;
		case SC_KAUPE:
			switch (val1) {
				case 3: // 33*3 + 1 -> 100%
					val2++;
					[[fallthrough]];
				case 1:
				case 2: // 33, 66%
					val2 += 33*val1;
					val3 = 1; // Dodge 1 attack total.
					break;
				default: // Custom. For high level mob usage, higher level means more blocks. [Skotlex]
					val2 = 100;
					val3 = val1-2;
					break;
			}
			break;

		case SC_COMBO:
		{
			// val1: Skill ID
			// val2: When given, target (for autotargetting skills)
			// val3: When set, this combo time should NOT delay attack/movement
			// val3: If set to 2 this combo will delay ONLY attack
			// val3: TK: Last used kick
			// val4: TK: Combo time
			struct unit_data *ud = unit_bl2ud(bl);
			if ( ud && (!val3 || val3 == 2) ) {
				tick += 300 * battle_config.combo_delay_rate/100;
				ud->attackabletime = gettick()+tick;
				if( !val3 )
					unit_set_walkdelay(bl, gettick(), tick, 1);
			}
			val3 = 0;
			val4 = tick;
			break;
		}
		case SC_EARTHSCROLL:
			val2 = 11-val1; // Chance to consume: 11-skill_lv%
			break;
		case SC_RUN:
		{
			//Store time at which you started running.
			t_tick currenttick = gettick();
			// Note: this int64 value is stored in two separate int32 variables (FIXME)
			val3 = (int)(currenttick & 0x00000000ffffffffLL);
			val4 = (int)((currenttick & 0xffffffff00000000LL) >> 32);
			tick = INFINITE_TICK;
			break;
		}
		case SC_KAAHI:
			val2 = 200*val1; // HP heal
			val3 = 5*val1; // SP cost
			break;
		case SC_BLESSING:
			if (bl->type == BL_PC || (!undead_flag && status->race != RC_DEMON))
				val2 = val1;
			else
				val2 = 0; // 0 -> Half stat.
			break;
		case SC_TRICKDEAD:
			if (vd) vd->dead_sit = 1;
			tick = INFINITE_TICK;
			break;
		case SC_CONCENTRATE:
			val2 = 2 + val1;
			if (sd) { // Store the card-bonus data that should not count in the %
				val3 = sd->indexed_bonus.param_bonus[1]; // Agi
				val4 = sd->indexed_bonus.param_bonus[4]; // Dex
			} else
				val3 = val4 = 0;
			break;
		case SC_MAXOVERTHRUST:
			val2 = 20*val1; // Power increase
			break;
		case SC_OVERTHRUST:
		case SC_ADRENALINE2:
		case SC_ADRENALINE:
		case SC_WEAPONPERFECTION:
			{
				map_session_data * s_sd = BL_CAST(BL_PC, src);
				if (type == SC_OVERTHRUST) {
					// val2 holds if it was casted on self, or is bonus received from others
#ifdef RENEWAL
						val3 = (val2) ? 5 * val1 : (val1 > 4) ? 15 : (val1 > 2) ? 10 : 5; // Power increase
#else
						val3 = (val2) ? 5 * val1 : 5; // Power increase
#endif
				}
				else if (type == SC_ADRENALINE2 || type == SC_ADRENALINE) {
					val3 = (val2) ? 300 : 200; // Aspd increase
				}
				if (s_sd && pc_checkskill(s_sd, BS_HILTBINDING) > 0)
					tick += tick / 10; //If caster has Hilt Binding, duration increases by 10%
			}
			break;
		case SC_CONCENTRATION:
#ifdef RENEWAL
			val2 = 5 + val1 * 2; // Batk/Watk Increase
			val4 = 5 + val1 * 2; // Def reduction
#else
			val2 = 5*val1; // Batk/Watk Increase
			val4 = 5*val1; // Def reduction
#endif
			val3 = 10*val1; // Hit Increase
			sc_start(src, bl, SC_ENDURE, 100, 1, tick); // Level 1 Endure effect
			break;
		case SC_ANGELUS:
			val2 = 5*val1; // def increase
			break;
		case SC_IMPOSITIO:
			val2 = 5*val1; // WATK/MATK increase
			break;
		case SC_MELTDOWN:
			val2 = 100*val1; // Chance to break weapon
			val3 = 70*val1; // Change to break armor
			break;
		case SC_TRUESIGHT:
			val2 = 10*val1; // Critical increase
			val3 = 3*val1; // Hit increase
			break;
		case SC_SUN_COMFORT:
			val2 = (status_get_lv(bl) + status->dex + status->luk)/2; // def increase
			break;
		case SC_MOON_COMFORT:
			val2 = (status_get_lv(bl) + status->dex + status->luk)/10; // flee increase
			break;
		case SC_STAR_COMFORT:
			val2 = (status_get_lv(bl) + status->dex + status->luk); // Aspd increase
			break;
		case SC_QUAGMIRE:
			val2 = (sd?5:10)*val1; // Agi/Dex decrease.
			break;

		// gs_something1 [Vicious]
		case SC_GATLINGFEVER:
			val2 = 20*val1; // Aspd increase
			val3 = 20+10*val1; // Atk increase
			val4 = 5*val1; // Flee decrease
			break;

		case SC_FLING:
			if (bl->type == BL_PC)
				val2 = 0; // No armor reduction to players.
			else
				val2 = 5*val1; // Def reduction
			val3 = 5*val1; // Def2 reduction
			break;
		case SC_PROVOKE:
			val2 = 2+3*val1; // Atk increase
			val3 = 5+5*val1; // Def reduction.
			// val4 signals autoprovoke.
			break;
		case SC_AVOID:
			// val2 = 10*val1; // Speed change rate.
			break;
		case SC_DEFENCE:
#ifdef RENEWAL
			val2 = 5 + (val1 * 5); // Vit bonus
#else
			val2 = 2*val1; // Def bonus
#endif
			break;
		case SC_BLOODLUST:
			val2 = 20+10*val1; // Atk rate change.
			val3 = 3*val1; // Leech chance
			val4 = 20; // Leech percent
			break;
		case SC_FLEET:
			val2 = 30*val1; // Aspd change
			val3 = 5+5*val1; // bAtk/wAtk rate change
			break;
		case SC_MINDBREAKER:
			val2 = 20*val1; // matk increase.
			val3 = 12*val1; // mdef2 reduction.
			break;
		case SC_JAILED:
			// Val1 is duration in minutes. Use INT_MAX to specify 'unlimited' time.
			if (sd) {
				if (sd->mapindex != val2) {
					int pos =  (bl->x&0xFFFF)|(bl->y<<16), // Current Coordinates
					map_idx =  sd->mapindex; // Current Map
					// 1. Place in Jail (val2 -> Jail Map, val3 -> x, val4 -> y
					pc_setpos(sd,(unsigned short)val2,val3,val4, CLR_TELEPORT);
					// 2. Set restore point (val3 -> return map, val4 return coords
					val3 = map_idx;
					val4 = pos;
				} else if (!val3 || val3 == sd->mapindex) { // Use save point.
					val3 = mapindex_name2id( sd->status.save_point.map );
					val4 = (sd->status.save_point.x&0xFFFF)
						|(sd->status.save_point.y<<16);
				}
			}
			break;
		case SC_UTSUSEMI:
			val2=(val1+1)/2; // Number of hits blocked
			val3=skill_get_blewcount(NJ_UTSUSEMI, val1); // knockback value.
			break;
		case SC_BUNSINJYUTSU:
			val2=(val1+1)/2; // Number of hits blocked
			break;
		case SC_CHANGE:
			val2= 30*val1; // Vit increase
			val3= 20*val1; // Int increase
			break;
		case SC_SWOO:
			if(status_has_mode(status,MD_STATUSIMMUNE))
				tick /= 5; // !TODO: Reduce skill's duration. But for how long?
			break;
		case SC_ARMOR:
			// NPC_DEFENDER:
			val2 = 8; // Damage will be divided by this value
			// Attack requirements to be blocked:
			val3 = BF_LONG; // Range
			val4 = BF_WEAPON|BF_MISC; // Type
			break;
		case SC_ENCHANTARMS:
			// Make sure the received element is valid.
			if (val1 >= ELE_ALL)
				val1 = val1%ELE_ALL;
			else if (val1 < 0)
				val1 = rnd()%ELE_ALL;
			break;
		case SC_CRITICALWOUND:
			// Level 1 ~ 5 & 6 ~ 10 has different duration
			// Level 6 ~ 10 use effect of level 1 ~ 5
			val1 = 1 + ((val1-1)%5);
			val2 = 20*val1; // Heal effectiveness decrease
			break;
		case SC_MAGICMIRROR:
			// Level 1 ~ 5 & 6 ~ 10 has different duration
			// Level 6 ~ 10 use effect of level 1 ~ 5
			val1 = 1 + ((val1-1)%5);
			[[fallthrough]];
		case SC_SLOWCAST:
			val2 = 20*val1; // Magic reflection/cast rate
			break;

		case SC_ARMORCHANGE:
			if (val2 == NPC_ANTIMAGIC) { // Boost mdef
				val2 =-20;
				val3 = 20;
			} else { // Boost def
				val2 = 20;
				val3 =-20;
			}
			// Level 1 ~ 5 & 6 ~ 10 has different duration
			// Level 6 ~ 10 use effect of level 1 ~ 5
			val1 = 1 + ((val1-1)%5);
			val2 *= val1; // 20% per level
			val3 *= val1;
			break;
		case SC_EXPBOOST:
		case SC_JEXPBOOST:
		case SC_JP_EVENT04:
		case SC_PERIOD_RECEIVEITEM_2ND:
		case SC_PERIOD_PLUSEXP_2ND:
			if (val1 < 1)
				return 0;
			break;
		case SC_INCFLEE2:
		case SC_INCCRI:
			val2 = val1*10; // Actual boost (since 100% = 1000)
			break;
		case SC_SUFFRAGIUM:
#ifdef RENEWAL
			val2 = 5 + val1 * 5; // Speed cast decrease
#else
			val2 = 15 * val1; // Speed cast decrease
#endif
			break;
		case SC_INCHEALRATE:
			if (val1 < 1)
				val1 = 1;
			break;
		case SC_DOUBLECAST:
			val2 = 30+10*val1; // Trigger rate
			break;
		case SC_KAIZEL:
			val2 = 10*val1; // % of life to be revived with
			break;
		// case SC_ARMOR_ELEMENT_WATER:
		// case SC_ARMOR_ELEMENT_EARTH:
		// case SC_ARMOR_ELEMENT_FIRE:
		// case SC_ARMOR_ELEMENT_WIND:
		// case SC_ARMOR_RESIST:
			// Mod your resistance against elements:
			// val1 = water | val2 = earth | val3 = fire | val4 = wind
			// break;
		// case ????:
			// Place here SCs that have no SCB_* data, no skill associated, no ICON
			// associated, and yet are not wrong/unknown. [Skotlex]
			// break;

		case SC_MERC_FLEEUP:
		case SC_MERC_ATKUP:
		case SC_MERC_HITUP:
			val2 = 15 * val1;
			break;
		case SC_MERC_HPUP:
		case SC_MERC_SPUP:
			val2 = 5 * val1;
			break;
		case SC_REBIRTH:
			val2 = 20*val1; // % of life to be revived with
			break;

		case SC_MANU_DEF:
		case SC_MANU_ATK:
		case SC_MANU_MATK:
			val2 = 1; // Manuk group
			break;
		case SC_SPL_DEF:
		case SC_SPL_ATK:
		case SC_SPL_MATK:
			val2 = 2; // Splendide group
			break;

		/* General */
		case SC_FEAR:
			status_change_start(src,bl,SC_ANKLE,10000,val1,0,0,0,2000,SCSTART_NOAVOID|SCSTART_NOTICKDEF|SCSTART_NORATEDEF);
			break;

		/* Rune Knight */
		case SC_DEATHBOUND:
			val2 = 500 + 100 * val1;
			break;
		case SC_STONEHARDSKIN:
			if (!status_charge(bl, status->hp / 5, 0)) // 20% of HP
				return 0;
			if (sd)
				val1 = sd->status.job_level * pc_checkskill(sd, RK_RUNEMASTERY) / 4; // DEF/MDEF Increase
			break;
		case SC_REFRESH:
			status_heal(bl, status_get_max_hp(bl) * 25 / 100, 0, 1);
			status_change_clear_buffs(bl, SCCB_REFRESH);
			break;
		case SC_MILLENNIUMSHIELD:
			{
				int8 chance = rnd()%100;

				val2 = ((chance < 20) ? 4 : (chance < 50) ? 3 : 2); // Shield count
				val3 = 1000; // Shield HP
				clif_millenniumshield(bl, val2);
			}
 			break;
		case SC_ABUNDANCE:
			val4 = tick / 10000;
			tick_time = 10000; // [GodLesZ] tick time
			break;
		case SC_GIANTGROWTH:
			val2 = 30; // Damage success rate and STR increase
			break;
		case SC_LUXANIMA:
			val2 = 15; // Storm Blast success %
			val3 = 30; // Damage/HP/SP % increase
			break;

		/* Arch Bishop */
		case SC_RENOVATIO:
			val4 = tick / 5000;
			tick_time = 5000;
			break;
		case SC_SECRAMENT:
			val2 = 10 * val1;
			break;
		case SC_VENOMIMPRESS:
			val2 = 10 * val1;
			break;
		case SC_WEAPONBLOCKING:
			val2 = 10 + 2 * val1; // Chance
			val4 = tick / 5000;
			tick_time = 5000; // [GodLesZ] tick time
			break;
		case SC_OBLIVIONCURSE:
			if (val3 == 0)
				break;
			val4 = tick / 3000;
			tick_time = 3000; // [GodLesZ] tick time
			break;
		case SC_CLOAKINGEXCEED:
			val2 = (val1 + 1) / 2; // Hits
			val3 = (val1 - 1) * 10; // Walk speed
			if (bl->type == BL_PC)
				val4 |= battle_config.pc_cloak_check_type&7;
			else
				val4 |= battle_config.monster_cloak_check_type&7;
			tick_time = 1000; // [GodLesZ] tick time
			break;
		case SC_HALLUCINATIONWALK:
		case SC_NPC_HALLUCINATIONWALK:
			val2 = 50 * val1; // Evasion rate of physical attacks. Flee
			val3 = 10 * val1; // Evasion rate of magical attacks.
			break;
		case SC_MARSHOFABYSS:
			if( bl->type == BL_PC )
				val2 = 3 * val1; // AGI and DEX Reduction
			else // BL_MOB
				val2 = 6 * val1; // AGI and DEX Reduction
			val3 = 10 * val1; // Movement Speed Reduction
			break;
		case SC_FREEZE_SP:
			// val2 = sp drain per 10 seconds
			tick_time = 10000; // [GodLesZ] tick time
			break;
		case SC_SPHERE_1:
		case SC_SPHERE_2:
		case SC_SPHERE_3:
		case SC_SPHERE_4:
		case SC_SPHERE_5:
			if( !sd )
				return 0;	// Should only work on players.
			val4 = tick / 1000;
			if( val4 < 1 )
				val4 = 1;
			tick_time = 1000; // [GodLesZ] tick time
			break;
		case SC_SHAPESHIFT:
			switch( val1 ) {
				case 1: val2 = ELE_FIRE; break;
				case 2: val2 = ELE_EARTH; break;
				case 3: val2 = ELE_WIND; break;
				case 4: val2 = ELE_WATER; break;
			}
			break;
		case SC_ELECTRICSHOCKER:
		case SC_CRYSTALIZE:
			val4 = tick / 1000;
			if( val4 < 1 )
				val4 = 1;
			tick_time = 1000; // [GodLesZ] tick time
			break;
		case SC_MEIKYOUSISUI:
			val2 = val1 * 2; // % HP each sec
			val3 = val1; // % SP each sec
			val4 = tick / 1000;
			if( val4 < 1 )
				val4 = 1;
			tick_time = 1000;
			break;
		case SC_CAMOUFLAGE:
			val4 = tick/1000;
			tick_time = 1000; // [GodLesZ] tick time
			break;
		case SC_WUGDASH:
		{
			//Store time at which you started running.
			t_tick currenttick = gettick();
			// Note: this int64 value is stored in two separate int32 variables (FIXME)
			val3 = (int)(currenttick&0x00000000ffffffffLL);
			val4 = (int)((currenttick&0xffffffff00000000LL)>>32);
			tick = INFINITE_TICK;
			break;
		}
		case SC__SHADOWFORM:
			{
				map_session_data * s_sd = map_id2sd(val2);
				if( s_sd )
					s_sd->shadowform_id = bl->id;
				val4 = tick / 1000;
				tick_time = 1000; // [GodLesZ] tick time
			}
			break;
		case SC__STRIPACCESSORY:
			if (!sd)
				val2 = 20;
			break;
		case SC__INVISIBILITY:
			val2 = 50 - 10 * val1; // ASPD
			val3 = 20 * val1; // CRITICAL
			val4 = tick / 1000;
			tick = INFINITE_TICK; // Duration sent to the client should be infinite
			tick_time = 1000; // [GodLesZ] tick time
			break;
		case SC__ENERVATION:
			val2 = 20 + 10 * val1; // ATK Reduction
			if (sd) {
				pc_delspiritball(sd,sd->spiritball,0);
				pc_delspiritcharm(sd,sd->spiritcharm,sd->spiritcharm_type);
			}
			break;
		case SC__GROOMY:
			val2 = 20 + 10 * val1; // ASPD
			val3 = 20 * val1; // HIT
			if( sd ) { // Removes Animals
				if( pc_isriding(sd) ) pc_setriding(sd, 0);
				if( pc_isridingdragon(sd) ) pc_setoption(sd, sd->sc.option&~OPTION_DRAGON);
				if( pc_iswug(sd) ) pc_setoption(sd, sd->sc.option&~OPTION_WUG);
				if( pc_isridingwug(sd) ) pc_setoption(sd, sd->sc.option&~OPTION_WUGRIDER);
				if( pc_isfalcon(sd) ) pc_setoption(sd, sd->sc.option&~OPTION_FALCON);
				if( sd->status.pet_id > 0 ) pet_return_egg(sd, sd->pd);
				if( hom_is_active(sd->hd) ) hom_vaporize(sd, HOM_ST_ACTIVE);
				//if( sd->md ) mercenary_delete(sd->md,3); // Are Mercenaries removed? [aleos]
			}
			break;
		case SC__LAZINESS:
			val2 = 10 + 10 * val1; // Cast Increase
			val3 = 10 * val1; // Flee Reduction
			break;
		case SC__UNLUCKY:
		{
			sc_type rand_eff; 
			switch(rnd() % 3) {
				case 1: rand_eff = SC_BLIND; break;
				case 2: rand_eff = SC_SILENCE; break;
				default: rand_eff = SC_POISON; break;
			}
			val2 = 10 * val1; // Crit and Flee2 Reduction
			status_change_start(src,bl,rand_eff,10000,val1,0,(rand_eff == SC_POISON ? src->id : 0),0,tick,SCSTART_NOTICKDEF|SCSTART_NORATEDEF);
			break;
		}
		case SC__WEAKNESS:
			val2 = 10 * val1;
			// Bypasses coating protection and MADO
			sc_start(src,bl,SC_STRIPWEAPON,100,val1,tick);
			sc_start(src,bl,SC_STRIPSHIELD,100,val1,tick);
			break;
		case SC_GN_CARTBOOST:
			if( val1 < 3 )
				val2 = 50;
			else if( val1 > 2 && val1 < 5 )
				val2 = 75;
			else
				val2 = 100;
			break;
		case SC_PROPERTYWALK:
			val3 = 0;
			break;
		case SC_STRIKING:
			// val2 = watk bonus already calc
			val3 = 6 - val1;// spcost = 6 - level (lvl1:5 ... lvl 5: 1)
			val4 = tick / 1000;
			tick_time = 1000; // [GodLesZ] tick time
			break;
		case SC_WARMER:
			val4 = tick / 3000;
			tick = INFINITE_TICK; // Duration sent to the client should be infinite
			tick_time = 3000;
			break;
		case SC_HELLS_PLANT:
			tick_time = status_get_sc_interval(type);
			val4 = tick - tick_time; // Remaining time
			break;
		case SC_SWINGDANCE:
			val3 = 3 * val1 + val2; // Walk speed and aspd reduction.
			break;
		case SC_SYMPHONYOFLOVER:
			val3 = 2 * val1 + val2 + (sd?sd->status.job_level:50) / 4; // MDEF Increase
			break;
		case SC_MOONLITSERENADE: // MATK Increase
		case SC_RUSHWINDMILL: // ATK Increase
			val3 = 4 + val1 * 3 + val2 + (sd?sd->status.job_level:50) / 5;
			break;
		case SC_ECHOSONG:
			val3 = 6 * val1 + val2 + (sd?sd->status.job_level:50) / 4; // DEF Increase
			break;
		case SC_HARMONIZE:
			val2 = 5 + 5 * val1;
			break;
		case SC_VOICEOFSIREN:
			val4 = tick / 2000;
			tick_time = 2000; // [GodLesZ] tick time
			break;
		case SC_DEEPSLEEP:
			val4 = tick / 2000;
			tick_time = 2000; // [GodLesZ] tick time
			break;
		case SC_SIRCLEOFNATURE:
			val2 = 50 * val1; // HP recovery rate
			break;
		case SC_SONGOFMANA:
			status_heal(bl, 0, status->max_sp * (val1 <= 2 ? 10 : val1 <= 4 ? 15 : 20) / 100, 1);
			val3 = 50 * val1;
			break;
		case SC_SATURDAYNIGHTFEVER:
			if (!val4) val4 = skill_get_time2(scdb->skill_id,val1);
			if (!val4) val4 = 3000;
			val3 = tick/val4;
			tick_time = val4; // [GodLesZ] tick time
			break;
		case SC_GLOOMYDAY:
			val2 = 20 + 5 * val1; // Flee reduction.
			val3 = 15 + 5 * val1; // ASPD reduction.
			if( sd && rnd()%100 < val1 ) { // (Skill Lv) %
				val4 = 1; // Reduce walk speed by half.
				if( pc_isriding(sd) ) pc_setriding(sd, 0);
				if( pc_isridingdragon(sd) ) pc_setoption(sd, sd->sc.option&~OPTION_DRAGON);
			}
			break;
		case SC_GLOOMYDAY_SK:
			// Random number between [15 ~ (Voice Lesson Skill Level x 5) + (Skill Level x 10)] %.
			val2 = 15 + rnd()%( (sd?pc_checkskill(sd, WM_LESSON)*5:0) + val1*10 );
			break;
		case SC_SITDOWN_FORCE:
		case SC_BANANA_BOMB_SITDOWN:
			if( sd && !pc_issit(sd) ) {
				pc_setsit(sd);
				skill_sit(sd, true);
				clif_sitting(bl);
			}
			break;
		case SC_DANCEWITHWUG:
			val3 = 5 * val1; // ASPD Increase
			val4 = 20 + 10 * val1; // Fixed Cast Time Reduction
			break;
		case SC_LERADSDEW:
			val3 = 2 + 3 * val1 + min(3 * val2, 25); // MaxHP Increase
			break;
		case SC_MELODYOFSINK:
			val2 = 10 * val1; // INT Reduction.
			val3 = 2 + 2 * val1; // MaxSP reduction
			break;
		case SC_BEYONDOFWARCRY:
			val2 = 10 + 10 * val1; // STR Reduction
			val3 = 4 * val1; // MaxHP Reduction
			break;
		case SC_UNLIMITEDHUMMINGVOICE:
			val3 = 4 * val1 + min(3 * val2, 15); // !TODO: What's the Lesson bonus?
			break;
		case SC_REFLECTDAMAGE:
			val2 = 10 * val1; // Reflect reduction amount
			val4 = tick/1000; // Number of SP cycles (duration)
			tick_time = 1000; // [GodLesZ] tick time
			break;
		case SC_FORCEOFVANGUARD:
			val2 = 8 + 12 * val1; // Chance
			val3 = 5 + 2 * val1; // Max rage counters
			tick = INFINITE_TICK; // Endless duration in the client
			tick_time = 10000; // [GodLesZ] tick time
			break;
		case SC_EXEEDBREAK:
			val2 = 150 * val1;
			if (sd) { // Players
				short index = sd->equip_index[EQI_HAND_R];

				if (index >= 0 && sd->inventory_data[index] && sd->inventory_data[index]->type == IT_WEAPON)
					val2 += 15 * sd->status.job_level + sd->inventory_data[index]->weight / 10 * sd->inventory_data[index]->weapon_level * status_get_lv(bl) / 100;
			} else // Monster
				val2 += 750;
			break;
		case SC_PRESTIGE:
			val2 = (status->int_ + status->luk) * val1 / 20 * status_get_lv(bl) / 200 + val1;	// Chance to evade magic damage.
			val3 = ((val1 * 15) + (10 * (sd?pc_checkskill(sd,CR_DEFENDER):skill_get_max(CR_DEFENDER)))) * status_get_lv(bl) / 100; // Defence added
			break;
		case SC_SHIELDSPELL_HP:
			val2 = 3; // 3% HP every 3 seconds
			tick_time = status_get_sc_interval(type);
			val4 = tick - tick_time; // Remaining time
			break;
		case SC_SHIELDSPELL_SP:
			val2 = 3; // 3% SP every 5 seconds
			tick_time = status_get_sc_interval(type);
			val4 = tick - tick_time; // Remaining time
			break;
		case SC_SHIELDSPELL_ATK:
			val2 = 150; // WATK/MATK bonus
			break;
		case SC_BANDING:
			val2 = (sd ? skill_banding_count(sd) : 1);
			tick_time = 5000; // [GodLesZ] tick time
			break;
		case SC_MAGNETICFIELD:
			tick_time = 1000; // [GodLesZ] tick time
			val4 = tick / tick_time;
			break;
		case SC_INSPIRATION:
			val2 = 40 * val1; // ATK/MATK
			val3 = 6 * val1; //All stat bonus
			val4 = tick / 5000;
			tick_time = 5000; // [GodLesZ] tick time
			status_change_clear_buffs(bl, SCCB_DEBUFFS); // Remove debuffs
			break;
		case SC_CRESCENTELBOW:
			val2 = (sd?sd->status.job_level:50) / 2 + (50 + 5 * val1);
			break;
		case SC_LIGHTNINGWALK: // [(Job Level / 2) + (40 + 5 * Skill Level)] %
			val1 = (sd?sd->status.job_level:2)/2 + 40 + 5 * val1;
			break;
		case SC_GT_ENERGYGAIN:
			val2 = 10 + 5 * val1; // Sphere gain chance.
			break;
		case SC_GT_CHANGE:
			// Take note there is no def increase as skill desc says. [malufett]
			val2 = val1 * 8; // ATK increase
			val3 = status->agi * val1 / 60; // ASPD increase: [(Target AGI x Skill Level) / 60] %
			break;
		case SC_GT_REVITALIZE:
			// Take note there is no vit, aspd, speed increase as skill desc says. [malufett]
			val2 = 2 * val1; // MaxHP: [(Skill Level * 2)]%
			val3 = val1 * 30 + 50; // Natural HP recovery increase: [(Skill Level x 30) + 50] %
			// The stat def is not shown in the status window and it is processed differently
			val4 = val1 * 20; // STAT DEF increase
			break;
		case SC_PYROTECHNIC_OPTION:
			val2 = 60; // Eatk Renewal (Atk2)
			break;
		case SC_HEATER_OPTION:
			val2 = 120; // Eatk Renewal (Atk2)
			val3 = ELE_FIRE; // Change into fire element.
			break;
		case SC_TROPIC_OPTION:
			val2 = 180; // Eatk Renewal (Atk2)
			val3 = MG_FIREBOLT;
			break;
		case SC_AQUAPLAY_OPTION:
			val2 = 40;
			break;
		case SC_COOLER_OPTION:
			val2 = 80;
			val3 = ELE_WATER; // Change into water element.
			break;
		case SC_CHILLY_AIR_OPTION:
			val2 = 120; // Matk. Renewal (Matk1)
			val3 = MG_COLDBOLT;
			break;
		case SC_WIND_STEP_OPTION:
			val2 = 50; // % Increase speed and flee.
			break;
		case SC_BLAST_OPTION:
			val2 = 20;
			val3 = ELE_WIND; // Change into wind element.
			break;
		case SC_WILD_STORM_OPTION:
			val2 = MG_LIGHTNINGBOLT;
			break;
		case SC_PETROLOGY_OPTION:
			val2 = 5; //HP Rate bonus
			val3 = 50;
			break;
		case SC_SOLID_SKIN_OPTION:
			val2 = 33; //% Increase DEF
			break;
		case SC_CURSED_SOIL_OPTION:
			val2 = 10; //HP rate bonus
			val3 = ELE_EARTH; // Change into earth element.
			break;
		case SC_UPHEAVAL_OPTION:
			val2 = 15; //HP rate bonus
			val3 = WZ_EARTHSPIKE;
			break;
		case SC_CIRCLE_OF_FIRE_OPTION:
			val2 = 300;
			break;
		case SC_WATER_SCREEN_OPTION:
			tick_time = 10000;
			break;
		case SC_FIRE_CLOAK_OPTION:
		case SC_WATER_DROP_OPTION:
		case SC_WIND_CURTAIN_OPTION:
		case SC_STONE_SHIELD_OPTION:
			val2 = 100; // Elemental modifier.
			break;
		case SC_TROPIC:
		case SC_CHILLY_AIR:
		case SC_WILD_STORM:
		case SC_UPHEAVAL:
			val2 += 10;
			[[fallthrough]];
		case SC_HEATER:
		case SC_COOLER:
		case SC_BLAST:
		case SC_CURSED_SOIL:
			val2 += 10;
			[[fallthrough]];
		case SC_PYROTECHNIC:
		case SC_AQUAPLAY:
		case SC_GUST:
		case SC_PETROLOGY:
			val2 += 5;
			val3 += 9000;
			[[fallthrough]];
		case SC_CIRCLE_OF_FIRE:
		case SC_FIRE_CLOAK:
		case SC_WATER_DROP:
		case SC_WATER_SCREEN:
		case SC_WIND_CURTAIN:
		case SC_WIND_STEP:
		case SC_STONE_SHIELD:
		case SC_SOLID_SKIN:
			val2 += 5;
			val3 += 1000;
			tick_time = val3; // [GodLesZ] tick time
			break;
		case SC_WATER_BARRIER:
			val2 = 30; // Reductions. Atk2 and Flee1
			break;
		case SC_ZEPHYR:
			val2 = 25; // Flee.
			break;
		case SC_TIDAL_WEAPON:
			val2 = 20; // Increase Elemental's attack.
			break;
		case SC_ROCK_CRUSHER:
		case SC_ROCK_CRUSHER_ATK:
		case SC_POWER_OF_GAIA:
			val2 = 33; //Def rate bonus/Speed rate reduction
			val3 = 20; //HP rate bonus
			break;
		case SC_TEARGAS:
			val2 = status_get_max_hp(bl) * 5 / 100; // Drain 5% HP
			val4 = tick / 2000;
			tick_time = 2000;
			break;
		case SC_TEARGAS_SOB:
			val4 = tick / 3000;
			tick_time = 3000;
			break;
		case SC_STOMACHACHE:
			val2 = 8; // SP consume.
			val4 = tick / 10000;
			tick_time = 10000; // [GodLesZ] tick time
			break;
		case SC_PROMOTE_HEALTH_RESERCH:
			//val1: 1 = Regular Potion, 2 = Thrown Potion
			//val2: 1 = Small Potion, 2 = Medium Potion, 3 = Large Potion
			//val3: MaxHP Increase By Fixed Amount
			if (val1 == 1) // If potion was normally used, take the user's BaseLv
				val3 = 1000 * val2 - 500 + status_get_lv(bl) * 10 / 3;
			else if (val1 == 2) // If potion was thrown at someone, take the thrower's BaseLv
				val3 = 1000 * val2 - 500 + status_get_lv(src) * 10 / 3;
			if (val3 <= 0) // Prevents a negeative value from happening
				val3 = 0;
			break;
		case SC_ENERGY_DRINK_RESERCH:
			//val1: 1 = Regular Potion, 2 = Thrown Potion
			//val2: 1 = Small Potion, 2 = Medium Potion, 3 = Large Potion
			//val3: MaxSP Increase By Percentage Amount
			if (val1 == 1) // If potion was normally used, take the user's BaseLv
				val3 = status_get_lv(bl) / 10 + 5 * val2 - 10;
			else if (val1 == 2) // If potion was thrown at someone, take the thrower's BaseLv
				val3 = status_get_lv(src) / 10 + 5 * val2 - 10;
			if (val3 <= 0) // Prevents a negeative value from happening
				val3 = 0;
			break;
		case SC_KYOUGAKU:
			val2 = 2*val1 + rnd()%val1;
			clif_status_change(bl,EFST_ACTIVE_MONSTER_TRANSFORM,1,0,1002,0,0);
			break;
		case SC_KAGEMUSYA:
			val2 = 20; // Damage increase bonus
			val3 = val1 * 2;
			tick_time = 1000;
			val4 = tick / tick_time;
			break;
		case SC_ZANGETSU:
			if( status_get_hp(bl) % 2 == 0 )
				val2 = (status_get_lv(bl) / 3) + (20 * val1); //+Watk
			else
				val2 -= (status_get_lv(bl) / 3) + (30 * val1); //-Watk

			if( status_get_sp(bl) % 2 == 0 )
				val3 = (status_get_lv(bl) / 3) + (20 * val1); //+Matk
			else
				val3 -= (status_get_lv(bl) / 3) + (30 * val1); //-Matk
			break;
		case SC_GENSOU:
			{
				int hp = status_get_hp(bl), lv = 5;
				short per = 100 / (status_get_max_hp(bl) / hp);

				if( per <= 15 )
					lv = 1;
				else if( per <= 30 )
					lv = 2;
				else if( per <= 50 )
					lv = 3;
				else if( per <= 75 )
					lv = 4;
				if( hp % 2 == 0)
					status_heal(bl, hp * (6-lv) * 4 / 100, status_get_sp(bl) * (6-lv) * 3 / 100, 1);
				else
					status_zap(bl, hp * (lv*4) / 100, status_get_sp(bl) * (lv*3) / 100);
			}
			break;
		case SC_ANGRIFFS_MODUS:
			val2 = 50 + 20 * val1; // atk bonus
			val3 = 25 + 10 * val1; // Flee reduction.
			val4 = tick/1000; // hp/sp reduction timer
			tick_time = 1000;
			break;
		case SC_GOLDENE_FERSE:
			val2 = 10 + 10*val1; // flee bonus
			val3 = 6 + 4 * val1; // Aspd Bonus
			val4 = 2 + 2 * val1; // Chance of holy attack
			break;
		case SC_STONE_WALL:
			val2 = 100 * val1; // DEF bonus
			val3 = 30 * val1; // MDEF bonus
			break;
		case SC_OVERED_BOOST:
			val2 = 400 + 40 * val1; // flee bonus
			val3 = 180 + 2 * val1; // aspd bonus
			val4 = 50; // def reduc %
			break;
		case SC_GRANITIC_ARMOR:
			val2 = 2*val1; // dmg reduction
			val3 = 6*val1; // dmg taken on status end (6%:12%:18%:24%:30%)
			val4 = 5*val1; // unknow formula
			break;
		case SC_MAGMA_FLOW:
			val2 = 3*val1; // Activation chance
			break;
		case SC_PYROCLASTIC:
			val2 += 100 + 10*val1; // atk bonus // !TODO: Confirm formula
			break;
		case SC_TEMPERING:
			val2 += 5 + val1; // patk bonus
			break;
		case SC_GOLDENE_TONE:
			val2 += 3 * val1; // res/mres bonus
			break;
		case SC_PARALYSIS: // [Lighta] need real info
			val2 = 2*val1; // def reduction
			val3 = 500*val1; // varcast augmentation
			break;
		case SC_TOXIN_OF_MANDARA:
			val2 = 15*val1; // res reduction
			break;
		case SC_LIGHT_OF_REGENE: // Yommy leak need confirm
			val2 = 20 * val1; // hp reco on death %
			break;
		case SC_PAIN_KILLER: // Yommy leak need confirm
			val2 = min((( 200 * val1 ) * status_get_lv(src)) / 150, 1000); // dmg reduction linear. upto a maximum of 1000 [iRO Wiki]
			if(sc->getSCE(SC_PARALYSIS))
				sc_start(src,bl, SC_ENDURE, 100, val1, tick); // Start endure for same duration
			break;
		case SC_STYLE_CHANGE:
			tick = INFINITE_TICK; // Infinite duration
			break;
		case SC_CBC:
			val3 = 10; // Drain sp % dmg
			val4 = tick/1000; // dmg each sec
			tick = 1000;
			break;
		case SC_EQC:
			val2 = 5 * val1; // def % reduc
			val3 = 2 * val1; // HP drain %
			break;
		case SC_ASH:
			val2 = 0; // hit % reduc
			val3 = 0; // def % reduc
			val4 = 0; // atk flee % reduc
			if (!status_bl_has_mode(bl,MD_STATUSIMMUNE)) {
				val2 = 50;
				if (status_get_race(bl) == RC_PLANT) // plant type
					val3 = 50;
				if (status_get_element(bl) == ELE_WATER) // defense water type
					val4 = 50;
			}
			break;
		case SC_FULL_THROTTLE:
			val2 = ( val1 == 1 ? 6 : 6 - val1 );
			val3 = 20; //+% AllStats
			tick_time = 1000;
			val4 = tick / tick_time;
			break;
		case SC_REBOUND:
			tick_time = 2000;
			val4 = tick / tick_time;
			clif_emotion(bl, ET_SWEAT);
			break;
		case SC_KINGS_GRACE:
			val2 = 3 + val1; //HP Recover rate
			tick_time = 1000;
			val4 = tick / tick_time;
			break;
		case SC_TELEKINESIS_INTENSE:
			val2 = 10 * val1; // sp consum / casttime reduc %
			val3 = 40 * val1; // magic dmg bonus
			break;
		case SC_OFFERTORIUM:
			val2 = 30 * val1; // heal power bonus
			val3 = 100 + 20 * val1; // sp cost inc
			break;
		case SC_FRIGG_SONG:
			val2 = 5 * val1; // maxhp bonus
			val3 = 80 + 20 * val1; // healing
			tick_time = 1000;
			val4 = tick / tick_time;
			break;
		case SC_FLASHCOMBO:
			val2 = 20 * val1 + 20; // atk bonus
			break;
		case SC_DARKCROW:
			val2 = 30 * val1; // ATK bonus
			break;
		case SC_UNLIMIT:
			val2 = 50 * val1;
			break;
		case SC_MONSTER_TRANSFORM:
		case SC_ACTIVE_MONSTER_TRANSFORM:
			if( !mobdb_checkid(val1) )
				val1 = MOBID_PORING; // Default poring
			break;
#ifndef RENEWAL
		case SC_APPLEIDUN:
		{
			map_session_data * s_sd = BL_CAST(BL_PC, src);

			val2 = (5 + 2 * val1) + (status_get_vit(src) / 10); //HP Rate: (5 + 2 * skill_lv) + (vit/10) + (BA_MUSICALLESSON level)
			if (s_sd)
				val2 += pc_checkskill(s_sd, BA_MUSICALLESSON) / 2;
			break;
		}
#endif
		case SC_EPICLESIS:
			val2 = 5 * val1; //HP rate bonus
			break;
		case SC_ILLUSIONDOPING:
			val2 = 50; // -Hit
			break;

		case SC_OVERHEAT:
		case SC_OVERHEAT_LIMITPOINT:
		case SC_STEALTHFIELD:
			tick_time = tick;
			tick = INFINITE_TICK;
			break;
		case SC_STEALTHFIELD_MASTER:
			tick_time = val3 = 2000 + 1000 * val1;
			val4 = tick / tick_time;
			break;
		case SC_VACUUM_EXTREME:
			// Suck target at n second, only if the n second is lower than the duration
			// Does not suck targets on no-knockback maps
			if (val4 < tick && unit_blown_immune(bl, 0x9) == UB_KNOCKABLE) {
				tick_time = val4;
				val4 = tick - tick_time;
			} else
				val4 = 0;
			break;
		case SC_FIRE_INSIGNIA:
		case SC_WATER_INSIGNIA:
		case SC_WIND_INSIGNIA:
		case SC_EARTH_INSIGNIA:
			tick_time = 5000;
			val4 = tick / tick_time;
			break;
		case SC_NEUTRALBARRIER:
			val2 = 10 + val1 * 5; // Def/Mdef
			tick = INFINITE_TICK;
			break;
		case SC_MAGIC_POISON:
			val2 = 50; // Attribute Reduction
			break;

		/* Rebellion */
		case SC_B_TRAP:
			val2 = src->id;
			val3 = val1 * 25; // -movespeed TODO: Figure out movespeed rate
			break;
		case SC_C_MARKER:
		case SC_BURNT:
			// val1 = skill_lv
			// val2 = src_id
			val3 = 10; // -10 flee
			//Start timer to send mark on mini map
			val4 = tick/1000;
			tick_time = 1000; // Sends every 1 seconds
			break;
		case SC_H_MINE:
			val2 = src->id;
			break;
		case SC_HEAT_BARREL:
			{
				uint8 n = 10;
				if (sd)
					n = (uint8)sd->spiritball_old;

				//kRO Update 2016-05-25
				val2 = n * 5; // -fixed casttime
				val3 = (6 + val1 * 2) * n; // ATK
				val4 = 25 + val1 * 5; // -hit
			}
			break;
		case SC_P_ALTER:
			{
				uint8 n = 10;
				if (sd)
					n = (uint8)sd->spiritball_old;
				val2 = 10 * n; // +atk
				val3 = (status->max_hp * (val1 * 5) / 100); // Barrier HP
			}
			break;
		case SC_E_CHAIN:
			val2 = 10;
			if (sd)
				val2 = sd->spiritball_old;
			break;
		case SC_ANTI_M_BLAST:
			val2 = val1 * 10;
			break;
		case SC_CATNIPPOWDER:
			val2 = 50; // WATK%, MATK%
			val3 = 25 * val1; // Move speed reduction
			if (bl->type == BL_PC && pc_checkskill(sd, SU_SPIRITOFLAND))
				val4 = status_get_lv(src) / 12;
			break;
		case SC_BITESCAR: {
				const struct status_data *b_status = status_get_base_status(src); // Base Status

				val2 = (status_get_max_hp(bl) * (val1 + (b_status->dex / 25))) / status_get_max_hp(bl); // MHP% damage
				tick_time = 1000;
				val4 = tick / tick_time;
			}
			break;
		case SC_ARCLOUSEDASH:
			val2 = 15 + 5 * val1; // AGI
			val3 = 25; // Move speed increase
			if (sd && (sd->class_&MAPID_BASEMASK) == MAPID_SUMMONER)
				val4 = 10; // Ranged ATK increase
			break;
		case SC_SHRIMP:
			val2 = 10; // BATK%, MATK%
			break;
		case SC_FRESHSHRIMP: {
				int min = 0, max = 0;

#ifdef RENEWAL
				min = status_base_matk_min(src, status, status_get_lv(src));
				max = status_base_matk_max(src, status, status_get_lv(src));
				if (status->rhw.matk > 0) {
					int wMatk, variance;

					wMatk = status->rhw.matk;
					variance = wMatk * status->rhw.wlv / 10;
					min += wMatk - variance;
					max += wMatk + variance;
				}
#endif

				if (sd && sd->right_weapon.overrefine > 0) {
					min++;
					max += sd->right_weapon.overrefine - 1;
				}

				val2 += min + 178; // Heal
				if (max > min)
					val2 += rnd() % (max - min); // Heal

				if (sd) {
					if (pc_checkskill(sd, SU_POWEROFSEA) > 0) {
						val2 += val2 * 10 / 100;
						if (pc_checkskill_summoner(sd, SUMMONER_POWER_SEA) >= 20)
							val2 += val2 * 20 / 100;
					}
					if (pc_checkskill(sd, SU_SPIRITOFSEA) > 0)
						val2 *= 2; // Doubles HP
				}
				tick_time = 10000 - ((val1 - 1) * 1000);
				val4 = tick / tick_time;
			}
			break;
		case SC_TUNAPARTY:
			val2 = (status->max_hp * (val1 * 10) / 100); // Max HP% to absorb
			if (sd && pc_checkskill(sd, SU_SPIRITOFSEA))
				val2 *= 2; // Double the shield life
			break;
		case SC_HISS:
			val2 = 50; // Perfect Dodge
			sc_start(src, bl, SC_DORAM_WALKSPEED, 100, 50, skill_get_time2(SU_HISS, val1));
			break;
		case SC_GROOMING:
			val2 = 100; // Flee
			break;
		case SC_CHATTERING:
			val2 = 100; // eATK, eMATK
			sc_start(src, bl, SC_DORAM_WALKSPEED, 100, 50, skill_get_time2(SU_CHATTERING, val1));
			break;
		case SC_SWORDCLAN:
		case SC_ARCWANDCLAN:
		case SC_GOLDENMACECLAN:
		case SC_CROSSBOWCLAN:
		case SC_JUMPINGCLAN:
			tick = INFINITE_TICK;
			status_change_start(src,bl,SC_CLAN_INFO,10000,0,val2,0,0,INFINITE_TICK,flag);
			break;
		case SC_DORAM_BUF_01:
		case SC_DORAM_BUF_02:
			tick_time = 10000; // every 10 seconds
			if( (val4 = tick/tick_time) < 1 )
				val4 = 1;
			break;

		case SC_GLASTHEIM_ATK:
			val1 = 100; // Undead/Demon MDEF ignore rate
			break;
		case SC_GLASTHEIM_HEAL:
			val1 = 100; // Heal Power rate bonus
			val2 = 50; // Received heal rate bonus
			break;
		case SC_GLASTHEIM_HIDDEN:
			val1 = 90; // Damage rate reduction bonus
			break;
		case SC_GLASTHEIM_STATE:
			val1 = 20; // All-stat bonus
			break;
		case SC_GLASTHEIM_ITEMDEF:
			val1 = 200; // DEF bonus
			val2 = 50; // MDEF bonus
			break;
		case SC_GLASTHEIM_HPSP:
			val1 = 10000; // HP bonus
			val2 = 1000; // SP bonus
			break;
		case SC_ANCILLA:
			val1 = 15; // Heal Power rate bonus
			val2 = 30; // SP Recovery rate bonus
			break;
		case SC_HELPANGEL:
			tick_time = 1000;
			val4 = tick / tick_time;
			break;
		case SC_EMERGENCY_MOVE:
			val2 = 25; // Movement speed increase
			break;

		case SC_SUNSTANCE:
			val2 = 2 + val1; // ATK Increase
			tick = INFINITE_TICK;
			break;
		case SC_LUNARSTANCE:
			val2 = 2 + val1; // MaxHP Increase
			tick = INFINITE_TICK;
			break;
		case SC_STARSTANCE:
			val2 = 4 + 2 * val1; // ASPD Increase
			tick = INFINITE_TICK;
			break;
		case SC_DIMENSION1:
		case SC_DIMENSION2:
			if (sd)
				pc_addspiritball(sd, skill_get_time2(SJ_BOOKOFDIMENSION, 1), 2);
			break;
		case SC_UNIVERSESTANCE:
			val2 = 2 + val1; // All Stats Increase
			tick = INFINITE_TICK;
			break;
		case SC_NEWMOON:
			val2 = 7; // Number of Regular Attacks Until Reveal
			tick_time = 1000;
			val4 = tick / tick_time;
			break;
		case SC_FALLINGSTAR:
			val2 = 8 + 2 * (1 + val1) / 2; // Autocast Chance
			if (val1 >= 7)
				val2 += 1; // Make it 15% at level 7.
			break;
		case SC_CREATINGSTAR:
			tick_time = 500;
			val4 = tick / tick_time;
			break;
		case SC_LIGHTOFSUN:
		case SC_LIGHTOFMOON:
		case SC_LIGHTOFSTAR:
			val2 = 5 * val1; // Skill Damage Increase.
			break;
		case SC_SOULGOLEM:
			val2 = 60 * val1; // DEF Increase
			val3 = 15 + 5 * val1; // MDEF Increase
			break;
		case SC_SOULSHADOW:
			val2 = (1 + val1) / 2; // ASPD Increase
			val3 = 10 + 2 * val1; // CRIT Increase
			break;
		case SC_SOULFALCON:
			val2 = 10 * val1; // WATK Increase
			val3 = 10; // HIT Increase
			if (val1 >= 3)
				val3 += 3;
			else if (val1 >= 5)
				val3 += 5;
			break;
		case SC_SOULFAIRY:
			val2 = 10 * val1; // MATK Increase
			val3 = 5; // Variable Cast Time Reduction
			if (val1 >= 3)
				val3 += 2;
			else if (val1 >= 5)
				val3 += 5;
			break;
		case SC_SOULUNITY:
			tick_time = 3000;
			val4 = tick / tick_time;
			break;
		case SC_SOULDIVISION:
			val2 = 10 * val1; // Skill Aftercast Increase
			break;
		case SC_SOULREAPER:
			val2 = 10 + 5 * val1; // Chance of Getting A Soul Sphere.
			break;
		case SC_SOULCOLLECT:
			val2 = 5 + 3 * val2; // Max Soul Sphere's.
			val3 = tick > 0 ? tick : 60000;
			tick_time = tick;
			tick = INFINITE_TICK;
			break;
		case SC_SP_SHA:
			val2 = 50; // Move speed reduction
			break;
		case SC_SERVANTWEAPON:
			if( sd ){
				// Generate 5 servants on start
				pc_addservantball( *sd, MAX_SERVANTBALL );
			}
			tick_time = skill_get_time2(DK_SERVANTWEAPON,val1); // Servant Regen Interval
			if (tick_time < 500)
				tick_time = 500; // Avoid being brought down to 0.
			val4 = tick - tick_time; // Remaining Time
			break;
		case SC_RELIEVE_ON:
			val2 = min(10*val1, 99); // % damage received reduced from 10 * skill lvl up to 99%
			break;
		case SC_VIGOR:
			val2 = 100 - 10 * (val1 - 1); // HP consumption with each attack is reduced by skill lvl
			val2 = max(val2, 0);
			break;
		case SC_POWERFUL_FAITH:
			val2 = 5 + 5 * val1;// ATK Increase
			val3 = 5 + 2 * val1;// PAtk Increase
			break;
		case SC_FIRM_FAITH:
			val2 = 2 * val1;// MaxHP Increase
			val3 = 8 * val1;// Res Increase
			break;
		case SC_SINCERE_FAITH:
			val2 = (1 + val1) / 2;// ASPD Increase
			val3 = 4 * val1;// Perfect Hit Increase
			break;
		case SC_GUARD_STANCE:
			val2 = 50 + 50 * val1;// DEF Increase
			val3 = 50 * val1;// ATK Decrease
			tick = INFINITE_TICK;
			break;
		case SC_GUARDIAN_S:
			val2 = ( status->max_hp * 30 / 100 ) * ( 25 * val1 ) / 100 + 15 * status->sta; // Barrier HP
			break;
		case SC_REBOUND_S:
			val2 = 10 * val1;// Reduced Damage From Devotion
			if (val2 > 99)
				val2 = 99;// Lets not let it reduce above 99.
			break;
		case SC_ATTACK_STANCE:
			val2 = 40 * val1;// DEF Decrease
			val3 = 3 * val1; // P.ATK/S.MATK Increase
			tick = INFINITE_TICK;
			break;
		case SC_HOLY_S:
			val2 = 5 + 2 * val1;// Damage Reduction / Holy Damage Increase
			break;
		case SC_MEDIALE:
			val2 = 2 * val1;// Heal Rate
			val4 = tick / 2000;
			tick_time = 2000;
			break;
		case SC_A_VITA:
		case SC_A_TELUM:
			val2 = 5 * val1;// Res/MRes Pierce Percentage
			break;
		case SC_PRE_ACIES:
			val2 = 2 * val1;// CRate Increase
			break;
		case SC_COMPETENTIA:
			val2 = 10 * val1;// PAtk/SMatk Increase - Unconfirmed if this is official formula but its 50 at Lv 5. [Rytech]
			break;
		case SC_RELIGIO:
		case SC_BENEDICTUM:
			val2 = 2 * val1;// Trait Stats Increase
			break;
		case SC_DANCING_KNIFE:
			val4 = tick / 300;
			tick_time = 300;
			break;
		case SC_POTENT_VENOM:
			val2 = 2 * val1;// Res Pierce Percentage
			break;
		case SC_A_MACHINE:
			val4 = tick / 1000;
			tick_time = 1000;
			break;
		case SC_D_MACHINE:
			val2 = 200 + 50 * val1;// DEF Increase
			val3 = 20 * val1;// Res Increase
			break;
		case SC_SHADOW_STRIP:
			if (!sd)// Res/MRes on mobs only.
				val2 = 25;// Need official reduction amount.
			break;
		case SC_ABYSSFORCEWEAPON:
			if( sd ){
				// Generate 5 abyss spheres on start.
				pc_addabyssball( *sd, MAX_ABYSSBALL );
			}
			tick_time = skill_get_time2(ABC_FROM_THE_ABYSS, val1);// Abyss Regen Interval
			if (tick_time < 500)
				tick_time = 500;// Avoid being brought down to 0.
			val4 = tick - tick_time;// Remaining Time
			break;
		case SC_ABYSS_SLAYER:
			val2 = 10 + 2 * val1;// PAtk/SMatk Increase
			val3 = 100 + 20 * val1;// Hit Increase
			break;
		case SC_WINDSIGN:
			val2 = 8 + 6 * val1;// Chance to gain AP on attack.
			if (val1 == 5)// Its 40% on level 5.
				val2 += 2;
			break;
		case SC_CALAMITYGALE:// Unlimit runs along with this.
			sc_start(bl, bl, SC_UNLIMIT, 100, 5, skill_get_time(RA_UNLIMIT, 5));
			break;
		case SC_GEF_NOCTURN:// MRes Reduction. Official formula unknown.
		case SC_AIN_RHAPSODY:// Res Reduction. Official formula unknown.
			val2 = 10 * val1;// Res/MRes Decrease
			if (val3&2)// Bonus if partner is found in party.
				val2 *= 2;
			break;
		case SC_MUSICAL_INTERLUDE:
			val2 = 5 + 5 * val1;// Res Increase
			if (val3&2)// Bonus if partner is found in party.
				val2 *= 2;
			break;
		case SC_JAWAII_SERENADE:
			val2 = 3 * val1;// SMatk Increase
			if (val3 & 2)// Bonus if partner is found in party.
				val2 *= 2;
			break;
		case SC_PRON_MARCH:
			val2 = 3 * val1;// PAtk Increase
			if (val3 & 2)// Bonus if partner is found in party.
				val2 *= 2;
			break;
		case SC_SPELL_ENCHANTING:
			val2 = 4 * val1;// SMatk Increase
			break;
		case SC_FLAMETECHNIC:
		case SC_FLAMEARMOR:
		case SC_COLD_FORCE:
		case SC_CRYSTAL_ARMOR:
		case SC_GRACE_BREEZE:
		case SC_EYES_OF_STORM:
		case SC_EARTH_CARE:
		case SC_STRONG_PROTECTION:
		case SC_DEEP_POISONING:
		case SC_POISON_SHIELD:
			val2 += 10;
			val3 += 10000;
			tick_time = val3;
			break;
		case SC_FLAMETECHNIC_OPTION:
			val3 = ELE_FIRE;
			break;
		case SC_COLD_FORCE_OPTION:
			val3 = ELE_WATER;
			break;
		case SC_GRACE_BREEZE_OPTION:
			val3 = ELE_WIND;
			break;
		case SC_EARTH_CARE_OPTION:
			val3 = ELE_EARTH;
			break;
		case SC_DEEP_POISONING_OPTION:
			val3 = ELE_POISON;
			break;
		case SC_SUB_WEAPONPROPERTY:
			if (sd && val3 == ASC_EDP) {
				uint16 poison_level = pc_checkskill(sd, GC_RESEARCHNEWPOISON);

				if (poison_level > 0) {
					tick += 30000; // Base of 30 seconds
					tick += poison_level * 15 * 1000; // Additional 15 seconds per level
				}
			}
			break;
		case SC_WEAPONBREAKER:
			val2 = val1 * 2 * 100; // Chance to break weapon
			break;
		case SC_INTENSIVE_AIM:
			tick = 500;
			break;
		case SC_HIDDEN_CARD:
			val2 = 3 * val1;
			val3 = 10 * val1;
			break;

		default:
			if (calc_flag.none() && scdb->skill_id == 0 && scdb->icon == EFST_BLANK && scdb->opt1 == OPT1_NONE && scdb->opt2 == OPT2_NONE && scdb->state.none() && scdb->flag.none() && scdb->endonstart.empty() && scdb->endreturn.empty() && scdb->fail.empty() && scdb->endonend.empty()) {
				// Status change with no calc, no icon, and no skill associated...?
				ShowWarning("status_change_start: Status %s (%d) is bare. Add the NoWarning flag to suppress this message.\n", script_get_constant_str("SC_", type), type);
				return 0;
			}
	} else // Special considerations when loading SC data.
		switch( type ) {
			case SC_WEDDING:
			case SC_XMAS:
			case SC_SUMMER:
			case SC_HANBOK:
			case SC_OKTOBERFEST:
			case SC_DRESSUP:
				if( !vd )
					break;
				clif_changelook(bl,LOOK_BASE,vd->class_);
				clif_changelook(bl,LOOK_WEAPON,0);
				clif_changelook(bl,LOOK_SHIELD,0);
				clif_changelook(bl,LOOK_CLOTHES_COLOR,vd->cloth_color);
				clif_changelook(bl,LOOK_BODY2,0);
				break;
			case SC_STONE:
			case SC_STONEWAIT:
			case SC_POISON:
			case SC_DPOISON:
			case SC_BLEEDING:
			case SC_BURNING:
			case SC_TOXIN:
				tick_time = tick;
				tick = tick_time + max(val4, 0);
				break;
			case SC_DEATHHURT:
				if (val3 == 1)
					break;
				tick_time = tick;
				tick = tick_time + max(val4, 0);
				[[fallthrough]];
			case SC_MAGICMUSHROOM:
			case SC_PYREXIA:
			case SC_LEECHESEND:
				if (val3 == 0)
					break;
				tick_time = tick;
				tick = tick_time + max(val4, 0);
				break;
			case SC_SWORDCLAN:
			case SC_ARCWANDCLAN:
			case SC_GOLDENMACECLAN:
			case SC_CROSSBOWCLAN:
			case SC_JUMPINGCLAN:
			case SC_CLAN_INFO:
				// If the player still has a clan status, but was removed from his clan
				if( sd && sd->status.clan_id == 0 ){
					return 0;
				}
				break;
			case SC_SERVANTWEAPON:
			case SC_ABYSSFORCEWEAPON:
				tick_time = tick;
				tick = tick_time + max(val4, 0);
				break;
		}

	if (sd && current_equip_combo_pos > 0 && tick == INFINITE_TICK) {
		ShowWarning("sc_start: Item combo of item #%u contains an INFINITE_TICK duration. Skipping bonus.\n", sd->inventory_data[pc_checkequip(sd, current_equip_combo_pos)]->nameid);
		return 0;
	}

	/* [Ind] */
	if (scdb->flag[SCF_DISPLAYPC] || scdb->flag[SCF_DISPLAYNPC]) {
		int dval1 = 0, dval2 = 0, dval3 = 0;

		switch (type) {
			case SC_ALL_RIDING:
				dval1 = 1;
				break;
			case SC_CLAN_INFO:
				dval1 = val1;
				dval2 = val2;
				dval3 = val3;
				break;
			default: /* All others: just copy val1 */
				dval1 = val1;
				break;
		}
		status_display_add(bl,type,dval1,dval2,dval3);
	}

	//SC that force player to stand if is sitting
	if (scdb->flag[SCF_SETSTAND] && sd && pc_issit(sd))
		pc_setstand(sd, true);

	//SC that make stop attacking [LuzZza]
	if (scdb->flag[SCF_STOPATTACKING])
		unit_stop_attack(bl);

	//SC that make stop walking
	if (scdb->flag[SCF_STOPWALKING]) {
		switch (type) {
			case SC_ANKLE:
				if (battle_config.skill_trap_type || !map_flag_gvg(bl->m))
					unit_stop_walking(bl, 1);
				break;
			case SC__MANHOLE:
				if (bl->type == BL_PC || !unit_blown_immune(bl,0x1))
					unit_stop_walking(bl,1);
				break;
			case SC_VACUUM_EXTREME:
				if (bl->type != BL_PC && unit_blown_immune(bl, 0x1) == UB_KNOCKABLE) {
					unit_stop_walking(bl,1);
					unit_stop_attack(bl);
				}
				break;
			case SC_FREEZE:
			case SC_STUN:
			case SC_STONE:
				if (sc->getSCE(SC_DANCING)) {
					unit_stop_walking(bl, 1);
					status_change_end(bl, SC_DANCING);
				}
				break;
			default:
				if (!unit_blown_immune(bl,0x1))
					unit_stop_walking(bl,1);
				break;
		}
	}

	//SC that make stop casting
	if (battle_config.sc_castcancel&bl->type && scdb->flag[SCF_STOPCASTING])
		unit_skillcastcancel(bl,0);

	if(scdb->opt1 != OPT1_NONE) sc->opt1 = scdb->opt1;
	sc->opt2 |= scdb->opt2;
	sc->opt3 |= scdb->opt3;
	sc->option |= scdb->look;

	std::bitset<SCF_MAX> opt_flag = scdb->flag;
	uint16 disable_opt_flag = false;

	switch(type) {
		case SC_DANCING:
			if ((val1&0xFFFF) == CG_MOONLIT)
				sc->opt3 |= OPT3_MOONLIT;
			break;
	}

	// On Aegis, when turning on a status change, first goes the option packet, then the sc packet.
	if (!disable_opt_flag && (opt_flag[SCF_SENDOPTION] || opt_flag[SCF_ONTOUCH] || opt_flag[SCF_UNITMOVE] || opt_flag[SCF_NONPLAYER] || opt_flag[SCF_SENDLOOK])) {
		clif_changeoption(bl);
		if(sd && opt_flag[SCF_SENDLOOK]) {
			clif_changelook(bl,LOOK_BASE,vd->class_);
			clif_changelook(bl,LOOK_WEAPON,0);
			clif_changelook(bl,LOOK_SHIELD,0);
			clif_changelook(bl,LOOK_CLOTHES_COLOR,vd->cloth_color);
		}
	}

	if (calc_flag[SCB_DYE]) { // Reset DYE color
		if (vd && vd->cloth_color) {
			val4 = vd->cloth_color;
			clif_changelook(bl,LOOK_CLOTHES_COLOR,0);
		}
		calc_flag.reset(SCB_DYE);
	}

	/*if (calc_flag[SCB_BODY])// Might be needed in the future. [Rytech]
	{	//Reset body style
		if (vd && vd->body_style)
		{
			val4 = vd->body_style;
			clif_changelook(bl,LOOK_BODY2,0);
		}
		calc_flag.reset(SCB_BODY);
	}*/

	if (!(flag&SCSTART_NOICON) && !(flag&SCSTART_LOADED && scdb->flag[SCF_DISPLAYPC] || scdb->flag[SCF_DISPLAYNPC])) {
		int status_icon = scdb->icon;

#if PACKETVER < 20151104
		if (status_icon == EFST_WEAPONPROPERTY)
			status_icon = EFST_ATTACK_PROPERTY_NOTHING + val1; // Assign status icon for older clients
#endif

		clif_status_change(bl, status_icon, 1, tick, scdb->flag[SCF_SENDVAL1] ? val1 : 1, scdb->flag[SCF_SENDVAL2] ? val2 : 0, scdb->flag[SCF_SENDVAL3] ? val3 : 0);
	}

	// Used as temporary storage for scs with interval ticks, so that the actual duration is sent to the client first.
	if( tick_time )
		tick = tick_time;

	// Don't trust the previous sce assignment, in case the SC ended somewhere between there and here.
	if((sce=sc->getSCE(type))) { // reuse old sc
		if( sce->timer != INVALID_TIMER )
			delete_timer(sce->timer, status_change_timer);
		sc_isnew = false;
	} else { // New sc
		++(sc->count);
		sce = sc->createSCE(type);
	}
	sce->val1 = val1;
	sce->val2 = val2;
	sce->val3 = val3;
	sce->val4 = val4;
	if (tick >= 0)
		sce->timer = add_timer(gettick() + tick, status_change_timer, bl->id, type);
	else
		sce->timer = INVALID_TIMER; // Infinite duration

	if (calc_flag.any()) {
		if (sd != nullptr) {
			switch(type) {
				// Statuses that adjust HP/SP and heal after starting
				case SC_BERSERK:
				case SC_MERC_HPUP:
				case SC_MERC_SPUP:
					status_calc_bl_(bl, calc_flag, SCO_FORCE);
					break;
				default:
					if (!sd->state.connect_new)
						status_calc_bl_(bl, calc_flag);
					break;
			}
		} else
			status_calc_bl_(bl, calc_flag);
	}

	// Non-zero
	if (sc_isnew && scdb->state.any())
		status_calc_state(bl, sc, scdb->state, true);

	if (sd != nullptr && sd->pd != nullptr)
		pet_sc_check(sd, type); // Skotlex: Pet Status Effect Healing

	// 1st thing to execute when loading status
	switch (type) {
		case SC_BERSERK:
			if (!(sce->val2)) { // Don't heal if already set
				status_heal(bl, status->max_hp, 0, 1); // Do not use percent_heal as this healing must override BERSERK's block.
				status_set_sp(bl, 0, 0); // Damage all SP
			}
			sce->val2 = 5 * status->max_hp / 100;
			break;
		case SC_RUN:
			{
				struct unit_data *ud = unit_bl2ud(bl);

				if( ud )
					ud->state.running = unit_run(bl, NULL, SC_RUN);
			}
			break;
		case SC_BOSSMAPINFO:
			if( sd == nullptr ){
				return 0;
			}else{
				mob_data* boss_md = map_id2boss( sce->val1 );

				if( boss_md == nullptr ){
					return 0;
				}

				// Not on same map anymore
				if( sd->bl.m != boss_md->bl.m ){
					return 0;
				// Boss is alive
				}else if( boss_md->bl.prev != nullptr ){
					sce->val2 = 0;
					clif_bossmapinfo( *sd, boss_md, BOSS_INFO_ALIVE_WITHMSG );
				// Boss is dead
				}else if( boss_md->spawn_timer != INVALID_TIMER ){
					sce->val2 = 1;
					clif_bossmapinfo( *sd, boss_md, BOSS_INFO_DEAD );
				}
			}
			break;
		case SC_FULL_THROTTLE:
		case SC_MERC_HPUP:
			status_percent_heal(bl, 100, 0); // Recover Full HP
			break;
		case SC_MERC_SPUP:
			status_percent_heal(bl, 0, 100); // Recover Full SP
			break;
		case SC_WUGDASH:
			{
				struct unit_data *ud = unit_bl2ud(bl);

				if( ud )
					ud->state.running = unit_run(bl, sd, SC_WUGDASH);
			}
			break;
		case SC_COMBO:
			switch(sce->val1) {
			case TK_STORMKICK:
				skill_combo_toggle_inf(bl, TK_JUMPKICK, 0);
				clif_skill_nodamage(bl,bl,TK_READYSTORM,1,1);
				break;
			case TK_DOWNKICK:
				skill_combo_toggle_inf(bl, TK_JUMPKICK, 0);
				clif_skill_nodamage(bl,bl,TK_READYDOWN,1,1);
				break;
			case TK_TURNKICK:
				skill_combo_toggle_inf(bl, TK_JUMPKICK, 0);
				clif_skill_nodamage(bl,bl,TK_READYTURN,1,1);
				break;
			case TK_COUNTER:
				skill_combo_toggle_inf(bl, TK_JUMPKICK, 0);
				clif_skill_nodamage(bl,bl,TK_READYCOUNTER,1,1);
				break;
			default: // Rest just toggle inf to enable autotarget
				skill_combo_toggle_inf(bl,sce->val1,INF_SELF_SKILL);
				break;
			}
			break;
		case SC_C_MARKER:
			//Send mini-map, don't wait for first timer triggered
			if (src->type == BL_PC) {
				clif_crimson_marker(*(map_session_data *)(src), *bl, false);
			}
			break;
		case SC_ITEMSCRIPT: // Shows Buff Icons
			if (sd)
				clif_status_change(bl, (efst_type)val2, 1, tick, 0, 0, 0);
			break;
		case SC_GVG_GIANT:
		case SC_GVG_GOLEM:
		case SC_GVG_STUN:
		case SC_GVG_STONE:
		case SC_GVG_FREEZ:
		case SC_GVG_SLEEP:
		case SC_GVG_CURSE:
		case SC_GVG_SILENCE:
		case SC_GVG_BLIND:
			if (val1 || val2)
				status_zap(bl, val1 ? val1 : 0, val2 ? val2 : 0);
			break;
	}

	if( opt_flag[SCF_ONTOUCH] && sd && !sd->npc_ontouch_.empty() )
		npc_touchnext_areanpc(sd,false); // Run OnTouch_ on next char in range

	return 1;
}

/**
 * End all statuses except those listed
 * TODO: May be useful for dispel instead resetting a list there
 * @param src: Source of the status change [PC|MOB|HOM|MER|ELEM|NPC]
 * @param type: Changes behaviour of the function
 * 	0: PC killed -> Place here statuses that do not dispel on death.
 * 	1: If for some reason status_change_end decides to still keep the status when quitting.
 * 	2: Do clif_changeoption()
 * 	3: Do not remove some permanent/time-independent effects
 * @return 1: Success 0: Fail
 */
int status_change_clear(struct block_list* bl, int type)
{
	status_change* sc;

	sc = status_get_sc(bl);

	if (!sc)
		return 0;

	// Cleaning all extras vars
	sc->comet_x = 0;
	sc->comet_y = 0;
#ifndef RENEWAL
	sc->sg_counter = 0;
#endif

	if (!sc->count)
		return 0;

	for (const auto &it : status_db) {
		sc_type status = static_cast<sc_type>(it.first);

		if (!sc->getSCE(status))
			continue;
		if (type == 0) { // Type 0: PC killed
			if (it.second->flag[SCF_NOREMOVEONDEAD]) {
				switch (status) {
					case SC_ELEMENTALCHANGE: // Only when its Holy or Dark that it doesn't dispell on death
						if (sc->getSCE(status)->val2 != ELE_HOLY && sc->getSCE(status)->val2 != ELE_DARK)
							break;
					default:
						continue;
				}
			}
		}

		if (type == 3 && it.second->flag[SCF_NOCLEARBUFF])
			continue;

		status_change_end(bl, status);
		if( type == 1 && sc->getSCE(status) ) { // If for some reason status_change_end decides to still keep the status when quitting. [Skotlex]
			(sc->count)--;
			if (sc->getSCE(status)->timer != INVALID_TIMER)
				delete_timer(sc->getSCE(status)->timer, status_change_timer);
			sc->deleteSCE(status);
		}
	}

	sc->opt1 = 0;
	sc->opt2 = 0;
	sc->opt3 = 0;

	if( type == 0 || type == 2 )
		clif_changeoption(bl);

	return 1;
}

/**
 * End a specific status after checking
 * @param bl: Source of the status change [PC|MOB|HOM|MER|ELEM|NPC]
 * @param type: Status change (SC_*)
 * @param tid: Timer
 * @param file: Used for dancing save
 * @param line: Used for dancing save
 * @return 1: Success 0: Fail
 */
int status_change_end(struct block_list* bl, enum sc_type type, int tid)
{
	map_session_data *sd;
	status_change *sc;
	struct status_change_entry *sce;
	struct status_data *status;
	struct view_data *vd;
	std::shared_ptr<s_status_change_db> scdb = status_db.find(type);

	nullpo_ret(bl);

	sc = status_get_sc(bl);
	status = status_get_status_data(bl);

	if(!sc || !(sce = sc->getSCE(type)) || !scdb)
		return 0;

	sd = BL_CAST(BL_PC,bl);

	if (sce->timer != tid && tid != INVALID_TIMER)
		return 0;

	if (tid == INVALID_TIMER) {
		if (type == SC_ENDURE && sce->val4)
			// Do not end infinite endure.
			return 0;
		if (type == SC_SPIDERWEB) {
			//Delete the unit group first to expire found in the status change
			std::shared_ptr<s_skill_unit_group> group, group2;
			t_tick tick = gettick();
			int pos = 1;
			if (sce->val2)
				if (!(group = skill_id2group(sce->val2)))
					sce->val2 = 0;
			if (sce->val3) {
				if (!(group2 = skill_id2group(sce->val3)))
					sce->val3 = 0;
				else if (!group || ((group->limit - DIFF_TICK(tick, group->tick)) > (group2->limit - DIFF_TICK(tick, group2->tick)))) {
					group = group2;
					pos = 2;
				}
			}
			if (sce->val4) {
				if (!(group2 = skill_id2group(sce->val4)))
					sce->val4 = 0;
				else if (!group || ((group->limit - DIFF_TICK(tick, group->tick)) > (group2->limit - DIFF_TICK(tick, group2->tick)))) {
					group = group2;
					pos = 3;
				}
			}
			if (pos == 1)
				sce->val2 = 0;
			else if (pos == 2)
				sce->val3 = 0;
			else if (pos == 3)
				sce->val4 = 0;
			if (group)
				skill_delunitgroup(group);
			if (!status_isdead(bl) && (sce->val2 || sce->val3 || sce->val4))
				return 0; //Don't end the status change yet as there are still unit groups associated with it
		}
		if (sce->timer != INVALID_TIMER) // Could be a SC with infinite duration
			delete_timer(sce->timer,status_change_timer);
	}

	(sc->count)--;

	if (scdb->state.any())
		status_calc_state(bl,sc,scdb->state,false);

	sc->clearSCE(type);

	if (scdb->flag[SCF_DISPLAYPC] || scdb->flag[SCF_DISPLAYNPC])
		status_display_remove(bl,type);

	vd = status_get_viewdata(bl);
	std::bitset<SCB_MAX> calc_flag = scdb->calc_flag;

	switch(type) {
		case SC_KEEPING:
		case SC_BARRIER: {
			unit_data *ud = unit_bl2ud(bl);

			if (ud)
				ud->attackabletime = ud->canact_tick = ud->canmove_tick = gettick();
		}
			break;
		case SC_GRANITIC_ARMOR:
			{
				int damage = status->max_hp*sce->val3/100;
				if(status->hp < damage) // to not kill him
					damage = status->hp-1;
				status_damage(NULL,bl,damage,0,0,1,0);
			}
			break;
		case SC_RUN:
		{
			struct unit_data *ud = unit_bl2ud(bl);
			bool begin_spurt = true;
			// Note: this int64 value is stored in two separate int32 variables (FIXME)
			t_tick starttick  = (t_tick)sce->val3&0x00000000ffffffffLL;
			starttick |= ((t_tick)sce->val4<<32)&0xffffffff00000000LL;

			if (ud) {
				if(!ud->state.running)
					begin_spurt = false;
				ud->state.running = 0;
				if (ud->walktimer != INVALID_TIMER)
					unit_stop_walking(bl,1);
			}
			if (begin_spurt && sce->val1 >= 7 &&
				DIFF_TICK(gettick(), starttick) <= 1000 &&
				(!sd || (sd->weapontype1 == W_FIST && sd->weapontype2 == W_FIST))
			)
				sc_start(bl,bl,SC_SPURT,100,sce->val1,skill_get_time2(scdb->skill_id, sce->val1));
		}
		break;
		case SC_AUTOBERSERK:
			if (sc->getSCE(SC_PROVOKE) && sc->getSCE(SC_PROVOKE)->val4 == 1)
				status_change_end(bl, SC_PROVOKE);
			break;

		case SC_ENDURE:
		case SC_DEFENDER:
		case SC_REFLECTSHIELD:
		case SC_AUTOGUARD:
			{
				map_session_data *tsd;
				if( bl->type == BL_PC ) { // Clear Status from others
					int i;
					for( i = 0; i < MAX_DEVOTION; i++ ) {
						if( sd->devotion[i] && (tsd = map_id2sd(sd->devotion[i])) && tsd->sc.getSCE(type) )
							status_change_end(&tsd->bl, type);
					}
				}
				else if( bl->type == BL_MER && ((TBL_MER*)bl)->devotion_flag ) { // Clear Status from Master
					tsd = ((TBL_MER*)bl)->master;
					if( tsd && tsd->sc.getSCE(type) )
						status_change_end(&tsd->bl, type);
				}
			}
			break;
		case SC_DEVOTION:
			{
				struct block_list *d_bl = map_id2bl(sce->val1);
				if( d_bl ) {
					if( d_bl->type == BL_PC )
						((TBL_PC*)d_bl)->devotion[sce->val2] = 0;
					else if( d_bl->type == BL_MER )
						((TBL_MER*)d_bl)->devotion_flag = 0;
					clif_devotion(d_bl, NULL);
				}
			}
			break;

		case SC_FLASHKICK: {
				map_session_data *tsd;

				if (!(tsd = map_id2sd(sce->val1)))
					break;

				tsd->stellar_mark[sce->val2] = 0;
			}
			break;

		case SC_SOULUNITY: {
				map_session_data *tsd;

				if (!(tsd = map_id2sd(sce->val2)))
					break;

				tsd->united_soul[sce->val3] = 0;
			}
			break;

		case SC_BLADESTOP:
			if(sce->val4) {
				int tid2 = sce->val4; //stop the status for the other guy of bladestop as well
				struct block_list *tbl = map_id2bl(tid2);
				status_change *tsc = status_get_sc(tbl);
				sce->val4 = 0;
				if(tbl && tsc && tsc->getSCE(SC_BLADESTOP)) {
					tsc->getSCE(SC_BLADESTOP)->val4 = 0;
					status_change_end(tbl, SC_BLADESTOP);
				}
				clif_bladestop(bl, tid2, 0);
			}
			break;
		case SC_DANCING:
			{
				map_session_data *dsd;

				if(sce->val4 && sce->val4 != BCT_SELF && (dsd=map_id2sd(sce->val4))) { // End status on partner as well
					status_change_entry *dsc = dsd->sc.getSCE(SC_DANCING);

					if(dsc) {
						// This will prevent recursive loops.
						dsc->val2 = 0;
						dsc->val4 = BCT_SELF;
						status_change_end(&dsd->bl, SC_DANCING);
					}
				}

				if(sce->val2) { // Erase associated land skill
					std::shared_ptr<s_skill_unit_group> group = skill_id2group(sce->val2);

					sce->val2 = 0;
					if (group)
						skill_delunitgroup(group);
				}

				if((sce->val1&0xFFFF) == CG_MOONLIT)
					clif_status_change(bl,EFST_MOON,0,0,0,0,0);
			}
			break;
		case SC_NOCHAT:
			if (sd && sd->status.manner < 0 && tid != INVALID_TIMER)
				sd->status.manner = 0;
			if (sd && tid == INVALID_TIMER) {
				clif_changestatus(sd,SP_MANNER,sd->status.manner);
				clif_updatestatus(sd,SP_MANNER);
			}
			break;
		case SC_SPLASHER:
		case SC_ROSEBLOSSOM:
			{
				struct block_list *src=map_id2bl(sce->val3);

				if(src && tid != INVALID_TIMER)
					skill_castend_damage_id(src, bl, sce->val2, sce->val1, gettick(), SD_LEVEL );
			}
			break;
		case SC_CLOSECONFINE2:
			{
				struct block_list *src = sce->val2?map_id2bl(sce->val2):nullptr;
				status_change *sc2 = src?status_get_sc(src):nullptr;
				if (src && sc2 && sc2->getSCE(SC_CLOSECONFINE)) {
					// If status was already ended, do nothing.
					// Decrease count
					if (--(sc2->getSCE(SC_CLOSECONFINE)->val1) <= 0) // No more holds, free him up.
						status_change_end(src, SC_CLOSECONFINE);
				}
			}
			[[fallthrough]];
		case SC_CLOSECONFINE:
			if (sce->val2 > 0) {
				// Caster has been unlocked... nearby chars need to be unlocked.
				int range = 1
					+ skill_get_range2(bl, scdb->skill_id, sce->val1, true)
					+ skill_get_range2(bl, TF_BACKSLIDING, 1, true); // Since most people use this to escape the hold....
				map_foreachinallarea(status_change_timer_sub,
					bl->m, bl->x-range, bl->y-range, bl->x+range,bl->y+range,BL_CHAR,bl,sce,type,gettick());
			}
			break;
		case SC_COMBO:
			skill_combo_toggle_inf(bl,sce->val1,0);
			break;
		case SC_MARIONETTE:
		case SC_MARIONETTE2: // Marionette target
			if (sce->val1) { // Check for partner and end their marionette status as well
				enum sc_type type2 = (type == SC_MARIONETTE) ? SC_MARIONETTE2 : SC_MARIONETTE;
				struct block_list *pbl = map_id2bl(sce->val1);
				status_change* sc2 = pbl?status_get_sc(pbl):NULL;

				if (sc2 && sc2->getSCE(type2)) {
					sc2->getSCE(type2)->val1 = 0;
					status_change_end(pbl, type2);
				}
			}
			break;

		case SC_CONCENTRATION:
			if (sc->getSCE(SC_ENDURE) && !sc->getSCE(SC_ENDURE)->val4)
				status_change_end(bl, SC_ENDURE);
			break;
		case SC_BERSERK:
			if(status->hp > 200 && sc && sc->getSCE(SC__BLOODYLUST)) {
				status_percent_heal(bl, 100, 0);
				status_change_end(bl, SC__BLOODYLUST);
			} else if (status->hp > 100 && sce->val2) // If val2 is removed, no HP penalty (dispelled?) [Skotlex]
				status_set_hp(bl, 100, 0);
			if(sc->getSCE(SC_ENDURE) && sc->getSCE(SC_ENDURE)->val4) {
				sc->getSCE(SC_ENDURE)->val4 = 0;
				status_change_end(bl, SC_ENDURE);
			}
			sc_start4(bl, bl, SC_REGENERATION, 100, 10,0,0,(RGN_HP|RGN_SP), skill_get_time(LK_BERSERK, sce->val1));
			break;
		case SC_GOSPEL:
			if (sce->val3) { // Clear the group.
				std::shared_ptr<s_skill_unit_group> group = skill_id2group(sce->val3);

				sce->val3 = 0;
				if (group)
					skill_delunitgroup(group);
			}
			break;
#ifndef RENEWAL
		case SC_HERMODE:
			if(sce->val3 == BCT_SELF)
				skill_clear_unitgroup(bl);
			break;
		case SC_BASILICA: // Clear the skill area. [Skotlex]
				if (sce->val3 && sce->val4 == bl->id) {
					std::shared_ptr<s_skill_unit_group> group = skill_id2group(sce->val3);

					sce->val3 = 0;
					if (group)
						skill_delunitgroup(group);
				}
				break;
#endif
		case SC_TRICKDEAD:
			if (vd) vd->dead_sit = 0;
			break;
		case SC_WARM:
		case SC__MANHOLE:
		case SC_BANDING:
		case SC_LEADERSHIP:
		case SC_GLORYWOUNDS:
		case SC_SOULCOLD:
		case SC_HAWKEYES:
			if (sce->val4) { // Clear the group.
				std::shared_ptr<s_skill_unit_group> group = skill_id2group(sce->val4);

				sce->val4 = 0;
				if( group ) // Might have been cleared before status ended, e.g. land protector
					skill_delunitgroup(group);
			}
			break;
		case SC_JAILED:
			if(sd && sd->mapindex == sce->val2)
				pc_setpos(sd,(unsigned short)sce->val3,sce->val4&0xFFFF, sce->val4>>16, CLR_TELEPORT);
			break; // Guess hes not in jail :P
		case SC_CHANGE:
			if (tid == INVALID_TIMER)
		 		break;
			// "lose almost all their HP and SP" on natural expiration.
			status_set_hp(bl, 10, 0);
			status_set_sp(bl, 10, 0);
			break;
		case SC_AUTOTRADE:
			if (tid == INVALID_TIMER)
				break;
			// Vending is not automatically closed for autovenders
			vending_closevending(sd);
			map_quit(sd);
			// Because map_quit calls status_change_end with tid -1
			// from here it's not neccesary to continue
			return 1;
			break;
		case SC_STOP:
			if( sce->val2 ) {
				struct block_list* tbl = map_id2bl(sce->val2);
				sce->val2 = 0;
				if( tbl && (sc = status_get_sc(tbl)) && sc->getSCE(SC_STOP) && sc->getSCE(SC_STOP)->val2 == bl->id )
					status_change_end(tbl, SC_STOP);
			}
			break;
		case SC_TENSIONRELAX:
			if (sc && (sc->getSCE(SC_WEIGHT50) || sc->getSCE(SC_WEIGHT90)))
				status_get_regen_data(bl)->state.overweight = 1; // Add the overweight flag back
			break;
		case SC_MONSTER_TRANSFORM:
		case SC_ACTIVE_MONSTER_TRANSFORM:
			if (sce->val2)
				status_change_end(bl, (sc_type)sce->val2);
			break;

		/* 3rd Stuff */
		case SC_MILLENNIUMSHIELD:
			clif_millenniumshield(bl, 0);
			break;
		case SC_HALLUCINATIONWALK:
			sc_start(bl,bl,SC_HALLUCINATIONWALK_POSTDELAY,100,sce->val1,skill_get_time2(GC_HALLUCINATIONWALK,sce->val1));
			break;
		case SC_WHITEIMPRISON:
			{
				struct block_list* src = map_id2bl(sce->val2);
				if( tid == -1 || !src)
					break; // Terminated by Damage
				status_fix_damage(src,bl,400*sce->val1,clif_damage(bl,bl,gettick(),0,0,400*sce->val1,0,DMG_NORMAL,0,false),WL_WHITEIMPRISON);
			}
			break;
		case SC_WUGDASH:
			{
				struct unit_data *ud = unit_bl2ud(bl);
				if (ud) {
					ud->state.running = 0;
					if (ud->walktimer != INVALID_TIMER)
						unit_stop_walking(bl,1);
				}
			}
			break;
		case SC__SHADOWFORM:
			{
				map_session_data *s_sd = map_id2sd(sce->val2);

				if (s_sd) s_sd->shadowform_id = 0;
			}
			break;
		case SC_SATURDAYNIGHTFEVER: // Sit down force of Saturday Night Fever has the duration of only 3 seconds.
			sc_start(bl, bl,SC_SITDOWN_FORCE,100,sce->val1,skill_get_time2(WM_SATURDAY_NIGHT_FEVER,sce->val1));
			break;
		case SC_NEUTRALBARRIER_MASTER:
		case SC_STEALTHFIELD_MASTER:
			if( sce->val2 ) {
				std::shared_ptr<s_skill_unit_group> group = skill_id2group(sce->val2);

				sce->val2 = 0;
				if( group ) // Might have been cleared before status ended, e.g. land protector
					skill_delunitgroup(group);
			}
			break;
		case SC_CURSEDCIRCLE_ATKER:
			if( sce->val2 ) // Used the default area size cause there is a chance the caster could knock back and can't clear the target.
				map_foreachinallrange(status_change_timer_sub, bl, AREA_SIZE + 3, BL_CHAR, bl, sce, SC_CURSEDCIRCLE_TARGET, gettick());
			break;
		case SC_RAISINGDRAGON:
			if( sd && !pc_isdead(sd) ) {
				int i = min(sd->spiritball,5);
				pc_delspiritball(sd, sd->spiritball, 0);
				status_change_end(bl, SC_EXPLOSIONSPIRITS);
				while( i > 0 ) {
					pc_addspiritball(sd, skill_get_time(MO_CALLSPIRITS, pc_checkskill(sd,MO_CALLSPIRITS)), 5);
					--i;
				}
			}
			break;
		case SC_CURSEDCIRCLE_TARGET:
			{
				struct block_list *src = map_id2bl(sce->val2);
				status_change *sc2 = status_get_sc(src);

				if( sc2 && sc2->getSCE(SC_CURSEDCIRCLE_ATKER) && --(sc2->getSCE(SC_CURSEDCIRCLE_ATKER)->val2) == 0 ) {
					clif_bladestop(bl, sce->val2, 0);
					status_change_end(src, SC_CURSEDCIRCLE_ATKER);
				}
			}
			break;
		case SC_SITDOWN_FORCE:
		case SC_BANANA_BOMB_SITDOWN:
			if( sd && pc_issit(sd) && pc_setstand(sd, false) )
				skill_sit(sd, false);
			break;
		case SC_KYOUGAKU:
			clif_status_load(bl, EFST_KYOUGAKU, 0); // Avoid client crash
			clif_status_load(bl, EFST_ACTIVE_MONSTER_TRANSFORM, 0);
			break;
		case SC_INTRAVISION:
			calc_flag = status_db.getSCB_ALL(); // Required for overlapping
			break;

		case SC_GRAVITYCONTROL:
			status_fix_damage(bl, bl, sce->val2, clif_damage(bl, bl, gettick(), 0, 0, sce->val2, 0, DMG_NORMAL, 0, false), 0);
			clif_specialeffect(bl, 223, AREA);
			clif_specialeffect(bl, 330, AREA);
			break;
			
		case SC_OVERED_BOOST:
			switch (bl->type) {
				case BL_HOM: {
						struct homun_data *hd = BL_CAST(BL_HOM,bl);

						if( hd )
							hd->homunculus.hunger = max(1,hd->homunculus.hunger - 50);
					}
					break;
				case BL_PC:
					status_zap(bl,0,status_get_max_sp(bl) / 2);
					break;
			}
			break;
		case SC_FULL_THROTTLE: {
				int sec = skill_get_time2(scdb->skill_id, sce->val1);

				clif_status_change(bl, EFST_DEC_AGI, 1, sec, 0, 0, 0);
				sc_start(bl, bl, SC_REBOUND, 100, sce->val1, sec);
			}
			break;
		case SC_REBOUND:
			clif_status_load(bl, EFST_DEC_AGI, 0);
			break;
		case SC_ITEMSCRIPT: // Removes Buff Icons
			if (sd)
				clif_status_load(bl, (enum efst_type)sce->val2, 0);
			break;
		case SC_C_MARKER:
			{
				// Remove mark data from caster
				map_session_data *caster = map_id2sd(sce->val2);
				uint8 i = 0;

				if (!caster)
					break;
				ARR_FIND(0,MAX_SKILL_CRIMSON_MARKER,i,caster->c_marker[i] == bl->id);
				if (i < MAX_SKILL_CRIMSON_MARKER) {
					caster->c_marker[i] = 0;
					clif_crimson_marker( *caster, *bl, true );
				}
			}
			break;
		case SC_H_MINE:
			{
				// Drop the material from target if expired
				struct item it;
				map_session_data *caster = NULL;

				if (sce->val3 || status_isdead(bl) || !(caster = map_id2sd(sce->val2)))
					break;

				std::shared_ptr<s_skill_db> skill = skill_db.find(RL_H_MINE);

				if (!item_db.exists(skill->require.itemid[0]))
					break;
				memset(&it, 0, sizeof(it));
				it.nameid = skill->require.itemid[0];
				it.amount = max(skill->require.amount[0],1);
				it.identify = 1;
				map_addflooritem(&it, it.amount, bl->m,bl->x, bl->y, caster->status.char_id, 0, 0, 4, 0);
			}
			break;
		case SC_VACUUM_EXTREME:
			///< !CHECKME: Seems on official, there's delay before same target can be vacuumed in same area again [Cydh]
			sc_start2(bl, bl, SC_VACUUM_EXTREME_POSTDELAY, 100, sce->val1, sce->val2, skill_get_time2(SO_VACUUM_EXTREME,sce->val1));
			break;
		case SC_DIMENSION1:
		case SC_DIMENSION2:
			if (sd)
				pc_delspiritball(sd, 1, 0);
			break;
		case SC_SOULENERGY:
			if (sd)
				pc_delsoulball(sd, sd->soulball, false);
			break;
		case SC_MADOGEAR:
			status_db.removeByStatusFlag(bl, { SCF_MADOENDCANCEL });
			if (sd)
				pc_bonus_script_clear(sd, BSF_REM_ON_MADOGEAR);
			break;
		case SC_HOMUN_TIME:
			if (sd && hom_is_active(sd->hd))
				hom_vaporize(sd, HOM_ST_REST);
			break;
		case SC_SERVANT_SIGN: {
				map_session_data *tsd = map_id2sd(sce->val1);

				if( tsd != nullptr )
					tsd->servant_sign[sce->val2] = 0;
			}
			break;
		case SC_SOUNDBLEND: {
				block_list *src = map_id2bl(sce->val2);

				if (src && tid != INVALID_TIMER)
					skill_castend_damage_id(src, bl, TR_SOUNDBLEND, sce->val1, gettick(), SD_LEVEL|SD_ANIMATION);
			}
			break;
		case SC_SERVANTWEAPON:
			if( sd ){
				pc_delservantball( *sd, sd->servantball );
			}
			break;
		case SC_ABYSSFORCEWEAPON:
			if( sd ){
				pc_delabyssball( *sd, sd->abyssball );
			}
			break;
	}

	// End statuses found in the EndOnEnd list.
	if (!scdb->endonend.empty()) {
		for (const auto &it : scdb->endonend) {
			status_change_end(bl, it);
		}
	}

	// Reset the options as needed
	std::bitset<SCF_MAX> opt_flag = scdb->flag;
	bool disable_opt_flag = false;

	switch (type) {
		case SC_DANCING:
			if ((sce->val1&0xFFFF) == CG_MOONLIT)
				sc->opt3 &= ~OPT3_MOONLIT;
			break;
		case SC_INCATKRATE: // Simulated Explosion spirits effect.
			if (bl->type != BL_MOB) {
				disable_opt_flag = true;
				break;
			}
			break;
	}

	if (scdb->opt1)
		sc->opt1 = OPT1_NONE;

	if (scdb->opt2)
		sc->opt2 &= ~scdb->opt2;

	if (scdb->opt3)
		sc->opt3 &= ~scdb->opt3;

	if (scdb->look)
		sc->option &= ~scdb->look;

	if (calc_flag[SCB_DYE]) { // Restore DYE color
		if (vd && !vd->cloth_color && sce->val4)
			clif_changelook(bl,LOOK_CLOTHES_COLOR,sce->val4);
		calc_flag.reset(SCB_DYE);
	}

	/*if (calc_flag[SCB_BODY])// Might be needed in the future. [Rytech]
	{	//Restore body style
		if (vd && !vd->body_style && sce->val4)
			clif_changelook(bl,LOOK_BODY2,sce->val4);
		calc_flag.reset(SCB_BODY);
	}*/

	// On Aegis, when turning off a status change, first goes the sc packet, then the option packet.
	int status_icon = scdb->icon;

#if PACKETVER < 20151104
	if (status_icon == EFST_WEAPONPROPERTY)
		status_icon = EFST_ATTACK_PROPERTY_NOTHING + sce->val1; // Assign status icon for older clients
#endif

	clif_status_change(bl,status_icon,0,0,0,0,0);

	if( opt_flag[SCF_NONPLAYER] ) // bugreport:681
		clif_changeoption2(bl);
	else if (!disable_opt_flag && (opt_flag[SCF_SENDOPTION] || opt_flag[SCF_ONTOUCH] || opt_flag[SCF_UNITMOVE] || opt_flag[SCF_NONPLAYER] || opt_flag[SCF_SENDLOOK])) {
		clif_changeoption(bl);
		if (sd && opt_flag[SCF_SENDLOOK]) {
			clif_changelook(bl,LOOK_BASE,sd->vd.class_);
			clif_get_weapon_view(sd,&sd->vd.weapon,&sd->vd.shield);
			clif_changelook(bl,LOOK_WEAPON,sd->vd.weapon);
			clif_changelook(bl,LOOK_SHIELD,sd->vd.shield);
			clif_changelook(bl,LOOK_CLOTHES_COLOR,cap_value(sd->status.clothes_color,0,battle_config.max_cloth_color));
			clif_changelook(bl,LOOK_BODY2,cap_value(sd->status.body,0,battle_config.max_body_style));
		}
	}
	if (calc_flag.any()) {
#ifndef RENEWAL
		if (type == SC_MAGICPOWER) {
			//If Mystical Amplification ends, MATK is immediately recalculated
			status_calc_bl_(bl, calc_flag, SCO_FORCE);
		} else
#endif
			status_calc_bl_(bl, calc_flag);
	}

	if(opt_flag[SCF_UNITMOVE]) // Out of hiding, invoke on place.
		skill_unit_move(bl,gettick(),1);

	if(opt_flag[SCF_ONTOUCH] && sd && !sd->state.warping && map_getcell(bl->m,bl->x,bl->y,CELL_CHKNPC))
		npc_touch_area_allnpc(sd,bl->m,bl->x,bl->y); // Trigger on-touch event.

	// Needed to be here to make sure OPT1_STONEWAIT has been cleared from the target (only on natural expiration of the stone wait timer)
	if (type == SC_STONEWAIT && tid != INVALID_TIMER)
		status_change_start(bl, bl, SC_STONE, 100, sce->val1, sce->val2, 0, 0, sce->val3, SCSTART_NOAVOID);

	ers_free(sc_data_ers, sce);
	return 1;
}

/**
 * Resets timers for statuses
 * Used with reoccurring status effects, such as dropping SP every 5 seconds
 * @param tid: Timer ID
 * @param tick: How long before next call
 * @param id: ID of character
 * @param data: Information passed through the timer call
 * @return 1: Success 0: Fail
 */
TIMER_FUNC(status_change_timer){
	enum sc_type type = (sc_type)data;
	struct block_list *bl;
	map_session_data *sd;
	int interval = status_get_sc_interval(type);
	bool dounlock = false;

	bl = map_id2bl(id);
	if(!bl) {
		ShowDebug("status_change_timer: Null pointer id: %d data: %" PRIdPTR "\n", id, data);
		return 0;
	}

	status_change * const sc = status_get_sc(bl);
	struct status_data * const status = status_get_status_data(bl);
	if(!sc) {
		ShowDebug("status_change_timer: Null pointer id: %d data: %" PRIdPTR " bl-type: %d\n", id, data, bl->type);
		return 0;
	}
	
	struct status_change_entry * const sce = sc->getSCE(type);
	if(!sce) {
		ShowDebug("status_change_timer: Null pointer id: %d data: %" PRIdPTR " bl-type: %d\n", id, data, bl->type);
		return 0;
	}
	if( sce->timer != tid ) {
		ShowError("status_change_timer: Mismatch for type %d: %d != %d (bl id %d)\n",type,tid,sce->timer, bl->id);
		return 0;
	}

	sd = BL_CAST(BL_PC, bl);

	std::function<void (t_tick)> sc_timer_next = [&sce, &bl, &data](t_tick t) {
		sce->timer = add_timer(t, status_change_timer, bl->id, data);
	};
	
	switch(type) {
	case SC_MAXIMIZEPOWER:
	case SC_CLOAKING:
		if(!status_charge(bl, 0, 1))
			break; // Not enough SP to continue.
		sc_timer_next(sce->val2+tick);
		return 0;

	case SC_CHASEWALK:
		if(!status_charge(bl, 0, sce->val4))
			break; // Not enough SP to continue.

		if (!sc->getSCE(SC_CHASEWALK2)) {
			sc_start(bl,bl, SC_CHASEWALK2,100,1<<(sce->val1-1),
				(t_tick)(sc->getSCE(SC_SPIRIT) && sc->getSCE(SC_SPIRIT)->val2 == SL_ROGUE?10:1) // SL bonus -> x10 duration
				*skill_get_time2(status_db.getSkill(type),sce->val1));
		}
		sc_timer_next(sce->val2+tick);
		return 0;
	break;

	case SC_HIDING:
		if(--(sce->val2)>0) {

			if(sce->val2 % sce->val4 == 0 && !status_charge(bl, 0, 1))
				break; // Fail if it's time to substract SP and there isn't.

			sc_timer_next(1000+tick);
			return 0;
		}
	break;

	case SC_SIGHT:
	case SC_RUWACH:
	case SC_SIGHTBLASTER:
		if(type == SC_SIGHTBLASTER) {
			//Restore trap immunity
			if(sce->val4%2)
				sce->val4--;
			map_foreachinallrange( status_change_timer_sub, bl, sce->val3, BL_CHAR|BL_SKILL, bl, sce, type, tick);
		} else {
			map_foreachinallrange( status_change_timer_sub, bl, sce->val3, BL_CHAR, bl, sce, type, tick);
			skill_reveal_trap_inarea(bl, sce->val3, bl->x, bl->y);
		}

		if( --(sce->val2)>0 ) {
			sce->val4 += 20; // Use for Shadow Form 2 seconds checking.
			sc_timer_next(20+tick);
			return 0;
		}
		break;

	case SC_PROVOKE:
		if(sce->val4) { // Auto-provoke (it is ended in status_heal)
			sc_timer_next(1000*60+tick);
			return 0;
		}
		break;

	case SC_STONE:
		if (sce->val4 >= 0 && status->hp > status->max_hp / 4)
			status_percent_damage(nullptr, bl, -1, 0, false);
		break;

	case SC_POISON:
	case SC_DPOISON:
		if (sce->val4 >= 0 && !sc->getSCE(SC_SLOWPOISON)) {
			unsigned int damage = 0;
			if (sd)
				damage = (type == SC_DPOISON) ? 2 + status->max_hp / 50 : 2 + status->max_hp * 3 / 200;
			else
				damage = (type == SC_DPOISON) ? 2 + status->max_hp / 100 : 2 + status->max_hp / 200;
			if (status->hp > umax(status->max_hp / 4, damage)) // Stop damaging after 25% HP left.
				status_zap(bl, damage, 0);
		}
		break;

	case SC_BLEEDING:
		if (sce->val4 >= 0) {
			int64 damage = rnd() % 600 + 200;
			if (!sd && damage >= status->hp)
				damage = status->hp - 1; // No deadly damage for monsters
			map_freeblock_lock();
			dounlock = true;
			status_zap(bl, damage, 0);
		}
		break;

	case SC_BURNING:
		if (sce->val4 >= 0) {
			int64 damage = 1000 + (3 * status->max_hp) / 100; // Deals fixed (1000 + 3%*MaxHP)
			map_freeblock_lock();
			dounlock = true;
			status_fix_damage(bl, bl, damage, clif_damage(bl, bl, tick, 0, 1, damage, 1, DMG_NORMAL, 0, false),0);
		}
		break;
		
	case SC_TOXIN:
		if (sce->val4 >= 0) { // Damage is every 10 seconds including 3%sp drain.
			if (sce->val3 == 1) { // Target
				map_freeblock_lock();
				dounlock = true;
				status_damage(bl, bl, 1, status->max_sp * 3 / 100, clif_damage(bl, bl, tick, status->amotion, status->dmotion + 500, 1, 1, DMG_NORMAL, 0, false), 0, 0);
			} else { // Caster
				interval = 1000; // Assign here since status_get_sc_internval() contains the target interval.

				if (status->sp < status->max_sp)
					status_heal(bl, 0, (int)status->max_sp * 1 / 100, 1);
			}
		}
		break;

	case SC_MAGICMUSHROOM:
		if (sce->val4 >= 0) {
			bool flag = 0;
			int64 damage = status->max_hp * 3 / 100;
			if (status->hp <= damage)
				damage = status->hp - 1; // Cannot Kill

			if (damage > 0) { // 3% Damage each 4 seconds
				map_freeblock_lock();
				status_zap(bl, damage, 0);
				flag = !sc->getSCE(type); // Killed? Should not
				map_freeblock_unlock();
			}

			if (!flag) { // Random Skill Cast
				if (magic_mushroom_db.size() > 0 && sd && !pc_issit(sd)) { // Can't cast if sit
					auto mushroom_spell = magic_mushroom_db.begin();

					std::advance(mushroom_spell, rnd() % magic_mushroom_db.size());

					uint16 mushroom_skill_id = mushroom_spell->second->skill_id;

					if (!skill_get_index(mushroom_skill_id))
						break;

					unit_stop_attack(bl);
					unit_skillcastcancel(bl, 1);

					switch (skill_get_casttype(mushroom_skill_id)) { // Magic Mushroom skills are buffs or area damage
					case CAST_GROUND:
						skill_castend_pos2(bl, bl->x, bl->y, mushroom_skill_id, 1, tick, 0);
						break;
					case CAST_NODAMAGE:
						skill_castend_nodamage_id(bl, bl, mushroom_skill_id, 1, tick, 0);
						break;
					case CAST_DAMAGE:
						skill_castend_damage_id(bl, bl, mushroom_skill_id, 1, tick, 0);
						break;
					}
				}
				clif_emotion(bl, ET_SMILE);
			}
		}
		break;
		
	case SC_PYREXIA:
		if (sce->val4 >= 0) {
			map_freeblock_lock();
			dounlock = true;
			status_fix_damage(bl, bl, 100, clif_damage(bl, bl, tick, status->amotion, status->dmotion + 500, 100, 1, DMG_NORMAL, 0, false),0);
			unit_skillcastcancel(bl, 2);
		}
		break;
		
	case SC_LEECHESEND:
		if (sce->val4 >= 0) {
			int64 damage = status->vit * (sce->val1 - 3) + (int)status->max_hp / 100; // {Target VIT x (New Poison Research Skill Level - 3)} + (Target HP/100)
			map_freeblock_lock();
			dounlock = true;
			status_fix_damage(bl, bl, damage, clif_damage(bl, bl, tick, status->amotion, status->dmotion + 500, damage, 1, DMG_NORMAL, 0, false),0);
			unit_skillcastcancel(bl, 2);
		}
		break;

	case SC_DEATHHURT:
		if (sce->val4 >= 0) {
			if (status->hp < status->max_hp)
				status_heal(bl, (int)status->max_hp * 1 / 100, 0, 1);
		}
		break;

	case SC_TENSIONRELAX:
		if(status->max_hp > status->hp && --(sce->val3) >= 0) {
			sc_timer_next(10000 + tick);
			return 0;
		}
		break;

	case SC_KNOWLEDGE:
		if (!sd) break;
		if(bl->m == sd->feel_map[0].m ||
			bl->m == sd->feel_map[1].m ||
			bl->m == sd->feel_map[2].m)
		{	// Timeout will be handled by pc_setpos
			sce->timer = INVALID_TIMER;
			return 0;
		}
		break;

	case SC_S_LIFEPOTION:
	case SC_L_LIFEPOTION:
	case SC_M_LIFEPOTION:
	case SC_G_LIFEPOTION:
		if( --(sce->val4) >= 0 ) {
			// val1 < 0 = per max% | val1 > 0 = exact amount
			int hp = 0;
			if( status->hp < status->max_hp && !sc->getSCE(SC_BERSERK) )
				hp = (sce->val1 < 0) ? (int)(status->max_hp * -1 * sce->val1 / 100.) : sce->val1;
			status_heal(bl, hp, 0, 0);
			sc_timer_next((sce->val2 * 1000) + tick);
			return 0;
		}
		break;

	case SC_S_MANAPOTION:
		if( --(sce->val4) >= 0 ) {
			// val1 < 0 = per max% | val1 > 0 = exact amount
			int sp = 0;
			if( status->sp < status->max_sp && !sc->getSCE(SC_BERSERK) )
				sp = (sce->val1 < 0) ? (int)(status->max_sp * -1 * sce->val1 / 100.) : sce->val1;
			status_heal(bl, 0, sp, 0);
			sc_timer_next((sce->val2 * 1000) + tick);
			return 0;
		}
		break;
		
	case SC_GRADUAL_GRAVITY:
		if (sce->val4 >= 0) {
			status_zap(bl, status->max_hp * sce->val2 / 100, 0);
		}
		break;

	case SC_BOSSMAPINFO:
		if( sd && sce->val4 >= 0 ){
			mob_data* boss_md = map_id2boss( sce->val1 );

			if( boss_md == nullptr ){
				sce->val4 = 0;
				break;
			}

			// Not on same map anymore
			if( sd->bl.m != boss_md->bl.m ){
				sce->val4 = 0;
				break;
			// Boss is alive - Update X, Y on minimap
			}else if( boss_md->bl.prev != nullptr ){
				sce->val2 = 0;
				clif_bossmapinfo( *sd, boss_md, BOSS_INFO_ALIVE );
			// Boss is dead
			}else if( boss_md->spawn_timer != INVALID_TIMER && sce->val2 == 0 ){
				sce->val2 = 1;
				clif_bossmapinfo( *sd, boss_md, BOSS_INFO_DEAD );
			}
		}
		break;

	case SC_DANCING: // SP consumption by time of dancing skills
		{
			int s = 0;
			int sp = 1;
			if (--sce->val3 <= 0)
				break;
			switch(sce->val1&0xFFFF) {
#ifndef RENEWAL
				case BD_RICHMANKIM:
				case BD_DRUMBATTLEFIELD:
				case BD_RINGNIBELUNGEN:
				case BD_SIEGFRIED:
				case BA_DISSONANCE:
				case BA_ASSASSINCROSS:
				case DC_UGLYDANCE:
					s=3;
					break;
				case BD_LULLABY:
				case BD_ETERNALCHAOS:
				case BD_ROKISWEIL:
				case DC_FORTUNEKISS:
					s=4;
					break;
				case CG_HERMODE:
				case BD_INTOABYSS:
				case BA_WHISTLE:
				case DC_HUMMING:
				case BA_POEMBRAGI:
				case DC_SERVICEFORYOU:
					s=5;
					break;
				case BA_APPLEIDUN:
					s=6;
					break;
#endif
				case CG_MOONLIT:
					// Moonlit's cost is 4sp*skill_lv [Skotlex]
					sp= 4*(sce->val1>>16);
					// Upkeep is also every 10 secs.
#ifndef RENEWAL
				[[fallthrough]];
				case DC_DONTFORGETME:
#endif
					s=10;
					break;
			}
			if( s != 0 && sce->val3 % s == 0 ) {
#ifndef RENEWAL
				if (sc->getSCE(SC_LONGING))
					sp*= 3;
#endif
				if (!status_charge(bl, 0, sp))
					break;
			}
			sc_timer_next(1000+tick);
			return 0;
		}
		break;
	case SC_BERSERK:
		// 5% every 10 seconds [DracoRPG]
		if( --( sce->val3 ) > 0 && status_charge(bl, sce->val2, 0) && status->hp > 100 ) {
			sc_timer_next(sce->val4+tick);
			return 0;
		}
		break;

	case SC_NOCHAT:
		if(sd) {
			sd->status.manner++;
			clif_changestatus(sd,SP_MANNER,sd->status.manner);
			clif_updatestatus(sd,SP_MANNER);
			if (sd->status.manner < 0) { // Every 60 seconds your manner goes up by 1 until it gets back to 0.
				sc_timer_next(60000+tick);
				return 0;
			}
		}
		break;

	case SC_SPLASHER:
		// Custom Venom Splasher countdown timer
		// if (sce->val4 % 1000 == 0) {
		// 	char timer[10];
		// 	snprintf (timer, 10, "%d", sce->val4/1000);
		// 	clif_message(bl, timer);
		// }
		if((sce->val4 -= 500) > 0) {
			sc_timer_next(500 + tick);
			return 0;
		}
		break;

	case SC_MARIONETTE:
	case SC_MARIONETTE2:
		{
			struct block_list *pbl = map_id2bl(sce->val1);
			if( pbl && check_distance_bl(bl, pbl, 7) ) {
				sc_timer_next(1000 + tick);
				return 0;
			}
		}
		break;

	case SC_GOSPEL:
		if(sce->val4 == BCT_SELF && --(sce->val2) > 0) {
			int hp, sp;
			hp = (sce->val1 > 5) ? 45 : 30;
			sp = (sce->val1 > 5) ? 35 : 20;
			if(!status_charge(bl, hp, sp))
				break;
			sc_timer_next(10000+tick);
			return 0;
		}
		break;

	case SC_JAILED:
		if(sce->val1 == INT_MAX || --(sce->val1) > 0) {
			sc_timer_next(60000+tick);
			return 0;
		}
		break;

	case SC_BLIND:
		if(sc->getSCE(SC_FOGWALL)) { // Blind lasts forever while you are standing on the fog.
			sc_timer_next(5000+tick);
			return 0;
		}
		break;
	case SC_ABUNDANCE:
		if(--(sce->val4) > 0) {
			status_heal(bl,0,60,0);
			sc_timer_next(10000+tick);
		}
		break;
		
	case SC_OBLIVIONCURSE:
		if( --(sce->val4) >= 0 ) {
			clif_emotion(bl,ET_QUESTION);
			sc_timer_next(3000 + tick);
			return 0;
		}
		break;

	case SC_WEAPONBLOCKING:
		if( --(sce->val4) >= 0 ) {
			if( !status_charge(bl,0,3) )
				break;
			sc_timer_next(5000+tick);
			return 0;
		}
		break;

	case SC_CLOAKINGEXCEED:
		if(!status_charge(bl,0,10-sce->val1))
			break;
		sc_timer_next(1000 + tick);
		return 0;

	case SC_RENOVATIO:
		if( --(sce->val4) >= 0 ) {
			int heal = status->max_hp * (sce->val1 + 4) / 100;
			if( sc && sc->getSCE(SC_AKAITSUKI) && heal )
				heal = ~heal + 1;
			status_heal(bl, heal, 0, 3);
			sc_timer_next(5000 + tick);
			return 0;
		}
		break;

	case SC_SPHERE_1:
	case SC_SPHERE_2:
	case SC_SPHERE_3:
	case SC_SPHERE_4:
	case SC_SPHERE_5:
		if( --(sce->val4) >= 0 ) {
			if( !status_charge(bl, 0, 1) )
				break;
			sc_timer_next(1000 + tick);
			return 0;
		}
		break;

	case SC_FREEZE_SP:
		if( !status_charge(bl, 0, sce->val2) ) {
			int i;
			for(i = SC_SPELLBOOK1; i <= SC_MAXSPELLBOOK; i++) // Also remove stored spell as well.
				status_change_end(bl, (sc_type)i);
			break;
		}
		sc_timer_next(10000 + tick);
		return 0;

	case SC_ELECTRICSHOCKER:
		if( --(sce->val4) >= 0 ) {
			status_charge(bl, 0, 5 * sce->val1 * status->max_sp / 100);
			sc_timer_next(1000 + tick);
			return 0;
		}
		break;

	case SC_CAMOUFLAGE:
		if (!status_charge(bl, 0, 7 - sce->val1))
			break;
		if (--sce->val4 >= 0)
			sce->val3++;
		sc_timer_next(1000 + tick);
		return 0;

	case SC__REPRODUCE:
		if(!status_charge(bl, 0, 1))
			break;
		sc_timer_next(1000+tick);
		return 0;

	case SC__SHADOWFORM:
		if( --(sce->val4) >= 0 ) {
			if( !status_charge(bl, 0, 11 - sce->val1) )
				break;
			sc_timer_next(1000 + tick);
			return 0;
		}
		break;

	case SC__INVISIBILITY:
		if( !status_charge(bl, 0, (12 - 2 * sce->val1) * status->max_sp / 100) ) // 6% - skill_lv.
			break;
		sc_timer_next(1000 + tick);
		return 0;

	case SC_STRIKING:
		if( --(sce->val4) >= 0 ) {
			if( !status_charge(bl,0, sce->val3 ) )
				break;
			sc_timer_next(1000 + tick);
			return 0;
		}
		break;

	case SC_WARMER: {
			int hp = 0;
			status_change *ssc = status_get_sc(map_id2bl(sce->val2));

			if (ssc && ssc->getSCE(SC_HEATER_OPTION))
				hp = status->max_hp * 3 * sce->val1 / 100;
			else
				hp = status->max_hp * sce->val1 / 100;
			if (sc && sc->getSCE(SC_AKAITSUKI) && hp)
				hp = ~hp + 1;
			if (status->hp != status->max_hp)
				status_heal(bl, hp, 0, 0);
			sc_timer_next(3000 + tick);
			return 0;
		}

	case SC_HELLS_PLANT:
		if( sce->val4 >= 0 ){
			skill_castend_damage_id( bl, bl, GN_HELLS_PLANT_ATK, sce->val1, tick, 0 );
		}
		break;

	case SC_VOICEOFSIREN:
		if( --(sce->val4) >= 0 ) {
			clif_emotion(bl,ET_THROB);
			sc_timer_next(2000 + tick);
			return 0;
		}
		break;

	case SC_DEEPSLEEP:
		if( --(sce->val4) >= 0 ) { // Recovers 3% HP/SP every 2 seconds.
			status_heal(bl, status->max_hp * 3 / 100, status->max_sp * 3 / 100, 2);
			sc_timer_next(2000 + tick);
			return 0;
		}
		break;

	case SC_SATURDAYNIGHTFEVER:
		// 1% HP/SP drain every val4 seconds [Jobbie]
		if( --(sce->val3) >= 0 ) {
			if( !status_charge(bl, status->hp / 100, status->sp / 100) )
				break;
			sc_timer_next(sce->val4+tick);
			return 0;
		}
		break;

	case SC_CRYSTALIZE:
		if( --(sce->val4) >= 0 ) { // Drains 2% of HP and 1% of SP every seconds.
			if (!status_charge(bl, status->max_hp * 2 / 100, status->max_sp / 100))
				break;
			sc_timer_next(1000 + tick);
			return 0;
		}
		break;

	case SC_FORCEOFVANGUARD:
		if( !status_charge(bl,0,24 - 4 * sce->val1) )
			break;
		sc_timer_next(10000 + tick);
		return 0;

	case SC_BANDING:
		if( status_charge(bl, 0, 7 - sce->val1) ) {
			sce->val2 = (sd ? skill_banding_count(sd) : 1);
			sc_timer_next(5000 + tick);
			return 0;
		}
		break;

	case SC_REFLECTDAMAGE:
		if( --(sce->val4) > 0 ) {
			if( !status_charge(bl,0,10) )
 				break;
			sc_timer_next(1000 + tick);
			return 0;
		}
		break;

	case SC_OVERHEAT_LIMITPOINT:
		if (--(sce->val1) >= 0) { // Cooling
			if (sce->val2 == 0) { // Flag the overheat limit once it has been met.
				static std::vector<int16> limit = { 150, 200, 280, 360, 450 };
				uint16 skill_lv = (sd ? cap_value(pc_checkskill(sd, NC_MAINFRAME), 0, (uint16)(limit.size() - 1)) : 0);

				if (sce->val1 > limit[skill_lv])
					sce->val2 = 1;
			} else {
				status_change_end(bl, SC_OVERHEAT);
				if (sce->val2 > 0)
					sc_start(bl, bl, SC_OVERHEAT, 100, sce->val1, 975);
			}
			sc_timer_next(1000 + tick);
			return 0;
		}
		break;

	case SC_OVERHEAT: {
			uint32 damage = status->max_hp / 100; // Suggestion 1% each second

			if (damage >= status->hp)
				damage = status->hp - 1; // Do not kill, just keep you with 1 hp minimum
			map_freeblock_lock();
			status_zap(bl, damage, 0);
			sc_timer_next(975 + tick); // Tick is not 1000 to avoid desync with SC_OVERHEAT_LIMITPOINT.
			map_freeblock_unlock();
			return 0;
		}
		break;

	case SC_MAGNETICFIELD:
		if (--(sce->val4) >= 0) {
			struct block_list *src = map_id2bl(sce->val2);

			if (!src || (src && (status_isdead(src) || src->m != bl->m)))
				break;
			map_freeblock_lock();
			if (!status_charge(bl, 0, 50))
				status_zap(bl, 0, status->sp);
			if (sc->getSCE(type))
				sc_timer_next(1000 + tick);
			map_freeblock_unlock();
			return 0;
		}
		break;

	case SC_INSPIRATION:
		if(--(sce->val4) >= 0) {
			if (!status_charge(bl, status->max_hp * (35 - 5 * sce->val1) / 1000, status->max_sp * (45 - 5 * sce->val1) / 1000))
				break;

			sc_timer_next(5000+tick);
			return 0;
		}
		break;

	case SC_SHIELDSPELL_HP:
		if( sce->val4 >= 0 && status->hp < status->max_hp ){
			status_heal( bl, status->max_hp * sce->val2 / 100, 0, 1 );
		}
		break;

	case SC_SHIELDSPELL_SP:
		if( sce->val4 >= 0 && status->sp < status->max_sp ){
			status_heal( bl, 0, status->max_sp * sce->val2 / 100, 1 );
		}
		break;

	case SC_TROPIC:
	case SC_CHILLY_AIR:
	case SC_WILD_STORM:
	case SC_UPHEAVAL:
	case SC_HEATER:
	case SC_COOLER:
	case SC_BLAST:
	case SC_CURSED_SOIL:
	case SC_PYROTECHNIC:
	case SC_AQUAPLAY:
	case SC_GUST:
	case SC_PETROLOGY:
	case SC_CIRCLE_OF_FIRE:
	case SC_FIRE_CLOAK:
	case SC_WATER_DROP:
	case SC_WATER_SCREEN:
	case SC_WIND_CURTAIN:
	case SC_WIND_STEP:
	case SC_STONE_SHIELD:
	case SC_SOLID_SKIN:
	case SC_FLAMETECHNIC:
	case SC_FLAMEARMOR:
	case SC_COLD_FORCE:
	case SC_CRYSTAL_ARMOR:
	case SC_GRACE_BREEZE:
	case SC_EYES_OF_STORM:
	case SC_EARTH_CARE:
	case SC_STRONG_PROTECTION:
	case SC_DEEP_POISONING:
	case SC_POISON_SHIELD:
		if( !status_charge(bl,0,sce->val2) ) {
			struct block_list *s_bl = battle_get_master(bl);
			if (bl->type == BL_ELEM)
				elemental_change_mode(BL_CAST(BL_ELEM, bl), EL_MODE_PASSIVE);
			if( s_bl )
				status_change_end(s_bl,static_cast<sc_type>(type+1));
			status_change_end(bl,type);
			break;
		}
		sc_timer_next(sce->val3 + tick);
		return 0;

	case SC_WATER_SCREEN_OPTION:
		status_heal(bl,1000,0,2);
		sc_timer_next(10000 + tick);
		return 0;

	case SC_TEARGAS:
		if( --(sce->val4) >= 0 ) {
			struct block_list *src = map_id2bl(sce->val3);
			int damage = sce->val2;

			map_freeblock_lock();
			clif_damage(bl, bl, tick, 0, 0, damage, 1, DMG_MULTI_HIT_ENDURE, 0, false);
			status_damage(src, bl, damage,0, 0, 1, 0);
			if( sc->getSCE(type) ) {
				sc_timer_next(2000 + tick);
			}
			map_freeblock_unlock();
			return 0;
		}
		break;
	case SC_TEARGAS_SOB:
		if( --(sce->val4) >= 0 ) {
			clif_emotion(bl, ET_CRY);
			sc_timer_next(3000 + tick);
			return 0;
		}
		break;
	case SC_STOMACHACHE:
		if( --(sce->val4) >= 0 ) {
			status_charge(bl,0,sce->val2);	// Reduce 8 every 10 seconds.
			if( sd && !pc_issit(sd) ) { // Force to sit every 10 seconds.
				pc_setsit(sd);
				skill_sit(sd, true);
				clif_sitting(bl);
			}
			sc_timer_next(10000 + tick);
			return 0;
		}
		break;
	case SC_LEADERSHIP:
	case SC_GLORYWOUNDS:
	case SC_SOULCOLD:
	case SC_HAWKEYES:
		// They only end by status_change_end
		sc_timer_next(600000 + tick);
		return 0;
	case SC_MEIKYOUSISUI:
		if( --(sce->val4) >= 0 ) {
			status_heal(bl, status->max_hp * sce->val2 / 100, status->max_sp * sce->val3 / 100, 0);
			sc_timer_next(1000 + tick);
			return 0;
		}
		break;
	case SC_KAGEMUSYA:
		if( --(sce->val4) >= 0 ) {
			if(!status_charge(bl, 0, 1)) break;
			sc_timer_next(1000+tick);
			return 0;
		}
		break;
	case SC_ANGRIFFS_MODUS:
		if(--(sce->val4) >= 0) { // Drain hp/sp
			if( !status_charge(bl,100,20) ) break;
			sc_timer_next(1000+tick);
			return 0;
		}
		break;
	case SC_CBC:
		if(--(sce->val4) >= 0) { // Drain hp/sp
			int hp=0;
			int sp = (status->max_sp * sce->val3) / 100;
			if(bl->type == BL_MOB) hp = sp*10;
			if( !status_charge(bl,hp,sp) )break;
			sc_timer_next(1000+tick);
			return 0;
		}
		break;
	case SC_FULL_THROTTLE:
		if( --(sce->val4) >= 0 ) {
			status_percent_damage(bl, bl, 0, sce->val2, false);
			sc_timer_next(1000 + tick);
			return 0;
		}
		break;
	case SC_REBOUND:
		if( --(sce->val4) >= 0 ) {
			clif_emotion(bl, ET_SWEAT);
			sc_timer_next(2000 + tick);
			return 0;
		}
		break;
	case SC_KINGS_GRACE:
		if( --(sce->val4) >= 0 ) {
			status_percent_heal(bl, sce->val2, 0);
			sc_timer_next(1000 + tick);
			return 0;
		}
		break;
	case SC_FRIGG_SONG:
		if( --(sce->val4) >= 0 ) {
			status_heal(bl, sce->val3, 0, 0);
			sc_timer_next(1000 + tick);
			return 0;
		}
		break;
	case SC_C_MARKER:
		if( --(sce->val4) >= 0 ) {
			TBL_PC *caster = map_id2sd(sce->val2);
			if (!caster || caster->bl.m != bl->m) //End the SC if caster isn't in same map
				break;
			sc_timer_next(1000 + tick);
			clif_crimson_marker( *caster, *bl, false );
			return 0;
		}
		break;
	case SC_STEALTHFIELD_MASTER:
		if (--(sce->val4) >= 0) {
			if (!status_charge(bl, 0, status->max_sp * 3 / 100))
				break;
			sc_timer_next(sce->val3 + tick);
			return 0;
		}
		break;
	case SC_VACUUM_EXTREME:
		if (sce->val4 > 0) {
			// Only slide targets to center if they are standing still
			if (unit_bl2ud(bl)->walktimer == INVALID_TIMER) {
				uint16 x = sce->val3 >> 16, y = sce->val3 & 0xFFFF;

				if (distance_xy(x, y, bl->x, bl->y) <= skill_get_unit_range(SO_VACUUM_EXTREME, sce->val1) && unit_movepos(bl, x, y, 0, false)) {
					clif_slide(bl, x, y);
					clif_fixpos(bl);
				}
			}
			sc_timer_next(tick + sce->val4);
			sce->val4 = 0;
		}
		break;
	case SC_FIRE_INSIGNIA:
		if (--(sce->val4) >= 0) {
			if (status->def_ele == ELE_FIRE)
				status_heal(bl, status->max_hp / 100, 0, 1);
			else if (status->def_ele == ELE_EARTH)
				status_zap(bl, status->max_hp / 100, 0);
			sc_timer_next(5000 + tick);
			return 0;
		}
		break;

	case SC_WATER_INSIGNIA:
		if (--(sce->val4) >= 0) {
			if (status->def_ele == ELE_WATER)
				status_heal(bl, status->max_hp / 100, 0, 1);
			else if (status->def_ele == ELE_FIRE)
				status_zap(bl, status->max_hp / 100, 0);
			sc_timer_next(5000 + tick);
			return 0;
		}
		break;

	case SC_WIND_INSIGNIA:
		if (--(sce->val4) >= 0) {
			if (status->def_ele == ELE_WIND)
				status_heal(bl, status->max_hp / 100, 0, 1);
			else if (status->def_ele == ELE_WATER)
				status_zap(bl, status->max_hp / 100, 0);
			sc_timer_next(5000 + tick);
			return 0;
		}
		break;

	case SC_EARTH_INSIGNIA:
		if (--(sce->val4) >= 0) {
			if (status->def_ele == ELE_EARTH)
				status_heal(bl, status->max_hp / 100, 0, 1);
			else if (status->def_ele == ELE_WIND)
				status_zap(bl, status->max_hp / 100, 0);
			sc_timer_next(5000 + tick);
			return 0;
		}
		break;
	case SC_BITESCAR:
		if (--(sce->val4) >= 0) {
			status_percent_damage(bl, bl, -(sce->val2), 0, 0);
			sc_timer_next(1000 + tick);
			return 0;
		}
		break;
	case SC_FRESHSHRIMP:
		if (--(sce->val4) >= 0) {
			status_heal(bl, sce->val2, 0, 0);
			sc_timer_next((10000 - ((sce->val1 - 1) * 1000)) + tick);
			return 0;
		}
		break;
	case SC_DORAM_BUF_01:
		if( sd && --(sce->val4) >= 0 ) {
			if( status->hp < status->max_hp )
				status_heal(bl, 10, 0, 2);
			sc_timer_next(10000 + tick);
			return 0;
		}
		break;
	case SC_DORAM_BUF_02:
		if( sd && --(sce->val4) >= 0 ) {
			if( status->sp < status->max_sp )
				status_heal(bl, 0, 5, 2);
			sc_timer_next(10000 + tick);
			return 0;
		}
		break;
	case SC_NEWMOON:
		if (--(sce->val4) >= 0) {
			if (!status_charge(bl, 0, 1))
				break;
			sc_timer_next(1000 + tick);
			return 0;
		}
		break;
	case SC_CREATINGSTAR:
		if (--(sce->val4) >= 0) { // Needed to check who the caster is and what AoE is giving the status.
			struct block_list *star_caster = map_id2bl(sce->val2);
			struct skill_unit *star_aoe = (struct skill_unit *)map_id2bl(sce->val3);

			if (star_caster == nullptr || status_isdead(star_caster) || star_caster->m != bl->m || star_aoe == nullptr)
				break;

			sc_timer_next(500 + tick);

			// Attack after timer to prevent errors
			skill_attack(BF_WEAPON, star_caster, &star_aoe->bl, bl, SJ_BOOKOFCREATINGSTAR, sce->val1, tick, 0);
			return 0;
		}
		break;
	case SC_SOULUNITY:
		if (--(sce->val4) >= 0) { // Needed to check the caster's location for the range check.
			struct block_list *unity_src = map_id2bl(sce->val2);

			if (!unity_src || status_isdead(unity_src) || unity_src->m != bl->m || !check_distance_bl(bl, unity_src, 11))
				break;

			status_heal(bl, 150 * sce->val1, 0, 2);
			sc_timer_next(3000 + tick);
			return 0;
		}
		break;
	case SC_SOULCOLLECT:
		pc_addsoulball(sd, sce->val2);
		if (sd->soulball < sce->val2) {
			sc_timer_next(sce->val3 + tick);
			return 0;
		}
		break;
	case SC_HELPANGEL:
		if (--(sce->val4) >= 0) {
			status_heal(bl, 1000, 350, 0);	// Heal amount not displayed
			sc_timer_next(1000 + tick);
			return 0;
		}
		break;
	case SC_BURNT:
		if( --(sce->val4) >= 0 ) {
			int damage = 2000;

			if( damage >= status->hp )
				damage = status->hp - 1;
			map_freeblock_lock();
			status_zap(bl,damage,0);
			if( sc->getSCE(type) ) {
				sc_timer_next(1000 + tick);
			}
			map_freeblock_unlock();
			return 0;
		}
		break;
	case SC_MEDIALE:
		if (--(sce->val4) >= 0) {
			clif_specialeffect(bl, 1808, AREA);
			skill_castend_nodamage_id(bl, bl, CD_MEDIALE_VOTUM, sce->val1, tick, 1);
			sc_timer_next(2000 + tick);
			return 0;
		}
		break;

	case SC_DANCING_KNIFE:
		if (--(sce->val4) >= 0) {
			skill_castend_nodamage_id(bl, bl, SHC_DANCING_KNIFE, sce->val1, tick, 1);
			sc_timer_next(300 + tick);
			return 0;
		}
		break;

	case SC_A_MACHINE:
		if (--(sce->val4) >= 0) {
			skill_castend_nodamage_id(bl, bl, MT_A_MACHINE, sce->val1, tick, 1);
			sc_timer_next(1000 + tick);
			return 0;
		}
		break;
	case SC_SERVANTWEAPON:
		if (sce->val4 >= 0) {
			if( sd && sd->servantball < MAX_SERVANTBALL ){
				pc_addservantball( *sd, MAX_SERVANTBALL );
			}
			interval = max(500, skill_get_time2(DK_SERVANTWEAPON, sce->val1));
			map_freeblock_lock();
			dounlock = true;
		}
		break;
	case SC_ABYSSFORCEWEAPON:
		if (sce->val4 >= 0) {
			if( sd && sd->abyssball < MAX_ABYSSBALL ){
				pc_addabyssball( *sd );
			}
			interval = max(500, skill_get_time2(ABC_FROM_THE_ABYSS, sce->val1));
			map_freeblock_lock();
			dounlock = true;
		}
		break;
	case SC_KILLING_AURA:
		if (sce->val4 >= 0)
			skill_castend_damage_id( bl, bl, NPC_KILLING_AURA, sce->val1, tick, 0 );
		break;
	case SC_INTENSIVE_AIM:
		if (!sc || !sc->getSCE(SC_INTENSIVE_AIM_COUNT))
			sce->val4 = 0;
		if (sce->val4 < 10) {
			sce->val4++;
			sc_start(bl, bl, SC_INTENSIVE_AIM_COUNT, 100, sce->val4, INFINITE_TICK);
		}
		sc_timer_next(500 + tick);
		return 0;
	}

	// If status has an interval and there is at least 100ms remaining time, wait for next interval
	if(interval > 0 && sc->getSCE(type) && sce->val4 >= 100) {
		sc_timer_next(min(sce->val4,interval)+tick);
		sce->val4 -= interval;
		if (dounlock)
			map_freeblock_unlock();
		return 0;
	}

	if (dounlock)
		map_freeblock_unlock();

	// Default for all non-handled control paths is to end the status
	return status_change_end( bl,type,tid );
}

/**
 * For each iteration of repetitive status
 * @param bl: Object [PC|MOB|HOM|MER|ELEM]
 * @param ap: va_list arguments (src, sce, type, tick)
 */
int status_change_timer_sub(struct block_list* bl, va_list ap)
{
	status_change* tsc;

	struct block_list* src = va_arg(ap,struct block_list*);
	struct status_change_entry* sce = va_arg(ap,struct status_change_entry*);
	enum sc_type type = (sc_type)va_arg(ap,int); // gcc: enum args get promoted to int
	t_tick tick = va_arg(ap,t_tick);

	if (status_isdead(bl))
		return 0;

	tsc = status_get_sc(bl);

	switch( type ) {
	case SC_SIGHT: // Reveal hidden ennemy on 3*3 range
	case SC_CONCENTRATE:
		status_change_end(bl, SC_HIDING);
		status_change_end(bl, SC_CLOAKING);
		status_change_end(bl, SC_CLOAKINGEXCEED);
		status_change_end(bl, SC_CAMOUFLAGE);
		status_change_end(bl, SC_NEWMOON);
		if (tsc && tsc->getSCE(SC__SHADOWFORM) && (sce && sce->val4 > 0 && sce->val4%2000 == 0) && // For every 2 seconds do the checking
			rnd()%100 < 100 - tsc->getSCE(SC__SHADOWFORM)->val1 * 10) // [100 - (Skill Level x 10)] %
				status_change_end(bl, SC__SHADOWFORM);
		break;
	case SC_RUWACH: // Reveal hidden target and deal little dammages if enemy
		if (tsc && (tsc->getSCE(SC_HIDING) || tsc->getSCE(SC_CLOAKING) ||
				tsc->getSCE(SC_CAMOUFLAGE) || tsc->getSCE(SC_NEWMOON) || tsc->getSCE(SC_CLOAKINGEXCEED))) {
			status_change_end(bl, SC_HIDING);
			status_change_end(bl, SC_CLOAKING);
			status_change_end(bl, SC_CAMOUFLAGE);
			status_change_end(bl, SC_CLOAKINGEXCEED);
			status_change_end(bl, SC_NEWMOON);
			if(battle_check_target( src, bl, BCT_ENEMY ) > 0)
				skill_attack(BF_MAGIC,src,src,bl,AL_RUWACH,1,tick,0);
		}
		if (tsc && tsc->getSCE(SC__SHADOWFORM) && (sce && sce->val4 > 0 && sce->val4%2000 == 0) && // For every 2 seconds do the checking
			rnd()%100 < 100 - tsc->getSCE(SC__SHADOWFORM)->val1 * 10 ) { // [100 - (Skill Level x 10)] %
				status_change_end(bl, SC__SHADOWFORM);
				if (battle_check_target(src, bl, BCT_ENEMY) > 0)
					skill_attack(BF_MAGIC, src, src, bl, status_db.getSkill(type), 1, tick, 0);
		}
		break;
	case SC_SIGHTBLASTER:
		if (battle_check_target( src, bl, BCT_ENEMY ) > 0 &&
			status_check_skilluse(src, bl, WZ_SIGHTBLASTER, 2))
		{
			if (sce) {
				struct skill_unit *su = NULL; 
				if(bl->type == BL_SKILL)
					su = (struct skill_unit *)bl;
				if (skill_attack(BF_MAGIC,src,src,bl,WZ_SIGHTBLASTER,sce->val1,tick,0x1000000)
					&& (!su || !su->group || !skill_get_inf2(su->group->skill_id, INF2_ISTRAP))) { // The hit is not counted if it's against a trap
					sce->val2 = 0; // This signals it to end.
				} else if((bl->type&BL_SKILL) && sce->val4%2 == 0) {
					//Remove trap immunity temporarily so it triggers if you still stand on it
					sce->val4++;
				}
			}
		}
		break;
	case SC_CLOSECONFINE:
		// Lock char has released the hold on everyone...
		if (tsc && tsc->getSCE(SC_CLOSECONFINE2) && tsc->getSCE(SC_CLOSECONFINE2)->val2 == src->id) {
			tsc->getSCE(SC_CLOSECONFINE2)->val2 = 0;
			status_change_end(bl, SC_CLOSECONFINE2);
		}
		break;
	case SC_CURSEDCIRCLE_TARGET:
		if( tsc && tsc->getSCE(SC_CURSEDCIRCLE_TARGET) && tsc->getSCE(SC_CURSEDCIRCLE_TARGET)->val2 == src->id ) {
			clif_bladestop(bl, tsc->getSCE(SC_CURSEDCIRCLE_TARGET)->val2, 0);
			status_change_end(bl, type);
		}
		break;
	}

	return 0;
}

/**
 * Clears buffs/debuffs on an object
 * @param bl: Object to clear [PC|MOB|HOM|MER|ELEM]
 * @param type: Type to remove
 *  SCCB_BUFFS: Clear Buffs
 *  SCCB_DEBUFFS: Clear Debuffs
 *  SCCB_REFRESH: Clear specific debuffs through RK_REFRESH
 *  SCCB_CHEM_PROTECT: Clear AM_CP_ARMOR/HELM/SHIELD/WEAPON
 *  SCCB_LUXANIMA: Bonus Script removed through RK_LUXANIMA
 */
void status_change_clear_buffs(struct block_list* bl, uint8 type)
{
	status_change *sc= status_get_sc(bl);

	if (!sc || !sc->count)
		return;

	//Clears buffs with specified flag and type
	for (const auto &it : status_db) {
		sc_type status = static_cast<sc_type>(it.first);
		const std::bitset<SCF_MAX>& flag = it.second->flag;
		bool end = false;
		if (!sc->getSCE(status))
			continue;
		// Skip status with SCF_NOCLEARBUFF, no matter what
		if (flag[SCF_NOCLEARBUFF])
			continue;
		// &SCCB_LUXANIMA : Cleared by RK_LUXANIMA and has the SCF_REMOVEONLUXANIMA flag
		if ((type & SCCB_LUXANIMA) && flag[SCF_REMOVEONLUXANIMA])
			end = true;
		// &SCCB_CHEM_PROTECT : Clears AM_CP_ARMOR/HELP/SHIELD/WEAPON
		else if ((type & SCCB_CHEM_PROTECT) && flag[SCF_REMOVECHEMICALPROTECT])
			end = true;
		// &SCCB_REFRESH : Cleared by RK_REFRESH and has the SCF_REMOVEONREFRESH flag
		else if ((type & SCCB_REFRESH) && flag[SCF_REMOVEONREFRESH])
			end = true;
		// &SCCB_DEBUFFS : Clears debuffs
		else if ((type & SCCB_DEBUFFS) && flag[SCF_DEBUFF])
			end = true;
		// &SCCB_BUFFS : Clears buffs - skip if it is a debuff
		else if ((type & SCCB_BUFFS) && !flag[SCF_DEBUFF])
			end = true;
		// &SCCB_HERMODE : Cleared by CG_HERMODE and has the SCF_REMOVEONHERMODE flag
		else if ((type & SCCB_HERMODE) && flag[SCF_REMOVEONHERMODE])
			end = true;
		if (status == SC_SATURDAYNIGHTFEVER || status == SC_BERSERK) // Mark to not lose HP
			sc->getSCE(status)->val2 = 0;
		if(end)
			status_change_end(bl, status);
	}

	//Removes bonus_script
	if (bl->type == BL_PC) {
		uint32 i = 0;

		if (type&SCCB_BUFFS)    i |= BSF_REM_BUFF;
		if (type&SCCB_DEBUFFS)  i |= BSF_REM_DEBUFF;
		if (type&SCCB_REFRESH)  i |= BSF_REM_ON_REFRESH;
		if (type&SCCB_LUXANIMA) i |= BSF_REM_ON_LUXANIMA;
		pc_bonus_script_clear(BL_CAST(BL_PC,bl),i);
	}

	// Cleaning all extras vars
	sc->comet_x = 0;
	sc->comet_y = 0;
#ifndef RENEWAL
	sc->sg_counter = 0;
#endif

	return;
}

/**
 * Infect a user with status effects (SC_DEADLYINFECT)
 * @param src: Object initiating change on bl [PC|MOB|HOM|MER|ELEM]
 * @param bl: Object to change
 * @return 1: Success 0: Fail
 */
int status_change_spread(block_list *src, block_list *bl)
{
	if (src == nullptr || bl == nullptr)
		return 0;

	// Status Immunity resistance
	if (status_bl_has_mode(src, MD_STATUSIMMUNE) || status_bl_has_mode(bl, MD_STATUSIMMUNE))
		return 0;

	status_change *sc = status_get_sc(src);

	if (sc == nullptr || sc->count == 0)
		return 0;

	bool hasSpread = false;
	t_tick tick = gettick(), sc_tick;

	for (const auto &it : status_db) {
		sc_type type = static_cast<sc_type>(it.first);
		const TimerData *timer;

		if (sc->getSCE(type) && it.second->flag[SCF_SPREADEFFECT]) {
			if (sc->getSCE(type)->timer != INVALID_TIMER) {
				timer = get_timer(sc->getSCE(type)->timer);

				if (timer == nullptr || timer->func != status_change_timer || DIFF_TICK(timer->tick, tick) < 0)
					continue;

				int32 val4 = sc->getSCE(type)->val4;

				sc_tick = DIFF_TICK(timer->tick, tick) + (val4 > 0 ? val4 : 0);
			} else
				sc_tick = INFINITE_TICK;

			status_change_start(src, bl, type, 10000, sc->getSCE(type)->val1, sc->getSCE(type)->val2, sc->getSCE(type)->val3, sc->getSCE(type)->val4, sc_tick, SCSTART_NOAVOID | SCSTART_NOTICKDEF | SCSTART_NORATEDEF);

			if (!hasSpread)
				hasSpread = true;
		}
	}

	return hasSpread;
}

/**
 * Applying natural heal bonuses (sit, skill, homun, etc...)
 * TODO: the va_list doesn't seem to be used, safe to remove?
 * @param bl: Object applying bonuses to [PC|HOM|MER|ELEM]
 * @param args: va_list arguments
 * @return which regeneration bonuses have been applied (flag)
 */
static t_tick natural_heal_prev_tick,natural_heal_diff_tick;
static int status_natural_heal(struct block_list* bl, va_list args)
{
	struct regen_data *regen;
	struct status_data *status;
	status_change *sc;
	struct unit_data *ud;
	struct view_data *vd = NULL;
	struct regen_data_sub *sregen;
	map_session_data *sd;
	int rate, multi = 1, flag;

	regen = status_get_regen_data(bl);
	if (!regen)
		return 0;
	status = status_get_status_data(bl);
	sc = status_get_sc(bl);
	if (sc && !sc->count)
		sc = NULL;
	sd = BL_CAST(BL_PC,bl);

	flag = regen->flag;
	if (flag&RGN_HP && (regen->state.block&1))
		flag &= ~(RGN_HP|RGN_SHP);
	if (flag&RGN_SP && (regen->state.block&2))
		flag &= ~(RGN_SP|RGN_SSP);
	// Only skill-based regen is disabled at max HP/SP
	if (flag&RGN_SHP && (status->hp >= status->max_hp))
		flag &= ~RGN_SHP;
	if (flag&RGN_SSP && (status->sp >= status->max_sp))
		flag &= ~RGN_SSP;

	if (flag && (
		status_isdead(bl) ||
		(sc && (sc->option&(OPTION_HIDE|OPTION_CLOAK|OPTION_CHASEWALK) || sc->getSCE(SC__INVISIBILITY)))
	))
		flag = RGN_NONE;

	if (sd) {
		if (sd->hp_loss.value || sd->sp_loss.value)
			pc_bleeding(sd, natural_heal_diff_tick);
		if (sd->hp_regen.value || sd->sp_regen.value || sd->percent_hp_regen.value || sd->percent_sp_regen.value)
			pc_regen(sd, natural_heal_diff_tick);
	}

	if(flag&(RGN_SHP|RGN_SSP) && regen->ssregen &&
		(vd = status_get_viewdata(bl)) && vd->dead_sit == 2)
	{ // Apply sitting regen bonus.
		sregen = regen->ssregen;
		if(flag&(RGN_SHP)) { // Sitting HP regen
			rate = (int)(natural_heal_diff_tick * (sregen->rate.hp / 100.));
			if (regen->state.overweight)
				rate /= 2; // Half as fast when overweight.
			sregen->tick.hp += rate;
			while(sregen->tick.hp >= (unsigned int)battle_config.natural_heal_skill_interval) {
				sregen->tick.hp -= battle_config.natural_heal_skill_interval;
				if(status_heal(bl, sregen->hp, 0, 3) < sregen->hp) { // Full
					flag &= ~RGN_SHP;
					break;
				}
			}
		}
		if(flag&(RGN_SSP)) { // Sitting SP regen
			rate = (int)(natural_heal_diff_tick * (sregen->rate.sp / 100.));
			if (regen->state.overweight)
				rate /= 2; // Half as fast when overweight.
			sregen->tick.sp += rate;
			while(sregen->tick.sp >= (unsigned int)battle_config.natural_heal_skill_interval) {
				sregen->tick.sp -= battle_config.natural_heal_skill_interval;
				if(status_heal(bl, 0, sregen->sp, 3) < sregen->sp) { // Full
					flag &= ~RGN_SSP;
					break;
				}
			}
		}
	}

	if (flag && regen->state.overweight)
		flag = RGN_NONE;

	ud = unit_bl2ud(bl);

	if (ud && ud->walktimer != INVALID_TIMER) {
		flag &= ~(RGN_SHP|RGN_SSP);
		//Mercenaries recover HP even while walking
		if(bl->type != BL_MER && !regen->state.walk)
			flag &= ~RGN_HP;
		//Homunculus don't recover SP while walking
		if (bl->type == BL_HOM && !regen->state.walk)
			flag &= ~RGN_SP;
	}

	if (flag&(RGN_HP|RGN_SP)) {
		if(!vd)
			vd = status_get_viewdata(bl);
		if(vd && vd->dead_sit == 2)
			multi += 1; //This causes the interval to be halved
		if(regen->state.gc)
			multi += 1; //This causes the interval to be halved
	}

	// Natural Hp regen
	if (flag&RGN_HP) {
		// Interval to next recovery tick
		rate = (int)(battle_config.natural_healhp_interval / (regen->rate.hp/100. * multi));
		// Half recovery while moving only applies to players with certain traits
		if (sd && ud && ud->walktimer != INVALID_TIMER)
			rate *= 2;
		// Homun HP regen fix (2 seconds instead of 6 seconds)
		if(bl->type == BL_HOM)
			rate /= 3;
		// Mercenary HP regen fix (8 seconds instead of 6 seconds)
		if (bl->type == BL_MER)
			rate = (rate * 4) / 3;

		// Our timer system isn't 100% accurate so make sure we use the closest interval
		rate -= NATURAL_HEAL_INTERVAL / 2;

		if(regen->tick.hp + rate <= natural_heal_prev_tick) {
			regen->tick.hp = natural_heal_prev_tick;
			if (status->hp >= status->max_hp)
				flag &= ~(RGN_HP | RGN_SHP);
			else if (status_heal(bl, regen->hp, 0, 1) < regen->hp)
				flag &= ~RGN_SHP; // Full
		}
	}
	else {
		regen->tick.hp = natural_heal_prev_tick;
	}

	// Natural SP regen
	if(flag&RGN_SP) {
		// Interval to next recovery tick
		rate = (int)(battle_config.natural_healsp_interval / (regen->rate.sp/100. * multi));
		// Homun SP regen fix (4 seconds instead of 8 seconds)
		if(bl->type==BL_HOM)
			rate /= 2;
		// Mercenary SP regen fix (6 seconds instead of 8 seconds)
		if (bl->type == BL_MER)
			rate = (rate * 3) / 4;
#ifdef RENEWAL
		if (sd && (sd->class_&MAPID_UPPERMASK) == MAPID_MONK &&
			sc && sc->getSCE(SC_EXPLOSIONSPIRITS) && (!sc->getSCE(SC_SPIRIT) || sc->getSCE(SC_SPIRIT)->val2 != SL_MONK))
			rate *= 2; // Tick is doubled in Fury state
#endif

		// Our timer system isn't 100% accurate so make sure we use the closest interval
		rate -= NATURAL_HEAL_INTERVAL / 2;

		if(regen->tick.sp + rate <= natural_heal_prev_tick) {
			regen->tick.sp = natural_heal_prev_tick;
			if (status->sp >= status->max_sp)
				flag &= ~(RGN_SP | RGN_SSP);
			else if (status_heal(bl, 0, regen->sp, 1) < regen->sp)
				flag &= ~RGN_SSP; // Full
		}
	}
	else {
		regen->tick.sp = natural_heal_prev_tick;
	}

	if (!regen->sregen)
		return flag;

	// Skill regen
	sregen = regen->sregen;

	if(flag&RGN_SHP) { // Skill HP regen
		sregen->tick.hp += (int)(natural_heal_diff_tick * (sregen->rate.hp / 100.));

		while(sregen->tick.hp >= (unsigned int)battle_config.natural_heal_skill_interval) {
			sregen->tick.hp -= battle_config.natural_heal_skill_interval;
			if(status_heal(bl, sregen->hp, 0, 3) < sregen->hp)
				break; // Full
		}
	}
	if(flag&RGN_SSP) { // Skill SP regen
		sregen->tick.sp += (int)(natural_heal_diff_tick * (sregen->rate.sp /100.));
		while(sregen->tick.sp >= (unsigned int)battle_config.natural_heal_skill_interval) {
			int val = sregen->sp;
			if (sd && sd->state.doridori) {
				val *= 2;
				sd->state.doridori = 0;
				if ((rate = pc_checkskill(sd,TK_SPTIME)))
					sc_start(bl,bl,skill_get_sc(TK_SPTIME),
						100,rate,skill_get_time(TK_SPTIME, rate));
				if (
					(sd->class_&MAPID_UPPERMASK) == MAPID_STAR_GLADIATOR &&
					rnd()%10000 < battle_config.sg_angel_skill_ratio
				) { // Angel of the Sun/Moon/Star
					clif_feel_hate_reset(sd);
					pc_resethate(sd);
					pc_resetfeel(sd);
				}
			}
			sregen->tick.sp -= battle_config.natural_heal_skill_interval;
			if(status_heal(bl, 0, val, 3) < val)
				break; // Full
		}
	}
	return flag;
}

/**
 * Natural heal main timer
 * @param tid: Timer ID
 * @param tick: Current tick (time)
 * @param id: Object ID to heal
 * @param data: data pushed through timer function
 * @return 0
 */
static TIMER_FUNC(status_natural_heal_timer){
	natural_heal_diff_tick = DIFF_TICK(tick,natural_heal_prev_tick);
	natural_heal_prev_tick = tick;
	map_foreachregen(status_natural_heal);
	return 0;
}

/**
 * Clears the lastEffect value from a target
 * @param tid: Timer ID
 * @param tick: Current tick (time)
 * @param id: Object ID
 * @param data: data pushed through timer function
 * @return 0
 */
TIMER_FUNC(status_clear_lastEffect_timer) {
	block_list *bl = map_id2bl(id);

	if (bl != nullptr) {
		status_change *sc = status_get_sc(bl);

		if (sc != nullptr) {
			sc->lastEffect = SC_NONE;
			sc->lastEffectTimer = INVALID_TIMER;
		}
	}

	return 0;
}

/**
 * Clear a status if it is disabled on a map.
 * @param bl: Block list data
 * @param sc: Status Change data
 */
void status_change_clear_onChangeMap(block_list *bl)
{
	nullpo_retv(bl);

	status_change *sc = status_get_sc(bl);

	if (sc && sc->count) {
		map_data *mapdata = map_getmapdata(bl->m);

		if (mapdata == nullptr)
			return;

		for (const auto &it : status_db) {
			sc_type type = static_cast<sc_type>(it.first);

			if (sc->getSCE(type) == nullptr)
				continue;

			map_session_data *sd = (TBL_PC *)bl;

			if (mapdata->zone->isStatusDisabled(type, bl->type, (sd != nullptr) ? pc_get_group_level(sd) : 0))
				status_change_end(bl, type);
		}
	}
}

<<<<<<< HEAD
=======
/**
 * Read status_disabled.txt file
 * @param str: Fields passed from sv_readdb
 * @param columns: Columns passed from sv_readdb function call
 * @param current: Current row being read into SCDisabled array
 * @return True - Successfully stored, False - Invalid SC
 */
static bool status_readdb_status_disabled( char **str, size_t columns, size_t current ){
	int64 type = SC_NONE;

	if (ISDIGIT(str[0][0]))
		type = atoi(str[0]);
	else {
		if (!script_get_constant(str[0],&type))
			type = SC_NONE;
	}

	if (type <= SC_NONE || type >= SC_MAX) {
		ShowError("status_readdb_status_disabled: Invalid SC with type %s.\n", str[0]);
		return false;
	}

	SCDisabled[type] = (unsigned int)atol(str[1]);
	return true;
}

>>>>>>> 5df7de2b
const std::string AttributeDatabase::getDefaultLocation() {
	return std::string(db_path) + "/attr_fix.yml";
}

/**
 * Reads and parses an entry from the attr_fix.
 * @param node: YAML node containing the entry.
 * @return count of successfully parsed rows
 */
uint64 AttributeDatabase::parseBodyNode(const ryml::NodeRef& node) {
	uint16 level;

	if (!this->asUInt16(node, "Level", level))
		return 0;

	if (!CHK_ELEMENT_LEVEL(level)) {
		this->invalidWarning(node["Level"], "Invalid element level %hu.\n", level);
		return 0;
	}

	for (const auto &itatk : um_eleid2elename) {
		if (!this->nodeExists(node, itatk.first))
			continue;

		const auto& eleNode = node[c4::to_csubstr(itatk.first)];

		for (const auto &itdef : um_eleid2elename) {
			if (!this->nodeExists(eleNode, itdef.first))
				continue;

			int16 val;

			if (!this->asInt16(eleNode, itdef.first, val))
				return 0;

			if (val < -100) {
				this->invalidWarning(eleNode[c4::to_csubstr(itdef.first)], "%s %h is out of range %d~%d. Setting to -100.\n", itdef.first.c_str(), val, -100, 200);
				val = -100;
			}
			else if (val > 200) {
				this->invalidWarning(eleNode[c4::to_csubstr(itdef.first)], "%s %h is out of range %d~%d. Setting to 200.\n", itdef.first.c_str(), val, -100, 200);
				val = 200;
			}

			this->attr_fix_table[level-1][itatk.second][itdef.second] = val;
		}
	}

	return 1;
}

AttributeDatabase elemental_attribute_db;

/**
 * Get attribute ratio
 * @param atk_ele Attack element enum e_element
 * @param def_ele Defense element enum e_element
 * @param level Element level 1 ~ MAX_ELE_LEVEL
 */
int16 AttributeDatabase::getAttribute(uint16 level, uint16 atk_ele, uint16 def_ele) {
	if (!CHK_ELEMENT(atk_ele) || !CHK_ELEMENT(def_ele) || !CHK_ELEMENT_LEVEL(level+1))
		return 100;

	return this->attr_fix_table[level][atk_ele][def_ele];
}

const std::string StatusDatabase::getDefaultLocation() {
	return std::string(db_path) + "/status.yml";
}

/**
 * Reads and parses an entry from status_db.
 * @param node: YAML node containing the entry.
 * @return count of successfully parsed rows
 */
uint64 StatusDatabase::parseBodyNode(const ryml::NodeRef& node) {
	std::string status_name;

	if (!this->asString(node, "Status", status_name))
		return 0;

	std::string status_constant = "SC_" + status_name;
	int64 constant;

	if (!script_get_constant(status_constant.c_str(), &constant)) {
		this->invalidWarning(node["Status"], "Invalid Status %s.\n", status_name.c_str());
		return 0;
	}

	if (!this->validateStatus(static_cast<sc_type>(constant))) {
		this->invalidWarning(node["Status"], "Status %s is out of bounds.\n", status_name.c_str());
		return 0;
	}

	int status_id = static_cast<int32>(constant);
	std::shared_ptr<s_status_change_db> status = this->find(status_id);
	bool exists = status != nullptr;

	if (!exists) {
		status = std::make_shared<s_status_change_db>();
		status->type = static_cast<sc_type>(status_id);
	}

	if (this->nodeExists(node, "Icon")) {
		std::string icon_name;

		if (!this->asString(node, "Icon", icon_name))
			return 0;

		int64 constant;

		if (!script_get_constant(icon_name.c_str(), &constant)) {
			this->invalidWarning(node["Icon"], "Icon %s is invalid, defaulting to EFST_BLANK.\n", icon_name.c_str());
			constant = EFST_BLANK;
		}
		
		if (constant < EFST_BLANK || constant >= EFST_MAX) {
			this->invalidWarning(node["Icon"], "Icon %s is out of bounds, defaulting to EFST_BLANK.\n", icon_name.c_str());
			constant = EFST_BLANK;
		}

		status->icon = static_cast<efst_type>(constant);
	} else {
		if (!exists)
			status->icon = EFST_BLANK;
	}

	if (this->nodeExists(node, "DurationLookup")) {
		std::string skill_name;

		if (!this->asString(node, "DurationLookup", skill_name))
			return 0;

		uint16 skill_id = skill_name2id(skill_name.c_str());

		if (skill_id == 0)
			this->invalidWarning(node["DurationLookup"], "DurationLookup skill %s is invalid, defaulting to none.\n", skill_name.c_str());

		status->skill_id = skill_id;
	} else {
		if (!exists)
			status->skill_id = 0;
	}

	if (this->nodeExists(node, "States")) {
		const ryml::NodeRef& stateNode = node["States"];

		for (const auto &it : stateNode) {
			std::string state;
			c4::from_chars(it.key(), &state);

			std::string state_constant = "SCS_" + state;
			int64 constant;

			if (!script_get_constant(state_constant.c_str(), &constant)) {
				this->invalidWarning(stateNode, "State %s is invalid.\n", state.c_str());
				return 0;
			}

			if (constant < SCS_NONE || constant >= SCS_MAX) {
				this->invalidWarning(stateNode, "State %s is out of bounds.\n", state.c_str());
				return 0;
			}

			bool active;

			if (!this->asBool(stateNode, state, active))
				return 0;

			if (active)
				status->state.set(static_cast<e_scs_flag>(constant));
			else
				status->state.reset(static_cast<e_scs_flag>(constant));
		}
	} else {
		if (!exists)
			status->state.reset();
	}

	if (this->nodeExists(node, "CalcFlags")) {
		const ryml::NodeRef& flagNode = node["CalcFlags"];

		if (this->nodeExists(flagNode, "All")) {
			bool active;

			if (!this->asBool(flagNode, "All", active))
				return 0;

			if (active)
				status->calc_flag = this->getSCB_ALL();
			else
				status->calc_flag.reset();
		}

		for (const auto &it : flagNode) {
			std::string flag;
			c4::from_chars(it.key(), &flag);

			std::string flag_constant = "SCB_" + flag;
			int64 constant;

			// Skipped because processed above the loop
			if (flag.compare("All") == 0)
				continue;

			if (!script_get_constant(flag_constant.c_str(), &constant)) {
				this->invalidWarning(flagNode, "CalcFlag %s is invalid.\n", flag.c_str());
				return 0;
			}

			if (constant < SCB_NONE || constant >= SCB_MAX) {
				this->invalidWarning(flagNode, "CalcFlag %s is out of bounds.\n", flag.c_str());
				return 0;
			}

			bool active;

			if (!this->asBool(flagNode, flag, active))
				return 0;

			if (active)
				status->calc_flag.set(static_cast<e_scb_flag>(constant));
			else
				status->calc_flag.reset(static_cast<e_scb_flag>(constant));
		}
	} else {
		if (!exists)
			status->calc_flag.reset();
	}

	if (this->nodeExists(node, "Opt1")) {
		std::string opt;

		if (!this->asString(node, "Opt1", opt))
			return 0;

		std::string opt_constant = "OPT1_" + opt;
		int64 constant;

		if (!script_get_constant(opt_constant.c_str(), &constant)) {
			this->invalidWarning(node["Opt1"], "Opt1 %s is invalid.\n", opt.c_str());
			return 0;
		}

		if (constant < OPT1_NONE || constant >= OPT1_MAX) {
			this->invalidWarning(node["Opt1"], "Opt2 %s is out of bounds.\n", opt.c_str());
			return 0;
		}

		status->opt1 = static_cast<e_sc_opt1>(constant);
	} else {
		if (!exists)
			status->opt1 = OPT1_NONE;
	}

	if (this->nodeExists(node, "Opt2")) {
		const ryml::NodeRef& optNode = node["Opt2"];

		for (const auto &it : optNode) {
			std::string opt;
			c4::from_chars(it.key(), &opt);

			std::string opt_constant = "OPT2_" + opt;
			int64 constant;

			if (!script_get_constant(opt_constant.c_str(), &constant)) {
				this->invalidWarning(optNode, "Opt2 %s is invalid.\n", opt.c_str());
				return 0;
			}

			if (constant < OPT2_NONE || constant >= OPT2_MAX) {
				this->invalidWarning(optNode, "Opt2 %s is out of bounds.\n", opt.c_str());
				return 0;
			}

			bool active;

			if (!this->asBool(optNode, opt, active))
				return 0;

			if (active)
				status->opt2 |= static_cast<e_sc_opt2>(constant);
			else
				status->opt2 &= ~static_cast<e_sc_opt2>(constant);
		}
	} else {
		if (!exists)
			status->opt2 = OPT2_NONE;
	}

	if (this->nodeExists(node, "Opt3")) {
		const ryml::NodeRef& optNode = node["Opt3"];

		for (const auto &it : optNode) {
			std::string opt;
			c4::from_chars(it.key(), &opt);

			std::string opt_constant = "OPT3_" + opt;
			int64 constant;

			if (!script_get_constant(opt_constant.c_str(), &constant)) {
				this->invalidWarning(optNode, "Opt3 %s is invalid.\n", opt.c_str());
				return 0;
			}

			if (constant < OPT3_NORMAL || constant >= OPT3_MAX) {
				this->invalidWarning(optNode, "Opt3 %s is out of bounds.\n", opt.c_str());
				return 0;
			}

			bool active;

			if (!this->asBool(optNode, opt, active))
				return 0;

			if (active)
				status->opt3 |= static_cast<e_sc_opt3>(constant);
			else
				status->opt3 &= ~static_cast<e_sc_opt3>(constant);
		}
	} else {
		if (!exists)
			status->opt3 = OPT3_NORMAL;
	}

	if (this->nodeExists(node, "Options")) {
		const ryml::NodeRef& optionNode = node["Options"];

		for (const auto &it : optionNode) {
			std::string option;
			c4::from_chars(it.key(), &option);

			std::string option_constant = "OPTION_" + option;
			int64 constant;

			if (!script_get_constant(option_constant.c_str(), &constant)) {
				this->invalidWarning(optionNode, "Option %s is invalid.\n", option.c_str());
				return 0;
			}

			if (constant < OPTION_NOTHING || constant >= OPTION_MAX) {
				this->invalidWarning(optionNode, "Option %s is out of bounds.\n", option.c_str());
				return 0;
			}

			bool active;

			if (!this->asBool(optionNode, option, active))
				return 0;

			if (active)
				status->look |= static_cast<e_option>(constant);
			else
				status->look &= ~static_cast<e_option>(constant);
		}
	} else {
		if (!exists)
			status->look = OPTION_NOTHING;
	}

	if (this->nodeExists(node, "Flags")) {
		const ryml::NodeRef& flagNode = node["Flags"];

		for (const auto &it : flagNode) {
			std::string flag;
			c4::from_chars(it.key(), &flag);

			std::string flag_constant = "SCF_" + flag;
			int64 constant;

			if (!script_get_constant(flag_constant.c_str(), &constant)) {
				this->invalidWarning(flagNode, "Flag %s is invalid.\n", flag.c_str());
				return 0;
			}

			if (constant < SCF_NONE || constant >= SCF_MAX) {
				this->invalidWarning(flagNode, "Flag %s is out of bounds.\n", flag.c_str());
				return 0;
			}

			bool active;

			if (!this->asBool(flagNode, flag, active))
				return 0;

			if (active)
				status->flag.set(static_cast<e_status_change_flag>(constant));
			else
				status->flag.reset(static_cast<e_status_change_flag>(constant));
		}
	} else {
		if (!exists)
			status->flag.reset();
	}

	if (this->nodeExists(node, "MinRate")) {
		uint16 rate;

		if (!this->asUInt16(node, "MinRate", rate))
			return 0;

		status->min_rate = rate;
	} else {
		if (!exists)
			status->min_rate = 0;
	}
	
	if (this->nodeExists(node, "MinDuration")) {
		int64 duration;

		if (!this->asInt64(node, "MinDuration", duration))
			return 0;

		status->min_duration = static_cast<t_tick>(duration);
	} else {
		if (!exists)
			status->min_duration = 1;
	}

	if (this->nodeExists(node, "Fail")) {
		const ryml::NodeRef& failNode = node["Fail"];

		for (const auto &it : failNode) {
			std::string fail;
			c4::from_chars(it.key(), &fail);

			std::string fail_constant = "SC_" + fail;
			int64 constant;

			if (!script_get_constant(fail_constant.c_str(), &constant)) {
				this->invalidWarning(failNode, "Fail status %s is invalid.\n", fail.c_str());
				return 0;
			}

			if (!this->validateStatus(static_cast<sc_type>(constant))) {
				this->invalidWarning(failNode, "Fail status %s is out of bounds.\n", fail.c_str());
				return 0;
			}

			bool active;

			if (!this->asBool(failNode, fail, active))
				return 0;

			if (active)
				status->fail.push_back(static_cast<sc_type>(constant));
			else
				util::vector_erase_if_exists(status->fail, static_cast<sc_type>(constant));
		}
	}

	if (this->nodeExists(node, "EndOnStart")) {
		const ryml::NodeRef& endNode = node["EndOnStart"];

		for (const auto &it : endNode) {
			std::string end;
			c4::from_chars(it.key(), &end);

			std::string end_constant = "SC_" + end;
			int64 constant;

			if (!script_get_constant(end_constant.c_str(), &constant)) {
				this->invalidWarning(endNode, "EndOnStart status %s is invalid.\n", end.c_str());
				return 0;
			}

			if (!this->validateStatus(static_cast<sc_type>(constant))) {
				this->invalidWarning(endNode, "EndOnStart status %s is out of bounds.\n", end.c_str());
				return 0;
			}

			bool active;

			if (!this->asBool(endNode, end, active))
				return 0;

			if (active)
				status->endonstart.push_back(static_cast<sc_type>(constant));
			else
				util::vector_erase_if_exists(status->endonstart, static_cast<sc_type>(constant));
		}
	}

	if (this->nodeExists(node, "EndReturn")) {
		const ryml::NodeRef &endNode = node["EndReturn"];

		for (const auto &it : endNode) {
			std::string end;
			c4::from_chars(it.key(), &end);

			std::string end_constant = "SC_" + end;
			int64 constant;

			if (!script_get_constant(end_constant.c_str(), &constant)) {
				this->invalidWarning(endNode, "EndReturn status %s is invalid.\n", end.c_str());
				return 0;
			}

			if (!this->validateStatus(static_cast<sc_type>(constant))) {
				this->invalidWarning(endNode, "EndReturn status %s is out of bounds.\n", end.c_str());
				return 0;
			}

			bool active;

			if (!this->asBool(endNode, end, active))
				return 0;

			if (active)
				status->endreturn.push_back(static_cast<sc_type>(constant));
			else
				util::vector_erase_if_exists(status->endreturn, static_cast<sc_type>(constant));
		}
	}

	if (this->nodeExists(node, "EndOnEnd")) {
		const ryml::NodeRef &endNode = node["EndOnEnd"];

		for (const auto &it : endNode) {
			std::string end;
			c4::from_chars(it.key(), &end);

			std::string end_constant = "SC_" + end;
			int64 constant;

			if (!script_get_constant(end_constant.c_str(), &constant)) {
				this->invalidWarning(endNode, "EndOnEnd status %s is invalid.\n", end.c_str());
				return 0;
			}

			if (!this->validateStatus(static_cast<sc_type>(constant))) {
				this->invalidWarning(endNode, "EndOnEnd status %s is out of bounds.\n", end.c_str());
				return 0;
			}

			bool active;

			if (!this->asBool(endNode, end, active))
				return 0;

			if (active)
				status->endonend.push_back(static_cast<sc_type>(constant));
			else
				util::vector_erase_if_exists(status->endonend, static_cast<sc_type>(constant));
		}
	}

	if (!exists) {
		this->put(status_id, status);
	}

	return 1;
}

void StatusDatabase::loadingFinished(){
	std::fill( std::begin( this->StatusRelevantBLTypes ), std::end( this->StatusRelevantBLTypes ), BL_PC );

	for( auto& entry : *this ){
		auto& status = entry.second;

		if (status->type == SC_HALLUCINATION && !battle_config.display_hallucination) // Disable Hallucination.
			status->icon = EFST_BLANK;

		if( status->icon == EFST_BLANK ){
			continue;
		}else if( status->flag[SCF_BLEFFECT] ){
			this->StatusRelevantBLTypes[status->icon] |= BL_SCEFFECT;
		}else{
			this->StatusRelevantBLTypes[status->icon] = BL_PC;
		}
	}

	TypesafeCachedYamlDatabase::loadingFinished();
}

StatusDatabase status_db;

/**
 * Sets defaults in tables and starts read db functions
 * sv_readdb reads the file, outputting the information line-by-line to
 * previous functions above, separating information by delimiter
 * DBs being read:
 *	attr_fix.yml: Attribute adjustment table for attacks
 *	size_fix.yml: Size adjustment table for weapons
 *	refine.yml: Refining data table
 * @return 0
 */
void status_readdb( bool reload ){
	if( reload ){
		size_fix_db.reload();
		refine_db.reload();
		status_db.reload();
		enchantgrade_db.reload();
	}else{
		size_fix_db.load();
		refine_db.load();
		status_db.load();
		enchantgrade_db.load();
	}
	elemental_attribute_db.load();
}

/**
 * Status db init and destroy.
 */
void do_init_status(void) {
	add_timer_func_list(status_change_timer,"status_change_timer");
	add_timer_func_list(status_natural_heal_timer,"status_natural_heal_timer");
	add_timer_func_list(status_clear_lastEffect_timer, "status_clear_lastEffect_timer");
	initDummyData();
	status_readdb();
	natural_heal_prev_tick = gettick();
	sc_data_ers = ers_new(sizeof(struct status_change_entry),"status.cpp::sc_data_ers",ERS_OPT_NONE);
	add_timer_interval(natural_heal_prev_tick + NATURAL_HEAL_INTERVAL, status_natural_heal_timer, 0, 0, NATURAL_HEAL_INTERVAL);
}

/** Destroy status data */
void do_final_status(void) {
	ers_destroy(sc_data_ers);
	enchantgrade_db.clear();
	size_fix_db.clear();
	refine_db.clear();
	status_db.clear();
	elemental_attribute_db.clear();
}<|MERGE_RESOLUTION|>--- conflicted
+++ resolved
@@ -15405,35 +15405,6 @@
 	}
 }
 
-<<<<<<< HEAD
-=======
-/**
- * Read status_disabled.txt file
- * @param str: Fields passed from sv_readdb
- * @param columns: Columns passed from sv_readdb function call
- * @param current: Current row being read into SCDisabled array
- * @return True - Successfully stored, False - Invalid SC
- */
-static bool status_readdb_status_disabled( char **str, size_t columns, size_t current ){
-	int64 type = SC_NONE;
-
-	if (ISDIGIT(str[0][0]))
-		type = atoi(str[0]);
-	else {
-		if (!script_get_constant(str[0],&type))
-			type = SC_NONE;
-	}
-
-	if (type <= SC_NONE || type >= SC_MAX) {
-		ShowError("status_readdb_status_disabled: Invalid SC with type %s.\n", str[0]);
-		return false;
-	}
-
-	SCDisabled[type] = (unsigned int)atol(str[1]);
-	return true;
-}
-
->>>>>>> 5df7de2b
 const std::string AttributeDatabase::getDefaultLocation() {
 	return std::string(db_path) + "/attr_fix.yml";
 }
