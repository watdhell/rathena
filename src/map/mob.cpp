--- conflicted
+++ resolved
@@ -3187,13 +3187,8 @@
 	}
 
 	// MvP tomb [GreenBox]
-<<<<<<< HEAD
 	if (battle_config.mvp_tomb_enabled && md->spawn->state.boss && mapdata->getMapFlag(MF_NOTOMB) != 1)
-		mvptomb_create(md, mvp_sd ? mvp_sd->status.name : NULL, time(NULL));
-=======
-	if (battle_config.mvp_tomb_enabled && md->spawn->state.boss && map_getmapflag(md->bl.m, MF_NOTOMB) != 1)
 		mvptomb_create(md, mvp_sd ? mvp_sd->status.name : nullptr, time(nullptr));
->>>>>>> b4894882
 
 	if( !rebirth )
 		mob_setdelayspawn(md); //Set respawning.
