--- conflicted
+++ resolved
@@ -755,9 +755,6 @@
 }
 
 /**
-<<<<<<< HEAD
- * Destroy the vending module
-=======
 * Update vendor location
 * @param sd: Player's session data
 */
@@ -772,8 +769,7 @@
 }
 
 /**	
- * Initialise the vending module
->>>>>>> f8cd4aa8
+ * Destroy the vending module
  * called in map::do_init
  */
 void do_final_vending(void)
@@ -783,7 +779,7 @@
 }
 
 /**
- * Initialize the vending module
+ * Initialise the vending module
  * called in map::do_final
  */
 void do_init_vending(void)
