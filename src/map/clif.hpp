// Copyright (c) rAthena Dev Teams - Licensed under GNU GPL
// For more information, see LICENCE in the main folder

#ifndef CLIF_HPP
#define CLIF_HPP

#include <cstdarg>
#include <vector>

#include <common/cbasetypes.hpp>
#include <common/db.hpp> //dbmap
#include <common/mmo.hpp>
#include <common/timer.hpp> // t_tick

#include "packets.hpp"
#include "script.hpp"

struct Channel;
struct clan;
struct item;
struct s_storage;
//#include "map.hpp"
struct block_list;
struct unit_data;
class map_session_data;
struct homun_data;
struct pet_data;
struct mob_data;
struct npc_data;
struct chat_data;
struct flooritem_data;
struct skill_unit;
struct s_vending;
struct party;
struct party_data;
struct mmo_guild;
struct s_battleground_data;
struct quest;
struct party_booking_ad_info;
struct sale_item_data;
struct mail_message;
struct achievement;
struct guild_log_entry;
enum e_guild_storage_log : uint16;
enum e_bg_queue_apply_ack : uint16;
enum e_instance_notify : uint8;
struct s_laphine_synthesis;
struct s_laphine_upgrade;
struct s_captcha_data;
enum e_macro_detect_status : uint8;
enum e_macro_report_status : uint8;

enum e_PacketDBVersion { // packet DB
	MIN_PACKET_DB  = 0x064,
	MAX_PACKET_DB  = 0xBFF,
#if !defined(MAX_PACKET_POS)
	MAX_PACKET_POS = 20,
#endif
};

struct s_packet_db {
	short len;
	void (*func)(int, map_session_data *);
	short pos[MAX_PACKET_POS];
};

#ifdef PACKET_OBFUSCATION
/// Keys based on packet versions
struct s_packet_keys {
	unsigned int keys[3]; ///< 3-Keys
};
#endif

enum e_CASHSHOP_ACK : uint8_t{
	ERROR_TYPE_NONE             = 0, ///< The deal has successfully completed.
	ERROR_TYPE_NPC              = 1, ///< The Purchase has failed because the NPC does not exist.
	ERROR_TYPE_SYSTEM           = 2, ///< The Purchase has failed because the Kafra Shop System is not working correctly.
	ERROR_TYPE_INVENTORY_WEIGHT = 3, ///< You are over your Weight Limit.
	ERROR_TYPE_EXCHANGE         = 4, ///< You cannot purchase items while you are in a trade.
	ERROR_TYPE_ITEM_ID          = 5, ///< The Purchase has failed because the Item Information was incorrect.
	ERROR_TYPE_MONEY            = 6, ///< You do not have enough Kafra Credit Points.
	ERROR_TYPE_AMOUNT           = 7, ///< You can purchase up to 10 items.
	ERROR_TYPE_PURCHASE_FAIL    = 8, ///< Some items could not be purchased.
};

enum e_BANKING_DEPOSIT_ACK : uint8_t {
	BDA_SUCCESS  = 0x0,
	BDA_ERROR    = 0x1,
	BDA_NO_MONEY = 0x2,
	BDA_OVERFLOW = 0x3,
};

enum e_BANKING_WITHDRAW_ACK : uint8_t {
	BWA_SUCCESS       = 0x0,
	BWA_NO_MONEY      = 0x1,
	BWA_UNKNOWN_ERROR = 0x2,
};

enum RECV_ROULETTE_ITEM_REQ : uint8_t {
	RECV_ITEM_SUCCESS    = 0x0,
	RECV_ITEM_FAILED     = 0x1,
	RECV_ITEM_OVERCOUNT  = 0x2,
	RECV_ITEM_OVERWEIGHT = 0x3,
};

enum RECV_ROULETTE_ITEM_ACK : uint8_t {
	RECV_ITEM_NORMAL =  0x0,
	RECV_ITEM_LOSING =  0x1,
};

enum GENERATE_ROULETTE_ACK : uint8_t {
	GENERATE_ROULETTE_SUCCESS         = 0x0,
	GENERATE_ROULETTE_FAILED          = 0x1,
	GENERATE_ROULETTE_NO_ENOUGH_POINT = 0x2,
	GENERATE_ROULETTE_LOSING          = 0x3,
};

enum OPEN_ROULETTE_ACK : uint8_t {
	OPEN_ROULETTE_SUCCESS = 0x0,
	OPEN_ROULETTE_FAILED  = 0x1,
};

enum CLOSE_ROULETTE_ACK : uint8_t {
	CLOSE_ROULETTE_SUCCESS = 0x0,
	CLOSE_ROULETTE_FAILED  = 0x1,
};

enum MERGE_ITEM_ACK : uint8_t {
	MERGE_ITEM_SUCCESS = 0x0,
	MERGE_ITEM_FAILED_NOT_MERGE = 0x1,
	MERGE_ITEM_FAILED_MAX_COUNT = 0x2,
};

enum BROADCASTING_SPECIAL_ITEM_OBTAIN : uint8_t {
	ITEMOBTAIN_TYPE_BOXITEM =  0x0,
	ITEMOBTAIN_TYPE_MONSTER_ITEM =  0x1,
	ITEMOBTAIN_TYPE_NPC =  0x2,
};

enum e_adopt_reply : uint8_t {
	ADOPT_REPLY_MORE_CHILDREN = 0,
	ADOPT_REPLY_LEVEL_70,
	ADOPT_REPLY_MARRIED,
};

enum e_wip_block : uint8_t {
	WIP_DISABLE_NONE = 0x0,
	WIP_DISABLE_SKILLITEM = 0x1,
	WIP_DISABLE_NPC = 0x2,
	WIP_DISABLE_ALL = 0x3,
};

enum e_party_invite_reply {
	PARTY_REPLY_JOIN_OTHER_PARTY = 0,   ///< result=0 : "The Character already joined another party." -> MsgStringTable[80]
	PARTY_REPLY_REJECTED,			    ///< result=1 : "Request for party rejected." -> MsgStringTable[81]
	PARTY_REPLY_ACCEPTED,			    ///< result=2 : "Request for party accepted." -> MsgStringTable[82]
	PARTY_REPLY_FULL,				    ///< result=3 : "Party Capacity exceeded." -> MsgStringTable[83]
	PARTY_REPLY_DUAL,				    ///< result=4 : "Character in the same account already joined." -> MsgStringTable[608]
	PARTY_REPLY_JOINMSG_REFUSE,		    ///< result=5 : !TODO "The character blocked the party invitation." -> MsgStringTable[1324] (since 20070904)
	PARTY_REPLY_UNKNOWN_ERROR,		    ///< result=6 : ??
	PARTY_REPLY_OFFLINE,			    ///< result=7 : "The Character is not currently online or does not exist." -> MsgStringTable[71] (since 20070904)
	PARTY_REPLY_INVALID_MAPPROPERTY,    ///< result=8 : !TODO "Unable to organize a party in this map" -> MsgStringTable[1388] (since 20080527)
	PARTY_REPLY_INVALID_MAPPROPERTY_ME, ///< return=9 : !TODO "Cannot join a party in this map" -> MsgStringTable[1871] (since 20110205)
};

/// Enum for Convex Mirror (SC_BOSSMAPINFO)
enum e_bossmap_info {
	BOSS_INFO_NOT = 0,
	BOSS_INFO_ALIVE,
	BOSS_INFO_ALIVE_WITHMSG,
	BOSS_INFO_DEAD,
};

enum class e_purchase_result : uint8{
	PURCHASE_SUCCEED = 0x0,
	PURCHASE_FAIL_MONEY,
	PURCHASE_FAIL_WEIGHT,
	PURCHASE_FAIL_COUNT,
	PURCHASE_FAIL_STOCK,
	PURCHASE_FAIL_ITEM_EXCHANGING,
	PURCHASE_FAIL_INVALID_MCSTORE,
	PURCHASE_FAIL_OPEN_MCSTORE_ITEMLIST,
	PURCHASE_FAIL_GIVE_MONEY,
	PURCHASE_FAIL_EACHITEM_COUNT,
	// Unknown names
	PURCHASE_FAIL_RODEX,
	PURCHASE_FAIL_EXCHANGE_FAILED,
	PURCHASE_FAIL_EXCHANGE_DONE,
	PURCHASE_FAIL_STOCK_EMPTY,
	PURCHASE_FAIL_GOODS,
	// End unknown names
	PURCHASE_FAIL_ADD = 0xff,
};

#define packet_len(cmd) packet_db[cmd].len
extern struct s_packet_db packet_db[MAX_PACKET_DB+1];

// local define
enum send_target : uint8_t {
	ALL_CLIENT = 0,
	ALL_SAMEMAP,
	AREA,				// area
	AREA_WOS,			// area, without self
	AREA_WOC,			// area, without chatrooms
	AREA_WOSC,			// area, without own chatroom
	AREA_CHAT_WOC,		// hearable area, without chatrooms
	CHAT,				// current chatroom
	CHAT_WOS,			// current chatroom, without self
	PARTY,
	PARTY_WOS,
	PARTY_SAMEMAP,
	PARTY_SAMEMAP_WOS,
	PARTY_AREA,
	PARTY_AREA_WOS,
	GUILD,
	GUILD_WOS,
	GUILD_SAMEMAP,
	GUILD_SAMEMAP_WOS,
	GUILD_AREA,
	GUILD_AREA_WOS,
	GUILD_NOBG,
	DUEL,
	DUEL_WOS,
	SELF,

	BG,					// BattleGround System
	BG_WOS,
	BG_SAMEMAP,
	BG_SAMEMAP_WOS,
	BG_AREA,
	BG_AREA_WOS,

	CLAN,				// Clan System
};

enum broadcast_flags : uint8_t {
	BC_ALL			= 0,
	BC_MAP			= 1,
	BC_AREA			= 2,
	BC_SELF			= 3,
	BC_TARGET_MASK	= 0x07,

	BC_PC			= 0x00,
	BC_NPC			= 0x08,
	BC_SOURCE_MASK	= 0x08, // BC_PC|BC_NPC

	BC_YELLOW		= 0x00,
	BC_BLUE			= 0x10,
	BC_WOE			= 0x20,
	BC_COLOR_MASK	= 0x30, // BC_YELLOW|BC_BLUE|BC_WOE

	BC_DEFAULT		= BC_ALL|BC_PC|BC_YELLOW
};

enum emotion_type {
	ET_SURPRISE = 0,	// /!
	ET_QUESTION,		// /?
	ET_DELIGHT,
	ET_THROB,
	ET_SWEAT,
	ET_AHA,
	ET_FRET,
	ET_ANGER,
	ET_MONEY,			// /$
	ET_THINK,			// /...
	ET_SCISSOR,     	// /gawi --- 10
	ET_ROCK,        	// /bawi
	ET_WRAP,       		// /bo
	ET_FLAG,
	ET_BIGTHROB,
	ET_THANKS,
	ET_KEK,
	ET_SORRY,
	ET_SMILE,
	ET_PROFUSELY_SWEAT,
	ET_SCRATCH,			// --- 20
	ET_BEST,
	ET_STARE_ABOUT,		// /??
	ET_HUK,
	ET_O,
	ET_X,
	ET_HELP,
	ET_GO,
	ET_CRY,
	ET_KIK,
	ET_CHUP,			// --- 30
	ET_CHUPCHUP,
	ET_HNG,
	ET_OK,
	ET_CHAT_PROHIBIT,	// red /... used for muted characters
	ET_INDONESIA_FLAG,
	ET_STARE,			// /bzz, /stare
	ET_HUNGRY,
	ET_COOL,			// /awsm, /cool
	ET_MERONG,
	ET_SHY,				// --- 40
	ET_GOODBOY,			// /pat, /goodboy
	ET_SPTIME,			// /mp, /sptime
	ET_SEXY,
	ET_COMEON,			// /com, /comeon
	ET_SLEEPY,			// /yawn, /sleepy
	ET_CONGRATULATION,	// /grat, /congrats
	ET_HPTIME,			// /hp, /hptime
	ET_PH_FLAG,
	ET_MY_FLAG,
	ET_SI_FLAG,			// --- 50
	ET_BR_FLAG,
	ET_SPARK,			// /fsh
	ET_CONFUSE,			// /spin
	ET_OHNO,
	ET_HUM,				// /dum
	ET_BLABLA,			// /crwd
	ET_OTL,				// /otl, /desp
	ET_DICE1,
	ET_DICE2,
	ET_DICE3,			// --- 60
	ET_DICE4,
	ET_DICE5,
	ET_DICE6,
	ET_INDIA_FLAG,
	ET_LUV,				// /love
	ET_FLAG8,
	ET_FLAG9,
	ET_MOBILE,
	ET_MAIL,
	ET_ANTENNA0,		// --- 70
	ET_ANTENNA1,
	ET_ANTENNA2,
	ET_ANTENNA3,
	ET_HUM2,
	ET_ABS,
	ET_OOPS,
	ET_SPIT,
	ET_ENE,
	ET_PANIC,
	ET_WHISP,			// --- 80
	ET_YUT1,
	ET_YUT2,
	ET_YUT3,
	ET_YUT4,
	ET_YUT5,
	ET_YUT6,
	ET_YUT7,
	//
	ET_MAX
};

enum clr_type : uint8_t 
{
	CLR_OUTSIGHT = 0,
	CLR_DEAD,
	CLR_RESPAWN,
	CLR_TELEPORT,
	CLR_TRICKDEAD,
};

enum map_property : uint8_t 
{// clif_map_property
	MAPPROPERTY_NOTHING       = 0,
	MAPPROPERTY_FREEPVPZONE   = 1,
	MAPPROPERTY_EVENTPVPZONE  = 2,
	MAPPROPERTY_AGITZONE      = 3,
	MAPPROPERTY_PKSERVERZONE  = 4, // message "You are in a PK area. Please beware of sudden attacks." in color 0x9B9BFF (light red)
	MAPPROPERTY_PVPSERVERZONE = 5,
	MAPPROPERTY_DENYSKILLZONE = 6,
};

enum map_type : uint8_t 
{// clif_map_type
	MAPTYPE_VILLAGE              = 0,
	MAPTYPE_VILLAGE_IN           = 1,
	MAPTYPE_FIELD                = 2,
	MAPTYPE_DUNGEON              = 3,
	MAPTYPE_ARENA                = 4,
	MAPTYPE_PENALTY_FREEPKZONE   = 5,
	MAPTYPE_NOPENALTY_FREEPKZONE = 6,
	MAPTYPE_EVENT_GUILDWAR       = 7,
	MAPTYPE_AGIT                 = 8,
	MAPTYPE_DUNGEON2             = 9,
	MAPTYPE_DUNGEON3             = 10,
	MAPTYPE_PKSERVER             = 11,
	MAPTYPE_PVPSERVER            = 12,
	MAPTYPE_DENYSKILL            = 13,
	MAPTYPE_TURBOTRACK           = 14,
	MAPTYPE_JAIL                 = 15,
	MAPTYPE_MONSTERTRACK         = 16,
	MAPTYPE_PORINGBATTLE         = 17,
	MAPTYPE_AGIT_SIEGEV15        = 18,
	MAPTYPE_BATTLEFIELD          = 19,
	MAPTYPE_PVP_TOURNAMENT       = 20,
	//Map types 21 - 24 not used.
	MAPTYPE_SIEGE_LOWLEVEL       = 25,
	//Map types 26 - 28 remains opens for future types.
	MAPTYPE_UNUSED               = 29,
};

enum useskill_fail_cause : uint8_t 
{// clif_skill_fail
	USESKILL_FAIL_LEVEL = 0,
	USESKILL_FAIL_SP_INSUFFICIENT = 1,
	USESKILL_FAIL_HP_INSUFFICIENT = 2,
	USESKILL_FAIL_STUFF_INSUFFICIENT = 3,
	USESKILL_FAIL_SKILLINTERVAL = 4,
	USESKILL_FAIL_MONEY = 5,
	USESKILL_FAIL_THIS_WEAPON = 6,
	USESKILL_FAIL_REDJAMSTONE = 7,
	USESKILL_FAIL_BLUEJAMSTONE = 8,
	USESKILL_FAIL_WEIGHTOVER = 9,
	USESKILL_FAIL = 10,
	USESKILL_FAIL_TOTARGET = 11,
	USESKILL_FAIL_ANCILLA_NUMOVER = 12,
	USESKILL_FAIL_HOLYWATER = 13,
	USESKILL_FAIL_ANCILLA = 14,
	USESKILL_FAIL_DUPLICATE_RANGEIN = 15,
	USESKILL_FAIL_NEED_OTHER_SKILL = 16,
	USESKILL_FAIL_NEED_HELPER = 17,
	USESKILL_FAIL_INVALID_DIR = 18,
	USESKILL_FAIL_SUMMON = 19,
	USESKILL_FAIL_SUMMON_NONE = 20,
	USESKILL_FAIL_IMITATION_SKILL_NONE = 21,
	USESKILL_FAIL_DUPLICATE = 22,
	USESKILL_FAIL_CONDITION = 23,
	USESKILL_FAIL_PAINTBRUSH = 24,
	USESKILL_FAIL_DRAGON = 25,
	USESKILL_FAIL_POS = 26,
	USESKILL_FAIL_HELPER_SP_INSUFFICIENT = 27,
	USESKILL_FAIL_NEER_WALL = 28,
	USESKILL_FAIL_NEED_EXP_1PERCENT = 29,
	USESKILL_FAIL_CHORUS_SP_INSUFFICIENT = 30,
	USESKILL_FAIL_GC_WEAPONBLOCKING = 31,
	USESKILL_FAIL_GC_POISONINGWEAPON = 32,
	USESKILL_FAIL_MADOGEAR = 33,
	USESKILL_FAIL_NEED_EQUIPMENT_KUNAI = 34,
	USESKILL_FAIL_TOTARGET_PLAYER = 35,
	USESKILL_FAIL_SIZE = 36,
	USESKILL_FAIL_CANONBALL = 37,
	//XXX_USESKILL_FAIL_II_MADOGEAR_ACCELERATION = 38,
	//XXX_USESKILL_FAIL_II_MADOGEAR_HOVERING_BOOSTER = 39,
	USESKILL_FAIL_MADOGEAR_HOVERING = 40,
	//XXX_USESKILL_FAIL_II_MADOGEAR_SELFDESTRUCTION_DEVICE = 41,
	//XXX_USESKILL_FAIL_II_MADOGEAR_SHAPESHIFTER = 42,
	USESKILL_FAIL_GUILLONTINE_POISON = 43,
	//XXX_USESKILL_FAIL_II_MADOGEAR_COOLING_DEVICE = 44,
	//XXX_USESKILL_FAIL_II_MADOGEAR_MAGNETICFIELD_GENERATOR = 45,
	//XXX_USESKILL_FAIL_II_MADOGEAR_BARRIER_GENERATOR = 46,
	//XXX_USESKILL_FAIL_II_MADOGEAR_OPTICALCAMOUFLAGE_GENERATOR = 47,
	//XXX_USESKILL_FAIL_II_MADOGEAR_REPAIRKIT = 48,
	//XXX_USESKILL_FAIL_II_MONKEY_SPANNER = 49,
	USESKILL_FAIL_MADOGEAR_RIDE = 50,
	USESKILL_FAIL_SPELLBOOK = 51,
	USESKILL_FAIL_SPELLBOOK_DIFFICULT_SLEEP = 52,
	USESKILL_FAIL_SPELLBOOK_PRESERVATION_POINT = 53,
	USESKILL_FAIL_SPELLBOOK_READING = 54,
	//XXX_USESKILL_FAIL_II_FACE_PAINTS = 55,
	//XXX_USESKILL_FAIL_II_MAKEUP_BRUSH = 56,
	USESKILL_FAIL_CART = 57,
	//XXX_USESKILL_FAIL_II_THORNS_SEED = 58,
	//XXX_USESKILL_FAIL_II_BLOOD_SUCKER_SEED = 59,
	USESKILL_FAIL_NO_MORE_SPELL = 60,
	//XXX_USESKILL_FAIL_II_BOMB_MUSHROOM_SPORE = 61,
	//XXX_USESKILL_FAIL_II_GASOLINE_BOOMB = 62,
	//XXX_USESKILL_FAIL_II_OIL_BOTTLE = 63,
	//XXX_USESKILL_FAIL_II_EXPLOSION_POWDER = 64,
	//XXX_USESKILL_FAIL_II_SMOKE_POWDER = 65,
	//XXX_USESKILL_FAIL_II_TEAR_GAS = 66,
	//XXX_USESKILL_FAIL_II_HYDROCHLORIC_ACID_BOTTLE = 67,
	//XXX_USESKILL_FAIL_II_HELLS_PLANT_BOTTLE = 68,
	//XXX_USESKILL_FAIL_II_MANDRAGORA_FLOWERPOT = 69,
	USESKILL_FAIL_MANUAL_NOTIFY = 70,
	// CAUTION: client uses unidentified display name for displaying the required item. Still broken on 2017-05-31 [Lemongrass]
	USESKILL_FAIL_NEED_ITEM = 71,
	USESKILL_FAIL_NEED_EQUIPMENT = 72,
	USESKILL_FAIL_COMBOSKILL = 73,
	USESKILL_FAIL_SPIRITS = 74,
	USESKILL_FAIL_EXPLOSIONSPIRITS = 75,
	USESKILL_FAIL_HP_TOOMANY = 76,
	USESKILL_FAIL_NEED_ROYAL_GUARD_BANDING = 77,
	USESKILL_FAIL_NEED_EQUIPPED_WEAPON_CLASS = 78,
	USESKILL_FAIL_EL_SUMMON = 79,
	USESKILL_FAIL_RELATIONGRADE = 80,
	USESKILL_FAIL_STYLE_CHANGE_FIGHTER = 81,
	USESKILL_FAIL_STYLE_CHANGE_GRAPPLER = 82,
	USESKILL_FAIL_THERE_ARE_NPC_AROUND = 83,
	USESKILL_FAIL_NEED_MORE_BULLET = 84,
	USESKILL_FAIL_COINS = 85,
	// 86-99 unknown
	USESKILL_FAIL_AP_INSUFFICIENT = 100,
	USESKILL_FAIL_MAX
};

enum clif_messages : uint16_t {
	/* Constant values */
	// clif_cart_additem_ack flags
	ADDITEM_TO_CART_FAIL_WEIGHT = 0x0,
	ADDITEM_TO_CART_FAIL_COUNT = 0x1,

	// clif_equipitemack flags
#if PACKETVER_MAIN_NUM >= 20121205 || PACKETVER_RE_NUM >= 20121107 || defined(PACKETVER_ZERO)
	ITEM_EQUIP_ACK_OK = 0,
	ITEM_EQUIP_ACK_FAIL = 2,
	ITEM_EQUIP_ACK_FAILLEVEL = 1,
#else
	ITEM_EQUIP_ACK_OK = 1,
	ITEM_EQUIP_ACK_FAIL = 0,
	ITEM_EQUIP_ACK_FAILLEVEL = 0,
#endif
	/* -end- */

	//! NOTE: These values below need client version validation
	ITEM_CANT_OBTAIN_WEIGHT = 0x34, /* You cannot carry more items because you are overweight. */
	ITEM_NOUSE_SITTING = 0x297,
	ITEM_PARTY_MEMBER_NOT_SUMMONED = 0x4c5, ///< "The party member was not summoned because you are not the party leader."
	ITEM_PARTY_NO_MEMBER_IN_MAP = 0x4c6, ///< "There is no party member to summon in the current map."
	MERC_MSG_BASE = 0x4f2,
	SKILL_CANT_USE_AREA = 0x536,
	ITEM_CANT_USE_AREA = 0x537,
	VIEW_EQUIP_FAIL = 0x54d,
	ITEM_NEED_MADOGEAR = 0x59b,
	ITEM_NEED_CART = 0x5ef,
	RUNE_CANT_CREATE = 0x61b,
	ITEM_CANT_COMBINE = 0x623,
	INVENTORY_SPACE_FULL = 0x625,
	ITEM_PRODUCE_SUCCESS = 0x627,
	ITEM_PRODUCE_FAIL = 0x628,
	ITEM_UNIDENTIFIED = 0x62d,
	ITEM_NEED_BOW = 0x69b,
	ITEM_REUSE_LIMIT = 0x746,
	WORK_IN_PROGRESS = 0x783,
	NEED_REINS_OF_MOUNT = 0x78c,
	PARTY_MASTER_CHANGE_SAME_MAP = 0x82e, ///< "It is only possible to change the party leader while on the same map."
	MERGE_ITEM_NOT_AVAILABLE = 0x887,
	ITEM_BULLET_EQUIP_FAIL = 0x9bd,
	SKILL_NEED_GATLING = 0x9fa,
	SKILL_NEED_SHOTGUN = 0x9fb,
	SKILL_NEED_RIFLE = 0x9fc,
	SKILL_NEED_REVOLVER = 0x9fd,
	SKILL_NEED_HOLY_BULLET = 0x9fe,
	SKILL_NEED_GRENADE = 0xa01,
	GUILD_MASTER_WOE = 0xb93, /// <"Currently in WoE hours, unable to delegate Guild leader"
	GUILD_MASTER_DELAY = 0xb94, /// <"You have to wait for one day before delegating a new Guild leader"
	MSG_ATTENDANCE_DISABLED = 0xd92,

	// Unofficial names
	C_ITEM_EQUIP_SWITCH = 0xbc7,
	C_ITEM_NOEQUIP = 0x174,	/// <"You can't put this item on."
	C_ENCHANT_OVERWEIGHT = 0xEFD,
	C_ENCHANT_SUCCESS = 0xF11,
	C_ENCHANT_FAILURE = 0xF12,
};

enum e_personalinfo : uint8_t {
	PINFO_BASIC = 0,
	PINFO_PREMIUM,
	PINFO_SERVER,
	PINFO_CAFE,
	PINFO_MAX,
};

enum e_damage_type : uint8_t {
	DMG_NORMAL = 0,			/// damage [ damage: total damage, div: amount of hits, damage2: assassin dual-wield damage ]
	DMG_PICKUP_ITEM,		/// pick up item
	DMG_SIT_DOWN,			/// sit down
	DMG_STAND_UP,			/// stand up
	DMG_ENDURE,				/// damage (endure)
	DMG_SPLASH,				/// (splash?)
	DMG_SINGLE,				/// (skill?)
	DMG_REPEAT,				/// (repeat damage?)
	DMG_MULTI_HIT,			/// multi-hit damage
	DMG_MULTI_HIT_ENDURE,	/// multi-hit damage (endure)
	DMG_CRITICAL,			/// critical hit
	DMG_LUCY_DODGE,			/// lucky dodge
	DMG_TOUCH,				/// (touch skill?)
	DMG_MULTI_HIT_CRITICAL  /// multi-hit with critical
};

enum class e_pet_evolution_result : uint32 {
	FAIL_UNKNOWN = 0x0,
	FAIL_NOTEXIST_CALLPET = 0x1,
	FAIL_NOT_PETEGG = 0x2,
	FAIL_RECIPE = 0x3,
	FAIL_MATERIAL = 0x4,
	FAIL_RG_FAMILIAR = 0x5,
	SUCCESS = 0x6
};

enum e_config_type : uint32 {
	CONFIG_OPEN_EQUIPMENT_WINDOW = 0,
	CONFIG_CALL,
	CONFIG_PET_AUTOFEED,
	CONFIG_HOMUNCULUS_AUTOFEED
};

enum e_memorial_dungeon_command : uint16 {
	COMMAND_MEMORIALDUNGEON_DESTROY_FORCE = 0x3,
};

enum e_exitem_add_result : uint8 {
	EXITEM_ADD_SUCCEED,
	EXITEM_ADD_FAILED_OVERWEIGHT,
	EXITEM_ADD_FAILED_CLOSED,
	EXITEM_ADD_FAILED_OVERCOUNT,
	EXITEM_ADD_FAILED_EACHITEM_OVERCOUNT,
};

enum e_dynamicnpc_result : int32{
	DYNAMICNPC_RESULT_SUCCESS,
	DYNAMICNPC_RESULT_UNKNOWN,
	DYNAMICNPC_RESULT_UNKNOWNNPC,
	DYNAMICNPC_RESULT_DUPLICATE,
	DYNAMICNPC_RESULT_OUTOFTIME
};

enum e_siege_teleport_result : uint8 {
	SIEGE_TP_SUCCESS = 0,
	SIEGE_TP_NOT_ENOUGH_ZENY = 1,
	SIEGE_TP_INVALID_MODE = 2
};

int clif_setip(const char* ip);
void clif_setbindip(const char* ip);
void clif_setport(uint16 port);

uint32 clif_getip(void);
uint32 clif_refresh_ip(void);
uint16 clif_getport(void);

void clif_authok(map_session_data *sd);
void clif_authrefuse(int fd, uint8 error_code);
void clif_authfail_fd(int fd, int type);
void clif_charselectok(int id, uint8 ok);
void clif_dropflooritem(struct flooritem_data* fitem, bool canShowEffect);
void clif_clearflooritem(struct flooritem_data *fitem, int fd);

void clif_clearunit_single(int id, clr_type type, int fd);
void clif_clearunit_area(struct block_list* bl, clr_type type);
void clif_clearunit_delayed(struct block_list* bl, clr_type type, t_tick tick);
int clif_spawn(struct block_list *bl, bool walking = false);	//area
void clif_walkok(map_session_data *sd);	// self
void clif_move(struct unit_data *ud); //area
void clif_changemap(map_session_data *sd, short m, int x, int y);	//self
void clif_changemapserver( map_session_data* sd, const char* map, int x, int y, uint32 ip, uint16 port );
void clif_blown(struct block_list *bl); // area
void clif_slide(struct block_list *bl, int x, int y); // area
void clif_fixpos(struct block_list *bl);	// area
void clif_npcbuysell(map_session_data* sd, int id);	//self
void clif_buylist(map_session_data *sd, struct npc_data *nd);	//self
void clif_selllist(map_session_data *sd);	//self
void clif_npc_market_open(map_session_data *sd, struct npc_data *nd);
void clif_parse_NPCMarketClosed(int fd, map_session_data *sd);
void clif_parse_NPCMarketPurchase(int fd, map_session_data *sd);
void clif_scriptmes( map_session_data& sd, uint32 npcid, const char *mes );
void clif_scriptnext( map_session_data& sd, uint32 npcid );
void clif_scriptclose(map_session_data *sd, int npcid);	//self
void clif_scriptclear( map_session_data& sd, int npcid ); //self
void clif_scriptmenu(map_session_data* sd, int npcid, const char* mes);	//self
void clif_scriptinput(map_session_data *sd, int npcid);	//self
void clif_scriptinputstr(map_session_data *sd, int npcid);	// self
void clif_cutin(map_session_data* sd, const char* image, int type);	//self
void clif_viewpoint(map_session_data *sd, int npc_id, int type, int x, int y, int id, int color);	//self
void clif_additem(map_session_data *sd, int n, int amount, unsigned char fail); // self
void clif_dropitem(map_session_data *sd,int n,int amount);	//self
void clif_delitem(map_session_data *sd,int n,int amount, short reason); //self
void clif_update_hp(map_session_data &sd);
void clif_updatestatus(map_session_data *sd,int type);	//self
void clif_changestatus(map_session_data* sd,int type,int val);	//area
int clif_damage(struct block_list* src, struct block_list* dst, t_tick tick, int sdelay, int ddelay, int64 sdamage, int div, enum e_damage_type type, int64 sdamage2, bool spdamage);	// area
void clif_takeitem(struct block_list* src, struct block_list* dst);
void clif_sitting(struct block_list* bl);
void clif_standing(struct block_list* bl);
void clif_sprite_change(struct block_list *bl, int id, int type, int val, int val2, enum send_target target);
void clif_changelook(struct block_list *bl,int type,int val);	// area
void clif_changetraplook(struct block_list *bl,int val); // area
void clif_refreshlook(struct block_list *bl,int id,int type,int val,enum send_target target); //area specified in 'target'
void clif_arrowequip(map_session_data *sd,int val); //self
void clif_arrow_fail(map_session_data *sd,int type); //self
void clif_arrow_create_list(map_session_data *sd);	//self
void clif_statusupack(map_session_data *sd,int type,int ok,int val);	// self
void clif_equipitemack( map_session_data& sd, uint8 flag, int index, int pos = 0 ); // self
void clif_unequipitemack(map_session_data *sd,int n,int pos,int ok);	// self
void clif_misceffect(struct block_list* bl,int type);	// area
void clif_changeoption_target(struct block_list* bl, struct block_list* target);
#define clif_changeoption(bl) clif_changeoption_target(bl, NULL)	// area
void clif_changeoption2(struct block_list* bl);	// area
void clif_useitemack(map_session_data *sd,int index,int amount,bool ok);	// self
void clif_GlobalMessage(struct block_list* bl, const char* message,enum send_target target);
void clif_createchat(map_session_data* sd, int flag);	// self
void clif_dispchat(struct chat_data* cd, int fd);	// area or fd
void clif_joinchatfail(map_session_data *sd,int flag);	// self
void clif_joinchatok(map_session_data *sd,struct chat_data* cd);	// self
void clif_addchat(struct chat_data* cd,map_session_data *sd);	// chat
void clif_changechatowner(struct chat_data* cd, map_session_data* sd);	// chat
void clif_clearchat(struct chat_data *cd,int fd);	// area or fd
void clif_leavechat(struct chat_data* cd, map_session_data* sd, bool flag);	// chat
void clif_changechatstatus(struct chat_data* cd);	// chat
void clif_refresh_storagewindow(map_session_data *sd);
void clif_refresh(map_session_data *sd);	// self

void clif_emotion(struct block_list *bl,int type);
void clif_talkiebox(struct block_list* bl, const char* talkie);
void clif_wedding_effect(struct block_list *bl);
void clif_divorced(map_session_data* sd, const char* name);
void clif_callpartner(map_session_data& sd);
void clif_playBGM( map_session_data& sd, const char* name );
void clif_soundeffect( struct block_list& bl, const char* name, int type, enum send_target target );
void clif_parse_ActionRequest_sub(map_session_data *sd, int action_type, int target_id, t_tick tick);
void clif_parse_LoadEndAck(int fd,map_session_data *sd);
void clif_hotkeys_send(map_session_data *sd, int tab);

// trade
void clif_traderequest(map_session_data* sd, const char* name);
void clif_tradestart(map_session_data* sd, uint8 type);
void clif_tradeadditem(map_session_data* sd, map_session_data* tsd, int index, int amount);
void clif_tradeitemok(map_session_data& sd, int index, e_exitem_add_result result);
void clif_tradedeal_lock(map_session_data* sd, int fail);
void clif_tradecancelled(map_session_data* sd);
void clif_tradecompleted(map_session_data* sd, int fail);
void clif_tradeundo(map_session_data* sd);

// storage
void clif_storagelist(map_session_data* sd, struct item* items, int items_length, const char *storename);
void clif_updatestorageamount(map_session_data* sd, int amount, int max_amount);
void clif_storageitemadded(map_session_data* sd, struct item* i, int index, int amount);
void clif_storageitemremoved(map_session_data* sd, int index, int amount);
void clif_storageclose(map_session_data* sd);

int clif_insight(struct block_list *bl,va_list ap);	// map_forallinmovearea callback
int clif_outsight(struct block_list *bl,va_list ap);	// map_forallinmovearea callback

void clif_class_change_target(struct block_list *bl,int class_, int type, enum send_target target, map_session_data *sd);
#define clif_class_change(bl, class_, type) clif_class_change_target(bl, class_, type, AREA, NULL)
#define clif_mob_class_change(md, class_) clif_class_change(&md->bl, class_, 1)

void clif_skillinfoblock(map_session_data *sd);
void clif_skillup(map_session_data *sd, uint16 skill_id, int lv, int range, int upgradable);
void clif_skillinfo(map_session_data *sd,int skill_id, int inf);
void clif_addskill(map_session_data *sd, int skill_id);
void clif_deleteskill(map_session_data *sd, int skill_id, bool skip_infoblock = false);

void clif_skillcasting(struct block_list* bl, int src_id, int dst_id, int dst_x, int dst_y, uint16 skill_id, uint16 skill_lv, int property, int casttime);
void clif_skillcastcancel(struct block_list* bl);
void clif_skill_fail(map_session_data *sd,uint16 skill_id,enum useskill_fail_cause cause,int btype, t_itemid itemId = 0);
void clif_skill_cooldown(map_session_data *sd, uint16 skill_id, t_tick tick);
int clif_skill_damage(struct block_list *src,struct block_list *dst,t_tick tick,int sdelay,int ddelay,int64 sdamage,int div,uint16 skill_id,uint16 skill_lv,enum e_damage_type type);
//int clif_skill_damage2(struct block_list *src,struct block_list *dst,t_tick tick,int sdelay,int ddelay,int damage,int div,uint16 skill_id,uint16 skill_lv,enum e_damage_type type);
bool clif_skill_nodamage(struct block_list *src,struct block_list *dst,uint16 skill_id,int heal,t_tick tick);
void clif_skill_poseffect(struct block_list *src,uint16 skill_id,int val,int x,int y,t_tick tick);
void clif_skill_estimation(map_session_data *sd,struct block_list *dst);
void clif_skill_warppoint( map_session_data* sd, uint16 skill_id, uint16 skill_lv, const char* map1, const char* map2 = "", const char* map3 = "", const char* map4 = "" );
void clif_skill_memomessage(map_session_data* sd, int type);
void clif_skill_teleportmessage(map_session_data *sd, int type);
void clif_skill_produce_mix_list(map_session_data *sd, int skill_id, int trigger);
void clif_cooking_list(map_session_data *sd, int trigger, uint16 skill_id, int qty, int list_type);

void clif_produceeffect(map_session_data* sd,int flag, t_itemid nameid);

void clif_getareachar_skillunit(struct block_list *bl, struct skill_unit *unit, enum send_target target, bool visible);
void clif_skill_delunit(struct skill_unit *unit);
void clif_skillunit_update(struct block_list* bl);

void clif_skill_unit_test(struct block_list *bl, short x, short y, int unit_id, short range, short skill_lv);

void clif_autospell( map_session_data& sd, uint16 skill_lv );
void clif_devotion(struct block_list *src, map_session_data *tsd);
void clif_spiritball( struct block_list *bl, struct block_list* target = nullptr, enum send_target send_target = AREA );
void clif_soulball( map_session_data *sd, struct block_list* target = nullptr, enum send_target send_target = AREA );
void clif_servantball( map_session_data& sd, struct block_list* target = nullptr, enum send_target send_target = AREA );
void clif_abyssball( map_session_data& sd, struct block_list* target = nullptr, enum send_target send_target = AREA );
void clif_combo_delay(struct block_list *bl,t_tick wait);
void clif_bladestop(struct block_list *src, int dst_id, int active);
void clif_changemapcell(int fd, int16 m, int x, int y, int type, enum send_target target);

#define clif_status_load(bl, type, flag) clif_status_change((bl), (type), (flag), 0, 0, 0, 0)
void clif_status_change(struct block_list *bl, int type, int flag, t_tick tick, int val1, int val2, int val3);
void clif_efst_status_change(struct block_list *bl, int tid, enum send_target target, int type, t_tick tick, int val1, int val2, int val3);
void clif_efst_status_change_sub(struct block_list *tbl, struct block_list *bl, enum send_target target);

void clif_wis_message(map_session_data* sd, const char* nick, const char* mes, int mes_len, int gmlvl);
void clif_wis_end(int fd, int result);

void clif_solved_charname(int fd, int charid, const char* name);
void clif_name( struct block_list* src, struct block_list *bl, send_target target );
#define clif_name_self(bl) clif_name( (bl), (bl), SELF )
#define clif_name_area(bl) clif_name( (bl), (bl), AREA )

void clif_use_card(map_session_data *sd,int idx);
void clif_insert_card(map_session_data *sd,int idx_equip,int idx_card,int flag);

void clif_inventorylist(map_session_data *sd);
void clif_equiplist(map_session_data *sd);

void clif_cart_additem(map_session_data *sd,int n,int amount);
void clif_cart_additem_ack(map_session_data *sd, uint8 flag);
void clif_cart_delitem(map_session_data *sd,int n,int amount);
void clif_cartlist(map_session_data *sd);
void clif_clearcart(int fd);

void clif_item_identify_list(map_session_data *sd);
void clif_item_identified(map_session_data *sd,int idx,int flag);
void clif_item_repair_list(map_session_data *sd, map_session_data *dstsd, int lv);
void clif_item_repaireffect(map_session_data *sd, int idx, int flag);
void clif_item_damaged(map_session_data* sd, unsigned short position);
void clif_item_refine_list(map_session_data *sd);
void clif_hat_effects( map_session_data* sd, struct block_list* bl, enum send_target target );
void clif_hat_effect_single( map_session_data* sd, uint16 effectId, bool enable );

void clif_item_skill(map_session_data *sd,uint16 skill_id,uint16 skill_lv);

void clif_mvp_effect(map_session_data *sd);
void clif_mvp_item(map_session_data *sd, t_itemid nameid);
void clif_mvp_exp(map_session_data *sd, t_exp exp);
void clif_mvp_noitem(map_session_data* sd);
void clif_changed_dir(struct block_list *bl, enum send_target target);

// vending
void clif_openvendingreq(map_session_data* sd, int num);
void clif_showvendingboard( map_session_data& sd, enum send_target target = AREA_WOS, struct block_list* tbl = nullptr );
void clif_closevendingboard(struct block_list* bl, int fd);
void clif_vendinglist( map_session_data* sd, map_session_data* vsd );
void clif_buyvending(map_session_data* sd, int index, int amount, int fail);
void clif_openvending(map_session_data* sd, int id, struct s_vending* vending);
void clif_vendingreport(map_session_data* sd, int index, int amount, uint32 char_id, int zeny);

void clif_movetoattack(map_session_data *sd,struct block_list *bl);

// party
void clif_party_created( map_session_data& sd, int result );
void clif_party_member_info( struct party_data& party, map_session_data& sd );
void clif_party_info( struct party_data& party, map_session_data *sd = nullptr );
void clif_party_invite( map_session_data& sd, map_session_data& tsd );
void clif_party_invite_reply( map_session_data& sd, const char* nick, enum e_party_invite_reply reply );
void clif_party_option(struct party_data *p,map_session_data *sd,int flag);
void clif_party_withdraw( map_session_data& sd, uint32 account_id, const char* name, enum e_party_member_withdraw result, enum send_target target );
void clif_party_message( struct party_data& party, uint32 account_id, const char* mes, int len );
void clif_party_xy( map_session_data& sd );
void clif_party_xy_single( map_session_data& sd, map_session_data& tsd );
void clif_party_hp( map_session_data& sd );
void clif_hpmeter_single( map_session_data& sd, uint32 id, uint32 hp, uint32 maxhp );
void clif_party_job_and_level( map_session_data& sd );
void clif_party_dead( map_session_data& sd );

// guild
void clif_guild_created(map_session_data *sd,int flag);
void clif_guild_belonginfo( map_session_data& sd );
void clif_guild_masterormember(map_session_data *sd);
void clif_guild_basicinfo( map_session_data& sd );
void clif_guild_allianceinfo(map_session_data *sd);
void clif_guild_memberlist( map_session_data& sd );
void clif_guild_skillinfo(map_session_data* sd);
void clif_guild_send_onlineinfo(map_session_data *sd); //[LuzZza]
void clif_guild_memberlogin_notice(const struct mmo_guild &g,int idx,int flag);
void clif_guild_invite(const map_session_data &sd, const struct mmo_guild &g);
void clif_guild_inviteack(map_session_data *sd,int flag);
void clif_guild_leave(map_session_data *sd,const char *name,const char *mes);
void clif_guild_expulsion(map_session_data* sd, const char* name, const char* mes, uint32 account_id);
void clif_guild_positionchanged(const struct mmo_guild &g,int idx);
void clif_guild_memberpositionchanged(const struct mmo_guild &g,int idx);
void clif_guild_emblem(const map_session_data &sd, const struct mmo_guild &g);
void clif_guild_emblem_area(struct block_list* bl);
void clif_guild_notice(map_session_data* sd);
void clif_guild_message(const struct mmo_guild &g,uint32 account_id,const char *mes,int len);
void clif_guild_reqalliance(map_session_data *sd,uint32 account_id,const char *name);
void clif_guild_allianceack(map_session_data *sd,int flag);
void clif_guild_delalliance(map_session_data *sd,int guild_id,int flag);
void clif_guild_oppositionack(map_session_data *sd,int flag);
void clif_guild_broken(map_session_data *sd,int flag);
void clif_guild_xy(map_session_data *sd);
void clif_guild_xy_single(int fd, map_session_data *sd);
void clif_guild_xy_remove(map_session_data *sd);
void clif_guild_castle_list(map_session_data& sd);
void clif_guild_castle_info(map_session_data& sd, std::shared_ptr<guild_castle> castle );
void clif_guild_castle_teleport_res(map_session_data& sd, enum e_siege_teleport_result result);

// Battleground
void clif_bg_hp(map_session_data *sd);
void clif_bg_xy(map_session_data *sd);
void clif_bg_xy_remove(map_session_data *sd);
void clif_bg_message(struct s_battleground_data *bg, int src_id, const char *name, const char *mes, int len);
void clif_bg_updatescore(int16 m);
void clif_bg_updatescore_single(map_session_data *sd);
void clif_sendbgemblem_area(map_session_data *sd);
void clif_sendbgemblem_single(int fd, map_session_data *sd);

// Battleground Queue
void clif_bg_queue_apply_result(e_bg_queue_apply_ack result, const char *name, map_session_data *sd);
void clif_bg_queue_apply_notify(const char *name, map_session_data *sd);
void clif_bg_queue_entry_init(map_session_data *sd);
void clif_bg_queue_lobby_notify(const char *name, map_session_data *sd);
void clif_bg_queue_ack_lobby(bool result, const char *name, const char *lobbyname, map_session_data *sd);

// Instancing
void clif_instance_create(int instance_id, int num);
void clif_instance_changewait(int instance_id, int num);
void clif_instance_status(int instance_id, unsigned int limit1, unsigned int limit2);
void clif_instance_changestatus(int instance_id, e_instance_notify type, unsigned int limit);
void clif_parse_MemorialDungeonCommand(int fd, map_session_data *sd);
void clif_instance_info( map_session_data& sd );

// Custom Fonts
void clif_font(map_session_data *sd);

// atcommand
void clif_displaymessage(const int fd, const char* mes);
void clif_disp_message(struct block_list* src, const char* mes, int len, enum send_target target);
void clif_broadcast(struct block_list* bl, const char* mes, int len, int type, enum send_target target);
void clif_broadcast2(struct block_list* bl, const char* mes, int len, unsigned long fontColor, short fontType, short fontSize, short fontAlign, short fontY, enum send_target target);
void clif_heal(int fd,int type,int val);
void clif_resurrection(struct block_list *bl,int type);
void clif_map_property(struct block_list *bl, enum map_property property, enum send_target t);
void clif_pvpset(map_session_data *sd, int pvprank, int pvpnum,int type);
void clif_map_property_mapall(int map, enum map_property property);
void clif_refine(int fd, int fail, int index, int val);
void clif_upgrademessage( map_session_data* sd, int result, t_itemid item_id );

//petsystem
void clif_catch_process(map_session_data *sd);
void clif_pet_roulette(map_session_data *sd,int data);
void clif_sendegg(map_session_data *sd);
void clif_send_petstatus(map_session_data *sd);
void clif_send_petdata(map_session_data* sd, struct pet_data* pd, int type, int param);
#define clif_pet_equip(sd, pd) clif_send_petdata(sd, pd, 3, (pd)->vd.head_bottom)
#define clif_pet_equip_area(pd) clif_send_petdata(NULL, pd, 3, (pd)->vd.head_bottom)
#define clif_pet_performance(pd, param) clif_send_petdata(NULL, pd, 4, param)
void clif_pet_emotion(struct pet_data *pd,int param);
void clif_pet_food(map_session_data *sd,int foodid,int fail);
void clif_pet_autofeed_status(map_session_data* sd, bool force);

//friends list
int clif_friendslist_toggle_sub(map_session_data *sd,va_list ap);
void clif_friendslist_send( map_session_data& sd );
void clif_friendslist_reqack(map_session_data *sd, map_session_data *f_sd, int type);

void clif_weather(int16 m); // [Valaris]
void clif_specialeffect(struct block_list* bl, int type, enum send_target target); // special effects [Valaris]
void clif_specialeffect_single(struct block_list* bl, int type, int fd);
void clif_specialeffect_remove(struct block_list* bl_src, int effect, enum send_target e_target, struct block_list* bl_target);
void clif_messagecolor_target(struct block_list *bl, unsigned long color, const char *msg, bool rgb2bgr, enum send_target type, map_session_data *sd);
#define clif_messagecolor(bl, color, msg, rgb2bgr, type) clif_messagecolor_target(bl, color, msg, rgb2bgr, type, NULL) // Mob/Npc color talk [SnakeDrak]
void clif_specialeffect_value(struct block_list* bl, int effect_id, int num, send_target target);

void clif_GM_kickack(map_session_data *sd, int id);
void clif_GM_kick(map_session_data *sd,map_session_data *tsd);
void clif_manner_message(map_session_data* sd, uint32 type);
void clif_GM_silence(map_session_data* sd, map_session_data* tsd, uint8 type);

void clif_disp_overhead_(struct block_list *bl, const char* mes, enum send_target flag);
#define clif_disp_overhead(bl, mes) clif_disp_overhead_(bl, mes, AREA)

void clif_get_weapon_view(map_session_data* sd, t_itemid *rhand, t_itemid *lhand);

void clif_party_xy_remove(map_session_data *sd); //Fix for minimap [Kevin]
void clif_gospel_info(map_session_data *sd, int type);
void clif_feel_req(int fd, map_session_data *sd, uint16 skill_lv);
void clif_starskill(map_session_data* sd, const char* mapname, int monster_id, unsigned char star, unsigned char result);
void clif_feel_info(map_session_data* sd, unsigned char feel_level, unsigned char type);
void clif_hate_info(map_session_data *sd, unsigned char hate_level,int class_, unsigned char type);
void clif_mission_info(map_session_data *sd, int mob_id, unsigned char progress);
void clif_feel_hate_reset(map_session_data *sd);

// [blackhole89]
void clif_hominfo(map_session_data *sd, struct homun_data *hd, int flag);
int clif_homskillinfoblock(map_session_data *sd);
void clif_homskillup(map_session_data *sd, uint16 skill_id);	//[orn]
void clif_hom_food(map_session_data *sd,int foodid,int fail);	//[orn]
void clif_send_homdata(map_session_data *sd, int state, int param);	//[orn]

void clif_configuration( map_session_data* sd, enum e_config_type type, bool enabled );
void clif_viewequip_ack(map_session_data* sd, map_session_data* tsd);
void clif_equipcheckbox(map_session_data* sd);

void clif_msg(map_session_data* sd, unsigned short id);
void clif_msg_value(map_session_data* sd, unsigned short id, int value);
void clif_msg_skill(map_session_data* sd, uint16 skill_id, int msg_id);
void clif_msg_color( map_session_data* sd, uint16 msg_id, uint32 color );

//quest system [Kevin] [Inkfish]
void clif_quest_send_list(map_session_data * sd);
void clif_quest_send_mission(map_session_data * sd);
void clif_quest_add(map_session_data * sd, struct quest * qd);
void clif_quest_delete(map_session_data * sd, int quest_id);
void clif_quest_update_status(map_session_data * sd, int quest_id, bool active);
void clif_quest_update_objective(map_session_data * sd, struct quest * qd);
void clif_quest_show_event(map_session_data *sd, struct block_list *bl, e_questinfo_types effect, e_questinfo_markcolor color);
void clif_displayexp(map_session_data *sd, t_exp exp, char type, bool quest, bool lost);

int clif_send(const void* buf, int len, struct block_list* bl, enum send_target type);
void do_init_clif(void);
void do_final_clif(void);

// MAIL SYSTEM
enum mail_send_result : uint8_t {
	WRITE_MAIL_SUCCESS = 0x0,
	WRITE_MAIL_FAILED = 0x1,
	WRITE_MAIL_FAILED_CNT = 0x2,
	WRITE_MAIL_FAILED_ITEM = 0x3,
	WRITE_MAIL_FAILED_CHECK_CHARACTER_NAME = 0x4,
	WRITE_MAIL_FAILED_WHISPEREXREGISTER = 0x5,
};

void clif_Mail_window(int fd, int flag);
void clif_Mail_read(map_session_data *sd, int mail_id);
void clif_mail_delete(map_session_data* sd, struct mail_message *msg, bool success);
void clif_Mail_return(int fd, int mail_id, short fail);
void clif_Mail_send(map_session_data* sd, enum mail_send_result result);
void clif_Mail_new(map_session_data* sd, int mail_id, const char *sender, const char *title);
void clif_Mail_refreshinbox(map_session_data *sd,enum mail_inbox_type type,int64 mailID);
void clif_mail_getattachment(map_session_data* sd, struct mail_message *msg, uint8 result, enum mail_attachment_type type);
void clif_Mail_Receiver_Ack(map_session_data* sd, uint32 char_id, short class_, uint32 level, const char* name);
void clif_mail_removeitem(map_session_data* sd, bool success, int index, int amount);
// AUCTION SYSTEM
void clif_Auction_openwindow(map_session_data *sd);
void clif_Auction_results(map_session_data *sd, short count, short pages, uint8 *buf);
void clif_Auction_message(int fd, unsigned char flag);
void clif_Auction_close(int fd, unsigned char flag);
void clif_parse_Auction_cancelreg(int fd, map_session_data *sd);

void clif_bossmapinfo( map_session_data& sd, mob_data* md, e_bossmap_info flag );
void clif_cashshop_show(map_session_data *sd, struct npc_data *nd);

// ADOPTION
void clif_Adopt_reply(map_session_data *sd, int type);
void clif_Adopt_request(map_session_data *sd, map_session_data *src, int p_id);

// MERCENARIES
void clif_mercenary_info(map_session_data *sd);
void clif_mercenary_skillblock(map_session_data *sd);
void clif_mercenary_message(map_session_data* sd, int message);
void clif_mercenary_updatestatus(map_session_data *sd, int type);

// RENTAL SYSTEM
void clif_rental_time( map_session_data* sd, t_itemid nameid, int seconds );
void clif_rental_expired( map_session_data* sd, int index, t_itemid nameid );

// BOOK READING
void clif_readbook(int fd, int book_id, int page);

// Show Picker
void clif_party_show_picker(map_session_data * sd, struct item * item_data);

// Progress Bar [Inkfish]
void clif_progressbar(map_session_data * sd, unsigned long color, unsigned int second);
void clif_progressbar_abort(map_session_data * sd);
void clif_progressbar_npc(struct npc_data *nd, map_session_data* sd);
#define clif_progressbar_npc_area(nd) clif_progressbar_npc((nd),NULL)

void clif_PartyBookingRegisterAck(map_session_data *sd, int flag);
void clif_PartyBookingDeleteAck(map_session_data* sd, int flag);
void clif_PartyBookingSearchAck(int fd, struct party_booking_ad_info** results, int count, bool more_result);
void clif_PartyBookingUpdateNotify(map_session_data* sd, struct party_booking_ad_info* pb_ad);
void clif_PartyBookingDeleteNotify(map_session_data* sd, int index);
void clif_PartyBookingInsertNotify(map_session_data* sd, struct party_booking_ad_info* pb_ad);

/* Bank System [Yommy/Hercules] */
void clif_parse_BankDeposit (int fd, map_session_data *sd);
void clif_parse_BankWithdraw (int fd, map_session_data *sd);
void clif_parse_BankCheck (int fd, map_session_data *sd);
void clif_parse_BankOpen (int fd, map_session_data *sd);
void clif_parse_BankClose (int fd, map_session_data *sd);

void clif_showdigit(map_session_data* sd, unsigned char type, int value);

/// Buying Store System
void clif_buyingstore_open(map_session_data* sd);
void clif_buyingstore_open_failed(map_session_data* sd, unsigned short result, unsigned int weight);
void clif_buyingstore_myitemlist(map_session_data* sd);
void clif_buyingstore_entry( map_session_data& sd, struct block_list* tbl = nullptr );
void clif_buyingstore_disappear_entry( map_session_data& sd, struct block_list* tbl = nullptr );
void clif_buyingstore_itemlist(map_session_data* sd, map_session_data* pl_sd);
void clif_buyingstore_trade_failed_buyer(map_session_data* sd, short result);
void clif_buyingstore_update_item(map_session_data* sd, t_itemid nameid, unsigned short amount, uint32 char_id, int zeny);
void clif_buyingstore_delete_item(map_session_data* sd, short index, unsigned short amount, int price);
void clif_buyingstore_trade_failed_seller(map_session_data* sd, short result, t_itemid nameid);

/// Search Store System
void clif_search_store_info_ack(map_session_data* sd);
void clif_search_store_info_failed(map_session_data* sd, unsigned char reason);
void clif_open_search_store_info(map_session_data* sd);
void clif_search_store_info_click_ack(map_session_data* sd, short x, short y);

/// Cash Shop
void clif_cashshop_result( map_session_data* sd, t_itemid item_id, uint16 result );
void clif_cashshop_open( map_session_data* sd, int tab );

void clif_display_pinfo( map_session_data& sd );

/// Roulette
void clif_roulette_open(map_session_data* sd);
void clif_parse_roulette_open(int fd, map_session_data *sd);
void clif_parse_roulette_info(int fd, map_session_data *sd);
void clif_parse_roulette_close(int fd, map_session_data *sd);
void clif_parse_roulette_generate(int fd, map_session_data *sd);
void clif_parse_roulette_item(int fd, map_session_data *sd);

void clif_elementalconverter_list(map_session_data *sd);

void clif_millenniumshield(struct block_list *bl, short shields);

void clif_magicdecoy_list(map_session_data *sd, uint16 skill_lv, short x, short y);

void clif_poison_list(map_session_data *sd, uint16 skill_lv);

int clif_autoshadowspell_list(map_session_data *sd);

int clif_skill_itemlistwindow( map_session_data *sd, uint16 skill_id, uint16 skill_lv );
void clif_elemental_info(map_session_data *sd);
void clif_elemental_updatestatus(map_session_data *sd, int type);

void clif_spiritcharm(map_session_data *sd);

void clif_snap( struct block_list *bl, short x, short y );
void clif_monster_hp_bar( struct mob_data* md, int fd );

// Clan System
void clif_clan_basicinfo( map_session_data *sd );
void clif_clan_message(struct clan *clan,const char *mes,int len);
void clif_clan_onlinecount( struct clan* clan );
void clif_clan_leave( map_session_data* sd );

// Bargain Tool
void clif_sale_start(struct sale_item_data* sale_item, struct block_list* bl, enum send_target target);
void clif_sale_end(struct sale_item_data* sale_item, struct block_list* bl, enum send_target target);
void clif_sale_amount(struct sale_item_data* sale_item, struct block_list* bl, enum send_target target);
void clif_sale_open(map_session_data* sd);

// Refine UI
void clif_refineui_open( map_session_data* sd );

/**
 * Color Table
 **/
enum clif_colors {
	COLOR_DEFAULT,
	COLOR_RED,
	COLOR_WHITE,
	COLOR_YELLOW,
	COLOR_CYAN,
	COLOR_LIGHT_GREEN,
	COLOR_LIGHT_YELLOW,
	COLOR_MAX
};
extern unsigned long color_table[COLOR_MAX];

void clif_channel_msg(struct Channel *channel, const char *msg, unsigned long color);

#define clif_menuskill_clear(sd) (sd)->menuskill_id = (sd)->menuskill_val = (sd)->menuskill_val2 = 0;

void clif_ranklist(map_session_data *sd, int16 rankingType);
void clif_update_rankingpoint(map_session_data &sd, int rankingtype, int point);

void clif_crimson_marker( map_session_data& sd, struct block_list& bl, bool remove );

void clif_showscript(struct block_list* bl, const char* message, enum send_target flag);
void clif_party_leaderchanged(map_session_data *sd, int prev_leader_aid, int new_leader_aid);

void clif_account_name(int fd, uint32 account_id, const char* accname);
void clif_notify_bindOnEquip( map_session_data& sd, int16 index );

void clif_merge_item_open( map_session_data& sd );

void clif_broadcast_obtain_special_item(const char *char_name, t_itemid nameid, t_itemid container, enum BROADCASTING_SPECIAL_ITEM_OBTAIN type);

void clif_dressing_room(map_session_data *sd, int flag);
void clif_navigateTo(map_session_data *sd, const char* mapname, uint16 x, uint16 y, uint8 flag, bool hideWindow, uint16 mob_id );
void clif_SelectCart(map_session_data *sd);

/// Achievement System
void clif_achievement_list_all(map_session_data *sd);
void clif_achievement_update(map_session_data *sd, struct achievement *ach, int count);
void clif_achievement_reward_ack(int fd, unsigned char result, int ach_id);

/// Attendance System
enum in_ui_type : int8 {
	IN_UI_MACRO_REGISTER = 2,
	IN_UI_MACRO_DETECTOR,
	IN_UI_ATTENDANCE = 5
};

enum out_ui_type : int8 {
	OUT_UI_BANK = 0,
	OUT_UI_STYLIST,
	OUT_UI_CAPTCHA,
	OUT_UI_MACRO,
	OUT_UI_TIP = 5,
	OUT_UI_QUEST,
	OUT_UI_ATTENDANCE,
	OUT_UI_ENCHANTGRADE,
	OUT_UI_ENCHANT = 10,
};

void clif_ui_open( map_session_data& sd, enum out_ui_type ui_type, int32 data );
void clif_attendence_response( map_session_data *sd, int32 data );

void clif_weight_limit( map_session_data* sd );

void clif_guild_storage_log( map_session_data* sd, std::vector<struct guild_log_entry>& log, enum e_guild_storage_log result );

void clif_camerainfo( map_session_data* sd, bool show, float range = 0.0f, float rotation = 0.0f, float latitude = 0.0f );

/// Equip Switch System
void clif_equipswitch_list( map_session_data* sd );
void clif_equipswitch_add( map_session_data* sd,uint16 index, uint32 pos, uint8 flag );
void clif_equipswitch_remove( map_session_data* sd, uint16 index, uint32 pos, bool failed );
void clif_equipswitch_reply( map_session_data* sd, bool failed );

/// Pet evolution
void clif_pet_evolution_result( map_session_data* sd, e_pet_evolution_result result );

void clif_parse_skill_toid( map_session_data* sd, uint16 skill_id, uint16 skill_lv, int target_id );

void clif_inventory_expansion_info( map_session_data* sd );

// Barter System
void clif_barter_open( map_session_data& sd, struct npc_data& nd );
void clif_barter_extended_open( map_session_data& sd, struct npc_data& nd );

void clif_summon_init(struct mob_data& md);
void clif_summon_hp_bar(struct mob_data& md);

// Laphine System
void clif_laphine_synthesis_open( map_session_data *sd, std::shared_ptr<s_laphine_synthesis> synthesis );
void clif_laphine_upgrade_open( map_session_data* sd, std::shared_ptr<s_laphine_upgrade> upgrade );

// Reputation System
void clif_reputation_type( map_session_data& sd, int64 type, int64 points );
void clif_reputation_list( map_session_data& sd );

// Item Reform UI
void clif_item_reform_open( map_session_data& sd, t_itemid item );

// Item Enchant UI
void clif_enchantwindow_open( map_session_data& sd, uint64 clientLuaIndex );

// Enchanting Shadow / Shadow Scar Spirit
void clif_enchantingshadow_spirit(unit_data &ud);

void clif_broadcast_refine_result(map_session_data& sd, t_itemid itemId, int8 level, bool success);

// Captcha Register
void clif_captcha_upload_request(map_session_data &sd);
void clif_captcha_upload_end(map_session_data &sd);

// Captcha Preview
void clif_captcha_preview_response(map_session_data &sd, std::shared_ptr<s_captcha_data> cd);

// Macro Detector
void clif_macro_detector_request(map_session_data &sd);
void clif_macro_detector_request_show(map_session_data &sd);
void clif_macro_detector_status(map_session_data &sd, e_macro_detect_status stype);

// Macro Reporter
void clif_macro_reporter_select(map_session_data &sd, const std::vector<uint32> &aid_list);
void clif_macro_reporter_status(map_session_data &sd, e_macro_report_status stype);

void clif_dynamicnpc_result( map_session_data& sd, e_dynamicnpc_result result );

<<<<<<< HEAD
void clif_goldpc_info( map_session_data& sd );
=======
void clif_set_dialog_align(map_session_data& sd, int npcid, e_say_dialog_align align);
void clif_set_npc_window_size(map_session_data& sd, int width, int height);
void clif_set_npc_window_pos(map_session_data& sd, int x, int y);
void clif_set_npc_window_pos_percent(map_session_data& sd, int x, int y);
>>>>>>> 100b5900

#endif /* CLIF_HPP */<|MERGE_RESOLUTION|>--- conflicted
+++ resolved
@@ -1252,13 +1252,11 @@
 
 void clif_dynamicnpc_result( map_session_data& sd, e_dynamicnpc_result result );
 
-<<<<<<< HEAD
-void clif_goldpc_info( map_session_data& sd );
-=======
 void clif_set_dialog_align(map_session_data& sd, int npcid, e_say_dialog_align align);
 void clif_set_npc_window_size(map_session_data& sd, int width, int height);
 void clif_set_npc_window_pos(map_session_data& sd, int x, int y);
 void clif_set_npc_window_pos_percent(map_session_data& sd, int x, int y);
->>>>>>> 100b5900
+
+void clif_goldpc_info( map_session_data& sd );
 
 #endif /* CLIF_HPP */