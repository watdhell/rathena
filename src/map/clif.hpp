--- conflicted
+++ resolved
@@ -822,7 +822,6 @@
 	ADDITEM_TO_CART_FAIL_COUNT = 1
 };
 
-<<<<<<< HEAD
 enum e_changestate_pet : uint8 {
 	CHANGESTATEPET_INIT = 0,
 	CHANGESTATEPET_INTIMACY = 1,
@@ -833,10 +832,7 @@
 	CHANGESTATEPET_UPDATE_EGG = 6,
 };
 
-int clif_setip(const char* ip);
-=======
 int32 clif_setip(const char* ip);
->>>>>>> fdf3efe1
 void clif_setbindip(const char* ip);
 void clif_setport(uint16 port);
 
@@ -958,19 +954,11 @@
 void clif_skillcastcancel( block_list& bl );
 void clif_skill_fail( map_session_data& sd, uint16 skill_id, enum useskill_fail_cause cause = USESKILL_FAIL_LEVEL, int32 btype = 0, t_itemid itemId = 0 );
 void clif_skill_cooldown( map_session_data &sd, uint16 skill_id, t_tick tick );
-<<<<<<< HEAD
-int clif_skill_damage( block_list& src, block_list& dst, t_tick tick, int32 sdelay, int32 ddelay, int64 sdamage, int32 div, uint16 skill_id, uint16 skill_lv, e_damage_type type );
-//int clif_skill_damage2(struct block_list *src,struct block_list *dst,t_tick tick,int sdelay,int ddelay,int damage,int div,uint16 skill_id,uint16 skill_lv,enum e_damage_type type);
+int32 clif_skill_damage( block_list& src, block_list& dst, t_tick tick, int32 sdelay, int32 ddelay, int64 sdamage, int32 div, uint16 skill_id, uint16 skill_lv, e_damage_type type );
+//int32 clif_skill_damage2(struct block_list *src,struct block_list *dst,t_tick tick,int32 sdelay,int32 ddelay,int32 damage,int32 div,uint16 skill_id,uint16 skill_lv,enum e_damage_type type);
 bool clif_skill_nodamage( block_list* src, block_list& dst, uint16 skill_id, int32 heal, bool success = true );
 void clif_skill_poseffect( block_list& bl, uint16 skill_id, uint16 skill_lv, int32 x, int32 y, t_tick tick );
 void clif_skill_estimation( map_session_data& sd, mob_data& md );
-=======
-int32 clif_skill_damage(struct block_list *src,struct block_list *dst,t_tick tick,int32 sdelay,int32 ddelay,int64 sdamage,int32 div,uint16 skill_id,uint16 skill_lv,enum e_damage_type type);
-//int32 clif_skill_damage2(struct block_list *src,struct block_list *dst,t_tick tick,int32 sdelay,int32 ddelay,int32 damage,int32 div,uint16 skill_id,uint16 skill_lv,enum e_damage_type type);
-bool clif_skill_nodamage( block_list* src, block_list& dst, uint16 skill_id, int32 heal, bool success = true );
-void clif_skill_poseffect(struct block_list *src,uint16 skill_id,int32 val,int32 x,int32 y,t_tick tick);
-void clif_skill_estimation(map_session_data *sd,struct block_list *dst);
->>>>>>> fdf3efe1
 void clif_skill_warppoint( map_session_data& sd, uint16 skill_id, uint16 skill_lv, std::vector<std::string>& maps );
 void clif_skill_memomessage( map_session_data& sd, e_ack_remember_warppoint_result result );
 void clif_skill_teleportmessage( map_session_data& sd, e_notify_mapinfo_result result );
@@ -991,15 +979,9 @@
 void clif_soulball( map_session_data *sd, struct block_list* target = nullptr, enum send_target send_target = AREA );
 void clif_servantball( map_session_data& sd, struct block_list* target = nullptr, enum send_target send_target = AREA );
 void clif_abyssball( map_session_data& sd, struct block_list* target = nullptr, enum send_target send_target = AREA );
-<<<<<<< HEAD
 void clif_combo_delay( block_list& bl, t_tick wait );
 void clif_bladestop( block_list& src, uint32 target_id, bool active );
-void clif_changemapcell(int fd, int16 m, int x, int y, int type, enum send_target target);
-=======
-void clif_combo_delay(struct block_list *bl,t_tick wait);
-void clif_bladestop(struct block_list *src, int32 dst_id, int32 active);
 void clif_changemapcell(int32 fd, int16 m, int32 x, int32 y, int32 type, enum send_target target);
->>>>>>> fdf3efe1
 
 #define clif_status_load(bl, type, flag) clif_status_change((bl), (type), (flag), 0, 0, 0, 0)
 void clif_status_change(struct block_list *bl, int32 type, int32 flag, t_tick tick, int32 val1, int32 val2, int32 val3);
@@ -1009,11 +991,7 @@
 void clif_wis_message(map_session_data* sd, const char* nick, const char* mes, size_t mes_len, int32 gmlvl);
 void clif_wis_end( map_session_data& sd, e_ack_whisper result );
 
-<<<<<<< HEAD
 void clif_solved_charname( map_session_data& sd, uint32 charid, const char* name );
-=======
-void clif_solved_charname(int32 fd, int32 charid, const char* name);
->>>>>>> fdf3efe1
 void clif_name( struct block_list* src, struct block_list *bl, send_target target );
 #define clif_name_self(bl) clif_name( (bl), (bl), SELF )
 #define clif_name_area(bl) clif_name( (bl), (bl), AREA )
@@ -1152,20 +1130,11 @@
 void clif_catch_process( map_session_data& sd );
 void clif_pet_roulette( map_session_data& sd, bool success );
 void clif_sendegg(map_session_data *sd);
-<<<<<<< HEAD
 void clif_send_petstatus( map_session_data& sd, pet_data& pd );
 void clif_send_petdata( map_session_data* sd, pet_data& pd, e_changestate_pet data_type, int32 value );
 #define clif_pet_equip(sd, pd) clif_send_petdata(sd, pd, CHANGESTATEPET_ACCESSORY, (pd).vd.head_bottom)
 #define clif_pet_equip_area(pd) clif_send_petdata(nullptr, pd, CHANGESTATEPET_ACCESSORY, (pd).vd.head_bottom)
 void clif_pet_emotion( pet_data& pd, int32 param );
-=======
-void clif_send_petstatus(map_session_data *sd);
-void clif_send_petdata(map_session_data* sd, struct pet_data* pd, int32 type, int32 param);
-#define clif_pet_equip(sd, pd) clif_send_petdata(sd, pd, 3, (pd)->vd.head_bottom)
-#define clif_pet_equip_area(pd) clif_send_petdata(nullptr, pd, 3, (pd)->vd.head_bottom)
-#define clif_pet_performance(pd, param) clif_send_petdata(nullptr, pd, 4, param)
-void clif_pet_emotion(struct pet_data *pd,int32 param);
->>>>>>> fdf3efe1
 void clif_pet_food( map_session_data& sd, int32 foodid, bool success );
 void clif_pet_autofeed_status(map_session_data* sd, bool force);
 
