--- conflicted
+++ resolved
@@ -945,12 +945,10 @@
 
 	s_macro_detect macro_detect;
 
-<<<<<<< HEAD
+	std::vector<uint32> party_booking_requests;
+
 	// The last item the player used before getgroupitem script command is called. Used in broadcast packet only
 	t_itemid opened_box_id;
-=======
-	std::vector<uint32> party_booking_requests;
->>>>>>> 84b4832a
 };
 
 extern struct eri *pc_sc_display_ers; /// Player's SC display table
