// Copyright (c) rAthena Dev Teams - Licensed under GNU GPL
// For more information, see LICENCE in the main folder

#include "unit.hpp"

#include <stdlib.h>
#include <string.h>

#include "../common/db.hpp"
#include "../common/ers.hpp"  // ers_destroy
#include "../common/malloc.hpp"
#include "../common/nullpo.hpp"
#include "../common/random.hpp"
#include "../common/showmsg.hpp"
#include "../common/socket.hpp"
#include "../common/timer.hpp"
#include "../common/utils.hpp"

#include "achievement.hpp"
#include "battle.hpp"
#include "battleground.hpp"
#include "channel.hpp"
#include "chat.hpp"
#include "clif.hpp"
#include "duel.hpp"
#include "elemental.hpp"
#include "guild.hpp"
#include "homunculus.hpp"
#include "intif.hpp"
#include "map.hpp"
#include "mercenary.hpp"
#include "mob.hpp"
#include "npc.hpp"
#include "party.hpp"
#include "path.hpp"
#include "pc.hpp"
#include "pet.hpp"
#include "storage.hpp"
#include "trade.hpp"

using namespace rathena;

#ifndef MAX_SHADOW_SCAR 
	#define MAX_SHADOW_SCAR 100 /// Max Shadow Scars
#endif

// Directions values
// 1 0 7
// 2 . 6
// 3 4 5
// See also path.cpp walk_choices
const short dirx[DIR_MAX]={0,-1,-1,-1,0,1,1,1}; ///lookup to know where will move to x according dir
const short diry[DIR_MAX]={1,1,0,-1,-1,-1,0,1}; ///lookup to know where will move to y according dir

//early declaration
static TIMER_FUNC(unit_attack_timer);
static TIMER_FUNC(unit_walktoxy_timer);
int unit_unattackable(struct block_list *bl);

/**
 * Get the unit_data related to the bl
 * @param bl : Object to get the unit_data from
 *	valid type are : BL_PC|BL_MOB|BL_PET|BL_NPC|BL_HOM|BL_MER|BL_ELEM
 * @return unit_data of bl or NULL
 */
struct unit_data* unit_bl2ud(struct block_list *bl)
{
	if( bl == NULL) return NULL;
	switch(bl->type){
	case BL_PC: return &((struct map_session_data*)bl)->ud;
	case BL_MOB: return &((struct mob_data*)bl)->ud;
	case BL_PET: return &((struct pet_data*)bl)->ud;
	case BL_NPC: return &((struct npc_data*)bl)->ud;
	case BL_HOM: return &((struct homun_data*)bl)->ud;
	case BL_MER: return &((s_mercenary_data*)bl)->ud;
	case BL_ELEM: return &((s_elemental_data*)bl)->ud;
	default : return NULL;
	}
}

/**
 * Tells a unit to walk to a specific coordinate
 * @param bl: Unit to walk [ALL]
 * @return 1: Success 0: Fail
 */
int unit_walktoxy_sub(struct block_list *bl)
{
	nullpo_retr(1, bl);

	unit_data *ud = unit_bl2ud(bl);

	if (ud == nullptr)
		return 0;

	walkpath_data wpd = { 0 };

	if( !path_search(&wpd,bl->m,bl->x,bl->y,ud->to_x,ud->to_y,ud->state.walk_easy,CELL_CHKNOPASS) )
		return 0;

#ifdef OFFICIAL_WALKPATH
	if( bl->type != BL_NPC // If type is a NPC, please disregard.
		&& wpd.path_len > 14 // Official number of walkable cells is 14 if and only if there is an obstacle between. [malufett]
		&& !path_search_long(nullptr, bl->m, bl->x, bl->y, ud->to_x, ud->to_y, CELL_CHKNOPASS) ) // Check if there is an obstacle between
			return 0;
#endif

	ud->walkpath = wpd;

	int i;

	if (ud->target_to && ud->chaserange>1) {
		// Generally speaking, the walk path is already to an adjacent tile
		// so we only need to shorten the path if the range is greater than 1.
		// Trim the last part of the path to account for range,
		// but always move at least one cell when requested to move.
		for (i = (ud->chaserange*10)-10; i > 0 && ud->walkpath.path_len>1;) {
			ud->walkpath.path_len--;
			enum directions dir = ud->walkpath.path[ud->walkpath.path_len];
			if (direction_diagonal(dir) && bl->type != BL_MOB)
				i -= MOVE_COST * 2; //When chasing, units will target a diamond-shaped area in range [Playtester]
			else
				i -= MOVE_COST;
			ud->to_x -= dirx[dir];
			ud->to_y -= diry[dir];
		}
	}

	ud->state.change_walk_target=0;

	if (bl->type == BL_PC) {
		map_session_data *sd = BL_CAST(BL_PC, bl);

		sd->head_dir = DIR_NORTH;
		clif_walkok(sd);
	}
#if PACKETVER >= 20170726
	// If this is a walking NPC and it will use a player sprite
	else if( bl->type == BL_NPC && pcdb_checkid( status_get_viewdata( bl )->class_ ) ){
		// Respawn the NPC as player unit
		unit_refresh( bl, true );
	}
#endif
	clif_move(ud);

	if(ud->walkpath.path_pos>=ud->walkpath.path_len)
		i = -1;
	else if( direction_diagonal( ud->walkpath.path[ud->walkpath.path_pos] ) )
		i = status_get_speed(bl)*MOVE_DIAGONAL_COST/MOVE_COST;
	else
		i = status_get_speed(bl);
	if( i > 0 ){
		if( ud->walktimer != INVALID_TIMER ){
			delete_timer( ud->walktimer, unit_walktoxy_timer );
			ud->walktimer = INVALID_TIMER;
		}
		ud->walktimer = add_timer(gettick()+i,unit_walktoxy_timer,bl->id,i);
	}

	return 1;
}

/**
 * Retrieve the direct master of a bl if one exists.
 * @param bl: char to get his master [HOM|ELEM|PET|MER]
 * @return map_session_data of master or NULL
 */
TBL_PC* unit_get_master(struct block_list *bl)
{
	if(bl)
		switch(bl->type) {
			case BL_HOM: return (((TBL_HOM *)bl)->master);
			case BL_ELEM: return (((TBL_ELEM *)bl)->master);
			case BL_PET: return (((TBL_PET *)bl)->master);
			case BL_MER: return (((TBL_MER *)bl)->master);
		}
	return NULL;
}

/**
 * Retrieve a unit's master's teleport timer
 * @param bl: char to get his master's teleport timer [HOM|ELEM|PET|MER]
 * @return timer or NULL
 */
int* unit_get_masterteleport_timer(struct block_list *bl)
{
	if(bl)
		switch(bl->type) {
			case BL_HOM: return &(((TBL_HOM *)bl)->masterteleport_timer);
			case BL_ELEM: return &(((TBL_ELEM *)bl)->masterteleport_timer);
			case BL_PET: return &(((TBL_PET *)bl)->masterteleport_timer);
			case BL_MER: return &(((TBL_MER *)bl)->masterteleport_timer);
		}
	return NULL;
}

/**
 * Warps a unit to its master if the master has gone out of sight (3 second default)
 * Can be any object with a master [MOB|PET|HOM|MER|ELEM]
 * @param tid: Timer
 * @param tick: tick (unused)
 * @param id: Unit to warp
 * @param data: Data transferred from timer call
 * @return 0
 */
TIMER_FUNC(unit_teleport_timer){
	struct block_list *bl = map_id2bl(id);
	int *mast_tid = unit_get_masterteleport_timer(bl);

	if(tid == INVALID_TIMER || mast_tid == NULL)
		return 0;
	else if(*mast_tid != tid || bl == NULL)
		return 0;
	else {
		TBL_PC *msd = unit_get_master(bl);
		if(msd && !check_distance_bl(&msd->bl, bl, data)) {
			*mast_tid = INVALID_TIMER;
			unit_warp(bl, msd->bl.m, msd->bl.x, msd->bl.y, CLR_TELEPORT );
		} else // No timer needed
			*mast_tid = INVALID_TIMER;
	}
	return 0;
}

/**
 * Checks if a slave unit is outside their max distance from master
 * If so, starts a timer (default: 3 seconds) which will teleport the unit back to master
 * @param sbl: Object with a master [MOB|PET|HOM|MER|ELEM]
 * @return 0
 */
int unit_check_start_teleport_timer(struct block_list *sbl)
{
	TBL_PC *msd = NULL;
	int max_dist = 0;

	switch(sbl->type) {
		case BL_HOM:	
		case BL_ELEM:	
		case BL_PET:	
		case BL_MER:	
			msd = unit_get_master(sbl);
			break;
		default:
			return 0;
	}

	switch(sbl->type) {
		case BL_HOM:	max_dist = AREA_SIZE;			break;
		case BL_ELEM:	max_dist = MAX_ELEDISTANCE;		break;
		case BL_PET:	max_dist = AREA_SIZE;			break;
		case BL_MER:	max_dist = MAX_MER_DISTANCE;	break;
	}
	// If there is a master and it's a valid type
	if(msd && max_dist) {
		int *msd_tid = unit_get_masterteleport_timer(sbl);

		if(msd_tid == NULL)
			return 0;
		if (!check_distance_bl(&msd->bl, sbl, max_dist)) {
			if(*msd_tid == INVALID_TIMER || *msd_tid == 0)
				*msd_tid = add_timer(gettick()+3000,unit_teleport_timer,sbl->id,max_dist);
		} else {
			if(*msd_tid && *msd_tid != INVALID_TIMER)
				delete_timer(*msd_tid,unit_teleport_timer);
			*msd_tid = INVALID_TIMER; // Cancel recall
		}
	}
	return 0;
}

/**
 * Triggered on full step if stepaction is true and executes remembered action.
 * @param tid: Timer ID
 * @param tick: Unused
 * @param id: ID of bl to do the action
 * @param data: Not used
 * @return 1: Success 0: Fail (No valid bl)
 */
TIMER_FUNC(unit_step_timer){
	struct block_list *bl;
	struct unit_data *ud;
	int target_id;

	bl = map_id2bl(id);

	if (!bl || bl->prev == NULL)
		return 0;

	ud = unit_bl2ud(bl);

	if(!ud)
		return 0;

	if(ud->steptimer != tid) {
		ShowError("unit_step_timer mismatch %d != %d\n",ud->steptimer,tid);
		return 0;
	}

	ud->steptimer = INVALID_TIMER;

	if(!ud->stepaction)
		return 0;

	//Set to false here because if an error occurs, it should not be executed again
	ud->stepaction = false;

	if(!ud->target_to)
		return 0;

	//Flush target_to as it might contain map coordinates which should not be used by other functions
	target_id = ud->target_to;
	ud->target_to = 0;

	//If stepaction is set then we remembered a client request that should be executed on the next step
	//Execute request now if target is in attack range
	if(ud->stepskill_id && skill_get_inf(ud->stepskill_id) & INF_GROUND_SKILL) {
		//Execute ground skill
		struct map_data *md = &map[bl->m];			
		unit_skilluse_pos(bl, target_id%md->xs, target_id/md->xs, ud->stepskill_id, ud->stepskill_lv);
	} else {
		//If a player has target_id set and target is in range, attempt attack
		struct block_list *tbl = map_id2bl(target_id);
		if (!tbl || !status_check_visibility(bl, tbl)) {
			return 0;
		}
		if(ud->stepskill_id == 0) {
			//Execute normal attack
			unit_attack(bl, tbl->id, (ud->state.attack_continue) + 2);
		} else {
			//Execute non-ground skill
			unit_skilluse_id(bl, tbl->id, ud->stepskill_id, ud->stepskill_lv);
		}
	}

	return 1;
}

int unit_walktoxy_ontouch(struct block_list *bl, va_list ap)
{
	struct npc_data *nd;

	nullpo_ret(bl);
	nullpo_ret(nd = va_arg(ap,struct npc_data *));

	switch( bl->type ) {
	case BL_PC:
		TBL_PC *sd = (TBL_PC*)bl;

		if (sd == nullptr)
			return 1;
		if (sd->state.block_action & PCBLOCK_NPCCLICK)
			return 1;

		// Remove NPCs that are no longer within the OnTouch area
		for (size_t i = 0; i < sd->areanpc.size(); i++) {
			struct npc_data *nd = map_id2nd(sd->areanpc[i]);

			if (!nd || nd->subtype != NPCTYPE_SCRIPT || !(nd->bl.m == bl->m && bl->x >= nd->bl.x - nd->u.scr.xs && bl->x <= nd->bl.x + nd->u.scr.xs && bl->y >= nd->bl.y - nd->u.scr.ys && bl->y <= nd->bl.y + nd->u.scr.ys))
				rathena::util::erase_at(sd->areanpc, i);
		}
		npc_touchnext_areanpc(sd, false);

		if (map_getcell(bl->m, bl->x, bl->y, CELL_CHKNPC) == 0)
			return 1;

		npc_touch_areanpc(sd, bl->m, bl->x, bl->y, nd);
		break;
	// case BL_MOB:	// unsupported
	}
	
	return 0;
}

/**
 * Defines when to refresh the walking character to object and restart the timer if applicable
 * Also checks for speed update, target location, and slave teleport timers
 * @param tid: Timer ID
 * @param tick: Current tick to decide next timer update
 * @param data: Data used in timer calls
 * @return 0 or unit_walktoxy_sub() or unit_walktoxy()
 */
static TIMER_FUNC(unit_walktoxy_timer)
{
	block_list *bl = map_id2bl(id);

	if(bl == nullptr)
		return 0;
	
	unit_data *ud = unit_bl2ud(bl);

	if(ud == nullptr)
		return 0;

	if(ud->walktimer != tid) {
		ShowError("unit_walk_timer mismatch %d != %d\n",ud->walktimer,tid);
		return 0;
	}

	ud->walktimer = INVALID_TIMER;

	if (bl->prev == nullptr)
		return 0; // Stop moved because it is missing from the block_list

	if(ud->walkpath.path_pos>=ud->walkpath.path_len)
		return 0;

	enum directions dir = ud->walkpath.path[ud->walkpath.path_pos];

	if( dir <= DIR_CENTER || dir >= DIR_MAX ){
		return 0;
	}

	unit_setdir(bl, dir, false);

	int dx = dirx[dir];
	int dy = diry[dir];

	map_session_data *sd = nullptr;
	mob_data *md = nullptr;
	npc_data *nd = nullptr;

	// Get icewall walk block depending on Status Immune mode (players can't be trapped)
	unsigned char icewall_walk_block = 0;

	switch(bl->type) { // avoid useless cast, we can only be 1 type
		case BL_PC: sd = BL_CAST(BL_PC, bl); break;
		case BL_MOB:
			md = BL_CAST(BL_MOB, bl);

			if (status_has_mode(&md->status,MD_STATUSIMMUNE))
				icewall_walk_block = battle_config.boss_icewall_walk_block;
			else
				icewall_walk_block = battle_config.mob_icewall_walk_block;
			break;
		case BL_NPC: nd = BL_CAST(BL_NPC, bl); break;
	}

	int x = bl->x;
	int y = bl->y;

	//Monsters will walk into an icewall from the west and south if they already started walking
	if(map_getcell(bl->m,x+dx,y+dy,CELL_CHKNOPASS) 
		&& (icewall_walk_block == 0 || dx < 0 || dy < 0 || !map_getcell(bl->m,x+dx,y+dy,CELL_CHKICEWALL)))
		return unit_walktoxy_sub(bl);

	//Monsters can only leave icewalls to the west and south
	//But if movement fails more than icewall_walk_block times, they can ignore this rule
	if(md && !ud->state.force_walk && md->walktoxy_fail_count < icewall_walk_block && map_getcell(bl->m,x,y,CELL_CHKICEWALL) && (dx > 0 || dy > 0)) {
		//Needs to be done here so that rudeattack skills are invoked
		md->walktoxy_fail_count++;
		clif_fixpos(bl);
		//Monsters in this situation first use a chase skill, then unlock target and then use an idle skill
		if (!(++ud->walk_count%WALK_SKILL_INTERVAL))
			mobskill_use(md, tick, -1);
		mob_unlocktarget(md, tick);
		if (!(++ud->walk_count%WALK_SKILL_INTERVAL))
			mobskill_use(md, tick, -1);
		return 0;
	}

	// Refresh view for all those we lose sight
	map_foreachinmovearea(clif_outsight, bl, AREA_SIZE, dx, dy, sd?BL_ALL:BL_PC, bl);

	x += dx;
	y += dy;
	map_moveblock(bl, x, y, tick);
	ud->walk_count++; // Walked cell counter, to be used for walk-triggered skills. [Skotlex]

	if (bl->x != x || bl->y != y || ud->walktimer != INVALID_TIMER)
		return 0; // map_moveblock has altered the object beyond what we expected (moved/warped it)

	ud->walktimer = CLIF_WALK_TIMER; // Arbitrary non-INVALID_TIMER value to make the clif code send walking packets
	map_foreachinmovearea(clif_insight, bl, AREA_SIZE, -dx, -dy, sd?BL_ALL:BL_PC, bl);
	ud->walktimer = INVALID_TIMER;

	if (bl->x == ud->to_x && bl->y == ud->to_y) {
#if PACKETVER >= 20170726
		// If this was a walking NPC and it used a player sprite
		if( bl->type == BL_NPC && pcdb_checkid( status_get_viewdata( bl )->class_ ) ){
			// Respawn the NPC as NPC unit
			unit_refresh( bl, false );
		}
#endif

		ud->state.force_walk = false;

		if (ud->walk_done_event[0]){
			char walk_done_event[EVENT_NAME_LENGTH];

			// Copying is required in case someone uses unitwalkto inside the event code
			safestrncpy(walk_done_event, ud->walk_done_event, EVENT_NAME_LENGTH);

			//Clear the event
			ud->walk_done_event[0] = 0;

			ud->state.walk_script = true;

			// Execute the event
			npc_event_do_id(walk_done_event,bl->id);

			ud->state.walk_script = false;

			// Check if the unit was killed
			if( status_isdead(bl) ){
				struct mob_data* md = BL_CAST(BL_MOB, bl);

				if( md && !md->spawn ){
					unit_free(bl, CLR_OUTSIGHT);
				}

				return 0;
			}

		}
	}

	switch(bl->type) {
		case BL_PC:
			if( !sd->npc_ontouch_.empty() )
				npc_touchnext_areanpc(sd,false);
			if(map_getcell(bl->m,x,y,CELL_CHKNPC)) {
				npc_touch_area_allnpc(sd,bl->m,x,y);
				if (bl->prev == NULL) // Script could have warped char, abort remaining of the function.
					return 0;
			} else
				sd->areanpc.clear();
			pc_cell_basilica(sd);
			break;
		case BL_MOB:
			//Movement was successful, reset walktoxy_fail_count
			md->walktoxy_fail_count = 0;
			if( map_getcell(bl->m,x,y,CELL_CHKNPC) ) {
				if( npc_touch_areanpc2(md) )
					return 0; // Warped
			} else
				md->areanpc_id = 0;
			if (md->min_chase > md->db->range3)
				md->min_chase--;
			// Walk skills are triggered regardless of target due to the idle-walk mob state.
			// But avoid triggering on stop-walk calls.
			if(!ud->state.force_walk && tid != INVALID_TIMER &&
				!(ud->walk_count%WALK_SKILL_INTERVAL) &&
				map[bl->m].users > 0 &&
				mobskill_use(md, tick, -1)) {
				if (!(ud->skill_id == NPC_SELFDESTRUCTION && ud->skilltimer != INVALID_TIMER)
					&& ud->skill_id != NPC_EMOTION && ud->skill_id != NPC_EMOTION_ON //NPC_EMOTION doesn't make the monster stop
					&& md->state.skillstate != MSS_WALK) //Walk skills are supposed to be used while walking
				{ // Skill used, abort walking
					clif_fixpos(bl); // Fix position as walk has been cancelled.
					return 0;
				}
				// Resend walk packet for proper Self Destruction display.
				clif_move(ud);
			}
			break;
		case BL_NPC:
			if (nd->sc.option&OPTION_INVISIBLE)
				break;

			int xs = -1, ys = -1;
			switch (nd->subtype) {
			case NPCTYPE_SCRIPT:
				xs = nd->u.scr.xs;
				ys = nd->u.scr.ys;
				break;
			case NPCTYPE_WARP:
				xs = nd->u.warp.xs;
				ys = nd->u.warp.ys;
				break;
			}
			if (xs > -1 && ys > -1)
				map_foreachinmap(unit_walktoxy_ontouch, nd->bl.m, BL_PC, nd);
			break;
	}

	if(tid == INVALID_TIMER) // A directly invoked timer is from battle_stop_walking, therefore the rest is irrelevant.
		return 0;

	int speed;

	//If stepaction is set then we remembered a client request that should be executed on the next step
	if (ud->stepaction && ud->target_to) {
		//Delete old stepaction even if not executed yet, the latest command is what counts
		if(ud->steptimer != INVALID_TIMER) {
			delete_timer(ud->steptimer, unit_step_timer);
			ud->steptimer = INVALID_TIMER;
		}
		//Delay stepactions by half a step (so they are executed at full step)
		if( direction_diagonal( ud->walkpath.path[ud->walkpath.path_pos] ) )
			speed = status_get_speed(bl)*MOVE_DIAGONAL_COST/MOVE_COST/2;
		else
			speed = status_get_speed(bl)/2;
		ud->steptimer = add_timer(tick+speed, unit_step_timer, bl->id, 0);
	}

	if(ud->state.change_walk_target) {
		if(unit_walktoxy_sub(bl)) {
			return 1;	
		} else {
			clif_fixpos(bl);
			return 0;
		}
	}

	ud->walkpath.path_pos++;

	if(ud->walkpath.path_pos >= ud->walkpath.path_len)
		speed = -1;
	else if( direction_diagonal( ud->walkpath.path[ud->walkpath.path_pos] ) )
		speed = status_get_speed(bl)*MOVE_DIAGONAL_COST/MOVE_COST;
	else
		speed = status_get_speed(bl);

	if(speed > 0) {
		ud->walktimer = add_timer(tick+speed,unit_walktoxy_timer,id,speed);
		if( md && DIFF_TICK(tick,md->dmgtick) < 3000 ) // Not required not damaged recently
			clif_move(ud);
	} else if(ud->state.running) { // Keep trying to run.
		if (!(unit_run(bl, NULL, SC_RUN) || unit_run(bl, sd, SC_WUGDASH)) )
			ud->state.running = 0;
	} else if (!ud->stepaction && ud->target_to) {
		// Update target trajectory.
		struct block_list *tbl = map_id2bl(ud->target_to);
		if (!tbl || !status_check_visibility(bl, tbl)) { // Cancel chase.
			ud->to_x = bl->x;
			ud->to_y = bl->y;

			if (tbl && bl->type == BL_MOB && mob_warpchase((TBL_MOB*)bl, tbl) )
				return 0;

			ud->target_to = 0;

			return 0;
		}
		if (tbl->m == bl->m && check_distance_bl(bl, tbl, ud->chaserange)) { // Reached destination.
			if (ud->state.attack_continue) {
				// Aegis uses one before every attack, we should
				// only need this one for syncing purposes. [Skotlex]
				ud->target_to = 0;
				clif_fixpos(bl);
				unit_attack(bl, tbl->id, ud->state.attack_continue);
			}
		} else { // Update chase-path
			unit_walktobl(bl, tbl, ud->chaserange, ud->state.walk_easy|(ud->state.attack_continue?2:0));

			return 0;
		}
	} else { // Stopped walking. Update to_x and to_y to current location [Skotlex]
		ud->to_x = bl->x;
		ud->to_y = bl->y;

		if (bl->type != BL_NPC	// walking npc ignores cell stack limit
			&& !ud->state.ignore_cell_stack_limit
			&& battle_config.official_cell_stack_limit > 0
			&& map_count_oncell(bl->m, x, y, BL_CHAR|BL_NPC, 1) > battle_config.official_cell_stack_limit) {
			//Walked on occupied cell, call unit_walktoxy again
			if(ud->steptimer != INVALID_TIMER) {
				//Execute step timer on next step instead
				delete_timer(ud->steptimer, unit_step_timer);
				ud->steptimer = INVALID_TIMER;
			}
			return unit_walktoxy(bl, x, y, 8);
		}
	}

	return 0;
}

/**
 * Delays an xy timer
 * @param tid: Timer ID
 * @param tick: Unused
 * @param id: ID of bl to delay timer on
 * @param data: Data used in timer calls
 * @return 1: Success 0: Fail (No valid bl)
 */
TIMER_FUNC(unit_delay_walktoxy_timer){
	struct block_list *bl = map_id2bl(id);

	if (!bl || bl->prev == NULL)
		return 0;

	unit_walktoxy(bl, (short)((data>>16)&0xffff), (short)(data&0xffff), 0);

	return 1;
}

/**
 * Delays an walk-to-bl timer
 * @param tid: Timer ID
 * @param tick: Unused
 * @param id: ID of bl to delay timer on
 * @param data: Data used in timer calls (target bl)
 * @return 1: Success 0: Fail (No valid bl or target)
 */
TIMER_FUNC(unit_delay_walktobl_timer){
	struct block_list *bl = map_id2bl(id), *tbl = map_id2bl(data);

	if(!bl || bl->prev == NULL || tbl == NULL)
		return 0;
	else {
		struct unit_data* ud = unit_bl2ud(bl);
		unit_walktobl(bl, tbl, 0, 0);
		ud->target_to = 0;
	}

	return 1;
}

/**
 * Begins the function of walking a unit to an x,y location
 * This is where the path searches and unit can_move checks are done
 * @param bl: Object to send to x,y coordinate
 * @param x: X coordinate where the object will be walking to
 * @param y: Y coordinate where the object will be walking to
 * @param flag: Parameter to decide how to walk
 *	&1: Easy walk (fail if CELL_CHKNOPASS is in direct path)
 *	&2: Force walking (override can_move)
 *	&4: Delay walking for can_move
 *	&8: Search for an unoccupied cell and cancel if none available
 * @return 1: Success 0: Fail or unit_walktoxy_sub()
 */
int unit_walktoxy( struct block_list *bl, short x, short y, unsigned char flag)
{
	nullpo_ret(bl);

	unit_data* ud = unit_bl2ud(bl);

	if (ud == nullptr)
		return 0;

	if ((flag&8) && !map_closest_freecell(bl->m, &x, &y, BL_CHAR|BL_NPC, 1)) //This might change x and y
		return 0;

	walkpath_data wpd = { 0 };

	if (!path_search(&wpd, bl->m, bl->x, bl->y, x, y, flag&1, CELL_CHKNOPASS)) // Count walk path cells
		return 0;

	// NPCs do not need to fulfill the following checks
	if( bl->type != BL_NPC ){
		if( wpd.path_len > battle_config.max_walk_path ){
			return 0;
		}

#ifdef OFFICIAL_WALKPATH
		// Official number of walkable cells is 14 if and only if there is an obstacle between.
		if( wpd.path_len > 14 && !path_search_long( nullptr, bl->m, bl->x, bl->y, x, y, CELL_CHKNOPASS ) ){
			return 0;
		}
#endif
	}

	if (flag&4) {
		unit_unattackable(bl);
		unit_stop_attack(bl);

		if(DIFF_TICK(ud->canmove_tick, gettick()) > 0 && DIFF_TICK(ud->canmove_tick, gettick()) < 2000) { // Delay walking command. [Skotlex]
			add_timer(ud->canmove_tick+1, unit_delay_walktoxy_timer, bl->id, (x<<16)|(y&0xFFFF));
			return 1;
		}
	}

	if(!(flag&2) && (!status_bl_has_mode(bl,MD_CANMOVE) || !unit_can_move(bl)))
		return 0;

	ud->state.walk_easy = flag&1;
	ud->to_x = x;
	ud->to_y = y;
	unit_stop_attack(bl); //Sets target to 0

	status_change* sc = status_get_sc(bl);
	if (sc && sc->data[SC_CONFUSION]) // Randomize the target position
		map_random_dir(bl, &ud->to_x, &ud->to_y);

	if(ud->walktimer != INVALID_TIMER) {
		// When you come to the center of the grid because the change of destination while you're walking right now
		// Call a function from a timer unit_walktoxy_sub
		ud->state.change_walk_target = 1;
		return 1;
	}

	TBL_PC *sd = BL_CAST(BL_PC, bl);

	// Start timer to recall summon
	if( sd != nullptr ){
		if (sd->md != nullptr)
			unit_check_start_teleport_timer(&sd->md->bl);
		if (sd->ed != nullptr)
			unit_check_start_teleport_timer(&sd->ed->bl);
		if (sd->hd != nullptr)
			unit_check_start_teleport_timer(&sd->hd->bl);
		if (sd->pd != nullptr)
			unit_check_start_teleport_timer(&sd->pd->bl);
	}

	return unit_walktoxy_sub(bl);
}

/**
 * Sets a mob's CHASE/FOLLOW state
 * This should not be done if there's no path to reach
 * @param bl: Mob to set state on
 * @param flag: Whether to set state or not
 */
static inline void set_mobstate(struct block_list* bl, int flag)
{
	struct mob_data* md = BL_CAST(BL_MOB,bl);

	if( md && flag )
		md->state.skillstate = md->state.aggressive ? MSS_FOLLOW : MSS_RUSH;
}

/**
 * Timer to walking a unit to another unit's location
 * Calls unit_walktoxy_sub once determined the unit can move
 * @param tid: Object's timer ID
 * @param id: Object's ID
 * @param data: Data passed through timer function (target)
 * @return 0
 */
static TIMER_FUNC(unit_walktobl_sub){
	struct block_list *bl = map_id2bl(id);
	struct unit_data *ud = bl?unit_bl2ud(bl):NULL;

	if (ud && ud->walktimer == INVALID_TIMER && ud->target && ud->target == data) {
		if (DIFF_TICK(ud->canmove_tick, tick) > 0) // Keep waiting?
			add_timer(ud->canmove_tick+1, unit_walktobl_sub, id, data);
		else if (unit_can_move(bl)) {
			if (unit_walktoxy_sub(bl))
				set_mobstate(bl, ud->state.attack_continue);
		}
	}

	return 0;
}

/**
 * Tells a unit to walk to a target's location (chase)
 * @param bl: Object that is walking to target
 * @param tbl: Target object
 * @param range: How close to get to target (or attack range if flag&2)
 * @param flag: Extra behaviour
 *	&1: Use easy path seek (obstacles will not be walked around)
 *	&2: Start attacking upon arrival within range, otherwise just walk to target
 * @return 1: Started walking or set timer 0: Failed
 */
int unit_walktobl(struct block_list *bl, struct block_list *tbl, int range, unsigned char flag)
{
	nullpo_ret(bl);
	nullpo_ret(tbl);

	unit_data *ud  = unit_bl2ud(bl);

	if(ud == nullptr)
		return 0;

	if (!status_bl_has_mode(bl,MD_CANMOVE))
		return 0;

	if (!unit_can_reach_bl(bl, tbl, distance_bl(bl, tbl)+1, flag&1, &ud->to_x, &ud->to_y)) {
		ud->to_x = bl->x;
		ud->to_y = bl->y;
		ud->target_to = 0;

		return 0;
	} else if (range == 0) {
		//Should walk on the same cell as target (for looters)
		ud->to_x = tbl->x;
		ud->to_y = tbl->y;
		//Because of the change of target position the easy walkpath could fail
		//Note: Easy walking is no longer used by default, but we keep this to prevent endless loops [Playtester]
		flag &= ~1;
	}

	ud->state.walk_easy = flag&1;
	ud->target_to = tbl->id;
	ud->chaserange = range; // Note that if flag&2, this SHOULD be attack-range
	ud->state.attack_continue = flag&2?1:0; // Chase to attack.
	unit_stop_attack(bl); //Sets target to 0

	status_change *sc = status_get_sc(bl);
	if (sc && sc->data[SC_CONFUSION]) // Randomize the target position
		map_random_dir(bl, &ud->to_x, &ud->to_y);

	if(ud->walktimer != INVALID_TIMER) {
		ud->state.change_walk_target = 1;
		set_mobstate(bl, flag&2);

		return 1;
	}

	if(DIFF_TICK(ud->canmove_tick, gettick()) > 0) { // Can't move, wait a bit before invoking the movement.
		add_timer(ud->canmove_tick+1, unit_walktobl_sub, bl->id, ud->target);
		return 1;
	}

	if(!unit_can_move(bl))
		return 0;

	if (unit_walktoxy_sub(bl)) {
		set_mobstate(bl, flag&2);

		return 1;
	}

	return 0;
}

/**
 * Called by unit_run when an object is hit.
 * @param sd Required only when using SC_WUGDASH
 */
void unit_run_hit(struct block_list *bl, struct status_change *sc, struct map_session_data *sd, enum sc_type type)
{
	int lv = sc->data[type]->val1;

	// If you can't run forward, you must be next to a wall, so bounce back. [Skotlex]
	if (type == SC_RUN)
		clif_status_change(bl, EFST_TING, 1, 0, 0, 0, 0);

	// Set running to 0 beforehand so status_change_end knows not to enable spurt [Kevin]
	unit_bl2ud(bl)->state.running = 0;
	status_change_end(bl, type);

	if (type == SC_RUN) {
		skill_blown(bl, bl, skill_get_blewcount(TK_RUN, lv), unit_getdir(bl), BLOWN_NONE);
		clif_status_change(bl, EFST_TING, 0, 0, 0, 0, 0);
	} else if (sd) {
		clif_fixpos(bl);
		skill_castend_damage_id(bl, &sd->bl, RA_WUGDASH, lv, gettick(), SD_LEVEL);
	}
	return;
}

/**
 * Set a unit to run, checking for obstacles
 * @param bl: Object that is running
 * @param sd: Required only when using SC_WUGDASH
 * @return true: Success (Finished running) false: Fail (Hit an object/Couldn't run)
 */
bool unit_run(struct block_list *bl, struct map_session_data *sd, enum sc_type type)
{
	struct status_change *sc;
	short to_x, to_y, dir_x, dir_y;
	int i;

	nullpo_retr(false, bl);

	sc = status_get_sc(bl);

	if (!(sc && sc->data[type]))
		return false;

	if (!unit_can_move(bl)) {
		status_change_end(bl, type);
		return false;
	}

	dir_x = dirx[sc->data[type]->val2];
	dir_y = diry[sc->data[type]->val2];

	// Determine destination cell
	to_x = bl->x;
	to_y = bl->y;

	// Search for available path
	for(i = 0; i < AREA_SIZE; i++) {
		if(!map_getcell(bl->m, to_x + dir_x, to_y + dir_y, CELL_CHKPASS))
			break;

		// If sprinting and there's a PC/Mob/NPC, block the path [Kevin]
		if(map_count_oncell(bl->m, to_x + dir_x, to_y + dir_y, BL_PC|BL_MOB|BL_NPC, 0))
			break;

		to_x += dir_x;
		to_y += dir_y;
	}

	// Can't run forward.
	if( (to_x == bl->x && to_y == bl->y) || (to_x == (bl->x + 1) || to_y == (bl->y + 1)) || (to_x == (bl->x - 1) || to_y == (bl->y - 1))) {
		unit_run_hit(bl, sc, sd, type);
		return false;
	}

	if (unit_walktoxy(bl, to_x, to_y, 1))
		return true;

	// There must be an obstacle nearby. Attempt walking one cell at a time.
	do {
		to_x -= dir_x;
		to_y -= dir_y;
	} while (--i > 0 && !unit_walktoxy(bl, to_x, to_y, 1));

	if (i == 0) {
		unit_run_hit(bl, sc, sd, type);
		return false;
	}

	return true;
}

/**
 * Makes unit attempt to run away from target using hard paths
 * @param bl: Object that is running away from target
 * @param target: Target
 * @param dist: How far bl should run
 * @param flag: unit_walktoxy flag
 * @return 1: Success 0: Fail
 */
int unit_escape(struct block_list *bl, struct block_list *target, short dist, uint8 flag)
{
	uint8 dir = map_calc_dir(target, bl->x, bl->y);

	while( dist > 0 && map_getcell(bl->m, bl->x + dist*dirx[dir], bl->y + dist*diry[dir], CELL_CHKNOREACH) )
		dist--;

	return ( dist > 0 && unit_walktoxy(bl, bl->x + dist*dirx[dir], bl->y + dist*diry[dir], flag) );
}

/**
 * Instant warps a unit to x,y coordinate
 * @param bl: Object to instant warp
 * @param dst_x: X coordinate to warp to
 * @param dst_y: Y coordinate to warp to
 * @param easy: 
 *		0: Hard path check (attempt to go around obstacle)
 *		1: Easy path check (no obstacle on movement path)
 *		2: Long path check (no obstacle on line from start to destination)
 * @param checkpath: Whether or not to do a cell and path check for NOPASS and NOREACH
 * @return True: Success False: Fail
 */
bool unit_movepos(struct block_list *bl, short dst_x, short dst_y, int easy, bool checkpath)
{
	short dx,dy;
	struct unit_data        *ud = NULL;
	struct map_session_data *sd = NULL;

	nullpo_retr(false,bl);

	sd = BL_CAST(BL_PC, bl);
	ud = unit_bl2ud(bl);

	if(ud == NULL)
		return false;

	unit_stop_walking(bl, 1);
	unit_stop_attack(bl);

	if( checkpath && (map_getcell(bl->m,dst_x,dst_y,CELL_CHKNOPASS) || !path_search(NULL,bl->m,bl->x,bl->y,dst_x,dst_y,easy,CELL_CHKNOREACH)) )
		return false; // Unreachable

	ud->to_x = dst_x;
	ud->to_y = dst_y;

	unit_setdir(bl, map_calc_dir(bl, dst_x, dst_y), false);

	dx = dst_x - bl->x;
	dy = dst_y - bl->y;

	map_foreachinmovearea(clif_outsight, bl, AREA_SIZE, dx, dy, (sd ? BL_ALL : BL_PC), bl);

	map_moveblock(bl, dst_x, dst_y, gettick());

	ud->walktimer = CLIF_WALK_TIMER; // Arbitrary non-INVALID_TIMER value to make the clif code send walking packets
	map_foreachinmovearea(clif_insight, bl, AREA_SIZE, -dx, -dy, (sd ? BL_ALL : BL_PC), bl);
	ud->walktimer = INVALID_TIMER;

	if(sd) {
		if( !sd->npc_ontouch_.empty() )
			npc_touchnext_areanpc(sd,false);

		if(map_getcell(bl->m,bl->x,bl->y,CELL_CHKNPC)) {
			npc_touch_area_allnpc(sd, bl->m, bl->x, bl->y);

			if (bl->prev == NULL) // Script could have warped char, abort remaining of the function.
				return false;
		} else
			sd->areanpc.clear();

		if( sd->status.pet_id > 0 && sd->pd && sd->pd->pet.intimate > PET_INTIMATE_NONE ) {
			// Check if pet needs to be teleported. [Skotlex]
			int flag = 0;
			struct block_list* pbl = &sd->pd->bl;

			if( !checkpath && !path_search(NULL,pbl->m,pbl->x,pbl->y,dst_x,dst_y,0,CELL_CHKNOPASS) )
				flag = 1;
			else if (!check_distance_bl(&sd->bl, pbl, AREA_SIZE)) // Too far, teleport.
				flag = 2;

			if( flag ) {
				unit_movepos(pbl,sd->bl.x,sd->bl.y, 0, 0);
				clif_slide(pbl,pbl->x,pbl->y);
			}
		}
	}

	return true;
}

/**
 * Sets direction of a unit
 * @param bl: Object to set direction
 * @param dir: Direction (0-7)
 * @param send_update: Update the client area of direction (default: true)
 * @return True on success or False on failure
 */
bool unit_setdir(block_list *bl, uint8 dir, bool send_update)
{
	nullpo_ret(bl);

	unit_data *ud = unit_bl2ud(bl);

	if (ud == nullptr)
		return false;

	ud->dir = dir;

	if (bl->type == BL_PC) {
		map_session_data *sd = BL_CAST(BL_PC, bl);

		sd->head_dir = DIR_NORTH;
		sd->status.body_direction = ud->dir;
	}

	if (send_update)
		clif_changed_dir(bl, AREA);

	return true;
}

/**
 * Gets direction of a unit
 * @param bl: Object to get direction
 * @return direction (0-7)
 */
uint8 unit_getdir(struct block_list *bl)
{
	struct unit_data *ud;

	nullpo_ret(bl);

	ud = unit_bl2ud(bl);

	if (!ud)
		return 0;

	return ud->dir;
}

/**
 * Pushes a unit in a direction by a given amount of cells
 * There is no path check, only map cell restrictions are respected
 * @param bl: Object to push
 * @param dx: Destination cell X
 * @param dy: Destination cell Y
 * @param count: How many cells to push bl
 * @param flag: See skill.hpp::e_skill_blown
 * @return count (can be modified due to map cell restrictions)
 */
int unit_blown(struct block_list* bl, int dx, int dy, int count, enum e_skill_blown flag)
{
	if(count) {
		struct map_session_data* sd;
		struct skill_unit* su = NULL;
		int nx, ny, result;

		sd = BL_CAST(BL_PC, bl);
		su = BL_CAST(BL_SKILL, bl);

		result = path_blownpos(bl->m, bl->x, bl->y, dx, dy, count);

		nx = result>>16;
		ny = result&0xffff;

		if(!su)
			unit_stop_walking(bl, 0);

		if( sd ) {
			unit_stop_stepaction(bl); //Stop stepaction when knocked back
			sd->ud.to_x = nx;
			sd->ud.to_y = ny;
		}

		dx = nx-bl->x;
		dy = ny-bl->y;

		if(dx || dy) {
			map_foreachinmovearea(clif_outsight, bl, AREA_SIZE, dx, dy, bl->type == BL_PC ? BL_ALL : BL_PC, bl);

			if(su) {
				if (su->group && skill_get_unit_flag(su->group->skill_id, UF_KNOCKBACKGROUP))
					skill_unit_move_unit_group(su->group, bl->m, dx, dy);
				else
					skill_unit_move_unit(bl, nx, ny);
			} else
				map_moveblock(bl, nx, ny, gettick());

			map_foreachinmovearea(clif_insight, bl, AREA_SIZE, -dx, -dy, bl->type == BL_PC ? BL_ALL : BL_PC, bl);

			if(!(flag&BLOWN_DONT_SEND_PACKET))
				clif_blown(bl);

			if(sd) {
				if(!sd->npc_ontouch_.empty())
					npc_touchnext_areanpc(sd, false);

				if(map_getcell(bl->m, bl->x, bl->y, CELL_CHKNPC))
					npc_touch_area_allnpc(sd, bl->m, bl->x, bl->y);
				else
					sd->areanpc.clear();
			}
		}

		count = distance(dx, dy);
	}

	return count;  // Return amount of knocked back cells
}

/**
 * Checks if unit can be knocked back / stopped by skills.
 * @param bl: Object to check
 * @param flag
 *		0x1 - Offensive (not set: self skill, e.g. Backslide)
 *		0x2 - Knockback type (not set: Stop type, e.g. Ankle Snare)
 *		0x4 - Boss attack
 *		0x8 - Ignore target player 'special_state.no_knockback'
 * @return reason for immunity
 *		UB_KNOCKABLE - can be knocked back / stopped
 *		UB_NO_KNOCKBACK_MAP - at WOE/BG map
 *		UB_MD_KNOCKBACK_IMMUNE - target is MD_KNOCKBACK_IMMUNE
 *		UB_TARGET_BASILICA - target is in Basilica area (Pre-Renewal)
 *		UB_TARGET_NO_KNOCKBACK - target has 'special_state.no_knockback'
 *		UB_TARGET_TRAP - target is trap that cannot be knocked back
 */
enum e_unit_blown unit_blown_immune(struct block_list* bl, uint8 flag)
{
	if ((flag&0x1)
		&& (map_flag_gvg2(bl->m) || map_getmapflag(bl->m, MF_BATTLEGROUND))
		&& ((flag&0x2) || !(battle_config.skill_trap_type&0x1)))
		return UB_NO_KNOCKBACK_MAP; // No knocking back in WoE / BG

	switch (bl->type) {
		case BL_MOB:
			// Immune can't be knocked back
			if (((flag&0x1) && status_bl_has_mode(bl,MD_KNOCKBACKIMMUNE))
				&& ((flag&0x2) || !(battle_config.skill_trap_type&0x2)))
				return UB_MD_KNOCKBACK_IMMUNE;
			break;
		case BL_PC: {
				struct map_session_data *sd = BL_CAST(BL_PC, bl);

#ifndef RENEWAL
				// Basilica caster can't be knocked-back by normal monsters.
				if( !(flag&0x4) && sd->sc.data[SC_BASILICA] && sd->sc.data[SC_BASILICA]->val4 == sd->bl.id)
					return UB_TARGET_BASILICA;
#endif
				// Target has special_state.no_knockback (equip)
				if( (flag&(0x1|0x2)) && !(flag&0x8) && sd->special_state.no_knockback )
					return UB_TARGET_NO_KNOCKBACK;
			}
			break;
		case BL_SKILL: {
				struct skill_unit* su = (struct skill_unit *)bl;
				// Trap cannot be knocked back
				if (su && su->group && skill_get_unit_flag(su->group->skill_id, UF_NOKNOCKBACK))
					return UB_TARGET_TRAP;
			}
			break;
	}

	//Object can be knocked back / stopped
	return UB_KNOCKABLE;
}

/**
 * Warps a unit to a map/position
 * pc_setpos is used for player warping
 * This function checks for "no warp" map flags, so it's safe to call without doing nowarpto/nowarp checks
 * @param bl: Object to warp
 * @param m: Map ID from bl structure (NOT index)
 * @param x: Destination cell X
 * @param y: Destination cell Y
 * @param type: Clear type used in clif_clearunit_area()
 * @return Success(0); Failed(1); Error(2); unit_remove_map() Failed(3); map_addblock Failed(4)
 */
int unit_warp(struct block_list *bl,short m,short x,short y,clr_type type)
{
	struct unit_data *ud;

	nullpo_ret(bl);

	ud = unit_bl2ud(bl);

	if(bl->prev==NULL || !ud)
		return 1;

	if (type == CLR_DEAD)
		// Type 1 is invalid, since you shouldn't warp a bl with the "death"
		// animation, it messes up with unit_remove_map! [Skotlex]
		return 1;

	if( m < 0 )
		m = bl->m;

	switch (bl->type) {
		case BL_MOB:
			if (map_getmapflag(bl->m, MF_MONSTER_NOTELEPORT) && ((TBL_MOB*)bl)->master_id == 0)
				return 1;

			if (m != bl->m && map_getmapflag(m, MF_NOBRANCH) && battle_config.mob_warp&4 && !(((TBL_MOB *)bl)->master_id))
				return 1;
			break;
		case BL_PC:
			if (map_getmapflag(bl->m, MF_NOTELEPORT))
				return 1;
			break;
	}

	if (x < 0 || y < 0) { // Random map position.
		if (!map_search_freecell(NULL, m, &x, &y, -1, -1, 1)) {
			ShowWarning("unit_warp failed. Unit Id:%d/Type:%d, target position map %d (%s) at [%d,%d]\n", bl->id, bl->type, m, map[m].name, x, y);
			return 2;

		}
	} else if ( bl->type != BL_NPC && map_getcell(m,x,y,CELL_CHKNOREACH)) { // Invalid target cell
		ShowWarning("unit_warp: Specified non-walkable target cell: %d (%s) at [%d,%d]\n", m, map[m].name, x,y);

		if (!map_search_freecell(NULL, m, &x, &y, 4, 4, 1)) { // Can't find a nearby cell
			ShowWarning("unit_warp failed. Unit Id:%d/Type:%d, target position map %d (%s) at [%d,%d]\n", bl->id, bl->type, m, map[m].name, x, y);
			return 2;
		}
	}

	if (bl->type == BL_PC) // Use pc_setpos
		return pc_setpos((TBL_PC*)bl, map_id2index(m), x, y, type);

	if (!unit_remove_map(bl, type, false))
		return 3;

	if (bl->m != m && battle_config.clear_unit_onwarp &&
		battle_config.clear_unit_onwarp&bl->type)
		skill_clear_unitgroup(bl);

	bl->x = ud->to_x = x;
	bl->y = ud->to_y = y;
	bl->m = m;

	if (bl->type == BL_NPC) {
		TBL_NPC *nd = (TBL_NPC*)bl;
		map_addnpc(m, nd);
		npc_setcells(nd);
	}

	if(map_addblock(bl))
		return 4; //error on adding bl to map

	clif_spawn(bl);
	skill_unit_move(bl,gettick(),1);

	if (!battle_config.slave_stick_with_master && bl->type == BL_MOB && mob_countslave(bl) > 0)
		mob_warpslave(bl,MOB_SLAVEDISTANCE);

	return 0;
}

/**
 * Stops a unit from walking
 * @param bl: Object to stop walking
 * @param type: Options
 *	USW_FIXPOS: Issue a fixpos packet afterwards
 *	USW_MOVE_ONCE: Force the unit to move one cell if it hasn't yet
 *	USW_MOVE_FULL_CELL: Enable moving to the next cell when unit was already half-way there
 *		(may cause on-touch/place side-effects, such as a scripted map change)
 *	USW_FORCE_STOP: Force stop moving, even if walktimer is currently INVALID_TIMER
 * @return Success(1); Failed(0);
 */
int unit_stop_walking(struct block_list *bl,int type)
{
	struct unit_data *ud;
	const struct TimerData* td = NULL;
	t_tick tick;

	nullpo_ret(bl);

	ud = unit_bl2ud(bl);

	if(!ud || (!(type&USW_FORCE_STOP) && ud->walktimer == INVALID_TIMER))
		return 0;

	// NOTE: We are using timer data after deleting it because we know the
	// delete_timer function does not mess with it. If the function's
	// behaviour changes in the future, this code could break!
	if (ud->walktimer != INVALID_TIMER) {
		td = get_timer(ud->walktimer);
		delete_timer(ud->walktimer, unit_walktoxy_timer);
		ud->walktimer = INVALID_TIMER;
	}
	ud->state.change_walk_target = 0;
	tick = gettick();

	if( (type&USW_MOVE_ONCE && !ud->walkpath.path_pos) // Force moving at least one cell.
	||  (type&USW_MOVE_FULL_CELL && td && DIFF_TICK(td->tick, tick) <= td->data/2) // Enough time has passed to cover half-cell
	) {
		ud->walkpath.path_len = ud->walkpath.path_pos+1;
		unit_walktoxy_timer(INVALID_TIMER, tick, bl->id, ud->walkpath.path_pos);
	}

	if(type&USW_FIXPOS)
		clif_fixpos(bl);

	ud->walkpath.path_len = 0;
	ud->walkpath.path_pos = 0;
	ud->to_x = bl->x;
	ud->to_y = bl->y;

	if(bl->type == BL_PET && type&~USW_ALL)
		ud->canmove_tick = gettick() + (type>>8);

	// Re-added, the check in unit_set_walkdelay means dmg during running won't fall through to this place in code [Kevin]
	if (ud->state.running) {
		status_change_end(bl, SC_RUN);
		status_change_end(bl, SC_WUGDASH);
	}

	return 1;
}

/**
 * Initiates a skill use by a unit
 * @param src: Source object initiating skill use
 * @param target_id: Target ID (bl->id)
 * @param skill_id: Skill ID
 * @param skill_lv: Skill Level
 * @return unit_skilluse_id2()
 */
int unit_skilluse_id(struct block_list *src, int target_id, uint16 skill_id, uint16 skill_lv)
{
	return unit_skilluse_id2(
		src, target_id, skill_id, skill_lv,
		skill_castfix(src, skill_id, skill_lv),
		skill_get_castcancel(skill_id)
	);
}

/**
 * Checks if a unit is walking
 * @param bl: Object to check walk status
 * @return Walking(1); Not Walking(0)
 */
int unit_is_walking(struct block_list *bl)
{
	struct unit_data *ud = unit_bl2ud(bl);

	nullpo_ret(bl);

	if(!ud)
		return 0;

	return (ud->walktimer != INVALID_TIMER);
}

/** 
 * Checks if a unit is able to move based on status changes
 * View the StatusChangeStateTable in status.cpp for a list of statuses
 * Some statuses are still checked here due too specific variables
 * @author [Skotlex]
 * @param bl: Object to check
 * @return True - can move; False - can't move
 */
bool unit_can_move(struct block_list *bl) {
	struct map_session_data *sd;
	struct unit_data *ud;
	struct status_change *sc;

	nullpo_ret(bl);

	ud = unit_bl2ud(bl);
	sc = status_get_sc(bl);
	sd = BL_CAST(BL_PC, bl);

	if (!ud)
		return false;

	if (ud->skilltimer != INVALID_TIMER && ud->skill_id != LG_EXEEDBREAK && (!sd || !pc_checkskill(sd, SA_FREECAST) || skill_get_inf2(ud->skill_id, INF2_ISGUILD)))
		return false; // Prevent moving while casting

	if (DIFF_TICK(ud->canmove_tick, gettick()) > 0)
		return false;

	if ((sd && (pc_issit(sd) || sd->state.vending || sd->state.buyingstore || (sd->state.block_action & PCBLOCK_MOVE) || sd->state.mail_writing)) || ud->state.blockedmove)
		return false; // Can't move

	// Status changes that block movement
	if (sc && sc->cant.move)
		return false;

	// Icewall walk block special trapped monster mode
	if(bl->type == BL_MOB) {
		struct mob_data *md = BL_CAST(BL_MOB, bl);
		if(md && ((status_has_mode(&md->status,MD_STATUSIMMUNE) && battle_config.boss_icewall_walk_block == 1 && map_getcell(bl->m,bl->x,bl->y,CELL_CHKICEWALL))
			|| (!status_has_mode(&md->status,MD_STATUSIMMUNE) && battle_config.mob_icewall_walk_block == 1 && map_getcell(bl->m,bl->x,bl->y,CELL_CHKICEWALL)))) {
			md->walktoxy_fail_count = 1; //Make sure rudeattacked skills are invoked
			return false;
		}
	}

	return true;
}

/**
 * Resumes running (RA_WUGDASH or TK_RUN) after a walk delay
 * @param tid: Timer ID
 * @param id: Object ID
 * @param data: Data passed through timer function (unit_data)
 * @return 0
 */
TIMER_FUNC(unit_resume_running){
	struct unit_data *ud = (struct unit_data *)data;
	TBL_PC *sd = map_id2sd(id);

	if (sd && pc_isridingwug(sd))
		clif_skill_nodamage(ud->bl,ud->bl,RA_WUGDASH,ud->skill_lv,sc_start4(ud->bl,ud->bl,SC_WUGDASH,100,ud->skill_lv,unit_getdir(ud->bl),0,0,0));
	else
		clif_skill_nodamage(ud->bl,ud->bl,TK_RUN,ud->skill_lv,sc_start4(ud->bl,ud->bl,SC_RUN,100,ud->skill_lv,unit_getdir(ud->bl),0,0,0));

	if (sd)
		clif_walkok(sd);

	return 0;
}

/**
 * Applies a walk delay to a unit
 * @param bl: Object to apply walk delay to
 * @param tick: Current tick
 * @param delay: Amount of time to set walk delay
 * @param type: Type of delay
 *	0: Damage induced delay; Do not change previous delay
 *	1: Skill induced delay; Walk delay can only be increased, not decreased
 * @return Success(1); Fail(0);
 */
int unit_set_walkdelay(struct block_list *bl, t_tick tick, t_tick delay, int type)
{
	struct unit_data *ud = unit_bl2ud(bl);

	if (delay <= 0 || !ud)
		return 0;

	if (type) {
		//Bosses can ignore skill induced walkdelay (but not damage induced)
		if(bl->type == BL_MOB && status_has_mode(status_get_status_data(bl),MD_STATUSIMMUNE))
			return 0;
		//Make sure walk delay is not decreased
		if (DIFF_TICK(ud->canmove_tick, tick+delay) > 0)
			return 0;
	} else {
		// Don't set walk delays when already trapped.
		if (!unit_can_move(bl)) {
			if (bl->type == BL_MOB) {
				mob_data *md = BL_CAST(BL_MOB, bl);

				if (md && md->state.alchemist == 1) // Sphere Mine needs to escape, don't stop it
					return 0;
			}
			unit_stop_walking(bl,4); //Unit might still be moving even though it can't move
			return 0;
		}
		//Immune to being stopped for double the flinch time
		if (DIFF_TICK(ud->canmove_tick, tick-delay) > 0)
			return 0;
	}

	ud->canmove_tick = tick + delay;

	if (ud->walktimer != INVALID_TIMER) { // Stop walking, if chasing, readjust timers.
		if (delay == 1) // Minimal delay (walk-delay) disabled. Just stop walking.
			unit_stop_walking(bl,0);
		else {
			// Resume running after can move again [Kevin]
			if(ud->state.running)
				add_timer(ud->canmove_tick, unit_resume_running, bl->id, (intptr_t)ud);
			else {
				unit_stop_walking(bl,4);

				if(ud->target)
					add_timer(ud->canmove_tick+1, unit_walktobl_sub, bl->id, ud->target);
			}
		}
	}

	return 1;
}

/**
 * Performs checks for a unit using a skill and executes after cast time completion
 * @param src: Object using skill
 * @param target_id: Target ID (bl->id)
 * @param skill_id: Skill ID
 * @param skill_lv: Skill Level
 * @param casttime: Initial cast time before cast time reductions
 * @param castcancel: Whether or not the skill can be cancelled by interruption (hit)
 * @return Success(1); Fail(0);
 */
int unit_skilluse_id2(struct block_list *src, int target_id, uint16 skill_id, uint16 skill_lv, int casttime, int castcancel)
{
	struct unit_data *ud;
	struct status_data *tstatus;
	struct status_change *sc;
	struct map_session_data *sd = NULL;
	struct block_list * target = NULL;
	t_tick tick = gettick();
	int combo = 0, range;

	nullpo_ret(src);

	if(status_isdead(src))
		return 0; // Do not continue source is dead

	sd = BL_CAST(BL_PC, src);
	ud = unit_bl2ud(src);

	if(ud == NULL)
		return 0;

	if (ud && ud->state.blockedskill)
		return 0;

	sc = status_get_sc(src);

	if (sc && !sc->count)
		sc = NULL; // Unneeded

	int inf = skill_get_inf(skill_id);
	std::shared_ptr<s_skill_db> skill = skill_db.find(skill_id);

	if (!skill)
		return 0;

	// temp: used to signal combo-skills right now.
	if (sc && sc->data[SC_COMBO] &&
		skill_is_combo(skill_id) &&
		(sc->data[SC_COMBO]->val1 == skill_id ||
		(sd?skill_check_condition_castbegin(sd,skill_id,skill_lv):0) )) {
		if (skill_is_combo(skill_id) == 2 && target_id == src->id && ud->target > 0)
			target_id = ud->target;
		else if (sc->data[SC_COMBO]->val2)
			target_id = sc->data[SC_COMBO]->val2;
		else if (target_id == src->id || ud->target > 0)
			target_id = ud->target;

		if (inf&INF_SELF_SKILL && skill->nk[NK_NODAMAGE])// exploit fix
			target_id = src->id;

		combo = 1;
	} else if (target_id == src->id && inf&INF_SELF_SKILL && skill->inf2[INF2_NOTARGETSELF]) {
		target_id = ud->target; // Auto-select target. [Skotlex]
		combo = 1;
	}

	if (sd) {
		// Target_id checking.
		if(skill_isNotOk(skill_id, sd))
			return 0;

		switch(skill_id) { // Check for skills that auto-select target
			case MO_CHAINCOMBO:
				if (sc && sc->data[SC_BLADESTOP]) {
					if ((target=map_id2bl(sc->data[SC_BLADESTOP]->val4)) == NULL)
						return 0;
				}
				break;
			case GC_WEAPONCRUSH:
				if (sc && sc->data[SC_WEAPONBLOCK_ON]) {
					if ((target = map_id2bl(sc->data[SC_WEAPONBLOCK_ON]->val1)) == nullptr)
						return 0;
					combo = 1;
				}
				break;
			case RL_QD_SHOT:
				if (sc && sc->data[SC_QD_SHOT_READY]) {
					if ((target = map_id2bl(sc->data[SC_QD_SHOT_READY]->val1)) == nullptr)
						return 0;
					combo = 1;
				}
				break;
			case WE_MALE:
			case WE_FEMALE:
				if (!sd->status.partner_id)
					return 0;

				target = (struct block_list*)map_charid2sd(sd->status.partner_id);

				if (!target) {
					clif_skill_fail(sd,skill_id,USESKILL_FAIL_LEVEL,0);
					return 0;
				}
				break;
		}

		if (target)
			target_id = target->id;
	} else if (src->type == BL_HOM) {
		switch(skill_id) { // Homun-auto-target skills.
			case HLIF_HEAL:
			case HLIF_AVOID:
			case HAMI_DEFENCE:
			case HAMI_CASTLE:
				target = battle_get_master(src);

				if (!target)
					return 0;

				target_id = target->id;
				break;
			case MH_SONIC_CRAW:
			case MH_TINDER_BREAKER: {
				int skill_id2 = ((skill_id==MH_SONIC_CRAW)?MH_MIDNIGHT_FRENZY:MH_EQC);

				if(sc->data[SC_COMBO] && sc->data[SC_COMBO]->val1 == skill_id2) { // It's a combo
					target_id = sc->data[SC_COMBO]->val2;
					combo = 1;
					casttime = -1;
				}
				break;
			}
		}
	}

	if( !target ) // Choose default target
		target = map_id2bl(target_id);

	if( !target || src->m != target->m || !src->prev || !target->prev )
		return 0;

	if( battle_config.ksprotection && sd && mob_ksprotected(src, target) )
		return 0;

	// Normally not needed because clif.cpp checks for it, but the at/char/script commands don't! [Skotlex]
	if(ud->skilltimer != INVALID_TIMER && skill_id != SA_CASTCANCEL && skill_id != SO_SPELLFIST)
		return 0;

	if(skill->inf2[INF2_NOTARGETSELF] && src->id == target_id)
		return 0;

	if(!status_check_skilluse(src, target, skill_id, 0))
		return 0;

	// Fail if the targetted skill is near NPC [Cydh]
	if(skill->inf2[INF2_DISABLENEARNPC] && skill_isNotOk_npcRange(src,skill_id,skill_lv,target->x,target->y)) {
		if (sd)
			clif_skill_fail(sd,skill_id,USESKILL_FAIL_LEVEL,0);

		return 0;
	}

	tstatus = status_get_status_data(target);

	// Record the status of the previous skill)
	if(sd) {
		switch(skill_id) {
			case SA_CASTCANCEL:
				if(ud->skill_id != skill_id) {
					sd->skill_id_old = ud->skill_id;
					sd->skill_lv_old = ud->skill_lv;
				}
				break;
			case BD_ENCORE:
				// Prevent using the dance skill if you no longer have the skill in your tree.
				if(!sd->skill_id_dance || pc_checkskill(sd,sd->skill_id_dance)<=0) {
					clif_skill_fail(sd,skill_id,USESKILL_FAIL_LEVEL,0);
					return 0;
				}

				sd->skill_id_old = skill_id;
				break;
			case WL_WHITEIMPRISON:
				if( battle_check_target(src,target,BCT_SELF|BCT_ENEMY) < 0 ) {
					clif_skill_fail(sd,skill_id,USESKILL_FAIL_TOTARGET,0);
					return 0;
				}
				break;
			case MG_FIREBOLT:
			case MG_LIGHTNINGBOLT:
			case MG_COLDBOLT:
				sd->skill_id_old = skill_id;
				sd->skill_lv_old = skill_lv;
				break;
			case CR_DEVOTION:
				if (target->type == BL_PC) {
					uint8 i = 0, count = min(skill_lv, MAX_DEVOTION);

					ARR_FIND(0, count, i, sd->devotion[i] == target_id);
					if (i == count) {
						ARR_FIND(0, count, i, sd->devotion[i] == 0);
						if (i == count) { // No free slots, skill Fail
							clif_skill_fail(sd, skill_id, USESKILL_FAIL_LEVEL, 0);
							return 0;
						}
					}
				}
				break;
			case RL_C_MARKER: {
					uint8 i = 0;

					ARR_FIND(0, MAX_SKILL_CRIMSON_MARKER, i, sd->c_marker[i] == target_id);
					if (i == MAX_SKILL_CRIMSON_MARKER) {
						ARR_FIND(0, MAX_SKILL_CRIMSON_MARKER, i, sd->c_marker[i] == 0);
						if (i == MAX_SKILL_CRIMSON_MARKER) { // No free slots, skill Fail
							clif_skill_fail(sd, skill_id, USESKILL_FAIL_LEVEL, 0);
							return 0;
						}
					}
				}
				break;
			case DK_SERVANT_W_SIGN: {
					uint8 i = 0, count = min(skill_lv, MAX_SERVANT_SIGN);

					ARR_FIND( 0, count, i, sd->servant_sign[i] == target_id );

					// Already targetted
					if( i < count ){
						break;
					}

					ARR_FIND( 0, count, i, sd->servant_sign[i] == 0 );

					// No free slots
					if( i == count ){
						clif_skill_fail( sd, skill_id, USESKILL_FAIL_LEVEL, 0 );
						return 0;
					}
				}
				break;
			case TR_RETROSPECTION:
				// Prevent using the song skill if you no longer have the skill in your tree.
				if (!sd->skill_id_song || pc_checkskill(sd, sd->skill_id_song) <= 0) {
					clif_skill_fail(sd, skill_id, USESKILL_FAIL_LEVEL, 0);
					return 0;
				}

				sd->skill_id_old = skill_id;
				break;
		}

		if (!skill_check_condition_castbegin(sd, skill_id, skill_lv))
			return 0;
	}

	if( src->type == BL_MOB ) {
		switch( skill_id ) {
			case NPC_SUMMONSLAVE:
			case NPC_SUMMONMONSTER:
			case NPC_DEATHSUMMON:
			case AL_TELEPORT:
				if( ((TBL_MOB*)src)->master_id && ((TBL_MOB*)src)->special_state.ai )
					return 0;
		}
	}

	range = skill_get_range2(src, skill_id, skill_lv, true); // Skill cast distance from database

	// New action request received, delete previous action request if not executed yet
	if(ud->stepaction || ud->steptimer != INVALID_TIMER)
		unit_stop_stepaction(src);
	// Remember the skill request from the client while walking to the next cell
	if(src->type == BL_PC && ud->walktimer != INVALID_TIMER && !battle_check_range(src, target, range-1)) {
		ud->stepaction = true;
		ud->target_to = target_id;
		ud->stepskill_id = skill_id;
		ud->stepskill_lv = skill_lv;
		return 0; // Attacking will be handled by unit_walktoxy_timer in this case
	}

	// Check range when not using skill on yourself or is a combo-skill during attack
	// (these are supposed to always have the same range as your attack)
	if( src->type != BL_NPC && src->id != target_id && (!combo || ud->attacktimer == INVALID_TIMER) ) {
		if( skill_get_state(ud->skill_id) == ST_MOVE_ENABLE ) {
			if( !unit_can_reach_bl(src, target, range + 1, 1, NULL, NULL) )
				return 0; // Walk-path check failed.
		} else if( src->type == BL_MER && skill_id == MA_REMOVETRAP ) {
			if( !battle_check_range(battle_get_master(src), target, range + 1) )
				return 0; // Aegis calc remove trap based on Master position, ignoring mercenary O.O
		} else if( !battle_check_range(src, target, range) )
			return 0; // Arrow-path check failed.
	}

	if (!combo) // Stop attack on non-combo skills [Skotlex]
		unit_stop_attack(src);
	else if(ud->attacktimer != INVALID_TIMER) // Elsewise, delay current attack sequence
		ud->attackabletime = tick + status_get_adelay(src);

	ud->state.skillcastcancel = castcancel;

	// Combo: Used to signal force cast now.
	combo = 0;

	switch(skill_id) {
		case ALL_RESURRECTION:
			if(battle_check_undead(tstatus->race,tstatus->def_ele))
				combo = 1;
			else if (!status_isdead(target))
				return 0; // Can't cast on non-dead characters.
		break;
		case MO_FINGEROFFENSIVE:
			if(sd)
				casttime += casttime * min(skill_lv, sd->spiritball);
		break;
		case MO_EXTREMITYFIST:
			if (sc && sc->data[SC_COMBO] &&
			   (sc->data[SC_COMBO]->val1 == MO_COMBOFINISH ||
				sc->data[SC_COMBO]->val1 == CH_TIGERFIST ||
				sc->data[SC_COMBO]->val1 == CH_CHAINCRUSH))
				casttime = -1;
			combo = 1;
		break;
		case SR_GATEOFHELL:
		case SR_TIGERCANNON:
			if (sc && sc->data[SC_COMBO] &&
			   sc->data[SC_COMBO]->val1 == SR_FALLENEMPIRE)
				casttime = -1;
			combo = 1;
		break;
		case SA_SPELLBREAKER:
			combo = 1;
		break;
#ifndef RENEWAL_CAST
		case ST_CHASEWALK:
			if (sc && sc->data[SC_CHASEWALK])
				casttime = -1;
		break;
#endif
		case TK_RUN:
			if (sc && sc->data[SC_RUN])
				casttime = -1;
		break;
#ifndef RENEWAL
		case HP_BASILICA:
			if( sc && sc->data[SC_BASILICA] )
				casttime = -1; // No Casting time on basilica cancel
		break;
#endif
#ifndef RENEWAL_CAST
		case KN_CHARGEATK:
		{
			unsigned int k = (distance_bl(src,target)-1)/3; //Range 0-3: 500ms, Range 4-6: 1000ms, Range 7+: 1500ms
			if(k > 2)
				k = 2;
			casttime += casttime * k;
		}
		break;
#endif
		case GD_EMERGENCYCALL: // Emergency Call double cast when the user has learned Leap [Daegaladh]
			if (sd && (pc_checkskill(sd,TK_HIGHJUMP) || pc_checkskill(sd,SU_LOPE) >= 3))
				casttime *= 2;
			break;
		case RA_WUGDASH:
			if (sc && sc->data[SC_WUGDASH])
				casttime = -1;
			break;
		case DK_SERVANT_W_PHANTOM: { // Stops servants from being consumed on unmarked targets.
				status_change *tsc = status_get_sc(target);

				// Only allow to attack if the enemy has a sign mark given by the caster.
				if( tsc == nullptr || tsc->data[SC_SERVANT_SIGN] == nullptr || tsc->data[SC_SERVANT_SIGN]->val1 != src->id ){
					clif_skill_fail(sd, skill_id, USESKILL_FAIL, 0);
					return 0;
				}
			}
			break;
		case EL_WIND_SLASH:
		case EL_HURRICANE:
		case EL_TYPOON_MIS:
		case EL_STONE_HAMMER:
		case EL_ROCK_CRUSHER:
		case EL_STONE_RAIN:
		case EL_ICE_NEEDLE:
		case EL_WATER_SCREW:
		case EL_TIDAL_WEAPON:
			if( src->type == BL_ELEM ) {
				sd = BL_CAST(BL_PC, battle_get_master(src));
				if( sd && sd->skill_id_old == SO_EL_ACTION ) {
					casttime = -1;
					sd->skill_id_old = 0;
				}
			}
			break;
	}

	// Moved here to prevent Suffragium from ending if skill fails
#ifndef RENEWAL_CAST
	casttime = skill_castfix_sc(src, casttime, skill_get_castnodex(skill_id));
#else
	casttime = skill_vfcastfix(src, casttime, skill_id, skill_lv);
#endif

	if(!ud->state.running) // Need TK_RUN or WUGDASH handler to be done before that, see bugreport:6026
		unit_stop_walking(src, 1); // Even though this is not how official works but this will do the trick. bugreport:6829

	// SC_MAGICPOWER needs to switch states at start of cast
#ifndef RENEWAL
	skill_toggle_magicpower(src, skill_id);
#endif

	// In official this is triggered even if no cast time.
	clif_skillcasting(src, src->id, target_id, 0,0, skill_id, skill_lv, skill_get_ele(skill_id, skill_lv), casttime);

	if (sd && target->type == BL_MOB) {
		TBL_MOB *md = (TBL_MOB*)target;

		mobskill_event(md, src, tick, -1); // Cast targetted skill event.

		if ((status_has_mode(tstatus,MD_CASTSENSORIDLE) || status_has_mode(tstatus,MD_CASTSENSORCHASE)) && battle_check_target(target, src, BCT_ENEMY) > 0) {
			switch (md->state.skillstate) {
				case MSS_RUSH:
				case MSS_FOLLOW:
					if (!status_has_mode(tstatus,MD_CASTSENSORCHASE))
						break;

					md->target_id = src->id;
					md->state.aggressive = status_has_mode(tstatus,MD_ANGRY)?1:0;
					md->min_chase = md->db->range3;
					break;
				case MSS_IDLE:
				case MSS_WALK:
					if (!status_has_mode(tstatus,MD_CASTSENSORIDLE))
						break;

					md->target_id = src->id;
					md->state.aggressive = status_has_mode(tstatus,MD_ANGRY)?1:0;
					md->min_chase = md->db->range3;
					break;
			}
		}
	}

	if( casttime <= 0 )
		ud->state.skillcastcancel = 0;

	if (!sd || sd->skillitem != skill_id || skill_get_cast(skill_id, skill_lv))
		ud->canact_tick = tick + i64max(casttime, max(status_get_amotion(src), battle_config.min_skill_delay_limit)) + SECURITY_CASTTIME;

	if( sd ) {
		switch( skill_id ) {
			case CG_ARROWVULCAN:
				sd->canequip_tick = tick + casttime;
				break;
		}
	}

	ud->skilltarget  = target_id;
	ud->skillx       = 0;
	ud->skilly       = 0;
	ud->skill_id      = skill_id;
	ud->skill_lv      = skill_lv;

	if( sc ) {
		// These 3 status do not stack, so it's efficient to use if-else
 		if( sc->data[SC_CLOAKING] && !(sc->data[SC_CLOAKING]->val4&4) && skill_id != AS_CLOAKING && skill_id != SHC_SHADOW_STAB) {
			status_change_end(src, SC_CLOAKING);

			if (!src->prev)
				return 0; // Warped away!
		} else if( sc->data[SC_CLOAKINGEXCEED] && !(sc->data[SC_CLOAKINGEXCEED]->val4&4) && skill_id != GC_CLOAKINGEXCEED && skill_id != SHC_SHADOW_STAB) {
			status_change_end(src,SC_CLOAKINGEXCEED);

			if (!src->prev)
				return 0;
		} else if (sc->data[SC_NEWMOON] && skill_id != SJ_NEWMOONKICK) {
			status_change_end(src, SC_NEWMOON);
			if (!src->prev)
				return 0; // Warped away!
		}
	}


	if( casttime > 0 ) {
		ud->skilltimer = add_timer( tick+casttime, skill_castend_id, src->id, 0 );

		if( sd && (pc_checkskill(sd,SA_FREECAST) > 0 || skill_id == LG_EXEEDBREAK) )
			status_calc_bl(&sd->bl, { SCB_SPEED, SCB_ASPD });
	} else
		skill_castend_id(ud->skilltimer,tick,src->id,0);

	if( sd && battle_config.prevent_logout_trigger&PLT_SKILL )
		sd->canlog_tick = gettick();

	return 1;
}

/**
 * Initiates a placement (ground/non-targeted) skill
 * @param src: Object using skill
 * @param skill_x: X coordinate where skill is being casted (center)
 * @param skill_y: Y coordinate where skill is being casted (center)
 * @param skill_id: Skill ID
 * @param skill_lv: Skill Level
 * @return unit_skilluse_pos2()
 */
int unit_skilluse_pos(struct block_list *src, short skill_x, short skill_y, uint16 skill_id, uint16 skill_lv)
{
	return unit_skilluse_pos2(
		src, skill_x, skill_y, skill_id, skill_lv,
		skill_castfix(src, skill_id, skill_lv),
		skill_get_castcancel(skill_id)
	);
}

/**
 * Performs checks for a unit using a skill and executes after cast time completion
 * @param src: Object using skill
 * @param skill_x: X coordinate where skill is being casted (center)
 * @param skill_y: Y coordinate where skill is being casted (center)
 * @param skill_id: Skill ID
 * @param skill_lv: Skill Level
 * @param casttime: Initial cast time before cast time reductions
 * @param castcancel: Whether or not the skill can be cancelled by interuption (hit)
 * @return Success(1); Fail(0);
 */
int unit_skilluse_pos2( struct block_list *src, short skill_x, short skill_y, uint16 skill_id, uint16 skill_lv, int casttime, int castcancel)
{
	struct map_session_data *sd = NULL;
	struct unit_data        *ud = NULL;
	struct status_change *sc;
	struct block_list    bl;
	t_tick tick = gettick();
	int range;

	nullpo_ret(src);

	if (!src->prev)
		return 0; // Not on the map

	if(status_isdead(src))
		return 0;

	sd = BL_CAST(BL_PC, src);
	ud = unit_bl2ud(src);

	if(ud == NULL)
		return 0;

	if (ud && ud->state.blockedskill)
		return 0;

	if(ud->skilltimer != INVALID_TIMER) // Normally not needed since clif.cpp checks for it, but at/char/script commands don't! [Skotlex]
		return 0;

	sc = status_get_sc(src);

	if (sc && !sc->count)
		sc = NULL;

	if (!skill_db.find(skill_id))
		return 0;

	if( sd ) {
		if( skill_isNotOk(skill_id, sd) || !skill_check_condition_castbegin(sd, skill_id, skill_lv) )
			return 0;
		if (skill_id == MG_FIREWALL && !skill_pos_maxcount_check(src, skill_x, skill_y, skill_id, skill_lv, BL_PC, true))
			return 0; // Special check for Firewall only
	}

	if( (skill_id >= SC_MANHOLE && skill_id <= SC_FEINTBOMB) && map_getcell(src->m, skill_x, skill_y, CELL_CHKMAELSTROM) ) {
		clif_skill_fail(sd,skill_id,USESKILL_FAIL_LEVEL,0);
		return 0;
	}

	if (!status_check_skilluse(src, NULL, skill_id, 0))
		return 0;

	// Fail if the targetted skill is near NPC [Cydh]
	if(skill_get_inf2(skill_id, INF2_DISABLENEARNPC) && skill_isNotOk_npcRange(src,skill_id,skill_lv,skill_x,skill_y)) {
		if (sd)
			clif_skill_fail(sd,skill_id,USESKILL_FAIL_LEVEL,0);

		return 0;
	}

	// Check range and obstacle
	bl.type = BL_NUL;
	bl.m = src->m;
	bl.x = skill_x;
	bl.y = skill_y;

	if (src->type == BL_NPC) // NPC-objects can override cast distance
		range = AREA_SIZE; // Maximum visible distance before NPC goes out of sight
	else
		range = skill_get_range2(src, skill_id, skill_lv, true); // Skill cast distance from database

	// New action request received, delete previous action request if not executed yet
	if(ud->stepaction || ud->steptimer != INVALID_TIMER)
		unit_stop_stepaction(src);
	// Remember the skill request from the client while walking to the next cell
	if(src->type == BL_PC && ud->walktimer != INVALID_TIMER && !battle_check_range(src, &bl, range-1)) {
		struct map_data *md = &map[src->m];
		// Convert coordinates to target_to so we can use it as target later
		ud->stepaction = true;
		ud->target_to = (skill_x + skill_y*md->xs);
		ud->stepskill_id = skill_id;
		ud->stepskill_lv = skill_lv;
		return 0; // Attacking will be handled by unit_walktoxy_timer in this case
	}

	if( skill_get_state(ud->skill_id) == ST_MOVE_ENABLE ) {
		if( !unit_can_reach_bl(src, &bl, range + 1, 1, NULL, NULL) )
			return 0; // Walk-path check failed.
	}else if( !battle_check_range(src, &bl, range) )
		return 0; // Arrow-path check failed.

	unit_stop_attack(src);

	// Moved here to prevent Suffragium from ending if skill fails
#ifndef RENEWAL_CAST
	casttime = skill_castfix_sc(src, casttime, skill_get_castnodex(skill_id));
#else
	casttime = skill_vfcastfix(src, casttime, skill_id, skill_lv );
#endif

	ud->state.skillcastcancel = castcancel&&casttime>0?1:0;
	if (!sd || sd->skillitem != skill_id || skill_get_cast(skill_id, skill_lv))
		ud->canact_tick = tick + i64max(casttime, max(status_get_amotion(src), battle_config.min_skill_delay_limit)) + SECURITY_CASTTIME;

// 	if( sd )
// 	{
// 		switch( skill_id )
// 		{
// 		case ????:
// 			sd->canequip_tick = tick + casttime;
// 		}
// 	}

	ud->skill_id    = skill_id;
	ud->skill_lv    = skill_lv;
	ud->skillx      = skill_x;
	ud->skilly      = skill_y;
	ud->skilltarget = 0;

	if( sc ) {
		// These 3 status do not stack, so it's efficient to use if-else
		if (sc->data[SC_CLOAKING] && !(sc->data[SC_CLOAKING]->val4&4)) {
			status_change_end(src, SC_CLOAKING);

			if (!src->prev)
				return 0; // Warped away!
		} else if (sc->data[SC_CLOAKINGEXCEED] && !(sc->data[SC_CLOAKINGEXCEED]->val4&4)) {
			status_change_end(src, SC_CLOAKINGEXCEED);

			if (!src->prev)
				return 0;
		} else if (sc->data[SC_NEWMOON]) {
			status_change_end(src, SC_NEWMOON);

			if (!src->prev)
				return 0;
		}
	}

	unit_stop_walking(src,1);

	// SC_MAGICPOWER needs to switch states at start of cast
#ifndef RENEWAL
	skill_toggle_magicpower(src, skill_id);
#endif

	// In official this is triggered even if no cast time.
	clif_skillcasting(src, src->id, 0, skill_x, skill_y, skill_id, skill_lv, skill_get_ele(skill_id, skill_lv), casttime);

	if( casttime > 0 ) {
		ud->skilltimer = add_timer( tick+casttime, skill_castend_pos, src->id, 0 );

		if( (sd && pc_checkskill(sd,SA_FREECAST) > 0) || skill_id == LG_EXEEDBREAK)
			status_calc_bl(&sd->bl, { SCB_SPEED, SCB_ASPD });
	} else {
		ud->skilltimer = INVALID_TIMER;
		skill_castend_pos(ud->skilltimer,tick,src->id,0);
	}

	if( sd && battle_config.prevent_logout_trigger&PLT_SKILL )
		sd->canlog_tick = gettick();

	return 1;
}

/**
 * Update a unit's attack target
 * @param ud: Unit data
 * @param target_id: Target ID (bl->id)
 * @return 0
 */
int unit_set_target(struct unit_data* ud, int target_id)
{
	nullpo_ret(ud);

	if( ud->target != target_id ) {
		struct unit_data * ux;
		struct block_list* target;
	
		if (ud->target && (target = map_id2bl(ud->target)) && (ux = unit_bl2ud(target)) && ux->target_count > 0)
			ux->target_count--;

		if (target_id && (target = map_id2bl(target_id)) && (ux = unit_bl2ud(target)) && ux->target_count < 255)
			ux->target_count++;
	}

	ud->target = target_id;

	return 0;
}

/**
 * Helper function used in foreach calls to stop auto-attack timers
 * @param bl: Block object
 * @param ap: func* with va_list values
 *   Parameter: '0' - everyone, 'id' - only those attacking someone with that id
 * @return 1 on success or 0 otherwise
 */
int unit_stopattack(struct block_list *bl, va_list ap)
{
	struct unit_data *ud = unit_bl2ud(bl);
	int id = va_arg(ap, int);

	if (ud && ud->attacktimer != INVALID_TIMER && (!id || id == ud->target)) {
		unit_stop_attack(bl);
		return 1;
	}

	return 0;
}

/**
 * Stop a unit's attacks
 * @param bl: Object to stop
 */
void unit_stop_attack(struct block_list *bl)
{
	struct unit_data *ud;
	nullpo_retv(bl);
	ud = unit_bl2ud(bl);
	nullpo_retv(ud);

	//Clear target
	unit_set_target(ud, 0);

	if(ud->attacktimer == INVALID_TIMER)
		return;

	//Clear timer
	delete_timer(ud->attacktimer, unit_attack_timer);
	ud->attacktimer = INVALID_TIMER;
}

/**
 * Stop a unit's step action
 * @param bl: Object to stop
 */
void unit_stop_stepaction(struct block_list *bl)
{
	struct unit_data *ud;
	nullpo_retv(bl);
	ud = unit_bl2ud(bl);
	nullpo_retv(ud);

	//Clear remembered step action
	ud->stepaction = false;
	ud->target_to = 0;
	ud->stepskill_id = 0;
	ud->stepskill_lv = 0;

	if(ud->steptimer == INVALID_TIMER)
		return;

	//Clear timer
	delete_timer(ud->steptimer, unit_step_timer);
	ud->steptimer = INVALID_TIMER;
}

/**
 * Removes a unit's target due to being unattackable
 * @param bl: Object to unlock target
 * @return 0
 */
int unit_unattackable(struct block_list *bl)
{
	struct unit_data *ud = unit_bl2ud(bl);

	if (ud) {
		ud->state.attack_continue = 0;
		ud->state.step_attack = 0;
		ud->target_to = 0;
		unit_set_target(ud, 0);
	}

	if(bl->type == BL_MOB)
		mob_unlocktarget((struct mob_data*)bl, gettick());
	else if(bl->type == BL_PET)
		pet_unlocktarget((struct pet_data*)bl);

	return 0;
}

/**
 * Requests a unit to attack a target
 * @param src: Object initiating attack
 * @param target_id: Target ID (bl->id)
 * @param continuous: 
 *		0x1 - Whether or not the attack is ongoing
 *		0x2 - Whether function was called from unit_step_timer or not
 * @return Success(0); Fail(1);
 */
int unit_attack(struct block_list *src,int target_id,int continuous)
{
	struct block_list *target;
	struct unit_data  *ud;
	int range;

	nullpo_ret(ud = unit_bl2ud(src));

	target = map_id2bl(target_id);
	if( target == NULL || status_isdead(target) ) {
		unit_unattackable(src);
		return 1;
	}

	if( src->type == BL_PC &&
		target->type == BL_NPC ) {
		// Monster npcs [Valaris]
		npc_click((TBL_PC*)src,(TBL_NPC*)target);
		return 0;
	}

	if( !unit_can_attack(src, target_id) ) {
		unit_stop_attack(src);
		return 0;
	}

	if( battle_check_target(src,target,BCT_ENEMY) <= 0 || !status_check_skilluse(src, target, 0, 0) ) {
		unit_unattackable(src);
		return 1;
	}

	ud->state.attack_continue = (continuous&1)?1:0;
	ud->state.step_attack = (continuous&2)?1:0;
	unit_set_target(ud, target_id);

	range = status_get_range(src);

	if (continuous) // If you're to attack continously, set to auto-chase character
		ud->chaserange = range;

	// Just change target/type. [Skotlex]
	if(ud->attacktimer != INVALID_TIMER)
		return 0;

	// New action request received, delete previous action request if not executed yet
	if(ud->stepaction || ud->steptimer != INVALID_TIMER)
		unit_stop_stepaction(src);
	// Remember the attack request from the client while walking to the next cell
	if(src->type == BL_PC && ud->walktimer != INVALID_TIMER && !battle_check_range(src, target, range-1)) {
		ud->stepaction = true;
		ud->target_to = ud->target;
		ud->stepskill_id = 0;
		ud->stepskill_lv = 0;
		return 0; // Attacking will be handled by unit_walktoxy_timer in this case
	}
	
	if(DIFF_TICK(ud->attackabletime, gettick()) > 0) // Do attack next time it is possible. [Skotlex]
		ud->attacktimer=add_timer(ud->attackabletime,unit_attack_timer,src->id,0);
	else // Attack NOW.
		unit_attack_timer(INVALID_TIMER, gettick(), src->id, 0);

	return 0;
}

/** 
 * Cancels an ongoing combo, resets attackable time, and restarts the
 * attack timer to resume attack after amotion time
 * @author [Skotlex]
 * @param bl: Object to cancel combo
 * @return Success(1); Fail(0);
 */
int unit_cancel_combo(struct block_list *bl)
{
	struct unit_data  *ud;

	if (!status_change_end(bl, SC_COMBO))
		return 0; // Combo wasn't active.

	ud = unit_bl2ud(bl);
	nullpo_ret(ud);

	ud->attackabletime = gettick() + status_get_amotion(bl);

	if (ud->attacktimer == INVALID_TIMER)
		return 1; // Nothing more to do.

	delete_timer(ud->attacktimer, unit_attack_timer);
	ud->attacktimer=add_timer(ud->attackabletime,unit_attack_timer,bl->id,0);

	return 1;
}

/**
 * Does a path_search to check if a position can be reached
 * @param bl: Object to check path
 * @param x: X coordinate that will be path searched
 * @param y: Y coordinate that will be path searched
 * @param easy: Easy(1) or Hard(0) path check (hard attempts to go around obstacles)
 * @return true or false
 */
bool unit_can_reach_pos(struct block_list *bl,int x,int y, int easy)
{
	nullpo_retr(false, bl);

	if (bl->x == x && bl->y == y) // Same place
		return true;

	return path_search(NULL,bl->m,bl->x,bl->y,x,y,easy,CELL_CHKNOREACH);
}

/**
 * Does a path_search to check if a unit can be reached
 * @param bl: Object to check path
 * @param tbl: Target to be checked for available path
 * @param range: The number of cells away from bl that the path should be checked
 * @param easy: Easy(1) or Hard(0) path check (hard attempts to go around obstacles)
 * @param x: Pointer storing a valid X coordinate around tbl that can be reached
 * @param y: Pointer storing a valid Y coordinate around tbl that can be reached
 * @return true or false
 */
bool unit_can_reach_bl(struct block_list *bl,struct block_list *tbl, int range, int easy, short *x, short *y)
{
	struct walkpath_data wpd;
	short dx, dy;

	nullpo_retr(false, bl);
	nullpo_retr(false, tbl);

	if( bl->m != tbl->m)
		return false;

	if( bl->x == tbl->x && bl->y == tbl->y )
		return true;

	if(range > 0 && !check_distance_bl(bl, tbl, range))
		return false;

	// It judges whether it can adjoin or not.
	dx = tbl->x - bl->x;
	dy = tbl->y - bl->y;
	dx = (dx > 0) ? 1 : ((dx < 0) ? -1 : 0);
	dy = (dy > 0) ? 1 : ((dy < 0) ? -1 : 0);

	if (map_getcell(tbl->m,tbl->x-dx,tbl->y-dy,CELL_CHKNOPASS)) { // Look for a suitable cell to place in.
		int i;

		for(i = 0; i < 8 && map_getcell(tbl->m,tbl->x-dirx[i],tbl->y-diry[i],CELL_CHKNOPASS); i++);

		if (i == 8)
			return false; // No valid cells.

		dx = dirx[i];
		dy = diry[i];
	}

	if (x)
		*x = tbl->x-dx;

	if (y)
		*y = tbl->y-dy;

	if (!path_search(&wpd,bl->m,bl->x,bl->y,tbl->x-dx,tbl->y-dy,easy,CELL_CHKNOREACH))
		return false;

#ifdef OFFICIAL_WALKPATH
	if( bl->type != BL_NPC // If type is a NPC, please disregard.
		&& wpd.path_len > 14 // Official number of walkable cells is 14 if and only if there is an obstacle between. [malufett]
		&& !path_search_long(nullptr, bl->m, bl->x, bl->y, tbl->x-dx, tbl->y-dy, CELL_CHKNOPASS) ) // Check if there is an obstacle between
			return false;
#endif

	return true;
}

/**
 * Calculates position of Pet/Mercenary/Homunculus/Elemental
 * @param bl: Object to calculate position
 * @param tx: X coordinate to go to
 * @param ty: Y coordinate to go to
 * @param dir: Direction which to be 2 cells from master's position
 * @return Success(0); Fail(1);
 */
int unit_calc_pos(struct block_list *bl, int tx, int ty, uint8 dir)
{
	int dx, dy, x, y;
	struct unit_data *ud = unit_bl2ud(bl);

	nullpo_ret(ud);

	if(dir > 7)
		return 1;

	ud->to_x = tx;
	ud->to_y = ty;

	// 2 cells from Master Position
	dx = -dirx[dir] * 2;
	dy = -diry[dir] * 2;
	x = tx + dx;
	y = ty + dy;

	if( !unit_can_reach_pos(bl, x, y, 0) ) {
		if( dx > 0 )
			x--;
		else if( dx < 0 )
			x++;

		if( dy > 0 )
			y--;
		else if( dy < 0 )
			y++;

		if( !unit_can_reach_pos(bl, x, y, 0) ) {
			int i;

			for( i = 0; i < 12; i++ ) {
				int k = rnd()%8; // Pick a Random Dir

				dx = -dirx[k] * 2;
				dy = -diry[k] * 2;
				x = tx + dx;
				y = ty + dy;

				if( unit_can_reach_pos(bl, x, y, 0) )
					break;
				else {
					if( dx > 0 )
						x--;
					else if( dx < 0 )
						x++;

					if( dy > 0 )
						y--;
					else if( dy < 0 )
						y++;

					if( unit_can_reach_pos(bl, x, y, 0) )
						break;
				}
			}

			if( i == 12 ) {
				x = tx; y = tx; // Exactly Master Position

				if( !unit_can_reach_pos(bl, x, y, 0) )
					return 1;
			}
		}
	}

	ud->to_x = x;
	ud->to_y = y;

	return 0;
}

/**
 * Function timer to continuously attack
 * @param src: Object to continuously attack
 * @param tid: Timer ID
 * @param tick: Current tick
 * @return Attackable(1); Unattackable(0);
 */
static int unit_attack_timer_sub(struct block_list* src, int tid, t_tick tick)
{
	struct block_list *target;
	struct unit_data *ud;
	struct status_data *sstatus;
	struct map_session_data *sd = NULL;
	struct mob_data *md = NULL;
	int range;

	if( (ud = unit_bl2ud(src)) == NULL )
		return 0;

	if( ud->attacktimer != tid ) {
		ShowError("unit_attack_timer %d != %d\n",ud->attacktimer,tid);
		return 0;
	}

	sd = BL_CAST(BL_PC, src);
	md = BL_CAST(BL_MOB, src);
	ud->attacktimer = INVALID_TIMER;
	target = map_id2bl(ud->target);

	if( src == NULL || src->prev == NULL || target==NULL || target->prev == NULL )
		return 0;

	if( status_isdead(src) || status_isdead(target) ||
			battle_check_target(src,target,BCT_ENEMY) <= 0 || !status_check_skilluse(src, target, 0, 0)
#ifdef OFFICIAL_WALKPATH
	   || !path_search_long(NULL, src->m, src->x, src->y, target->x, target->y, CELL_CHKWALL)
#endif
	   || !unit_can_attack(src, target->id) )
		return 0; // Can't attack under these conditions

	if( src->m != target->m ) {
		if( src->type == BL_MOB && mob_warpchase((TBL_MOB*)src, target) )
			return 1; // Follow up.

		return 0;
	}

	if( ud->skilltimer != INVALID_TIMER && !(sd && pc_checkskill(sd,SA_FREECAST) > 0) )
		return 0; // Can't attack while casting

	if( !battle_config.sdelay_attack_enable && DIFF_TICK(ud->canact_tick,tick) > 0 && !(sd && pc_checkskill(sd,SA_FREECAST) > 0) ) {
		// Attacking when under cast delay has restrictions:
		if( tid == INVALID_TIMER ) { // Requested attack.
			if(sd)
				clif_skill_fail(sd,1,USESKILL_FAIL_SKILLINTERVAL,0);

			return 0;
		}

		// Otherwise, we are in a combo-attack, delay this until your canact time is over. [Skotlex]
		if( ud->state.attack_continue ) {
			if( DIFF_TICK(ud->canact_tick, ud->attackabletime) > 0 )
				ud->attackabletime = ud->canact_tick;

			ud->attacktimer=add_timer(ud->attackabletime,unit_attack_timer,src->id,0);
		}

		return 1;
	}

	sstatus = status_get_status_data(src);
	range = sstatus->rhw.range;

	if( (unit_is_walking(target) || ud->state.step_attack)
		&& (target->type == BL_PC || !map_getcell(target->m,target->x,target->y,CELL_CHKICEWALL)) )
		range++; // Extra range when chasing (does not apply to mobs locked in an icewall)

	if(sd && !check_distance_client_bl(src,target,range)) {
		// Player tries to attack but target is too far, notify client
		clif_movetoattack(sd,target);
		return 1;
	} else if(md && !check_distance_bl(src,target,range)) {
		// Monster: Chase if required
		unit_walktobl(src,target,ud->chaserange,ud->state.walk_easy|2);
		return 1;
	}

	if( !battle_check_range(src,target,range) ) {
	  	// Within range, but no direct line of attack
		if( ud->state.attack_continue ) {
			if(ud->chaserange > 2)
				ud->chaserange-=2;

			unit_walktobl(src,target,ud->chaserange,ud->state.walk_easy|2);
		}

		return 1;
	}

	// Sync packet only for players.
	// Non-players use the sync packet on the walk timer. [Skotlex]
	if (tid == INVALID_TIMER && sd)
		clif_fixpos(src);

	if( DIFF_TICK(ud->attackabletime,tick) <= 0 ) {
		if (battle_config.attack_direction_change && (src->type&battle_config.attack_direction_change))
			unit_setdir(src, map_calc_dir(src, target->x, target->y), false);

		if(ud->walktimer != INVALID_TIMER)
			unit_stop_walking(src,1);

		if(md) {
			//First attack is always a normal attack
			if(md->state.skillstate == MSS_ANGRY || md->state.skillstate == MSS_BERSERK) {
				if (mobskill_use(md,tick,-1))
					return 1;
			}
			// Set mob's ANGRY/BERSERK states.
			md->state.skillstate = md->state.aggressive?MSS_ANGRY:MSS_BERSERK;

			if (status_has_mode(sstatus,MD_ASSIST) && DIFF_TICK(tick, md->last_linktime) >= MIN_MOBLINKTIME) { 
				// Link monsters nearby [Skotlex]
				md->last_linktime = tick;
				map_foreachinrange(mob_linksearch, src, md->db->range2, BL_MOB, md->mob_id, target, tick);
			}
		}

		if(src->type == BL_PET && pet_attackskill((TBL_PET*)src, target->id))
			return 1;

		map_freeblock_lock();
		ud->attacktarget_lv = battle_weapon_attack(src,target,tick,0);

		if(sd && sd->status.pet_id > 0 && sd->pd && battle_config.pet_attack_support)
			pet_target_check(sd->pd,target,0);

		map_freeblock_unlock();

		/**
		 * Applied when you're unable to attack (e.g. out of ammo)
		 * We should stop here otherwise timer keeps on and this happens endlessly
		 */
		if( ud->attacktarget_lv == ATK_NONE )
			return 1;

		ud->attackabletime = tick + sstatus->adelay;

		// You can't move if you can't attack neither.
		if (src->type&battle_config.attack_walk_delay)
			unit_set_walkdelay(src, tick, sstatus->amotion, 1);
	}

	if(ud->state.attack_continue) {
		if (src->type == BL_PC && battle_config.idletime_option&IDLE_ATTACK)
			((TBL_PC*)src)->idletime = last_tick;

		ud->attacktimer = add_timer(ud->attackabletime,unit_attack_timer,src->id,0);
	}

	if( sd && battle_config.prevent_logout_trigger&PLT_ATTACK )
		sd->canlog_tick = gettick();

	return 1;
}

/**
 * Timer function to cancel attacking if unit has become unattackable
 * @param tid: Timer ID
 * @param tick: Current tick
 * @param id: Object to cancel attack if applicable
 * @param data: Data passed from timer call
 * @return 0
 */
static TIMER_FUNC(unit_attack_timer){
	struct block_list *bl;

	bl = map_id2bl(id);

	if(bl && unit_attack_timer_sub(bl, tid, tick) == 0)
		unit_unattackable(bl);

	return 0;
}

/**
 * Determines whether a player can attack based on status changes
 *  Why not use status_check_skilluse?
 *  "src MAY be null to indicate we shouldn't check it, this is a ground-based skill attack."
 *  Even ground-based attacks should be blocked by these statuses
 * Called from unit_attack and unit_attack_timer_sub
 * @retval true Can attack
 **/
bool unit_can_attack(struct block_list *bl, int target_id) {
	nullpo_retr(false, bl);

	if (bl->type == BL_PC) {
		map_session_data *sd = ((TBL_PC *)bl);

		if (sd && ((sd->state.block_action & PCBLOCK_ATTACK) || pc_isridingwug(sd)))
			return false;
	}

	struct status_change *sc;

	if (!(sc = status_get_sc(bl)))
		return true;

	if (sc->cant.attack || (sc->data[SC_VOICEOFSIREN] && sc->data[SC_VOICEOFSIREN]->val2 == target_id))
		return false;

	return true;
}

/**
 * Cancels a skill's cast
 * @param bl: Object to cancel cast
 * @param type: Cancel check flag
 *	&1: Cast-Cancel invoked
 *	&2: Cancel only if skill is cancellable
 * @return Success(1); Fail(0);
 */
int unit_skillcastcancel(struct block_list *bl, char type)
{
	struct map_session_data *sd = NULL;
	struct unit_data *ud = unit_bl2ud( bl);
	t_tick tick = gettick();
	int ret = 0, skill_id;

	nullpo_ret(bl);

	if (!ud || ud->skilltimer == INVALID_TIMER)
		return 0; // Nothing to cancel.

	sd = BL_CAST(BL_PC, bl);

	if (type&2) { // See if it can be cancelled.
		if (!ud->state.skillcastcancel)
			return 0;

		if (sd && (sd->special_state.no_castcancel2 ||
			((sd->sc.data[SC_UNLIMITEDHUMMINGVOICE] || sd->special_state.no_castcancel) && !map_flag_gvg2(bl->m) && !map_getmapflag(bl->m, MF_BATTLEGROUND)))) // fixed flags being read the wrong way around [blackhole89]
			return 0;
	}

	ud->canact_tick = tick;

	if(type&1 && sd)
		skill_id = sd->skill_id_old;
	else
		skill_id = ud->skill_id;

	if (skill_get_inf(skill_id) & INF_GROUND_SKILL)
		ret=delete_timer( ud->skilltimer, skill_castend_pos );
	else
		ret=delete_timer( ud->skilltimer, skill_castend_id );

	if(ret < 0)
		ShowError("delete timer error : skill_id : %d\n",ret);

	ud->skilltimer = INVALID_TIMER;

	if( sd && (pc_checkskill(sd,SA_FREECAST) > 0 || skill_id == LG_EXEEDBREAK) )
		status_calc_bl(&sd->bl, { SCB_SPEED, SCB_ASPD });

	if( sd ) {
		switch( skill_id ) {
			case CG_ARROWVULCAN:
				sd->canequip_tick = tick;
				break;
		}
	}

	if(bl->type==BL_MOB)
		((TBL_MOB*)bl)->skill_idx = -1;

	clif_skillcastcancel(bl);

	return 1;
}

/**
 * Initialized data on a unit
 * @param bl: Object to initialize data on
 */
void unit_dataset(struct block_list *bl)
{
	struct unit_data *ud;

	nullpo_retv(ud = unit_bl2ud(bl));

	memset( ud, 0, sizeof( struct unit_data) );
	ud->bl             = bl;
	ud->walktimer      = INVALID_TIMER;
	ud->skilltimer     = INVALID_TIMER;
	ud->attacktimer    = INVALID_TIMER;
	ud->steptimer      = INVALID_TIMER;
	ud->attackabletime =
	ud->canact_tick    =
	ud->canmove_tick   = gettick();
}

/**
 * Returns the remaining max amount of skill units per object for a specific skill
 * @param ud: Unit data
 * @param skill_id: Skill to search for
 * @param maxcount: Maximum amount of placeable units
 */
void unit_skillunit_maxcount(unit_data& ud, uint16 skill_id, int& maxcount) {
	for (const auto su : ud.skillunits) {
		if (su->skill_id == skill_id && --maxcount == 0 )
			break;
	}
}

/**
 * Gets the number of units attacking another unit
 * @param bl: Object to check amount of targets
 * @return number of targets or 0
 */
int unit_counttargeted(struct block_list* bl)
{
	struct unit_data* ud;

	if( bl && (ud = unit_bl2ud(bl)) )
		return ud->target_count;

	return 0;
}

/**
 * Makes 'bl' that attacking 'src' switch to attack 'target'
 * @param bl
 * @param ap
 * @param src Current target
 * @param target New target
 **/
int unit_changetarget(struct block_list *bl, va_list ap) {
	struct unit_data *ud = unit_bl2ud(bl);
	struct block_list *src = va_arg(ap,struct block_list *);
	struct block_list *target = va_arg(ap,struct block_list *);

	if (!ud || !target || ud->target == target->id)
		return 1;
	if (!ud->target && !ud->target_to)
		return 1;
	if (ud->target != src->id && ud->target_to != src->id)
		return 1;

	if (bl->type == BL_MOB)
		(BL_CAST(BL_MOB,bl))->target_id = target->id;
	if (ud->target_to)
		ud->target_to = target->id;
	else
		ud->target_to = 0;
	if (ud->skilltarget)
		ud->skilltarget = target->id;
	unit_set_target(ud, target->id);

	//unit_attack(bl, target->id, ud->state.attack_continue);
	return 0;
}

/**
 * Removes a bl/ud from the map
 * On kill specifics are not performed here, check status_damage()
 * @param bl: Object to remove from map
 * @param clrtype: How bl is being removed
 *	0: Assume bl is being warped
 *	1: Death, appropriate cleanup performed
 * @param file, line, func: Call information for debug purposes
 * @return Success(1); Couldn't be removed or bl was free'd(0)
 */
int unit_remove_map_(struct block_list *bl, clr_type clrtype, const char* file, int line, const char* func, bool changeZone)
{
	struct unit_data *ud = unit_bl2ud(bl);
	struct status_change *sc = status_get_sc(bl);

	nullpo_ret(ud);

	if(bl->prev == NULL)
		return 0; // Already removed?

	map_freeblock_lock();

	if (ud->walktimer != INVALID_TIMER)
		unit_stop_walking(bl,0);

	if (clrtype == CLR_DEAD)
		ud->state.blockedmove = true;

	if (ud->skilltimer != INVALID_TIMER)
		unit_skillcastcancel(bl,0);

	//Clear target even if there is no timer
	if (ud->target || ud->attacktimer != INVALID_TIMER)
		unit_stop_attack(bl);

	//Clear stepaction even if there is no timer
	if (ud->stepaction || ud->steptimer != INVALID_TIMER)
		unit_stop_stepaction(bl);

	// Do not reset can-act delay. [Skotlex]
	ud->attackabletime = ud->canmove_tick /*= ud->canact_tick*/ = gettick();

	if(sc && sc->count ) { // map-change/warp dispells.
		if (changeZone) // Zone change calls the general NoSave statuses.
			status_db.removeByStatusFlag(bl, { SCF_NOSAVE });

		if (bl->type != BL_PC) // Players are cleared in pc_setpos.
			status_db.removeByStatusFlag(bl, { SCF_REMOVEONMAPWARP });

<<<<<<< HEAD
=======
		// Ensure the bl is a PC; if so, we'll handle the removal of cloaking and cloaking exceed later
		if ( bl->type != BL_PC ) {
			status_change_end(bl, SC_CLOAKING);
			status_change_end(bl, SC_CLOAKINGEXCEED);
		}
>>>>>>> a1798f70
		if (sc->data[SC_GOSPEL] && sc->data[SC_GOSPEL]->val4 == BCT_SELF)
			status_change_end(bl, SC_GOSPEL);
		if (sc->data[SC_PROVOKE] && sc->data[SC_PROVOKE]->val4 == 1)
			status_change_end(bl, SC_PROVOKE); //End infinite provoke to prevent exploit
	}

	switch( bl->type ) {
		case BL_PC: {
			struct map_session_data *sd = (struct map_session_data*)bl;

			if(sd->shadowform_id) { // If shadow target has leave the map
			    struct block_list *d_bl = map_id2bl(sd->shadowform_id);

			    if( d_bl )
				    status_change_end(d_bl,SC__SHADOWFORM);
			}

			// Leave/reject all invitations.
			if(sd->chatID)
				chat_leavechat(sd,0);

			if(sd->trade_partner)
				trade_tradecancel(sd);

			searchstore_close(sd);

			if (sd->menuskill_id != AL_TELEPORT) { //bugreport:8027
				if (sd->state.storage_flag == 1)
					storage_storage_quit(sd,0);
				else if (sd->state.storage_flag == 2)
					storage_guild_storage_quit(sd, 0);
				else if (sd->state.storage_flag == 3)
					storage_premiumStorage_quit(sd);

				sd->state.storage_flag = 0; //Force close it when being warped.
			}

			if(sd->party_invite > 0)
				party_reply_invite(sd,sd->party_invite,0);

			if(sd->guild_invite > 0)
				guild_reply_invite(sd,sd->guild_invite,0);

			if(sd->guild_alliance > 0)
				guild_reply_reqalliance(sd,sd->guild_alliance_account,0);

			if(sd->menuskill_id)
				sd->menuskill_id = sd->menuskill_val = 0;

			if( !sd->npc_ontouch_.empty() )
				npc_touchnext_areanpc(sd,true);

<<<<<<< HEAD
=======
			// Check if warping and not changing the map.
			if ( sd->state.warping && !sd->state.changemap ) {
				status_change_end(bl, SC_CLOAKING);
				status_change_end(bl, SC_CLOAKINGEXCEED);
			}

>>>>>>> a1798f70
			sd->npc_shopid = 0;
			sd->adopt_invite = 0;

			if(sd->pvp_timer != INVALID_TIMER) {
				delete_timer(sd->pvp_timer,pc_calc_pvprank_timer);
				sd->pvp_timer = INVALID_TIMER;
				sd->pvp_rank = 0;
			}

			if(sd->duel_group > 0)
				duel_leave(sd->duel_group, sd);

			if(pc_issit(sd) && pc_setstand(sd, false))
				skill_sit(sd, false);

			party_send_dot_remove(sd);// minimap dot fix [Kevin]
			guild_send_dot_remove(sd);
			bg_send_dot_remove(sd);

			if( map[bl->m].users <= 0 || sd->state.debug_remove_map ) {
				// This is only place where map users is decreased, if the mobs were removed
				// too soon then this function was executed too many times [FlavioJS]
				if( sd->debug_file == NULL || !(sd->state.debug_remove_map) ) {
					sd->debug_file = "";
					sd->debug_line = 0;
					sd->debug_func = "";
				}

				ShowDebug("unit_remove_map: unexpected state when removing player AID/CID:%d/%d"
					" (active=%d connect_new=%d rewarp=%d changemap=%d debug_remove_map=%d)"
					" from map=%s (users=%d)."
					" Previous call from %s:%d(%s), current call from %s:%d(%s)."
					" Please report this!!!\n",
					sd->status.account_id, sd->status.char_id,
					sd->state.active, sd->state.connect_new, sd->state.rewarp, sd->state.changemap, sd->state.debug_remove_map,
					map[bl->m].name, map[bl->m].users,
					sd->debug_file, sd->debug_line, sd->debug_func, file, line, func);
			}
			else if (--map[bl->m].users == 0 && battle_config.dynamic_mobs)
				map_removemobs(bl->m);

			if( !pc_isinvisible(sd) ) // Decrement the number of active pvp players on the map
				--map[bl->m].users_pvp;

			if( sd->state.hpmeter_visible ) {
				map[bl->m].hpmeter_visible--;
				sd->state.hpmeter_visible = 0;
			}

			sd->state.debug_remove_map = 1; // Temporary state to track double remove_map's [FlavioJS]
			sd->debug_file = file;
			sd->debug_line = line;
			sd->debug_func = func;
			break;
		}
		case BL_MOB: {
			struct mob_data *md = (struct mob_data*)bl;

			// Drop previous target mob_slave_keep_target: no.
			if (!battle_config.mob_slave_keep_target)
				md->target_id=0;

			md->attacked_id=0;
			md->state.skillstate= MSS_IDLE;
			break;
		}
		case BL_PET: {
			struct pet_data *pd = (struct pet_data*)bl;

			if( pd->pet.intimate <= PET_INTIMATE_NONE && !(pd->master && !pd->master->state.active) ) {
				// If logging out, this is deleted on unit_free
				clif_clearunit_area(bl,clrtype);
				map_delblock(bl);
				unit_free(bl,CLR_OUTSIGHT);
				map_freeblock_unlock();

				return 0;
			}
			break;
		}
		case BL_HOM: {
			struct homun_data *hd = (struct homun_data *)bl;

			ud->canact_tick = ud->canmove_tick; // It appears HOM do reset the can-act tick.

			if( !hd->homunculus.intimacy && !(hd->master && !hd->master->state.active) ) {
				// If logging out, this is deleted on unit_free
				clif_emotion(bl, ET_CRY);
				clif_clearunit_area(bl,clrtype);
				map_delblock(bl);
				unit_free(bl,CLR_OUTSIGHT);
				map_freeblock_unlock();

				return 0;
			}
			break;
		}
		case BL_MER: {
			s_mercenary_data *md = (s_mercenary_data *)bl;

			ud->canact_tick = ud->canmove_tick;

			if( mercenary_get_lifetime(md) <= 0 && !(md->master && !md->master->state.active) ) {
				clif_clearunit_area(bl,clrtype);
				map_delblock(bl);
				unit_free(bl,CLR_OUTSIGHT);
				map_freeblock_unlock();

				return 0;
			}
			break;
		}
		case BL_ELEM: {
			s_elemental_data *ed = (s_elemental_data *)bl;

			ud->canact_tick = ud->canmove_tick;

			if( elemental_get_lifetime(ed) <= 0 && !(ed->master && !ed->master->state.active) ) {
				clif_clearunit_area(bl,clrtype);
				map_delblock(bl);
				unit_free(bl,CLR_OUTSIGHT);
				map_freeblock_unlock();

				return 0;
			}
			break;
		}
		case BL_NPC:
			if (npc_remove_map( (TBL_NPC*)bl ) != 0)
				return 0;
			break;
		default:
			break;// do nothing
	}

	if (bl->type&(BL_CHAR|BL_PET)) {
		skill_unit_move(bl,gettick(),4);
		skill_cleartimerskill(bl);
	}

	switch (bl->type) {
		case BL_NPC:
			// already handled by npc_remove_map
			break;
		case BL_MOB:
			// /BL_MOB is handled by mob_dead unless the monster is not dead.
			if (status_isdead(bl)) {
				map_delblock(bl);
				break;
			}
			// Fall through
		default:
			clif_clearunit_area(bl, clrtype);
			map_delblock(bl);
			break;
	}

	map_freeblock_unlock();

	return 1;
}

/**
 * Refresh the area with a change in display of a unit.
 * @bl: Object to update
 */
void unit_refresh(struct block_list *bl, bool walking) {
	nullpo_retv(bl);

	if (bl->m < 0)
		return;

	struct map_data *mapdata = map_getmapdata(bl->m);

	// Using CLR_TRICKDEAD because other flags show effects
	// Probably need to use another flag or other way to refresh it
	if (mapdata->users) {
		clif_clearunit_area(bl, CLR_TRICKDEAD); // Fade out
		clif_spawn(bl,walking); // Fade in
	}
}

/**
 * Removes units of a master when the master is removed from map
 * @param sd: Player
 * @param clrtype: How bl is being removed
 *	0: Assume bl is being warped
 *	1: Death, appropriate cleanup performed
 */
void unit_remove_map_pc(struct map_session_data *sd, clr_type clrtype, bool changeZone)
{
	unit_remove_map(&sd->bl,clrtype, changeZone);

	//CLR_RESPAWN is the warp from logging out, CLR_TELEPORT is the warp from teleporting, but pets/homunc need to just 'vanish' instead of showing the warping animation.
	if (clrtype == CLR_RESPAWN || clrtype == CLR_TELEPORT)
		clrtype = CLR_OUTSIGHT;

	if(sd->pd)
		unit_remove_map(&sd->pd->bl, clrtype, changeZone);

	if(hom_is_active(sd->hd))
		unit_remove_map(&sd->hd->bl, clrtype, changeZone);

	if(sd->md)
		unit_remove_map(&sd->md->bl, clrtype, changeZone);

	if(sd->ed)
		unit_remove_map(&sd->ed->bl, clrtype, changeZone);
}

/**
 * Frees units of a player when is removed from map
 * Also free his pets/homon/mercenary/elemental/etc if he have any
 * @param sd: Player
 */
void unit_free_pc(struct map_session_data *sd)
{
	if (sd->pd)
		unit_free(&sd->pd->bl,CLR_OUTSIGHT);

	if (sd->hd)
		unit_free(&sd->hd->bl,CLR_OUTSIGHT);

	if (sd->md)
		unit_free(&sd->md->bl,CLR_OUTSIGHT);

	if (sd->ed)
		unit_free(&sd->ed->bl,CLR_OUTSIGHT);

	unit_free(&sd->bl,CLR_TELEPORT);
}

/**
 * Frees all related resources to the unit
 * @param bl: Object being removed from map
 * @param clrtype: How bl is being removed
 *	0: Assume bl is being warped
 *	1: Death, appropriate cleanup performed
 * @return 0
 */
int unit_free(struct block_list *bl, clr_type clrtype)
{
	struct unit_data *ud = unit_bl2ud( bl );

	nullpo_ret(ud);

	map_freeblock_lock();

	if( bl->prev )	// Players are supposed to logout with a "warp" effect.
		unit_remove_map(bl, clrtype, false);

	switch( bl->type ) {
		case BL_PC: {
			struct map_session_data *sd = (struct map_session_data*)bl;
			int i;

			if( status_isdead(bl) )
				pc_setrestartvalue(sd,2);

			pc_delinvincibletimer(sd);

			pc_delautobonus(*sd, sd->autobonus, false);
			pc_delautobonus(*sd, sd->autobonus2, false);
			pc_delautobonus(*sd, sd->autobonus3, false);

			if( sd->followtimer != INVALID_TIMER )
				pc_stop_following(sd);

			if( sd->duel_invite > 0 )
				duel_reject(sd->duel_invite, sd);

			channel_pcquit(sd,0xF); // Leave all chan
			skill_blockpc_clear(sd); // Clear all skill cooldown related

			// Notify friends that this char logged out. [Skotlex]
			map_foreachpc(clif_friendslist_toggle_sub, sd->status.account_id, sd->status.char_id, 0);
			party_send_logout(sd);
			guild_send_memberinfoshort(sd,0);
			pc_cleareventtimer(sd);
			pc_inventory_rental_clear(sd);
			pc_delspiritball(sd, sd->spiritball, 1);
			pc_delspiritcharm(sd, sd->spiritcharm, sd->spiritcharm_type);

			if( sd->st && sd->st->state != RUN ) {// free attached scripts that are waiting
				script_free_state(sd->st);
				sd->st = NULL;
				sd->npc_id = 0;
			}

			if( sd->npc_id_dynamic != 0 ){
				struct npc_data* nd = map_id2nd( sd->npc_id_dynamic );

				if( nd != nullptr ){
					// Delete the NPC
					npc_unload( nd, true );
					// Update NPC event database
					npc_read_event_script();
				}

				sd->npc_id_dynamic = 0;
			}

			sd->combos.clear();

			if( sd->sc_display_count ) { /* [Ind] */
				for( i = 0; i < sd->sc_display_count; i++ )
					ers_free(pc_sc_display_ers, sd->sc_display[i]);

				sd->sc_display_count = 0;
				aFree(sd->sc_display);
				sd->sc_display = NULL;
			}

			if( sd->quest_log != NULL ) {
				aFree(sd->quest_log);
				sd->quest_log = NULL;
				sd->num_quests = sd->avail_quests = 0;
			}

			sd->qi_display.clear();

#if PACKETVER_MAIN_NUM >= 20150507 || PACKETVER_RE_NUM >= 20150429 || defined(PACKETVER_ZERO)
			sd->hatEffects.clear();
#endif

			if (sd->achievement_data.achievements)
				achievement_free(sd);

			// Clearing...
			if (sd->bonus_script.head)
				pc_bonus_script_clear(sd, BSF_REM_ALL);

			skill_clear_unitgroup(bl);
			status_change_clear(bl,1);
			break;
		}
		case BL_PET: {
			struct pet_data *pd = (struct pet_data*)bl;
			struct map_session_data *sd = pd->master;

			pet_delautobonus(*sd, pd->autobonus, false);
			pet_delautobonus(*sd, pd->autobonus2, false);
			pet_delautobonus(*sd, pd->autobonus3, false);

			pet_hungry_timer_delete(pd);
			pet_clear_support_bonuses(sd);

			if( pd->pet.intimate > PET_INTIMATE_NONE )
				intif_save_petdata(pd->pet.account_id,&pd->pet);
			else { // Remove pet.
				intif_delete_petdata(pd->pet.pet_id);

				if (sd)
					sd->status.pet_id = 0;
			}

			if( sd )
				sd->pd = NULL;
			pd->master = NULL;

			skill_clear_unitgroup(bl);
			status_change_clear(bl,1);
			break;
		}
		case BL_MOB: {
			struct mob_data *md = (struct mob_data*)bl;

			mob_free_dynamic_viewdata( md );

			if( md->spawn_timer != INVALID_TIMER ) {
				delete_timer(md->spawn_timer,mob_delayspawn);
				md->spawn_timer = INVALID_TIMER;
			}

			if( md->deletetimer != INVALID_TIMER ) {
				delete_timer(md->deletetimer,mob_timer_delete);
				md->deletetimer = INVALID_TIMER;
			}

			if (md->lootitems) {
				aFree(md->lootitems);
				md->lootitems = NULL;
			}

			if( md->guardian_data ) {
				std::shared_ptr<guild_castle> gc = md->guardian_data->castle;

				if( md->guardian_data->number >= 0 && md->guardian_data->number < MAX_GUARDIANS )
					gc->guardian[md->guardian_data->number].id = 0;
				else {
					int i;

					ARR_FIND(0, gc->temp_guardians_max, i, gc->temp_guardians[i] == md->bl.id);
					if( i < gc->temp_guardians_max )
						gc->temp_guardians[i] = 0;
				}

				aFree(md->guardian_data);
				md->guardian_data = NULL;
			}

			if( md->spawn ) {
				md->spawn->active--;

				if( !md->spawn->state.dynamic ) { // Permanently remove the mob
					if( --md->spawn->num == 0 ) { // Last freed mob is responsible for deallocating the group's spawn data.
						aFree(md->spawn);
						md->spawn = NULL;
					}
				}
			}

			if( md->base_status) {
				aFree(md->base_status);
				md->base_status = NULL;
			}

			skill_clear_unitgroup(bl);
			status_change_clear(bl,1);

			if( mob_is_clone(md->mob_id) )
				mob_clone_delete(md);

			if( md->tomb_nid )
				mvptomb_destroy(md);
			break;
		}
		case BL_HOM:
		{
			struct homun_data *hd = (TBL_HOM*)bl;
			struct map_session_data *sd = hd->master;

			hom_hungry_timer_delete(hd);

			if( hd->homunculus.intimacy > 0 )
				hom_save(hd);
			else {
				intif_homunculus_requestdelete(hd->homunculus.hom_id);

				if( sd )
					sd->status.hom_id = 0;

#ifdef RENEWAL
				status_change_end(&sd->bl, SC_HOMUN_TIME);
#endif
			}

			if( sd )
				sd->hd = NULL;
			hd->master = NULL;

			skill_clear_unitgroup(bl);
			status_change_clear(bl,1);
			break;
		}
		case BL_MER: {
			s_mercenary_data *md = (TBL_MER*)bl;
			struct map_session_data *sd = md->master;

			if( mercenary_get_lifetime(md) > 0 )
				mercenary_save(md);
			else {
				intif_mercenary_delete(md->mercenary.mercenary_id);

				if( sd )
					sd->status.mer_id = 0;
			}

			if( sd )
				sd->md = NULL;

			mercenary_contract_stop(md);
			md->master = NULL;

			skill_clear_unitgroup(bl);
			status_change_clear(bl,1);
			break;
		}
		case BL_ELEM: {
			s_elemental_data *ed = (TBL_ELEM*)bl;
			struct map_session_data *sd = ed->master;

			if( elemental_get_lifetime(ed) > 0 )
				elemental_save(ed);
			else {
				intif_elemental_delete(ed->elemental.elemental_id);

				if( sd )
					sd->status.ele_id = 0;
			}

			if( sd )
				sd->ed = NULL;

			elemental_summon_stop(ed);
			ed->master = NULL;

			skill_clear_unitgroup(bl);
			status_change_clear(bl,1);
			break;
		}
	}

	map_deliddb(bl);

	if( bl->type != BL_PC ) // Players are handled by map_quit
		map_freeblock(bl);

	map_freeblock_unlock();

	return 0;
}

static TIMER_FUNC(unit_shadowscar_timer) {
	block_list *bl = map_id2bl(id);

	if (bl == nullptr)
		return 1;

	unit_data *ud = unit_bl2ud(bl);

	if (ud == nullptr)
		return 1;

	std::vector<int>::iterator it = ud->shadow_scar_timer.begin();

	while (it != ud->shadow_scar_timer.end()) {
		if (*it == tid) {
			ud->shadow_scar_timer.erase(it);
			break;
		}

		it++;
	}

	if (ud->shadow_scar_timer.empty())
		status_change_end(bl, SC_SHADOW_SCAR, INVALID_TIMER);

	return 0;
}

/**
 * Adds a Shadow Scar to unit for 'interval' ms.
 * @param ud: Unit data
 * @param interval: Duration
 */
void unit_addshadowscar(unit_data &ud, int interval) {
	if (ud.shadow_scar_timer.size() >= MAX_SHADOW_SCAR) {
		ShowWarning("unit_addshadowscar: Unit %s (%d) has reached the maximum amount of Shadow Scars (%d).\n", status_get_name(ud.bl), ud.bl->id, MAX_SHADOW_SCAR);
		return;
	}

	ud.shadow_scar_timer.push_back(add_timer(gettick() + interval, unit_shadowscar_timer, ud.bl->id, 0));

	status_change *sc = status_get_sc(ud.bl);

	if (sc != nullptr) {
		if (sc->data[SC_SHADOW_SCAR] != nullptr) {
			sc->data[SC_SHADOW_SCAR]->val1 = static_cast<int>(ud.shadow_scar_timer.size());
		} else {
			sc_start(ud.bl, ud.bl, SC_SHADOW_SCAR, 100, 1, INFINITE_TICK);
		}

		clif_enchantingshadow_spirit(ud);
	}
}

/**
 * Initialization function for unit on map start
 * called in map::do_init
 */
void do_init_unit(void){
	add_timer_func_list(unit_attack_timer,  "unit_attack_timer");
	add_timer_func_list(unit_walktoxy_timer,"unit_walktoxy_timer");
	add_timer_func_list(unit_walktobl_sub, "unit_walktobl_sub");
	add_timer_func_list(unit_delay_walktoxy_timer,"unit_delay_walktoxy_timer");
	add_timer_func_list(unit_delay_walktobl_timer,"unit_delay_walktobl_timer");
	add_timer_func_list(unit_teleport_timer,"unit_teleport_timer");
	add_timer_func_list(unit_step_timer,"unit_step_timer");
	add_timer_func_list(unit_shadowscar_timer, "unit_shadowscar_timer");
}

/**
 * Unit module destructor, (thing to do before closing the module)
 * called in map::do_final
 * @return 0
 */
void do_final_unit(void){
	// Nothing to do
}<|MERGE_RESOLUTION|>--- conflicted
+++ resolved
@@ -3075,14 +3075,6 @@
 		if (bl->type != BL_PC) // Players are cleared in pc_setpos.
 			status_db.removeByStatusFlag(bl, { SCF_REMOVEONMAPWARP });
 
-<<<<<<< HEAD
-=======
-		// Ensure the bl is a PC; if so, we'll handle the removal of cloaking and cloaking exceed later
-		if ( bl->type != BL_PC ) {
-			status_change_end(bl, SC_CLOAKING);
-			status_change_end(bl, SC_CLOAKINGEXCEED);
-		}
->>>>>>> a1798f70
 		if (sc->data[SC_GOSPEL] && sc->data[SC_GOSPEL]->val4 == BCT_SELF)
 			status_change_end(bl, SC_GOSPEL);
 		if (sc->data[SC_PROVOKE] && sc->data[SC_PROVOKE]->val4 == 1)
@@ -3135,15 +3127,6 @@
 			if( !sd->npc_ontouch_.empty() )
 				npc_touchnext_areanpc(sd,true);
 
-<<<<<<< HEAD
-=======
-			// Check if warping and not changing the map.
-			if ( sd->state.warping && !sd->state.changemap ) {
-				status_change_end(bl, SC_CLOAKING);
-				status_change_end(bl, SC_CLOAKINGEXCEED);
-			}
-
->>>>>>> a1798f70
 			sd->npc_shopid = 0;
 			sd->adopt_invite = 0;
 
