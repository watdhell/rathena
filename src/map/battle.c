// Copyright (c) Athena Dev Teams - Licensed under GNU GPL
// For more information, see LICENCE in the main folder

#include "../common/cbasetypes.h"
#include "../common/timer.h"
#include "../common/nullpo.h"
#include "../common/malloc.h"
#include "../common/showmsg.h"
#include "../common/ers.h"
#include "../common/random.h"
#include "../common/socket.h"
#include "../common/strlib.h"
#include "../common/utils.h"

#include "map.h"
#include "path.h"
#include "pc.h"
#include "homunculus.h"
#include "mercenary.h"
#include "elemental.h"
#include "pet.h"
#include "party.h"
#include "battleground.h"
#include "chrif.h"

#include <stdlib.h>
#include <math.h>

int attr_fix_table[4][ELE_MAX][ELE_MAX];

struct Battle_Config battle_config;
static struct eri *delay_damage_ers; //For battle delay damage structures.

#define DAMAGE_RATE(a) { damage = (int64)damage * (a) / 100; }
#define DAMAGE_SUBRATE(a) { damage -= (int64)damage * (a) / 100; }
#define DAMAGE_ADDRATE(a) { damage += (int64)damage * (a) / 100; }

/**
 * Returns the current/list skill used by the bl
 * @param bl
 * @return skill_id
 */
int battle_getcurrentskill(struct block_list *bl)
{
	struct unit_data *ud;

	if( bl->type == BL_SKILL ) {
		struct skill_unit *su = (struct skill_unit*)bl;
		return (su && su->group?su->group->skill_id:0);
	}

	ud = unit_bl2ud(bl);

	return (ud?ud->skill_id:0);
}

/**
 * Get random targeting enemy
 * @param bl
 * @param ap
 * @return Found target (1) or not found (0)
 */
static int battle_gettargeted_sub(struct block_list *bl, va_list ap)
{
	struct block_list **bl_list;
	struct unit_data *ud;
	int target_id;
	int *c;

	bl_list = va_arg(ap, struct block_list **);
	c = va_arg(ap, int *);
	target_id = va_arg(ap, int);

	if (bl->id == target_id)
		return 0;

	if (*c >= 24)
		return 0;

	if ( !(ud = unit_bl2ud(bl)) )
		return 0;

	if (ud->target == target_id || ud->skilltarget == target_id) {
		bl_list[(*c)++] = bl;
		return 1;
	}

	return 0;
}

/**
 * Returns list of targets
 * @param target
 * @return Target list
 */
struct block_list* battle_gettargeted(struct block_list *target)
{
	struct block_list *bl_list[24];
	int c = 0;
	nullpo_retr(NULL, target);

	memset(bl_list, 0, sizeof(bl_list));
	map_foreachinrange(battle_gettargeted_sub, target, AREA_SIZE, BL_CHAR, bl_list, &c, target->id);
	if ( c == 0 )
		return NULL;
	if( c > 24 )
		c = 24;
	return bl_list[rnd()%c];
}

/**
 * Returns the ID of the current targeted character of the passed bl
 * @param bl
 * @return Target Unit ID
 * @author [Skotlex]
 */
int battle_gettarget(struct block_list* bl)
{

	switch (bl->type) {
		case BL_PC:  return ((struct map_session_data*)bl)->ud.target;
		case BL_MOB: return ((struct mob_data*)bl)->target_id;
		case BL_PET: return ((struct pet_data*)bl)->target_id;
		case BL_HOM: return ((struct homun_data*)bl)->ud.target;
		case BL_MER: return ((struct mercenary_data*)bl)->ud.target;
		case BL_ELEM: return ((struct elemental_data*)bl)->ud.target;
	}

	return 0;
}

/**
 * Get random enemy
 * @param bl
 * @param ap
 * @return Found target (1) or not found (0)
 */
static int battle_getenemy_sub(struct block_list *bl, va_list ap)
{
	struct block_list **bl_list;
	struct block_list *target;
	int *c;

	bl_list = va_arg(ap, struct block_list **);
	c = va_arg(ap, int *);
	target = va_arg(ap, struct block_list *);

	if (bl->id == target->id)
		return 0;

	if (*c >= 24)
		return 0;

	if (status_isdead(bl))
		return 0;

	if (battle_check_target(target, bl, BCT_ENEMY) > 0) {
		bl_list[(*c)++] = bl;
		return 1;
	}

	return 0;
}

/**
 * Returns list of enemies within given range
 * @param target
 * @param type
 * @param range
 * @return Target list
 * @author [Skotlex]
 */
struct block_list* battle_getenemy(struct block_list *target, int type, int range)
{
	struct block_list *bl_list[24];
	int c = 0;

	memset(bl_list, 0, sizeof(bl_list));
	map_foreachinrange(battle_getenemy_sub, target, range, type, bl_list, &c, target);

	if ( c == 0 )
		return NULL;

	if( c > 24 )
		c = 24;

	return bl_list[rnd()%c];
}

/**
 * Get random enemy within area
 * @param bl
 * @param ap
 * @return Found target (1) or not found (0)
 */
static int battle_getenemyarea_sub(struct block_list *bl, va_list ap)
{
	struct block_list **bl_list, *src;
	int *c, ignore_id;

	bl_list = va_arg(ap, struct block_list **);
	c = va_arg(ap, int *);
	src = va_arg(ap, struct block_list *);
	ignore_id = va_arg(ap, int);

	if( bl->id == src->id || bl->id == ignore_id )
		return 0; // Ignores Caster and a possible pre-target

	if( *c >= 23 )
		return 0;

	if( status_isdead(bl) )
		return 0;

	if( battle_check_target(src, bl, BCT_ENEMY) > 0 ) {// Is Enemy!...
		bl_list[(*c)++] = bl;
		return 1;
	}

	return 0;
}

/**
 * Returns list of enemies within an area
 * @param src
 * @param x
 * @param y
 * @param range
 * @param type
 * @param ignore_id
 * @return Target list
 */
struct block_list* battle_getenemyarea(struct block_list *src, int x, int y, int range, int type, int ignore_id)
{
	struct block_list *bl_list[24];
	int c = 0;

	memset(bl_list, 0, sizeof(bl_list));
	map_foreachinarea(battle_getenemyarea_sub, src->m, x - range, y - range, x + range, y + range, type, bl_list, &c, src, ignore_id);

	if( c == 0 )
		return NULL;
	if( c >= 24 )
		c = 23;

	return bl_list[rnd()%c];
}

/// Damage Delayed Structure
struct delay_damage {
	int src_id;
	int target_id;
	int64 damage;
	int delay;
	unsigned short distance;
	uint16 skill_lv;
	uint16 skill_id;
	enum damage_lv dmg_lv;
	unsigned short attack_type;
	bool additional_effects;
	enum bl_type src_type;
};

int battle_delay_damage_sub(int tid, unsigned int tick, int id, intptr_t data)
{
	struct delay_damage *dat = (struct delay_damage *)data;

	if ( dat ) {
		struct block_list* src = NULL;
		struct block_list* target = map_id2bl(dat->target_id);

		if( !target || status_isdead(target) ) { /* Nothing we can do */
			if( dat->src_type == BL_PC && (src = map_id2bl(dat->src_id)) &&
				--((TBL_PC*)src)->delayed_damage == 0 && ((TBL_PC*)src)->state.hold_recalc ) {
				((TBL_PC*)src)->state.hold_recalc = 0;
				status_calc_pc(((TBL_PC*)src), SCO_FORCE);
			}
			ers_free(delay_damage_ers, dat);
			return 0;
		}

		src = map_id2bl(dat->src_id);

		if( src && target->m == src->m &&
			(target->type != BL_PC || ((TBL_PC*)target)->invincible_timer == INVALID_TIMER) &&
			check_distance_bl(src, target, dat->distance) ) //Check to see if you haven't teleported. [Skotlex]
		{
			map_freeblock_lock();
			status_fix_damage(src, target, dat->damage, dat->delay);
			if( dat->attack_type && !status_isdead(target) && dat->additional_effects )
				skill_additional_effect(src,target,dat->skill_id,dat->skill_lv,dat->attack_type,dat->dmg_lv,tick);
			if( dat->dmg_lv > ATK_BLOCK && dat->attack_type )
				skill_counter_additional_effect(src,target,dat->skill_id,dat->skill_lv,dat->attack_type,tick);
			map_freeblock_unlock();
		} else if( !src && dat->skill_id == CR_REFLECTSHIELD ) { // it was monster reflected damage, and the monster died, we pass the damage to the character as expected
			map_freeblock_lock();
			status_fix_damage(target, target, dat->damage, dat->delay);
			map_freeblock_unlock();
		}

		if( src && src->type == BL_PC && --((TBL_PC*)src)->delayed_damage == 0 && ((TBL_PC*)src)->state.hold_recalc ) {
			((TBL_PC*)src)->state.hold_recalc = 0;
			status_calc_pc(((TBL_PC*)src), SCO_FORCE);
		}
	}
	ers_free(delay_damage_ers, dat);
	return 0;
}

int battle_delay_damage(unsigned int tick, int amotion, struct block_list *src, struct block_list *target, int attack_type, uint16 skill_id, uint16 skill_lv, int64 damage, enum damage_lv dmg_lv, int ddelay, bool additional_effects)
{
	struct delay_damage *dat;
	struct status_change *sc;
	struct block_list *d_tbl = NULL;
	nullpo_ret(src);
	nullpo_ret(target);

	sc = status_get_sc(target);

	if (sc && sc->data[SC_DEVOTION] && sc->data[SC_DEVOTION]->val1)
		d_tbl = map_id2bl(sc->data[SC_DEVOTION]->val1);

	if( d_tbl && sc && sc->data[SC_DEVOTION] && damage > 0 && skill_id != PA_PRESSURE && skill_id != CR_REFLECTSHIELD )
		damage = 0;

	if ( !battle_config.delay_battle_damage || amotion <= 1 ) {
		map_freeblock_lock();
		status_fix_damage(src, target, damage, ddelay); // We have to separate here between reflect damage and others [icescope]
		if( attack_type && !status_isdead(target) && additional_effects )
			skill_additional_effect(src, target, skill_id, skill_lv, attack_type, dmg_lv, gettick());
		if( dmg_lv > ATK_BLOCK && attack_type )
			skill_counter_additional_effect(src, target, skill_id, skill_lv, attack_type, gettick());
		map_freeblock_unlock();
		return 0;
	}
	dat = ers_alloc(delay_damage_ers, struct delay_damage);
	dat->src_id = src->id;
	dat->target_id = target->id;
	dat->skill_id = skill_id;
	dat->skill_lv = skill_lv;
	dat->attack_type = attack_type;
	dat->damage = damage;
	dat->dmg_lv = dmg_lv;
	dat->delay = ddelay;
	dat->distance = distance_bl(src, target) + (battle_config.snap_dodge ? 10 : AREA_SIZE);
	dat->additional_effects = additional_effects;
	dat->src_type = src->type;
	if (src->type != BL_PC && amotion > 1000)
		amotion = 1000; //Aegis places a damage-delay cap of 1 sec to non player attacks. [Skotlex]

	if( src->type == BL_PC )
		((TBL_PC*)src)->delayed_damage++;

	add_timer(tick+amotion, battle_delay_damage_sub, 0, (intptr_t)dat);

	return 0;
}

/**
 * Get attribute ratio
 * @param atk_elem Attack element enum e_element
 * @param def_type Defense element enum e_element
 * @param def_lv Element level 1 ~ MAX_ELE_LEVEL
 */
int battle_attr_ratio(int atk_elem,int def_type, int def_lv) {
	if (!CHK_ELEMENT(atk_elem) || !CHK_ELEMENT(def_type) || !CHK_ELEMENT_LEVEL(def_lv))
		return 100;

	return attr_fix_table[def_lv-1][atk_elem][def_type];
}

/**
 * Does attribute fix modifiers.
 * Added passing of the chars so that the status changes can affect it. [Skotlex]
 * Note: Passing src/target == NULL is perfectly valid, it skips SC_ checks.
 * @param src
 * @param target
 * @param damage
 * @param atk_elem
 * @param def_type
 * @param def_lv
 * @return damage
 */
int64 battle_attr_fix(struct block_list *src, struct block_list *target, int64 damage,int atk_elem,int def_type, int def_lv)
{
	struct status_change *sc = NULL, *tsc = NULL;
	int ratio;

	if (src) sc = status_get_sc(src);
	if (target) tsc = status_get_sc(target);

	if (!CHK_ELEMENT(atk_elem))
		atk_elem = rnd()%ELE_ALL;

	if (!CHK_ELEMENT(def_type) || !CHK_ELEMENT_LEVEL(def_lv)) {
		ShowError("battle_attr_fix: unknown attribute type: atk=%d def_type=%d def_lv=%d\n",atk_elem,def_type,def_lv);
		return damage;
	}

	ratio = attr_fix_table[def_lv-1][atk_elem][def_type];
	if (sc && sc->count) { //increase dmg by src status
		switch(atk_elem){
			case ELE_FIRE:
				if (sc->data[SC_VOLCANO]) ratio += sc->data[SC_VOLCANO]->val3;
				break;
			case ELE_WIND:
				if (sc->data[SC_VIOLENTGALE]) ratio += sc->data[SC_VIOLENTGALE]->val3;
				break;
			case ELE_WATER:
				if (sc->data[SC_DELUGE]) ratio += sc->data[SC_DELUGE]->val3;
				break;
			case ELE_GHOST:
				if (sc->data[SC_TELEKINESIS_INTENSE]) ratio += (sc->data[SC_TELEKINESIS_INTENSE]->val3);
				break;
		}
	}

	if( target && target->type == BL_SKILL ) {
		if( atk_elem == ELE_FIRE && battle_getcurrentskill(target) == GN_WALLOFTHORN ) {
			struct skill_unit *su = (struct skill_unit*)target;
			struct skill_unit_group *sg;
			struct block_list *src2;

			if( !su || !su->alive || (sg = su->group) == NULL || !sg || sg->val3 == -1 ||
			   (src2 = map_id2bl(sg->src_id)) == NULL || status_isdead(src2) )
				return 0;

			if( sg->unit_id != UNT_FIREWALL ) {
				int x,y;
				x = sg->val3 >> 16;
				y = sg->val3 & 0xffff;
				skill_unitsetting(src2,su->group->skill_id,su->group->skill_lv,x,y,1);
				sg->val3 = -1;
				sg->limit = DIFF_TICK(gettick(),sg->tick)+300;
			}
		}
	}

	if( tsc && tsc->count ) { //increase dmg by target status
		switch(atk_elem) {
		case ELE_FIRE:
			if( tsc->data[SC_SPIDERWEB]) {
				tsc->data[SC_SPIDERWEB]->val1 = 0; // free to move now
				if( tsc->data[SC_SPIDERWEB]->val2-- > 0 )
					ratio += 200; // double damage
				if( tsc->data[SC_SPIDERWEB]->val2 == 0 )
					status_change_end(target, SC_SPIDERWEB, INVALID_TIMER);
			}
			if( tsc->data[SC_THORNSTRAP])
				status_change_end(target, SC_THORNSTRAP, INVALID_TIMER);
			if( tsc->data[SC_CRYSTALIZE] && target->type != BL_MOB)
				status_change_end(target, SC_CRYSTALIZE, INVALID_TIMER);
			if( tsc->data[SC_EARTH_INSIGNIA]) ratio += 150;
			if( tsc->data[SC_ASH]) ratio += 150; //150%
			break;
		case ELE_HOLY:
			if( tsc->data[SC_ORATIO]) ratio += tsc->data[SC_ORATIO]->val1 * 2;
			break;
		case ELE_POISON:
			if( tsc->data[SC_VENOMIMPRESS]) ratio += tsc->data[SC_VENOMIMPRESS]->val2;
			break;
		case ELE_WIND:
			if( tsc->data[SC_CRYSTALIZE] && target->type != BL_MOB) ratio += 150;
			if( tsc->data[SC_WATER_INSIGNIA]) ratio += 150;
			break;
		case ELE_WATER:
			if( tsc->data[SC_FIRE_INSIGNIA]) ratio += 150;
			break;
		case ELE_EARTH:
			if( tsc->data[SC_WIND_INSIGNIA]) ratio += 150;
			status_change_end(target, SC_MAGNETICFIELD, INVALID_TIMER); //freed if received earth dmg
			break;
		case ELE_NEUTRAL:
			if( tsc->data[SC_ANTI_M_BLAST] ) ratio += tsc->data[SC_ANTI_M_BLAST]->val2;
			break;
		}
	} //end tsc check
	return (int64)damage*ratio/100;
}

/**
 * Calculates card bonuses damage adjustments.
 * @param attack_type
 * @param src
 * @param target
 * @param nk
 * @param s_ele
 * @param s_ele_
 * @param damage
 * @param left
 * @param flag
 * @return damage
 */
int battle_calc_cardfix(int attack_type, struct block_list *src, struct block_list *target, int nk, int s_ele, int s_ele_, int64 damage, int left, int flag){
	struct map_session_data *sd, *tsd;
	short cardfix = 1000, t_class, s_class, s_race2, t_race2;
	struct status_data *sstatus, *tstatus;
	int64 original_damage;
	int i;

	if( !damage )
		return 0;

	original_damage = damage;

	sd = BL_CAST(BL_PC, src);
	tsd = BL_CAST(BL_PC, target);
	t_class = status_get_class(target);
	s_class = status_get_class(src);
	sstatus = status_get_status_data(src);
	tstatus = status_get_status_data(target);
	s_race2 = status_get_race2(src);

	switch( attack_type ) {
		case BF_MAGIC:
			if( sd && !(nk&NK_NO_CARDFIX_ATK) ) {
				cardfix = cardfix * (100 + sd->magic_addrace[tstatus->race] + sd->magic_addrace[RC_ALL]) / 100;
				if( !(nk&NK_NO_ELEFIX) )
					cardfix = cardfix * (100 + sd->magic_addele[tstatus->def_ele] + sd->magic_addele[ELE_ALL]) / 100;
				cardfix = cardfix * (100 + sd->magic_addsize[tstatus->size] + sd->magic_addsize[SZ_ALL]) / 100;
				cardfix = cardfix * (100 + sd->magic_addclass[tstatus->class_] + sd->magic_addclass[CLASS_ALL]) / 100;
				cardfix = cardfix * (100 + sd->magic_atk_ele[s_ele] + sd->magic_atk_ele[ELE_ALL]) / 100;
				for( i = 0; i < ARRAYLENGTH(sd->add_mdmg) && sd->add_mdmg[i].rate; i++ ) {
					if( sd->add_mdmg[i].class_ == t_class ) {
						cardfix = cardfix * (100 + sd->add_mdmg[i].rate) / 100;
						break;
					}
				}
				if( cardfix != 1000 )
					damage = damage * cardfix / 1000;
			}
			if( tsd && !(nk&NK_NO_CARDFIX_DEF) ) { // Target cards.
				cardfix = 1000; // reset var for target

				if( !(nk&NK_NO_ELEFIX) ) {
					int ele_fix = tsd->subele[s_ele] + tsd->subele[ELE_ALL];

					for( i = 0; ARRAYLENGTH(tsd->subele2) > i && tsd->subele2[i].rate != 0; i++ ) {
						if( tsd->subele2[i].ele != s_ele )
							continue;
						if( !(((tsd->subele2[i].flag)&flag)&BF_WEAPONMASK &&
							((tsd->subele2[i].flag)&flag)&BF_RANGEMASK &&
							((tsd->subele2[i].flag)&flag)&BF_SKILLMASK) )
							continue;
						ele_fix += tsd->subele2[i].rate;
					}
					cardfix = cardfix * (100 - ele_fix) / 100;
				}
				cardfix = cardfix * (100 - tsd->subsize[sstatus->size] - tsd->subsize[SZ_ALL]) / 100;
				cardfix = cardfix * (100 - tsd->subrace2[s_race2]) / 100;
				cardfix = cardfix * (100 - tsd->subrace[sstatus->race] - tsd->subrace[RC_ALL]) / 100;
				cardfix = cardfix * (100 - tsd->subclass[sstatus->class_] - tsd->subclass[CLASS_ALL]) / 100;

				for( i = 0; i < ARRAYLENGTH(tsd->add_mdef) && tsd->add_mdef[i].rate; i++ ) {
					if( tsd->add_mdef[i].class_ == s_class ) {
						cardfix = cardfix * (100 - tsd->add_mdef[i].rate) / 100;
						break;
					}
				}
#ifndef RENEWAL
				//It was discovered that ranged defense also counts vs magic! [Skotlex]
				if( flag&BF_SHORT )
					cardfix = cardfix * (100 - tsd->bonus.near_attack_def_rate) / 100;
				else
					cardfix = cardfix * (100 - tsd->bonus.long_attack_def_rate) / 100;
#endif
				cardfix = cardfix * (100 - tsd->bonus.magic_def_rate) / 100;

				if( tsd->sc.data[SC_MDEF_RATE] )
					cardfix = cardfix * (100 - tsd->sc.data[SC_MDEF_RATE]->val1) / 100;
				if( cardfix != 1000 )
					damage = damage * cardfix / 1000;
			}
			break;
		case BF_WEAPON:
			t_race2 = status_get_race2(target);
			if( sd && !(nk&NK_NO_CARDFIX_ATK) && (left&2) ) { //Attacker cards should be checked
				short cardfix_ = 1000;

				if( sd->state.arrow_atk ) {
					cardfix = cardfix * (100 + sd->right_weapon.addrace[tstatus->race] + sd->arrow_addrace[tstatus->race] +
						sd->right_weapon.addrace[RC_ALL] + sd->arrow_addrace[RC_ALL]) / 100;
					if( !(nk&NK_NO_ELEFIX) ) {
						int ele_fix = sd->right_weapon.addele[tstatus->def_ele] + sd->arrow_addele[tstatus->def_ele] +
							sd->right_weapon.addele[ELE_ALL] + sd->arrow_addele[ELE_ALL];

						for( i = 0; ARRAYLENGTH(sd->right_weapon.addele2) > i && sd->right_weapon.addele2[i].rate != 0; i++ ) {
							if( sd->right_weapon.addele2[i].ele != tstatus->def_ele )
								continue;
							if( !(((sd->right_weapon.addele2[i].flag)&flag)&BF_WEAPONMASK &&
								((sd->right_weapon.addele2[i].flag)&flag)&BF_RANGEMASK &&
								((sd->right_weapon.addele2[i].flag)&flag)&BF_SKILLMASK) )
								continue;
							ele_fix += sd->right_weapon.addele2[i].rate;
						}
						cardfix = cardfix * (100 + ele_fix) / 100;
					}
					cardfix = cardfix * (100 + sd->right_weapon.addsize[tstatus->size] + sd->arrow_addsize[tstatus->size] +
						sd->right_weapon.addsize[SZ_ALL] + sd->arrow_addsize[SZ_ALL]) / 100;
					cardfix = cardfix * (100 + sd->right_weapon.addrace2[t_race2]) / 100;
					cardfix = cardfix * (100 + sd->right_weapon.addclass[tstatus->class_] + sd->arrow_addclass[tstatus->class_] +
						sd->right_weapon.addclass[CLASS_ALL] + sd->arrow_addclass[CLASS_ALL]) / 100;
				} else { // Melee attack
					int skill = 0;

					if( !battle_config.left_cardfix_to_right ) {
						cardfix = cardfix * (100 + sd->right_weapon.addrace[tstatus->race] + sd->right_weapon.addrace[RC_ALL]) / 100;
						if( !(nk&NK_NO_ELEFIX) ) {
							int ele_fix = sd->right_weapon.addele[tstatus->def_ele] + sd->right_weapon.addele[ELE_ALL];

							for( i = 0; ARRAYLENGTH(sd->right_weapon.addele2) > i && sd->right_weapon.addele2[i].rate != 0; i++ ) {
								if( sd->right_weapon.addele2[i].ele != tstatus->def_ele )
									continue;
								if( !(((sd->right_weapon.addele2[i].flag)&flag)&BF_WEAPONMASK &&
									((sd->right_weapon.addele2[i].flag)&flag)&BF_RANGEMASK &&
									((sd->right_weapon.addele2[i].flag)&flag)&BF_SKILLMASK) )
									continue;
								ele_fix += sd->right_weapon.addele2[i].rate;
							}
							cardfix = cardfix * (100 + ele_fix) / 100;
						}
						cardfix = cardfix * (100 + sd->right_weapon.addsize[tstatus->size] + sd->right_weapon.addsize[SZ_ALL]) / 100;
						cardfix = cardfix * (100 + sd->right_weapon.addrace2[t_race2]) / 100;
						cardfix = cardfix * (100 + sd->right_weapon.addclass[tstatus->class_] + sd->right_weapon.addclass[CLASS_ALL]) / 100;

						if( left&1 ) {
							cardfix_ = cardfix_ * (100 + sd->left_weapon.addrace[tstatus->race] + sd->left_weapon.addrace[RC_ALL]) / 100;
							if( !(nk&NK_NO_ELEFIX) ) {
								int ele_fix_lh = sd->left_weapon.addele[tstatus->def_ele] + sd->left_weapon.addele[ELE_ALL];

								for( i = 0; ARRAYLENGTH(sd->left_weapon.addele2) > i && sd->left_weapon.addele2[i].rate != 0; i++ ) {
									if( sd->left_weapon.addele2[i].ele != tstatus->def_ele )
										continue;
									if( !(((sd->left_weapon.addele2[i].flag)&flag)&BF_WEAPONMASK &&
										((sd->left_weapon.addele2[i].flag)&flag)&BF_RANGEMASK &&
										((sd->left_weapon.addele2[i].flag)&flag)&BF_SKILLMASK) )
										continue;
									ele_fix_lh += sd->left_weapon.addele2[i].rate;
								}
								cardfix_ = cardfix_ * (100 + ele_fix_lh) / 100;
							}
							cardfix_ = cardfix_ * (100 + sd->left_weapon.addsize[tstatus->size] + sd->left_weapon.addsize[SZ_ALL]) / 100;
							cardfix_ = cardfix_ * (100 + sd->left_weapon.addrace2[t_race2]) / 100;
							cardfix_ = cardfix_ * (100 + sd->left_weapon.addclass[tstatus->class_] + sd->left_weapon.addclass[CLASS_ALL]) / 100;
						}
					} else {
						int ele_fix = sd->right_weapon.addele[tstatus->def_ele] + sd->left_weapon.addele[tstatus->def_ele]
									+ sd->right_weapon.addele[ELE_ALL] + sd->left_weapon.addele[ELE_ALL];

						for( i = 0; ARRAYLENGTH(sd->right_weapon.addele2) > i && sd->right_weapon.addele2[i].rate != 0; i++ ) {
							if( sd->right_weapon.addele2[i].ele != tstatus->def_ele )
								continue;
							if( !(((sd->right_weapon.addele2[i].flag)&flag)&BF_WEAPONMASK &&
								((sd->right_weapon.addele2[i].flag)&flag)&BF_RANGEMASK &&
								((sd->right_weapon.addele2[i].flag)&flag)&BF_SKILLMASK) )
								continue;
							ele_fix += sd->right_weapon.addele2[i].rate;
						}
						for( i = 0; ARRAYLENGTH(sd->left_weapon.addele2) > i && sd->left_weapon.addele2[i].rate != 0; i++ ) {
							if( sd->left_weapon.addele2[i].ele != tstatus->def_ele )
								continue;
							if( !(((sd->left_weapon.addele2[i].flag)&flag)&BF_WEAPONMASK &&
								((sd->left_weapon.addele2[i].flag)&flag)&BF_RANGEMASK &&
								((sd->left_weapon.addele2[i].flag)&flag)&BF_SKILLMASK) )
								continue;
							ele_fix += sd->left_weapon.addele2[i].rate;
						}
						cardfix = cardfix * (100 + sd->right_weapon.addrace[tstatus->race] + sd->left_weapon.addrace[tstatus->race] +
							sd->right_weapon.addrace[RC_ALL] + sd->left_weapon.addrace[RC_ALL]) / 100;
						cardfix = cardfix * (100 + ele_fix) / 100;
						cardfix = cardfix * (100 + sd->right_weapon.addsize[tstatus->size] + sd->left_weapon.addsize[tstatus->size] +
							sd->right_weapon.addsize[SZ_ALL] + sd->left_weapon.addsize[SZ_ALL]) / 100;
						cardfix = cardfix * (100 + sd->right_weapon.addrace2[t_race2] + sd->left_weapon.addrace2[t_race2]) / 100;
						cardfix = cardfix * (100 + sd->right_weapon.addclass[tstatus->class_] + sd->left_weapon.addclass[tstatus->class_] +
							sd->right_weapon.addclass[CLASS_ALL] + sd->left_weapon.addclass[CLASS_ALL]) / 100;
					}
					if( sd->status.weapon == W_KATAR && (skill = pc_checkskill(sd,ASC_KATAR)) > 0 ) // Adv. Katar Mastery functions similar to a +%ATK card on official [helvetica]
						cardfix = cardfix * (100 + (10 + 2 * skill)) / 100;
				}
				for( i = 0; i < ARRAYLENGTH(sd->right_weapon.add_dmg) && sd->right_weapon.add_dmg[i].rate; i++ ) {
					if( sd->right_weapon.add_dmg[i].class_ == t_class ) {
						cardfix = cardfix * (100 + sd->right_weapon.add_dmg[i].rate) / 100;
						break;
					}
				}
				if( left&1 ) {
					for( i = 0; i < ARRAYLENGTH(sd->left_weapon.add_dmg) && sd->left_weapon.add_dmg[i].rate; i++ ) {
						if( sd->left_weapon.add_dmg[i].class_ == t_class ) {
							cardfix_ = cardfix_ * (100 + sd->left_weapon.add_dmg[i].rate) / 100;
							break;
						}
					}
				}
#ifndef RENEWAL
				if( flag&BF_LONG )
					cardfix = cardfix * (100 + sd->bonus.long_attack_atk_rate) / 100;
#endif
				if( (left&1) && cardfix_ != 1000 )
					damage = damage * cardfix_ / 1000;
				else if( cardfix != 1000 )
					damage = damage * cardfix / 1000;
			} else if( tsd && !(nk&NK_NO_CARDFIX_DEF) && !(left&2) ) { //Target cards should be checked
				if( !(nk&NK_NO_ELEFIX) ) {
					int ele_fix = tsd->subele[s_ele] + tsd->subele[ELE_ALL];

					for( i = 0; ARRAYLENGTH(tsd->subele2) > i && tsd->subele2[i].rate != 0; i++ ) {
						if( tsd->subele2[i].ele != s_ele )
							continue;
						if( !(((tsd->subele2[i].flag)&flag)&BF_WEAPONMASK &&
							((tsd->subele2[i].flag)&flag)&BF_RANGEMASK &&
							((tsd->subele2[i].flag)&flag)&BF_SKILLMASK) )
							continue;
						ele_fix += tsd->subele2[i].rate;
					}
					cardfix = cardfix * (100 - ele_fix) / 100;
					if( left&1 && s_ele_ != s_ele ) {
						int ele_fix_lh = tsd->subele[s_ele_] + tsd->subele[ELE_ALL];

						for( i = 0; ARRAYLENGTH(tsd->subele2) > i && tsd->subele2[i].rate != 0; i++ ) {
							if( tsd->subele2[i].ele != s_ele_ )
								continue;
							if( !(((tsd->subele2[i].flag)&flag)&BF_WEAPONMASK &&
								((tsd->subele2[i].flag)&flag)&BF_RANGEMASK &&
								((tsd->subele2[i].flag)&flag)&BF_SKILLMASK) )
								continue;
							ele_fix_lh += tsd->subele2[i].rate;
						}
						cardfix = cardfix * (100 - ele_fix_lh) / 100;
					}
				}
				cardfix = cardfix * (100 - tsd->subsize[sstatus->size] - tsd->subsize[SZ_ALL]) / 100;
				cardfix = cardfix * (100 - tsd->subrace2[s_race2]) / 100;
				cardfix = cardfix * (100 - tsd->subrace[sstatus->race] - tsd->subrace[RC_ALL]) / 100;
				cardfix = cardfix * (100 - tsd->subclass[sstatus->class_] - tsd->subclass[CLASS_ALL]) / 100;
				for( i = 0; i < ARRAYLENGTH(tsd->add_def) && tsd->add_def[i].rate; i++ ) {
					if( tsd->add_def[i].class_ == s_class ) {
						cardfix = cardfix * (100 - tsd->add_def[i].rate) / 100;
						break;
					}
				}
				if( flag&BF_SHORT )
					cardfix = cardfix * (100 - tsd->bonus.near_attack_def_rate) / 100;
				else	// BF_LONG (there's no other choice)
					cardfix = cardfix * (100 - tsd->bonus.long_attack_def_rate) / 100;
				if( tsd->sc.data[SC_DEF_RATE] )
					cardfix = cardfix * (100 - tsd->sc.data[SC_DEF_RATE]->val1) / 100;
				if( cardfix != 1000 )
					damage = damage * cardfix / 1000;
			}
			break;
		case BF_MISC:
			if( tsd && !(nk&NK_NO_CARDFIX_DEF) ) { // misc damage reduction from equipment
				if( !(nk&NK_NO_ELEFIX) ) {
					int ele_fix = tsd->subele[s_ele] + tsd->subele[ELE_ALL];

					for( i = 0; ARRAYLENGTH(tsd->subele2) > i && tsd->subele2[i].rate != 0; i++ ) {
						if( tsd->subele2[i].ele != s_ele )
							continue;
						if( !(((tsd->subele2[i].flag)&flag)&BF_WEAPONMASK &&
							((tsd->subele2[i].flag)&flag)&BF_RANGEMASK &&
							((tsd->subele2[i].flag)&flag)&BF_SKILLMASK))
							continue;
						ele_fix += tsd->subele2[i].rate;
					}
					cardfix = cardfix * (100 - ele_fix) / 100;
				}
				cardfix = cardfix * (100 - tsd->subsize[sstatus->size] - tsd->subsize[SZ_ALL]) / 100;
				cardfix = cardfix * (100 - tsd->subrace2[s_race2]) / 100;
				cardfix = cardfix * (100 - tsd->subrace[sstatus->race] - tsd->subrace[RC_ALL]) / 100;
				cardfix = cardfix * (100 - tsd->subclass[sstatus->class_] - tsd->subclass[CLASS_ALL]) / 100;
				cardfix = cardfix * (100 - tsd->bonus.misc_def_rate) / 100;
				if( flag&BF_SHORT )
					cardfix = cardfix * (100 - tsd->bonus.near_attack_def_rate) / 100;
				else	// BF_LONG (there's no other choice)
					cardfix = cardfix * (100 - tsd->bonus.long_attack_def_rate) / 100;
				if( cardfix != 10000 )
					damage = damage * cardfix / 1000;
			}
			break;
	}

	return (int)(damage - original_damage);
}

/**
 * Check damage through status.
 * ATK may be MISS, BLOCKED FAIL, reduc, increase, end status.
 * After this we apply bg/gvg reduction
 * @param src
 * @param bl
 * @param d
 * @param damage
 * @param skill_id
 * @param skill_lv
 * @return damage
 */
int64 battle_calc_damage(struct block_list *src,struct block_list *bl,struct Damage *d,int64 damage,uint16 skill_id,uint16 skill_lv)
{
	struct map_session_data *sd = NULL;
	struct status_change *sc;
	struct status_change_entry *sce;
	int div_ = d->div_, flag = d->flag;

	nullpo_ret(bl);

	if( !damage )
		return 0;
	if( battle_config.ksprotection && mob_ksprotected(src, bl) )
		return 0;

	if( map_getcell(bl->m, bl->x, bl->y, CELL_CHKMAELSTROM) && skill_get_type(skill_id) != BF_MISC
		&& skill_get_casttype(skill_id) == CAST_GROUND )
		return 0;

	if (bl->type == BL_PC) {
		sd=(struct map_session_data *)bl;
		//Special no damage states
		if(flag&BF_WEAPON && sd->special_state.no_weapon_damage)
			DAMAGE_SUBRATE(sd->special_state.no_weapon_damage)

		if(flag&BF_MAGIC && sd->special_state.no_magic_damage)
			DAMAGE_SUBRATE(sd->special_state.no_magic_damage)

		if(flag&BF_MISC && sd->special_state.no_misc_damage)
			DAMAGE_SUBRATE(sd->special_state.no_misc_damage)

		if(!damage) return 0;
	}

	sc = status_get_sc(bl); //check target status

	if( sc && sc->data[SC_INVINCIBLE] && !sc->data[SC_INVINCIBLEOFF] )
		return 1;

	if (skill_id == PA_PRESSURE || skill_id == HW_GRAVITATION)
		return damage; //These skills bypass everything else.

	if( sc && sc->count ) { // SC_* that reduce damage to 0.
		if( sc->data[SC_BASILICA] && !(status_get_mode(src)&MD_BOSS) ) {
			d->dmg_lv = ATK_BLOCK;
			return 0;
		}
		if( sc->data[SC_WHITEIMPRISON] ) { // Gravitation and Pressure do damage without removing the effect
			if( skill_id == MG_NAPALMBEAT ||
				skill_id == MG_SOULSTRIKE ||
				skill_id == WL_SOULEXPANSION ||
				(skill_id && skill_get_ele(skill_id, skill_lv) == ELE_GHOST) ||
				(!skill_id && (status_get_status_data(src))->rhw.ele == ELE_GHOST) )
			{
				if( skill_id == WL_SOULEXPANSION )
					damage <<= 1; // If used against a player in White Imprison, the skill deals double damage.
				status_change_end(bl,SC_WHITEIMPRISON,INVALID_TIMER); // Those skills do damage and removes effect
			} else {
				d->dmg_lv = ATK_BLOCK;
				return 0;
			}
		}

		if( sc->data[SC_ZEPHYR] && !(flag&BF_MAGIC && skill_id) && !(skill_get_inf(skill_id)&(INF_GROUND_SKILL|INF_SELF_SKILL)) ) {
			d->dmg_lv = ATK_BLOCK;
			return 0;
		}

		if( sc->data[SC_SAFETYWALL] && (flag&(BF_SHORT|BF_MAGIC))==BF_SHORT ) {
			struct skill_unit_group* group = skill_id2group(sc->data[SC_SAFETYWALL]->val3);
			uint16 skill_id_val = sc->data[SC_SAFETYWALL]->val2;
			if (group) {
				d->dmg_lv = ATK_BLOCK;

				if (skill_id_val == MH_STEINWAND) {
					if (--group->val2 <= 0)
						skill_delunitgroup(group);
					if( (group->val3 - damage) > 0 )
						group->val3 -= (int)cap_value(damage, INT_MIN, INT_MAX);
					else
						skill_delunitgroup(group);
					return 0;
				}
				//in RE, SW possesses a lifetime equal to group val2, (3x caster hp, or homon formula)
#ifdef RENEWAL
				if ( ( group->val2 - damage) > 0 ) {
					group->val2 -= (int)cap_value(damage, INT_MIN, INT_MAX);
				} else
					skill_delunitgroup(group);
				return 0;
#else
				if (--group->val2 <= 0)
					skill_delunitgroup(group);
				return 0;
#endif
			}
			status_change_end(bl, SC_SAFETYWALL, INVALID_TIMER);
		}

		if (sc->data[SC__MANHOLE]) {
			d->dmg_lv = ATK_BLOCK;
			return 0;
		}

		if( sc->data[SC_ELEMENTAL_SHIELD] && flag&BF_MAGIC ) {
			d->dmg_lv = ATK_BLOCK;
			return 0;
		}

		if( sc->data[SC_PNEUMA] && (flag&(BF_MAGIC|BF_LONG)) == BF_LONG ) {
			d->dmg_lv = ATK_BLOCK;
			skill_blown(src,bl,skill_get_blewcount(skill_id,skill_lv),-1,0);
			return 0;
		}
		if( sc->data[SC_WEAPONBLOCKING] && flag&(BF_SHORT|BF_WEAPON) && rnd()%100 < sc->data[SC_WEAPONBLOCKING]->val2 ) {
			clif_skill_nodamage(bl,src,GC_WEAPONBLOCKING,1,1);
			d->dmg_lv = ATK_BLOCK;
			sc_start2(src,bl,SC_COMBO,100,GC_WEAPONBLOCKING,src->id,2000);
			return 0;
		}
		if( (sce = sc->data[SC_AUTOGUARD]) && flag&BF_WEAPON && !(skill_get_nk(skill_id)&NK_NO_CARDFIX_ATK) && rnd()%100 < sce->val2 ) {
			int delay;
			struct block_list *d_bl = NULL;
			struct status_change_entry *sce_d = NULL;
			bool devoted = false;

			if ((sce_d = sc->data[SC_DEVOTION]) && (d_bl = map_id2bl(sce_d->val1)) &&
				((d_bl->type == BL_MER && ((TBL_MER*)d_bl)->master && ((TBL_MER*)d_bl)->master->bl.id == bl->id) ||
				(d_bl->type == BL_PC && ((TBL_PC*)d_bl)->devotion[sce_d->val2] == bl->id)))
			{ // if player is target of devotion, show guard effect on the devotion caster rather than the target
				devoted = true;
				clif_skill_nodamage(d_bl, d_bl, CR_AUTOGUARD, sce->val1, 1);
			} else
				clif_skill_nodamage(bl, bl, CR_AUTOGUARD,sce->val1, 1);

			// different delay depending on skill level [celest]
			if (sce->val1 <= 5)
				delay = 300;
			else if (sce->val1 > 5 && sce->val1 <= 9)
				delay = 200;
			else
				delay = 100;
			unit_set_walkdelay((devoted ? d_bl : bl), gettick(), delay, 1);

			if(sc->data[SC_SHRINK] && rnd()%100<5*sce->val1)
				skill_blown(bl,src,skill_get_blewcount(CR_SHRINK,1),-1,0);
			return 0;
		}

		if( (sce = sc->data[SC_MILLENNIUMSHIELD]) && sce->val2 > 0 && damage > 0 ) {
			sce->val3 -= (int)cap_value(damage,INT_MIN,INT_MAX); // absorb damage
			d->dmg_lv = ATK_BLOCK;
			if( sce->val3 <= 0 ) { // Shield Down
				sce->val2--;
				if( sce->val2 >= 0 ) {
					clif_millenniumshield(bl,sce->val2);
					if( !sce->val2 )
						status_change_end(bl,SC_MILLENNIUMSHIELD,INVALID_TIMER); // All shields down
					else
						sce->val3 = 1000; // Next shield
				}
				status_change_start(src,bl,SC_STUN,10000,0,0,0,0,1000,SCSTART_NOTICKDEF);
			}
			return 0;
		}

		// attack blocked by Parrying
		if( (sce=sc->data[SC_PARRYING]) && flag&BF_WEAPON && skill_id != WS_CARTTERMINATION && rnd()%100 < sce->val2 ) {
			clif_skill_nodamage(bl, bl, LK_PARRYING, sce->val1,1);
			return 0;
		}

		if(sc->data[SC_DODGE] && ( !sc->opt1 || sc->opt1 == OPT1_BURNING ) &&
			(flag&BF_LONG || sc->data[SC_SPURT])
			&& rnd()%100 < 20)
		{
			if (sd && pc_issit(sd)) pc_setstand(sd, true); //Stand it to dodge.
			clif_skill_nodamage(bl,bl,TK_DODGE,1,1);
			if (!sc->data[SC_COMBO])
				sc_start4(src,bl, SC_COMBO, 100, TK_JUMPKICK, src->id, 1, 0, 2000);
			return 0;
		}

		if(sc->data[SC_HERMODE] && flag&BF_MAGIC)
			return 0;

		if(sc->data[SC_TATAMIGAESHI] && (flag&(BF_MAGIC|BF_LONG)) == BF_LONG)
			return 0;

		if( sc->data[SC_NEUTRALBARRIER] && (skill_id == NPC_EARTHQUAKE || (flag&(BF_LONG|BF_MAGIC)) == BF_LONG) ) {
			d->dmg_lv = ATK_MISS;
			return 0;
		}

		//Kaupe blocks damage (skill or otherwise) from players, mobs, homuns, mercenaries.
		if((sce=sc->data[SC_KAUPE]) && rnd()%100 < sce->val2) {
			clif_specialeffect(bl, 462, AREA);
			//Shouldn't end until Breaker's non-weapon part connects.
#ifndef RENEWAL
			if (skill_id != ASC_BREAKER || !(flag&BF_WEAPON))
#endif
				if (--(sce->val3) <= 0) //We make it work like Safety Wall, even though it only blocks 1 time.
					status_change_end(bl, SC_KAUPE, INVALID_TIMER);
			return 0;
		}

		if( flag&BF_MAGIC && (sce=sc->data[SC_PRESTIGE]) && rnd()%100 < sce->val2) {
			clif_specialeffect(bl, 462, AREA); // Still need confirm it.
			return 0;
		}

		if (((sce=sc->data[SC_UTSUSEMI]) || sc->data[SC_BUNSINJYUTSU])
			&& flag&BF_WEAPON && !(skill_get_nk(skill_id)&NK_NO_CARDFIX_ATK))
		{
			skill_additional_effect (src, bl, skill_id, skill_lv, flag, ATK_BLOCK, gettick() );
			if( !status_isdead(src) )
				skill_counter_additional_effect( src, bl, skill_id, skill_lv, flag, gettick() );
			if (sce) {
				clif_specialeffect(bl, 462, AREA);
				skill_blown(src,bl,sce->val3,-1,0);
			}
			//Both need to be consumed if they are active.
			if (sce && --(sce->val2) <= 0)
				status_change_end(bl, SC_UTSUSEMI, INVALID_TIMER);
			if ((sce=sc->data[SC_BUNSINJYUTSU]) && --(sce->val2) <= 0)
				status_change_end(bl, SC_BUNSINJYUTSU, INVALID_TIMER);

			return 0;
		}

		//Now damage increasing effects
		if( sc->data[SC_AETERNA] && skill_id != PF_SOULBURN ) {
			if( src->type != BL_MER || skill_id == 0 )
				damage <<= 1; // Lex Aeterna only doubles damage of regular attacks from mercenaries

#ifndef RENEWAL
			if( skill_id != ASC_BREAKER || !(flag&BF_WEAPON) )
#endif
				status_change_end(bl, SC_AETERNA, INVALID_TIMER); //Shouldn't end until Breaker's non-weapon part connects.
		}

#ifdef RENEWAL
		if( sc->data[SC_RAID] ) {
			DAMAGE_ADDRATE(20)

			if (--sc->data[SC_RAID]->val1 == 0)
				status_change_end(bl, SC_RAID, INVALID_TIMER);
		}
#endif

		if( damage ) {
			struct map_session_data *tsd = BL_CAST(BL_PC, src);
			if( sc->data[SC_DEEPSLEEP] ) {
				damage += damage / 2; // 1.5 times more damage while in Deep Sleep.
				status_change_end(bl,SC_DEEPSLEEP,INVALID_TIMER);
			}
			if( tsd && sd && sc->data[SC_CRYSTALIZE] && flag&BF_WEAPON ) {
				switch(tsd->status.weapon) {
					case W_MACE:
					case W_2HMACE:
					case W_1HAXE:
					case W_2HAXE:
						DAMAGE_RATE(150)
						break;
					case W_MUSICAL:
					case W_WHIP:
						if(!sd->state.arrow_atk)
							break;
					case W_BOW:
					case W_REVOLVER:
					case W_RIFLE:
					case W_GATLING:
					case W_SHOTGUN:
					case W_GRENADE:
					case W_DAGGER:
					case W_1HSWORD:
					case W_2HSWORD:
						DAMAGE_RATE(50)
						break;
				}
			}
			if( sc->data[SC_VOICEOFSIREN] )
				status_change_end(bl,SC_VOICEOFSIREN,INVALID_TIMER);
		}

		// Damage reductions
		// Assumptio doubles the def & mdef on RE mode, otherwise gives a reduction on the final damage. [Igniz]
#ifndef RENEWAL
		if( sc->data[SC_ASSUMPTIO] ) {
			if( map_flag_vs(bl->m) )
				damage = (int64)damage*2/3; //Receive 66% damage
			else
				damage >>= 1; //Receive 50% damage
		}
#endif

		if(sc->data[SC_DEFENDER] &&
			(flag&(BF_LONG|BF_WEAPON)) == (BF_LONG|BF_WEAPON))
			DAMAGE_RATE(100-sc->data[SC_DEFENDER]->val2)

		if(sc->data[SC_ADJUSTMENT] &&
			(flag&(BF_LONG|BF_WEAPON)) == (BF_LONG|BF_WEAPON))
			DAMAGE_SUBRATE(20)

		if(sc->data[SC_FOGWALL] && skill_id != RK_DRAGONBREATH && skill_id != RK_DRAGONBREATH_WATER) {
			if(flag&BF_SKILL) //25% reduction
				DAMAGE_SUBRATE(25)
			else if ((flag&(BF_LONG|BF_WEAPON)) == (BF_LONG|BF_WEAPON))
				damage >>= 2; //75% reduction
		}

		if(sc->data[SC_ARMORCHANGE]) {
			//On official servers, SC_ARMORCHANGE does not change DEF/MDEF but rather increases/decreases the damage
			if(flag&BF_WEAPON)
				DAMAGE_SUBRATE(sc->data[SC_ARMORCHANGE]->val2)
			else if(flag&BF_MAGIC)
				DAMAGE_SUBRATE(sc->data[SC_ARMORCHANGE]->val3)
		}

		if(sc->data[SC_SMOKEPOWDER]) {
			if( (flag&(BF_SHORT|BF_WEAPON)) == (BF_SHORT|BF_WEAPON) )
				DAMAGE_SUBRATE(15) // 15% reduction to physical melee attacks
			else if( (flag&(BF_LONG|BF_WEAPON)) == (BF_LONG|BF_WEAPON) )
				DAMAGE_SUBRATE(50) // 50% reduction to physical ranged attacks
		}

		// Compressed code, fixed by map.h [Epoque]
		if (src->type == BL_MOB) {
			int i;
			if (sc->data[SC_MANU_DEF])
				for (i=0;ARRAYLENGTH(mob_manuk)>i;i++)
					if (mob_manuk[i]==((TBL_MOB*)src)->mob_id) {
						DAMAGE_SUBRATE(sc->data[SC_MANU_DEF]->val1)
						break;
					}
			if (sc->data[SC_SPL_DEF])
				for (i=0;ARRAYLENGTH(mob_splendide)>i;i++)
					if (mob_splendide[i]==((TBL_MOB*)src)->mob_id) {
						DAMAGE_SUBRATE(sc->data[SC_SPL_DEF]->val1)
						break;
					}
		}

		if((sce=sc->data[SC_ARMOR]) && //NPC_DEFENDER
			sce->val3&flag && sce->val4&flag)
			DAMAGE_SUBRATE(sc->data[SC_ARMOR]->val2)

		if( sc->data[SC_ENERGYCOAT] && (skill_id == GN_HELLS_PLANT_ATK ||
#ifdef RENEWAL
			((flag&BF_WEAPON || flag&BF_MAGIC) && skill_id != WS_CARTTERMINATION)
#else
			(flag&BF_WEAPON && skill_id != WS_CARTTERMINATION)
#endif
			) )
		{
			struct status_data *status = status_get_status_data(bl);
			int per = 100*status->sp / status->max_sp -1; //100% should be counted as the 80~99% interval
			per /=20; //Uses 20% SP intervals.
			//SP Cost: 1% + 0.5% per every 20% SP
			if (!status_charge(bl, 0, (10+5*per)*status->max_sp/1000))
				status_change_end(bl, SC_ENERGYCOAT, INVALID_TIMER);
			//Reduction: 6% + 6% every 20%
			DAMAGE_SUBRATE(6 * (1+per))
		}

		if(sc->data[SC_GRANITIC_ARMOR])
			DAMAGE_SUBRATE(sc->data[SC_GRANITIC_ARMOR]->val2)

		if(sc->data[SC_PAIN_KILLER])
			damage -= sc->data[SC_PAIN_KILLER]->val3;

		if( sc->data[SC_DARKCROW] && (flag&(BF_SHORT|BF_MAGIC)) == BF_SHORT )
			DAMAGE_ADDRATE(sc->data[SC_DARKCROW]->val2);

		if( (sce=sc->data[SC_MAGMA_FLOW]) && (rnd()%100 <= sce->val2) )
			skill_castend_damage_id(bl,src,MH_MAGMA_FLOW,sce->val1,gettick(),0);

		if( damage > 0 && ((flag&(BF_WEAPON|BF_SHORT))==(BF_WEAPON|BF_SHORT)) && (sce = sc->data[SC_STONEHARDSKIN]) ) {
			sce->val2 -= (int)cap_value(damage,INT_MIN,INT_MAX);;
			if( src->type == BL_MOB ) //using explicit call instead break_equip for duration
				sc_start(src,src, SC_STRIPWEAPON, 30, 0, skill_get_time2(RK_STONEHARDSKIN, sce->val1));
			else
				skill_break_equip(src,src, EQP_WEAPON, 3000, BCT_SELF);
			if( sce->val2 <= 0 )
				status_change_end(bl, SC_STONEHARDSKIN, INVALID_TIMER);
		}

#ifdef RENEWAL
		// Renewal: steel body reduces all incoming damage to 1/10 [helvetica]
		if( sc->data[SC_STEELBODY] )
			damage = damage > 10 ? damage / 10 : 1;
#endif

		//Finally added to remove the status of immobile when Aimed Bolt is used. [Jobbie]
		if( skill_id == RA_AIMEDBOLT && (sc->data[SC_BITE] || sc->data[SC_ANKLE] || sc->data[SC_ELECTRICSHOCKER]) ) {
			status_change_end(bl, SC_BITE, INVALID_TIMER);
			status_change_end(bl, SC_ANKLE, INVALID_TIMER);
			status_change_end(bl, SC_ELECTRICSHOCKER, INVALID_TIMER);
		}

		//Finally Kyrie because it may, or not, reduce damage to 0.
		if((sce = sc->data[SC_KYRIE]) && damage > 0){
			sce->val2 -= (int)cap_value(damage,INT_MIN,INT_MAX);;
			if(flag&BF_WEAPON || skill_id == TF_THROWSTONE){
				if(sce->val2>=0)
					damage=0;
				else
				  	damage=-sce->val2;
			}
			if((--sce->val3)<=0 || (sce->val2<=0) || skill_id == AL_HOLYLIGHT)
				status_change_end(bl, SC_KYRIE, INVALID_TIMER);
		}

		if( sc->data[SC_MEIKYOUSISUI] && rand()%100 < 40 ) // custom value
			damage = 0;


		if (!damage)
			return 0;

		if( (sce = sc->data[SC_LIGHTNINGWALK]) && flag&BF_LONG && rnd()%100 < sce->val1 ) {
			int dx[8] = { 0,-1,-1,-1,0,1,1,1 };
			int dy[8] = { 1,1,0,-1,-1,-1,0,1 };
			uint8 dir = map_calc_dir(bl, src->x, src->y);

			if( unit_movepos(bl, src->x-dx[dir], src->y-dy[dir], 1, 1) ) {
				clif_blown(bl);
				unit_setdir(bl, dir);
			}
			d->dmg_lv = ATK_DEF;
			status_change_end(bl, SC_LIGHTNINGWALK, INVALID_TIMER);
			return 0;
		}

		//Probably not the most correct place, but it'll do here
		//(since battle_drain is strictly for players currently)
		if ((sce=sc->data[SC_BLOODLUST]) && flag&BF_WEAPON && damage > 0 &&
			rnd()%100 < sce->val3)
			status_heal(src, (int64)damage*sce->val4/100, 0, 3);

		if( sd && (sce = sc->data[SC_FORCEOFVANGUARD]) && flag&BF_WEAPON && rnd()%100 < sce->val2 )
			pc_addspiritball(sd,skill_get_time(LG_FORCEOFVANGUARD,sce->val1),sce->val3);

		if( sd && (sce = sc->data[SC_GT_ENERGYGAIN]) && flag&BF_WEAPON && rnd()%100 < sce->val3 ) {
			int spheres = 5;

			if( sc->data[SC_RAISINGDRAGON] )
				spheres += sc->data[SC_RAISINGDRAGON]->val1;

			pc_addspiritball(sd, skill_get_time2(SR_GENTLETOUCH_ENERGYGAIN, sce->val1), spheres);
		}

		if (sc->data[SC_STYLE_CHANGE] && sc->data[SC_STYLE_CHANGE]->val1 == MH_MD_GRAPPLING) {
			TBL_HOM *hd = BL_CAST(BL_HOM,bl); // We add a sphere for when the Homunculus is being hit

			if (hd && (rnd()%100<50) ) // According to WarpPortal, this is a flat 50% chance
				hom_addspiritball(hd, 10);
		}

		if( sc->data[SC__DEADLYINFECT] && (flag&(BF_SHORT|BF_MAGIC)) == BF_SHORT && damage > 0 && rnd()%100 < 30 + 10 * sc->data[SC__DEADLYINFECT]->val1 )
			status_change_spread(bl, src); // Deadly infect attacked side

	} //End of target SC_ check

	//SC effects from caster side.
	sc = status_get_sc(src);

	if (sc && sc->count) {
		if( sc->data[SC_INVINCIBLE] && !sc->data[SC_INVINCIBLEOFF] )
			DAMAGE_ADDRATE(75)
		// [Epoque]
		if (bl->type == BL_MOB) {
			uint8 i;

			if ( ((sce=sc->data[SC_MANU_ATK]) && (flag&BF_WEAPON)) ||
				 ((sce=sc->data[SC_MANU_MATK]) && (flag&BF_MAGIC))
				)
				for (i=0;ARRAYLENGTH(mob_manuk)>i;i++)
					if (((TBL_MOB*)bl)->mob_id==mob_manuk[i]) {
						DAMAGE_ADDRATE(sce->val1)
						break;
					}
			if ( ((sce=sc->data[SC_SPL_ATK]) && (flag&BF_WEAPON)) ||
				 ((sce=sc->data[SC_SPL_MATK]) && (flag&BF_MAGIC))
				)
				for (i=0;ARRAYLENGTH(mob_splendide)>i;i++)
					if (((TBL_MOB*)bl)->mob_id==mob_splendide[i]) {
						DAMAGE_ADDRATE(sce->val1)
						break;
				}
		}
		/* Self Buff that destroys the armor of any target hit with melee or ranged physical attacks */
		if( sc->data[SC_SHIELDSPELL_REF] && sc->data[SC_SHIELDSPELL_REF]->val1 == 1 && flag&BF_WEAPON ) {
			skill_break_equip(src,bl, EQP_ARMOR, 10000, BCT_ENEMY); // 100% chance (http://irowiki.org/wiki/Shield_Spell#Level_3_spells_.28refine_based.29)
			status_change_end(src,SC_SHIELDSPELL_REF,INVALID_TIMER);
		}

		if( sc->data[SC_POISONINGWEAPON]
			&& ((flag&BF_WEAPON) && (!skill_id || skill_id == GC_VENOMPRESSURE)) //check skill type poison_smoke is a unit
			&& (damage > 0 && rnd()%100 < sc->data[SC_POISONINGWEAPON]->val3 )) //did some damage and chance ok (why no additional effect ??)
			sc_start(src,bl,(enum sc_type)sc->data[SC_POISONINGWEAPON]->val2,100,sc->data[SC_POISONINGWEAPON]->val1,skill_get_time2(GC_POISONINGWEAPON, 1));

		if( sc->data[SC__DEADLYINFECT] && (flag&(BF_SHORT|BF_MAGIC)) == BF_SHORT && damage > 0 && rnd()%100 < 30 + 10 * sc->data[SC__DEADLYINFECT]->val1 )
			status_change_spread(src, bl);

		if (sc->data[SC_STYLE_CHANGE] && sc->data[SC_STYLE_CHANGE]->val1 == MH_MD_FIGHTING) {
			TBL_HOM *hd = BL_CAST(BL_HOM,src); //when attacking

			if (hd && (rnd()%100<50) ) hom_addspiritball(hd, 10); // According to WarpPortal, this is a flat 50% chance
		}
	} //End of caster SC_ check

	//PK damage rates
	if (battle_config.pk_mode && sd && bl->type == BL_PC && damage && map[bl->m].flag.pvp) {
		if (flag & BF_SKILL) { //Skills get a different reduction than non-skills. [Skotlex]
			if (flag&BF_WEAPON)
				DAMAGE_RATE(battle_config.pk_weapon_damage_rate)
			if (flag&BF_MAGIC)
				DAMAGE_RATE(battle_config.pk_magic_damage_rate)
			if (flag&BF_MISC)
				DAMAGE_RATE(battle_config.pk_misc_damage_rate)
		} else { //Normal attacks get reductions based on range.
			if (flag & BF_SHORT)
				DAMAGE_RATE(battle_config.pk_short_damage_rate)
			if (flag & BF_LONG)
				DAMAGE_RATE(battle_config.pk_long_damage_rate)
		}
		if(!damage) damage  = 1;
	}

	if(battle_config.skill_min_damage && damage > 0 && damage < div_) {
		if ((flag&BF_WEAPON && battle_config.skill_min_damage&1)
			|| (flag&BF_MAGIC && battle_config.skill_min_damage&2)
			|| (flag&BF_MISC && battle_config.skill_min_damage&4)
		)
			damage = div_;
	}

	if( bl->type == BL_MOB && !status_isdead(bl) && src != bl) {
		if (damage > 0 )
			mobskill_event((TBL_MOB*)bl,src,gettick(),flag);
		if (skill_id)
			mobskill_event((TBL_MOB*)bl,src,gettick(),MSC_SKILLUSED|(skill_id<<16));
	}
	if( sd ) {
		if( pc_ismadogear(sd) && rnd()%100 < 50 ) {
			short element = skill_get_ele(skill_id, skill_lv);
			if( !skill_id || element == -1 ) { //Take weapon's element
				struct status_data *sstatus = NULL;
				if( src->type == BL_PC && ((TBL_PC*)src)->bonus.arrow_ele )
					element = ((TBL_PC*)src)->bonus.arrow_ele;
				else if( (sstatus = status_get_status_data(src)) ) {
					element = sstatus->rhw.ele;
				}
			} else if( element == -2 ) //Use enchantment's element
				element = status_get_attack_sc_element(src,status_get_sc(src));
			else if( element == -3 ) //Use random element
				element = rnd()%ELE_ALL;
			if( element == ELE_FIRE || element == ELE_WATER )
				pc_overheat(sd,element == ELE_FIRE ? 1 : -1);
		}
	}

	return damage;
}

/**
 * Calculates BG related damage adjustments.
 * @param src
 * @param bl
 * @param damage
 * @param skill_id
 * @param flag
 * @return damage
 * Credits:
 *	Original coder Skoltex
 *	Initial refactoring by Baalberith
 *	Refined and optimized by helvetica
 */
int64 battle_calc_bg_damage(struct block_list *src, struct block_list *bl, int64 damage, uint16 skill_id, int flag)
{
	if( !damage )
		return 0;

	if( bl->type == BL_MOB ) {
		struct mob_data* md = BL_CAST(BL_MOB, bl);
		if( map[bl->m].flag.battleground && (md->mob_id == MOBID_BLUE_CRYST || md->mob_id == MOBID_PINK_CRYST) && flag&BF_SKILL )
			return 0; // Crystal cannot receive skill damage on battlegrounds
	}

	if(skill_get_inf2(skill_id)&INF2_NO_BG_DMG)
		return damage; //skill that ignore bg map reduction

	if( flag&BF_SKILL ) { //Skills get a different reduction than non-skills. [Skotlex]
		if( flag&BF_WEAPON )
			DAMAGE_RATE(battle_config.bg_weapon_damage_rate)
		if( flag&BF_MAGIC )
			DAMAGE_RATE(battle_config.bg_magic_damage_rate)
		if(	flag&BF_MISC )
			DAMAGE_RATE(battle_config.bg_misc_damage_rate)
	} else { //Normal attacks get reductions based on range.
		if( flag&BF_SHORT )
			DAMAGE_RATE(battle_config.bg_short_damage_rate)
		if( flag&BF_LONG )
			DAMAGE_RATE(battle_config.bg_long_damage_rate)
	}

	damage = max(damage,1); //min 1 damage
	return damage;
}

/**
 * Determines whether target can be hit
 * @param src
 * @param bl
 * @param skill_id
 * @param flag
 * @return Can be hit (true) or can't be hit (false)
 */
bool battle_can_hit_gvg_target(struct block_list *src,struct block_list *bl,uint16 skill_id,int flag)
{
	struct mob_data* md = BL_CAST(BL_MOB, bl);
	int class_ = status_get_class(bl);

	if(md && md->guardian_data) {
		if(class_ == MOBID_EMPERIUM && flag&BF_SKILL && !(skill_get_inf3(skill_id)&INF3_HIT_EMP)) //Skill immunity.
			return false;
		if(src->type != BL_MOB) {
			struct guild *g = src->type == BL_PC ? ((TBL_PC *)src)->guild : guild_search(status_get_guild_id(src));

			if (class_ == MOBID_EMPERIUM && (!g || guild_checkskill(g,GD_APPROVAL) <= 0 ))
				return false;

			if (g && battle_config.guild_max_castles && guild_checkcastles(g)>=battle_config.guild_max_castles)
				return false; // [MouseJstr]
		}
	}
	return true;
}

/**
 * Calculates GVG related damage adjustments.
 * @param src
 * @param bl
 * @param damage
 * @param skill_id
 * @param flag
 * @return damage
 */
int64 battle_calc_gvg_damage(struct block_list *src,struct block_list *bl,int64 damage,uint16 skill_id,int flag)
{
	if (!damage) //No reductions to make.
		return 0;

	if (!battle_can_hit_gvg_target(src,bl,skill_id,flag))
		return 0;

	if (skill_get_inf2(skill_id)&INF2_NO_GVG_DMG) //Skills with no gvg damage reduction.
		return damage;
	/* Uncomment if you want god-mode Emperiums at 100 defense. [Kisuka]
	if (md && md->guardian_data)
		damage -= damage * (md->guardian_data->castle->defense/100) * battle_config.castle_defense_rate/100;
	*/
	if (flag & BF_SKILL) { //Skills get a different reduction than non-skills. [Skotlex]
		if (flag&BF_WEAPON)
			DAMAGE_RATE(battle_config.gvg_weapon_damage_rate)
		if (flag&BF_MAGIC)
			DAMAGE_RATE(battle_config.gvg_magic_damage_rate)
		if (flag&BF_MISC)
			DAMAGE_RATE(battle_config.gvg_misc_damage_rate)
	} else { //Normal attacks get reductions based on range.
		if (flag & BF_SHORT)
			DAMAGE_RATE(battle_config.gvg_short_damage_rate)
		if (flag & BF_LONG)
			DAMAGE_RATE(battle_config.gvg_long_damage_rate)
	}
	damage = max(damage,1);
	return damage;
}

/**
 * HP/SP drain calculation
 * @param damage
 * @param rate
 * @param per
 * @return diff
 */
static int battle_calc_drain(int64 damage, int rate, int per)
{
	int64 diff = 0;

	if (per && rnd()%1000 < rate) {
		diff = (damage * per) / 100;
		if (diff == 0) {
			if (per > 0)
				diff = 1;
			else
				diff = -1;
		}
	}
	return (int)diff;
}

/**
 * Passive skill damage increases
 * @param sd
 * @param target
 * @param dmg
 * @param type
 * @return damage
 */
int64 battle_addmastery(struct map_session_data *sd,struct block_list *target,int64 dmg,int type)
{
	int64 damage;
	struct status_data *status = status_get_status_data(target);
	int weapon,skill;
#ifdef RENEWAL
	damage = 0;
#else
	damage = dmg;
#endif

	nullpo_ret(sd);

	if((skill = pc_checkskill(sd,AL_DEMONBANE)) > 0 &&
		target->type == BL_MOB && //This bonus doesn't work against players.
		(battle_check_undead(status->race,status->def_ele) || status->race==RC_DEMON) )
		damage += (skill*(int)(3+(sd->status.base_level+1)*0.05));	// submitted by orn
		//damage += (skill * 3);
	if( (skill = pc_checkskill(sd, RA_RANGERMAIN)) > 0 && (status->race == RC_BRUTE || status->race == RC_PLANT || status->race == RC_FISH) )
		damage += (skill * 5);
	if( (skill = pc_checkskill(sd,NC_RESEARCHFE)) > 0 && (status->def_ele == ELE_FIRE || status->def_ele == ELE_EARTH) )
		damage += (skill * 10);
	if( pc_ismadogear(sd) )
		damage += 15 + pc_checkskill(sd, NC_MADOLICENCE);

	if((skill = pc_checkskill(sd,HT_BEASTBANE)) > 0 && (status->race==RC_BRUTE || status->race==RC_INSECT) ) {
		damage += (skill * 4);
		if (sd->sc.data[SC_SPIRIT] && sd->sc.data[SC_SPIRIT]->val2 == SL_HUNTER)
			damage += sd->status.str;
	}

#ifdef RENEWAL
	//Weapon Research bonus applies to all weapons
	if((skill = pc_checkskill(sd,BS_WEAPONRESEARCH)) > 0)
		damage += (skill * 2);
#endif

	if(type == 0)
		weapon = sd->weapontype1;
	else
		weapon = sd->weapontype2;

	switch(weapon) {
		case W_1HSWORD:
#ifdef RENEWAL
			if((skill = pc_checkskill(sd,AM_AXEMASTERY)) > 0)
				damage += (skill * 3);
#endif
		case W_DAGGER:
			if((skill = pc_checkskill(sd,SM_SWORD)) > 0)
				damage += (skill * 4);
			if((skill = pc_checkskill(sd,GN_TRAINING_SWORD)) > 0)
				damage += skill * 10;
			break;
		case W_2HSWORD:
#ifdef RENEWAL
			if((skill = pc_checkskill(sd,AM_AXEMASTERY)) > 0)
				damage += (skill * 3);
#endif
			if((skill = pc_checkskill(sd,SM_TWOHAND)) > 0)
				damage += (skill * 4);
			break;
		case W_1HSPEAR:
		case W_2HSPEAR:
			if((skill = pc_checkskill(sd,KN_SPEARMASTERY)) > 0) {
				if(!pc_isriding(sd) || !pc_isridingdragon(sd))
					damage += (skill * 4);
				else
					damage += (skill * 5);
				// Increase damage by level of KN_SPEARMASTERY * 10
				if(pc_checkskill(sd,RK_DRAGONTRAINING) > 0)
					damage += (skill * 10);
			}
			break;
		case W_1HAXE:
		case W_2HAXE:
			if((skill = pc_checkskill(sd,AM_AXEMASTERY)) > 0)
				damage += (skill * 3);
			if((skill = pc_checkskill(sd,NC_TRAININGAXE)) > 0)
				damage += (skill * 5);
			break;
		case W_MACE:
		case W_2HMACE:
			if((skill = pc_checkskill(sd,PR_MACEMASTERY)) > 0)
				damage += (skill * 3);
			if((skill = pc_checkskill(sd,NC_TRAININGAXE)) > 0)
				damage += (skill * 4);
			break;
		case W_FIST:
			if((skill = pc_checkskill(sd,TK_RUN)) > 0)
				damage += (skill * 10);
			// No break, fallthrough to Knuckles
		case W_KNUCKLE:
			if((skill = pc_checkskill(sd,MO_IRONHAND)) > 0)
				damage += (skill * 3);
			break;
		case W_MUSICAL:
			if((skill = pc_checkskill(sd,BA_MUSICALLESSON)) > 0)
				damage += (skill * 3);
			break;
		case W_WHIP:
			if((skill = pc_checkskill(sd,DC_DANCINGLESSON)) > 0)
				damage += (skill * 3);
			break;
		case W_BOOK:
			if((skill = pc_checkskill(sd,SA_ADVANCEDBOOK)) > 0)
				damage += (skill * 3);
			break;
		case W_KATAR:
			if((skill = pc_checkskill(sd,AS_KATAR)) > 0)
				damage += (skill * 3);
			break;
	}

	if(sd->sc.data[SC_GN_CARTBOOST]) // cart boost adds mastery type damage
		damage += 10*sd->sc.data[SC_GN_CARTBOOST]->val1;

	return damage;
}

#ifdef RENEWAL
static int64 battle_calc_sizefix(int64 damage, struct map_session_data *sd, unsigned char t_size, unsigned char weapon_type, short flag)
{
	if (sd) {
		//SizeFix only for players
		if (!(sd->special_state.no_sizefix) && !flag)
			DAMAGE_RATE(weapon_type==EQI_HAND_L?
				sd->left_weapon.atkmods[t_size]:
				sd->right_weapon.atkmods[t_size])
	}
	return damage;
}

static int battle_calc_status_attack(struct status_data *status, short hand)
{
	//left-hand penalty on sATK is always 50% [Baalberith]
	if (hand == EQI_HAND_L)
		return status->batk;
	else
		return 2 * status->batk;
}

static int battle_calc_base_weapon_attack(struct block_list *src, struct status_data *tstatus, struct weapon_atk *wa, struct map_session_data *sd)
{
	struct status_data *status = status_get_status_data(src);
	uint8 type = (wa == &status->lhw)?EQI_HAND_L:EQI_HAND_R;
	uint16 atkmin = (type == EQI_HAND_L)?status->watk2:status->watk;
	uint16 atkmax = atkmin;
	int damage = atkmin;
	uint16 weapon_perfection = 0;
	struct status_change *sc = status_get_sc(src);

	if (sd->equip_index[type] >= 0 && sd->inventory_data[sd->equip_index[type]]) {
		int variance =   wa->atk * (sd->inventory_data[sd->equip_index[type]]->wlv*5)/100;

		atkmin = max(0, atkmin - variance);
		atkmax = min(UINT16_MAX, atkmax + variance);

		if (sc && sc->data[SC_MAXIMIZEPOWER])
			damage = atkmax;
		else
			damage = rnd_value(atkmin, atkmax);
	}

	if (sc && sc->data[SC_WEAPONPERFECTION])
		weapon_perfection = 1;

	damage = (int)battle_calc_sizefix(damage, sd, tstatus->size, type, weapon_perfection);

	return damage;
}
#endif

/*==========================================
 * Calculates the standard damage of a normal attack assuming it hits,
 * it calculates nothing extra fancy, is needed for magnum break's WATK_ELEMENT bonus. [Skotlex]
 * This applies to pre-renewal and non-sd in renewal
 *------------------------------------------
 * Pass damage2 as NULL to not calc it.
 * Flag values:
 * &1 : Critical hit
 * &2 : Arrow attack
 * &4 : Skill is Magic Crasher
 * &8 : Skip target size adjustment (Extremity Fist?)
 * &16: Arrow attack but BOW, REVOLVER, RIFLE, SHOTGUN, GATLING or GRENADE type weapon not equipped (i.e. shuriken, kunai and venom knives not affected by DEX)
 *
 * Credits:
 *	Original coder Skoltex
 *	Initial refactoring by Baalberith
 *	Refined and optimized by helvetica
 */
static int64 battle_calc_base_damage(struct status_data *status, struct weapon_atk *wa, struct status_change *sc, unsigned short t_size, struct map_session_data *sd, int flag)
{
	unsigned int atkmin=0, atkmax=0;
	short type = 0;
	int64 damage = 0;

	if (!sd) { //Mobs/Pets
		if(flag&4) {
			atkmin = status->matk_min;
			atkmax = status->matk_max;
		} else {
			atkmin = wa->atk;
			atkmax = wa->atk2;
		}
		if (atkmin > atkmax)
			atkmin = atkmax;
	} else { //PCs
		atkmax = wa->atk;
		type = (wa == &status->lhw)?EQI_HAND_L:EQI_HAND_R;

		if (!(flag&1) || (flag&2)) { //Normal attacks
			atkmin = status->dex;

			if (sd->equip_index[type] >= 0 && sd->inventory_data[sd->equip_index[type]])
				atkmin = atkmin*(80 + sd->inventory_data[sd->equip_index[type]]->wlv*20)/100;

			if (atkmin > atkmax)
				atkmin = atkmax;

			if(flag&2 && !(flag&16)) { //Bows
				atkmin = atkmin*atkmax/100;
				if (atkmin > atkmax)
					atkmax = atkmin;
			}
		}
	}

	if (sc && sc->data[SC_MAXIMIZEPOWER])
		atkmin = atkmax;

	//Weapon Damage calculation
	if (!(flag&1))
		damage = (atkmax>atkmin? rnd()%(atkmax-atkmin):0)+atkmin;
	else
		damage = atkmax;

	if (sd) {
		//rodatazone says the range is 0~arrow_atk-1 for non crit
		if (flag&2 && sd->bonus.arrow_atk)
			damage += ( (flag&1) ? sd->bonus.arrow_atk : rnd()%sd->bonus.arrow_atk );

		//SizeFix only for players
		if (!(sd->special_state.no_sizefix || (flag&8)))
			DAMAGE_RATE(type==EQI_HAND_L?
				sd->left_weapon.atkmods[t_size]:
				sd->right_weapon.atkmods[t_size])
	}

	//Finally, add baseatk
	if(flag&4)
		damage += status->matk_min;
	else
		damage += status->batk;

	//rodatazone says that Overrefine bonuses are part of baseatk
	//Here we also apply the weapon_atk_rate bonus so it is correctly applied on left/right hands.
	if(sd) {
		if (type == EQI_HAND_L) {
			if(sd->left_weapon.overrefine)
				damage += rnd()%sd->left_weapon.overrefine+1;
			if (sd->weapon_atk_rate[sd->weapontype2])
				DAMAGE_ADDRATE(sd->weapon_atk_rate[sd->weapontype2])
		} else { //Right hand
			if(sd->right_weapon.overrefine)
				damage += rnd()%sd->right_weapon.overrefine+1;
			if (sd->weapon_atk_rate[sd->weapontype1])
				DAMAGE_ADDRATE(sd->weapon_atk_rate[sd->weapontype1])
		}
	}

#ifdef RENEWAL
	if (flag&1)
		damage = (damage * 14) / 10;
#endif

	return damage;
}

/*==========================================
 * Consumes ammo for the given skill.
 *------------------------------------------
 * Credits:
 *	Original coder Skoltex
 *	Initial refactoring by Baalberith
 *	Refined and optimized by helvetica
 */
void battle_consume_ammo(TBL_PC*sd, int skill, int lv)
{
	int qty = 1;

	if (!battle_config.arrow_decrement)
		return;

	if (skill) {
		qty = skill_get_ammo_qty(skill, lv);
		if (!qty) qty = 1;
	}

	if (sd->equip_index[EQI_AMMO] >= 0) //Qty check should have been done in skill_check_condition
		pc_delitem(sd,sd->equip_index[EQI_AMMO],qty,0,1,LOG_TYPE_CONSUME);

	sd->state.arrow_atk = 0;
}

static int battle_range_type(struct block_list *src, struct block_list *target, uint16 skill_id, uint16 skill_lv)
{
	// [Akinari] , [Xynvaroth]: Traps are always short range.
	if( skill_get_inf2( skill_id ) & INF2_TRAP )
		return BF_SHORT;

	//Skill Range Criteria
	if (battle_config.skillrange_by_distance &&
		(src->type&battle_config.skillrange_by_distance)
	) { //based on distance between src/target [Skotlex]
		if (check_distance_bl(src, target, 5))
			return BF_SHORT;
		return BF_LONG;
	}

	if (skill_id == SR_GATEOFHELL) {
		if (skill_lv < 5)
			return BF_SHORT;
		else
			return BF_LONG;
	}

	//based on used skill's range
	if (skill_get_range2(src, skill_id, skill_lv) < 5)
		return BF_SHORT;
	return BF_LONG;
}

static int battle_blewcount_bonus(struct map_session_data *sd, uint16 skill_id)
{
	uint8 i;
	if (!sd->skillblown[0].id)
		return 0;
	//Apply the bonus blewcount. [Skotlex]
	for (i = 0; i < ARRAYLENGTH(sd->skillblown) && sd->skillblown[i].id; i++) {
		if (sd->skillblown[i].id == skill_id)
			return sd->skillblown[i].val;
	}
	return 0;
}

#ifdef ADJUST_SKILL_DAMAGE
/**
 * Damage calculation for adjusting skill damage
 * @param caster Applied caster type for damage skill
 * @param type BL_Type of attacker
 */
static bool battle_skill_damage_iscaster(uint8 caster, enum bl_type src_type) {
	if (caster == 0)
		return false;

	switch (src_type) {
		case BL_PC: if (caster&SDC_PC) return true; break;
		case BL_MOB: if (caster&SDC_MOB) return true; break;
		case BL_PET: if (caster&SDC_PET) return true; break;
		case BL_HOM: if (caster&SDC_HOM) return true; break;
		case BL_MER: if (caster&SDC_MER) return true; break;
		case BL_ELEM: if (caster&SDC_ELEM) return true; break;
	}
	return false;
}

/**
 * Gets skill damage rate from a skill (based on skill_damage_db.txt)
 * @param src
 * @param target
 * @param skill_id
 * @return Skill damage rate
 */
static int battle_skill_damage_skill(struct block_list *src, struct block_list *target, uint16 skill_id) {
	uint16 idx = skill_get_index(skill_id), m = src->m;
	struct s_skill_damage *damage = NULL;
	struct map_data *mapd = &map[m];

	if (!idx || !skill_db[idx].damage.map)
		return 0;

	damage = &skill_db[idx].damage;

	//check the adjustment works for specified type
	if (!battle_skill_damage_iscaster(damage->caster, src->type))
		return 0;

	if ((damage->map&1 && (!mapd->flag.pvp && !map_flag_gvg(m) && !mapd->flag.battleground && !mapd->flag.skill_damage && !mapd->flag.restricted)) ||
		(damage->map&2 && mapd->flag.pvp) ||
		(damage->map&4 && map_flag_gvg(m)) ||
		(damage->map&8 && mapd->flag.battleground) ||
		(damage->map&16 && mapd->flag.skill_damage) ||
		(mapd->flag.restricted && damage->map&(8*mapd->zone)))
	{
		switch (target->type) {
			case BL_PC:
				return damage->pc;
			case BL_MOB:
				if (is_boss(target))
					return damage->boss;
				else
					return damage->mob;
			default:
				return damage->other;
		}
	}

	return 0;
}

/**
 * Gets skill damage rate from a skill (based on 'skill_damage' mapflag)
 * @param src
 * @param target
 * @param skill_id
 * @return Skill damage rate
 */
static int battle_skill_damage_map(struct block_list *src, struct block_list *target, uint16 skill_id) {
	int rate = 0;
	uint8 i = 0;
	struct map_data *mapd = NULL;

	mapd = &map[src->m];

	if (!mapd || !mapd->flag.skill_damage)
		return 0;

	// Damage rate for all skills at this map
	if (battle_skill_damage_iscaster(mapd->adjust.damage.caster, src->type)) {
		switch (target->type) {
			case BL_PC:
				rate = mapd->adjust.damage.pc;
				break;
			case BL_MOB:
				if (is_boss(target))
					rate = mapd->adjust.damage.boss;
				else
					rate = mapd->adjust.damage.mob;
				break;
			default:
				rate = mapd->adjust.damage.other;
				break;
		}
	}

	if (!mapd->skill_damage.count)
		return rate;

	// Damage rate for specified skill at this map
	for (i = 0; i < mapd->skill_damage.count; i++) {
		if (mapd->skill_damage.entries[i]->skill_id == skill_id &&
			battle_skill_damage_iscaster(mapd->skill_damage.entries[i]->caster, src->type))
		{
			switch (target->type) {
				case BL_PC:
					rate += mapd->skill_damage.entries[i]->pc;
					break;
				case BL_MOB:
					if (is_boss(target))
						rate += mapd->skill_damage.entries[i]->boss;
					else
						rate += mapd->skill_damage.entries[i]->mob;
					break;
				default:
					rate += mapd->skill_damage.entries[i]->other;
					break;
			}
		}
	}
	return rate;
}

/**
 * Check skill damage adjustment based on mapflags and skill_damage_db.txt for specified skill
 * @param src
 * @param target
 * @param skill_id
 * @return Total damage rate
 */
static int battle_skill_damage(struct block_list *src, struct block_list *target, uint16 skill_id) {
	nullpo_ret(src);
	if (!target)
		return 0;
	return battle_skill_damage_skill(src, target, skill_id) + battle_skill_damage_map(src, target, skill_id);
}
#endif

/**
 * Calculates Minstrel/Wanderer bonus for Chorus skills.
 * @param sd Player who has Chorus skill active
 * @return Bonus value based on party count
 */
static int battle_calc_chorusbonus(struct map_session_data *sd) {
	int members = 0;

	if (!sd || !sd->status.party_id)
		return 0;

	members = party_foreachsamemap(party_sub_count_class, sd, MAPID_THIRDMASK, MAPID_MINSTRELWANDERER);

	if (members < 3)
		return 0; // Bonus remains 0 unless 3 or more Minstrels/Wanderers are in the party.
	if (members > 7)
		return 5; // Maximum effect possible from 7 or more Minstrels/Wanderers.
	return members - 2; // Effect bonus from additional Minstrels/Wanderers if not above the max possible.
}

struct Damage battle_calc_magic_attack(struct block_list *src,struct block_list *target,uint16 skill_id,uint16 skill_lv,int mflag);
struct Damage battle_calc_misc_attack(struct block_list *src,struct block_list *target,uint16 skill_id,uint16 skill_lv,int mflag);

/*=======================================================
 * Should infinite defense be applied on target? (plant)
 *-------------------------------------------------------
 * Credits:
 *	Original coder Skoltex
 *	Initial refactoring by Baalberith
 *	Refined and optimized by helvetica
  *	flag - see e_battle_flag
 */
bool is_infinite_defense(struct block_list *target, int flag)
{
	struct status_data *tstatus = status_get_status_data(target);

	if(target->type == BL_SKILL) {
		TBL_SKILL *su = ((TBL_SKILL*)target);

		if (su && su->group && (su->group->skill_id == WM_REVERBERATION || su->group->skill_id == WM_POEMOFNETHERWORLD))
			return true;
	}

	if(tstatus->mode&MD_IGNOREMELEE && (flag&(BF_WEAPON|BF_SHORT)) == (BF_WEAPON|BF_SHORT) )
		return true;
	if(tstatus->mode&MD_IGNOREMAGIC && flag&(BF_MAGIC) )
		return true;
	if(tstatus->mode&MD_IGNORERANGED && (flag&(BF_WEAPON|BF_LONG)) == (BF_WEAPON|BF_LONG) )
		return true;
	if(tstatus->mode&MD_IGNOREMISC && flag&(BF_MISC) )
		return true;

	return (tstatus->mode&MD_PLANT);
}

/*========================
 * Is attack arrow based?
 *------------------------
 * Credits:
 *	Original coder Skoltex
 *	Initial refactoring by Baalberith
 *	Refined and optimized by helvetica
 */
static bool is_skill_using_arrow(struct block_list *src, int skill_id)
{
	if(src != NULL) {
		struct status_data *sstatus = status_get_status_data(src);
		struct map_session_data *sd = BL_CAST(BL_PC, src);

		return ((sd && sd->state.arrow_atk) || (!sd && ((skill_id && skill_get_ammotype(skill_id)) || sstatus->rhw.range>3)) || (skill_id == HT_PHANTASMIC));
	} else
		return false;
}

/*=========================================
 * Is attack right handed? By default yes.
 *-----------------------------------------
 * Credits:
 *	Original coder Skoltex
 *	Initial refactoring by Baalberith
 *	Refined and optimized by helvetica
 */
static bool is_attack_right_handed(struct block_list *src, int skill_id)
{
	if(src != NULL) {
		struct map_session_data *sd = BL_CAST(BL_PC, src);

		//Skills ALWAYS use ONLY your right-hand weapon (tested on Aegis 10.2)
		if(!skill_id && sd && sd->weapontype1 == 0 && sd->weapontype2 > 0)
			return false;
	}
	return true;
}

/*=======================================
 * Is attack left handed? By default no.
 *---------------------------------------
 * Credits:
 *	Original coder Skoltex
 *	Initial refactoring by Baalberith
 *	Refined and optimized by helvetica
 */
static bool is_attack_left_handed(struct block_list *src, int skill_id)
{
	if(src != NULL) {
		struct status_data *sstatus = status_get_status_data(src);
		struct map_session_data *sd = BL_CAST(BL_PC, src);

		//Skills ALWAYS use ONLY your right-hand weapon (tested on Aegis 10.2)
		if(!skill_id) {
			if (sd && sd->weapontype1 == 0 && sd->weapontype2 > 0)
				return true;

			if (sstatus->lhw.atk)
				return true;

			if (sd && sd->status.weapon == W_KATAR)
				return true;
		}
	}
	return false;
}

/*=============================
 * Do we score a critical hit?
 *-----------------------------
 * Credits:
 *	Original coder Skoltex
 *	Initial refactoring by Baalberith
 *	Refined and optimized by helvetica
 */
static bool is_attack_critical(struct Damage wd, struct block_list *src, struct block_list *target, int skill_id, int skill_lv, bool first_call)
{
	struct status_data *sstatus = status_get_status_data(src);
	struct status_data *tstatus = status_get_status_data(target);
	struct status_change *sc = status_get_sc(src);
	struct status_change *tsc = status_get_sc(target);
	struct map_session_data *sd = BL_CAST(BL_PC, src);
	struct map_session_data *tsd = BL_CAST(BL_PC, target);

	if (!first_call)
		return (wd.type == DMG_CRITICAL);

	if (skill_id == NPC_CRITICALSLASH || skill_id == LG_PINPOINTATTACK) //Always critical skills
		return true;

	if( !(wd.type&DMG_MULTI_HIT) && sstatus->cri && (!skill_id ||
		skill_id == KN_AUTOCOUNTER || skill_id == SN_SHARPSHOOTING ||
		skill_id == MA_SHARPSHOOTING || skill_id == NJ_KIRIKAGE))
	{
		short cri = sstatus->cri;

		if (sd) {
			cri += sd->critaddrace[tstatus->race] + sd->critaddrace[RC_ALL];
			if(is_skill_using_arrow(src, skill_id))
				cri += sd->bonus.arrow_cri;
		}

		if(sc && sc->data[SC_CAMOUFLAGE])
			cri += 100 * min(10,sc->data[SC_CAMOUFLAGE]->val3); //max 100% (1K)

		//The official equation is *2, but that only applies when sd's do critical.
		//Therefore, we use the old value 3 on cases when an sd gets attacked by a mob
		cri -= tstatus->luk * ((!sd && tsd) ? 3 : 2);

		if( tsc && tsc->data[SC_SLEEP] )
			cri <<= 1;

		switch(skill_id) {
			case 0:
				if(sc && !sc->data[SC_AUTOCOUNTER])
					break;
				clif_specialeffect(src, 131, AREA);
				status_change_end(src, SC_AUTOCOUNTER, INVALID_TIMER);
			case KN_AUTOCOUNTER:
				if(battle_config.auto_counter_type &&
					(battle_config.auto_counter_type&src->type))
					return true;
				else
					cri <<= 1;
				break;
			case SN_SHARPSHOOTING:
			case MA_SHARPSHOOTING:
				cri += 200;
				break;
			case NJ_KIRIKAGE:
				cri += 250 + 50*skill_lv;
				break;
		}
		if(tsd && tsd->bonus.critical_def)
			cri = cri * ( 100 - tsd->bonus.critical_def ) / 100;
		return (rnd()%1000 < cri);
	}
	return 0;
}

/*==========================================================
 * Is the attack piercing? (Investigate/Ice Pick in pre-re)
 *----------------------------------------------------------
 * Credits:
 *	Original coder Skoltex
 *	Initial refactoring by Baalberith
 *	Refined and optimized by helvetica
 */
static int is_attack_piercing(struct Damage wd, struct block_list *src, struct block_list *target, int skill_id, int skill_lv, short weapon_position)
{
	if (skill_id == MO_INVESTIGATE || skill_id == RL_MASS_SPIRAL)
		return 2;

	if(src != NULL) {
		struct map_session_data *sd = BL_CAST(BL_PC, src);
		struct status_data *tstatus = status_get_status_data(target);
#ifdef RENEWAL
		if( skill_id != PA_SACRIFICE && skill_id != CR_GRANDCROSS && skill_id != NPC_GRANDDARKNESS
			&& skill_id != PA_SHIELDCHAIN && skill_id != KO_HAPPOKUNAI && skill_id != ASC_BREAKER ) // Renewal: Soul Breaker no longer gains ice pick effect and ice pick effect gets crit benefit [helvetica]
#else
		if( skill_id != PA_SACRIFICE && skill_id != CR_GRANDCROSS && skill_id != NPC_GRANDDARKNESS
			&& skill_id != PA_SHIELDCHAIN && skill_id != KO_HAPPOKUNAI && !is_attack_critical(wd, src, target, skill_id, skill_lv, false) )
#endif
		{ //Elemental/Racial adjustments
			if( sd && (sd->right_weapon.def_ratio_atk_ele & (1<<tstatus->def_ele) || sd->right_weapon.def_ratio_atk_ele & (1<<ELE_ALL) ||
				sd->right_weapon.def_ratio_atk_race & (1<<tstatus->race) || sd->right_weapon.def_ratio_atk_race & (1<<RC_ALL) ||
				sd->right_weapon.def_ratio_atk_class & (1<<tstatus->class_) || sd->right_weapon.def_ratio_atk_class & (1<<CLASS_ALL))
			)
				if (weapon_position == EQI_HAND_R)
					return 1;

			if(sd && (sd->left_weapon.def_ratio_atk_ele & (1<<tstatus->def_ele) || sd->left_weapon.def_ratio_atk_ele & (1<<ELE_ALL) ||
				sd->left_weapon.def_ratio_atk_race & (1<<tstatus->race) || sd->left_weapon.def_ratio_atk_race & (1<<RC_ALL) ||
				sd->left_weapon.def_ratio_atk_class & (1<<tstatus->class_) || sd->left_weapon.def_ratio_atk_class & (1<<CLASS_ALL))
			)
			{ //Pass effect onto right hand if configured so. [Skotlex]
				if (battle_config.left_cardfix_to_right && is_attack_right_handed(src, skill_id)){
					if (weapon_position == EQI_HAND_R)
						return 1;
				}
				else if (weapon_position == EQI_HAND_L)
					return 1;
			}
		}
	}
	return 0;
}

static bool battle_skill_get_damage_properties(uint16 skill_id, int is_splash)
{
	int nk = skill_get_nk(skill_id);
	if( !skill_id && is_splash ) //If flag, this is splash damage from Baphomet Card and it always hits.
		nk |= NK_NO_CARDFIX_ATK|NK_IGNORE_FLEE;
	return nk;
}

/*=============================
 * Checks if attack is hitting
 *-----------------------------
 * Credits:
 *	Original coder Skoltex
 *	Initial refactoring by Baalberith
 *	Refined and optimized by helvetica
 */
static bool is_attack_hitting(struct Damage wd, struct block_list *src, struct block_list *target, int skill_id, int skill_lv, bool first_call)
{
	struct status_data *sstatus = status_get_status_data(src);
	struct status_data *tstatus = status_get_status_data(target);
	struct status_change *sc = status_get_sc(src);
	struct status_change *tsc = status_get_sc(target);
	struct map_session_data *sd = BL_CAST(BL_PC, src);
	int nk = battle_skill_get_damage_properties(skill_id, wd.miscflag);
	short flee, hitrate;

	if (!first_call)
		return (wd.dmg_lv != ATK_FLEE);
	if (is_attack_critical(wd, src, target, skill_id, skill_lv, false))
		return true;
	else if(sd && sd->bonus.perfect_hit > 0 && rnd()%100 < sd->bonus.perfect_hit)
		return true;
	else if (sc && sc->data[SC_FUSION])
		return true;
	else if (skill_id == AS_SPLASHER && !wd.miscflag)
		return true;
	else if (skill_id == CR_SHIELDBOOMERANG && sc && sc->data[SC_SPIRIT] && sc->data[SC_SPIRIT]->val2 == SL_CRUSADER )
		return true;
	else if (tsc && tsc->opt1 && tsc->opt1 != OPT1_STONEWAIT && tsc->opt1 != OPT1_BURNING)
		return true;
	else if (nk&NK_IGNORE_FLEE)
		return true;

	if( sc && (sc->data[SC_NEUTRALBARRIER] || sc->data[SC_NEUTRALBARRIER_MASTER]) && (wd.flag&(BF_LONG|BF_MAGIC)) == BF_LONG )
		return false;

	flee = tstatus->flee;
#ifdef RENEWAL
	hitrate = 0; //Default hitrate
#else
	hitrate = 80; //Default hitrate
#endif

	if(battle_config.agi_penalty_type && battle_config.agi_penalty_target&target->type) {
		unsigned char attacker_count = unit_counttargeted(target); //256 max targets should be a sane max

		if(attacker_count >= battle_config.agi_penalty_count) {
			if (battle_config.agi_penalty_type == 1)
				flee = (flee * (100 - (attacker_count - (battle_config.agi_penalty_count - 1)) * battle_config.agi_penalty_num)) / 100;
			else //assume type 2: absolute reduction
				flee -= (attacker_count - (battle_config.agi_penalty_count - 1)) * battle_config.agi_penalty_num;
			if(flee < 1)
				flee = 1;
		}
	}

	hitrate += sstatus->hit - flee;

	//Fogwall's hit penalty is only for normal ranged attacks.
	if ((wd.flag&(BF_LONG|BF_MAGIC)) == BF_LONG && !skill_id && tsc && tsc->data[SC_FOGWALL])
		hitrate -= 50;

	if(sd && is_skill_using_arrow(src, skill_id))
		hitrate += sd->bonus.arrow_hit;

#ifdef RENEWAL
	if (sd) //in Renewal hit bonus from Vultures Eye is not anymore shown in status window
		hitrate += pc_checkskill(sd,AC_VULTURE);
#endif

	if(skill_id) {
		switch(skill_id) { //Hit skill modifiers
			//It is proven that bonus is applied on final hitrate, not hit.
			case SM_BASH:
			case MS_BASH:
				hitrate += hitrate * 5 * skill_lv / 100;
				break;
			case MS_MAGNUM:
			case SM_MAGNUM:
				hitrate += hitrate * 10 * skill_lv / 100;
				break;
			case KN_AUTOCOUNTER:
			case PA_SHIELDCHAIN:
			case NPC_WATERATTACK:
			case NPC_GROUNDATTACK:
			case NPC_FIREATTACK:
			case NPC_WINDATTACK:
			case NPC_POISONATTACK:
			case NPC_HOLYATTACK:
			case NPC_DARKNESSATTACK:
			case NPC_UNDEADATTACK:
			case NPC_TELEKINESISATTACK:
			case NPC_BLEEDING:
				hitrate += hitrate * 20 / 100;
				break;
			case KN_PIERCE:
			case ML_PIERCE:
				hitrate += hitrate * 5 * skill_lv / 100;
				break;
			case AS_SONICBLOW:
				if(sd && pc_checkskill(sd,AS_SONICACCEL) > 0)
					hitrate += hitrate * 50 / 100;
				break;
			case MC_CARTREVOLUTION:
			case GN_CART_TORNADO:
			case GN_CARTCANNON:
				if (sd && pc_checkskill(sd, GN_REMODELING_CART))
					hitrate += pc_checkskill(sd, GN_REMODELING_CART) * 4;
				break;
			case LG_BANISHINGPOINT:
				hitrate += 3 * skill_lv;
				break;
			case GC_VENOMPRESSURE:
				hitrate += 10 + 4 * skill_lv;
				break;
			case SC_FATALMENACE:
				hitrate -= 35 - 5 * skill_lv;
				break;
			case RL_SLUGSHOT:
				{
					int8 dist = distance_bl(src, target);
					if (dist > 3) {
						// Reduce n hitrate for each cell after initial 3 cells. Different each level
						// -10:-9:-8:-7:-6
						dist -= 3;
						hitrate -= ((11 - skill_lv) * dist);
					}
				}
				break;
		}
	} else if (sd && wd.type&DMG_MULTI_HIT && wd.div_ == 2) // +1 hit per level of Double Attack on a successful double attack (making sure other multi attack skills do not trigger this) [helvetica]
		hitrate += pc_checkskill(sd,TF_DOUBLE);

	if (sd) {
		int skill = 0;

#ifdef RENEWAL
		// Weaponry Research hidden bonus
		if ((skill = pc_checkskill(sd,BS_WEAPONRESEARCH)) > 0)
			hitrate += hitrate * ( 2 * skill ) / 100;
#endif

		if( (sd->status.weapon == W_1HSWORD || sd->status.weapon == W_DAGGER) &&
			(skill = pc_checkskill(sd, GN_TRAINING_SWORD))>0 )
			hitrate += 3 * skill;
	}

	if(sc && sc->data[SC_MTF_ASPD])
		hitrate += 5;

	hitrate = cap_value(hitrate, battle_config.min_hitrate, battle_config.max_hitrate);
	return (rnd()%100 < hitrate);
}

/*==========================================
 * If attack ignores def.
 *------------------------------------------
 * Credits:
 *	Original coder Skoltex
 *	Initial refactoring by Baalberith
 *	Refined and optimized by helvetica
 */
static bool attack_ignores_def(struct Damage wd, struct block_list *src, struct block_list *target, uint16 skill_id, uint16 skill_lv, short weapon_position)
{
	struct status_data *tstatus = status_get_status_data(target);
	struct status_change *sc = status_get_sc(src);
	struct map_session_data *sd = BL_CAST(BL_PC, src);
	int nk = battle_skill_get_damage_properties(skill_id, wd.miscflag);

#ifndef RENEWAL
	if (is_attack_critical(wd, src, target, skill_id, skill_lv, false))
		return true;
	else
#endif
	if (sc && sc->data[SC_FUSION])
		return true;
#ifdef RENEWAL
	else if (skill_id != CR_GRANDCROSS && skill_id != NPC_GRANDDARKNESS && skill_id != ASC_BREAKER) // Renewal: Soul Breaker no longer gains ignore DEF from weapon [helvetica]
#else
	else if (skill_id != CR_GRANDCROSS && skill_id != NPC_GRANDDARKNESS)
#endif
	{	//Ignore Defense?
		if (sd && (sd->right_weapon.ignore_def_ele & (1<<tstatus->def_ele) || sd->right_weapon.ignore_def_ele & (1<<ELE_ALL) ||
			sd->right_weapon.ignore_def_race & (1<<tstatus->race) || sd->right_weapon.ignore_def_race & (1<<RC_ALL) ||
			sd->right_weapon.ignore_def_class & (1<<tstatus->class_) || sd->right_weapon.ignore_def_class & (1<<CLASS_ALL)))
			if (weapon_position == EQI_HAND_R)
				return true;

		if (sd && (sd->left_weapon.ignore_def_ele & (1<<tstatus->def_ele) || sd->left_weapon.ignore_def_ele & (1<<ELE_ALL) ||
			sd->left_weapon.ignore_def_race & (1<<tstatus->race) || sd->left_weapon.ignore_def_race & (1<<RC_ALL) ||
			sd->left_weapon.ignore_def_class & (1<<tstatus->class_) || sd->left_weapon.ignore_def_class & (1<<CLASS_ALL)))
		{
			if(battle_config.left_cardfix_to_right && is_attack_right_handed(src, skill_id)) {//Move effect to right hand. [Skotlex]
				if (weapon_position == EQI_HAND_R)
					return true;
			} else if (weapon_position == EQI_HAND_L)
				return true;
		}
	}

	return (nk&NK_IGNORE_DEF);
}

/*================================================
 * Should skill attack consider VVS and masteries?
 *------------------------------------------------
 * Credits:
 *	Original coder Skoltex
 *	Initial refactoring by Baalberith
 *	Refined and optimized by helvetica
 */
static bool battle_skill_stacks_masteries_vvs(uint16 skill_id)
{
	if (
#ifndef RENEWAL
		skill_id == PA_SHIELDCHAIN || skill_id == CR_SHIELDBOOMERANG ||
#endif
		skill_id == RK_DRAGONBREATH || skill_id == RK_DRAGONBREATH_WATER || skill_id == NC_SELFDESTRUCTION ||
		skill_id == LG_SHIELDPRESS || skill_id == LG_EARTHDRIVE)
			return false;

	return true;
}

#ifdef RENEWAL
/*========================================
 * Calculate equipment ATK for renewal ATK
 *----------------------------------------
 * Credits:
 *	Original coder Skoltex
 *	Initial refactoring by Baalberith
 *	Refined and optimized by helvetica
 */
static int battle_calc_equip_attack(struct block_list *src, int skill_id)
{
	if(src != NULL) {
		int eatk = 0;
		struct status_data *status = status_get_status_data(src);
		struct map_session_data *sd = BL_CAST(BL_PC, src);

		if (sd) // add arrow atk if using an applicable skill
			eatk += (is_skill_using_arrow(src, skill_id) ? sd->bonus.arrow_atk : 0);

		return eatk + status->eatk;
	}
	return 0; // shouldn't happen but just in case
}
#endif

/*========================================
 * Returns the element type of attack
 *----------------------------------------
 * Credits:
 *	Original coder Skoltex
 *	Initial refactoring by Baalberith
 *	Refined and optimized by helvetica
 */
static int battle_get_weapon_element(struct Damage wd, struct block_list *src, struct block_list *target, uint16 skill_id, uint16 skill_lv, short weapon_position, bool calc_for_damage_only)
{
	struct map_session_data *sd = BL_CAST(BL_PC, src);
	struct status_change *sc = status_get_sc(src);
	struct status_data *sstatus = status_get_status_data(src);
	uint8 i;
	int element = skill_get_ele(skill_id, skill_lv);

	//Take weapon's element
	if( !skill_id || element == -1 ) {
		if (weapon_position == EQI_HAND_R)
			element = sstatus->rhw.ele;
		else
			element = sstatus->lhw.ele;
		if(is_skill_using_arrow(src, skill_id) && sd && sd->bonus.arrow_ele && weapon_position == EQI_HAND_R)
			element = sd->bonus.arrow_ele;
		// on official endows override all other elements [helvetica]
		if (sd) { //Summoning 10 talisman will endow your weapon.
			ARR_FIND(1, 6, i, sd->talisman[i] >= 10);
			if (i < 5)
				element = i;
			if (sc) { // check for endows
				if(sc->data[SC_ENCHANTARMS])
					element = sc->data[SC_ENCHANTARMS]->val2;
			}
		}
	} else if( element == -2 ) //Use enchantment's element
		element = status_get_attack_sc_element(src,sc);
	else if( element == -3 ) //Use random element
		element = rnd()%ELE_ALL;

	switch( skill_id ) {
		case GS_GROUNDDRIFT:
			element = wd.miscflag; //element comes in flag.
			break;
		case LK_SPIRALPIERCE:
			if (!sd)
				element = ELE_NEUTRAL; //forced neutral for monsters
			break;
		case LG_HESPERUSLIT:
			if (sc && sc->data[SC_BANDING] && sc->data[SC_BANDING]->val2 > 4)
				element = ELE_HOLY;
			break;
		case RL_H_MINE:
			if (sd && sd->flicker) //Force RL_H_MINE deals fire damage if activated by RL_FLICKER
				element = ELE_FIRE;
			break;
	}

	if (sc && sc->data[SC_GOLDENE_FERSE] && ((!skill_id && (rnd() % 100 < sc->data[SC_GOLDENE_FERSE]->val4)) || skill_id == MH_STAHL_HORN))
		element = ELE_HOLY;

// calc_flag means the element should be calculated for damage only
	if (calc_for_damage_only)
		return element;

#ifdef RENEWAL
	if (skill_id == CR_SHIELDBOOMERANG)
		element = ELE_NEUTRAL;
#endif

	return element;
}

/*========================================
 * Do element damage modifier calculation
 *----------------------------------------
 * Credits:
 *	Original coder Skoltex
 *	Initial refactoring by Baalberith
 *	Refined and optimized by helvetica
 */
static struct Damage battle_calc_element_damage(struct Damage wd, struct block_list *src, struct block_list *target, uint16 skill_id, uint16 skill_lv)
{
	struct map_session_data *sd = BL_CAST(BL_PC, src);
	struct status_change *sc = status_get_sc(src);
	struct status_data *sstatus = status_get_status_data(src);
	struct status_data *tstatus = status_get_status_data(target);
	int element = skill_get_ele(skill_id, skill_lv);
	int left_element = battle_get_weapon_element(wd, src, target, skill_id, skill_lv, EQI_HAND_L, true);
	int right_element = battle_get_weapon_element(wd, src, target, skill_id, skill_lv, EQI_HAND_R, true);
	int nk = battle_skill_get_damage_properties(skill_id, wd.miscflag);

	//Elemental attribute fix
	if(!(nk&NK_NO_ELEFIX)) {
		//Non-pc physical melee attacks (mob, pet, homun) are "non elemental", they deal 100% to all target elements
		//However the "non elemental" attacks still get reduced by "Neutral resistance"
		//Also non-pc units have only a defending element, but can inflict elemental attacks using skills [exneval]
		if(battle_config.attack_attr_none&src->type)
			if(((!skill_id && !right_element) || (skill_id && (element == -1 || !right_element))) &&
				(wd.flag&(BF_SHORT|BF_WEAPON)) == (BF_SHORT|BF_WEAPON))
				return wd;
		if(wd.damage > 0) {
			//Forced to its element
			wd.damage = battle_attr_fix(src, target, wd.damage, right_element, tstatus->def_ele, tstatus->ele_lv);

			switch( skill_id ) {
				case MC_CARTREVOLUTION:
				case SR_GATEOFHELL:
				case KO_BAKURETSU:
					//Forced to neutral element
					wd.damage = battle_attr_fix(src, target, wd.damage, ELE_NEUTRAL, tstatus->def_ele, tstatus->ele_lv);
					break;
				case GS_GROUNDDRIFT:
					//Additional 50 * lv neutral damage
					wd.damage += battle_attr_fix(src, target, 50 * skill_lv, ELE_NEUTRAL, tstatus->def_ele, tstatus->ele_lv);
					break;
				case GN_CARTCANNON:
				case KO_HAPPOKUNAI:
					//Forced to ammo's element
					wd.damage = battle_attr_fix(src, target, wd.damage, (sd && sd->bonus.arrow_ele) ? sd->bonus.arrow_ele : ELE_NEUTRAL, tstatus->def_ele, tstatus->ele_lv);
					break;
			}
		}
		if (is_attack_left_handed(src, skill_id) && wd.damage2 > 0)
			wd.damage2 = battle_attr_fix(src, target, wd.damage2, left_element ,tstatus->def_ele, tstatus->ele_lv);
		if (sc && sc->data[SC_WATK_ELEMENT] && (wd.damage || wd.damage2)) {
			// Descriptions indicate this means adding a percent of a normal attack in another element. [Skotlex]
			int64 damage = battle_calc_base_damage(sstatus, &sstatus->rhw, sc, tstatus->size, sd, (is_skill_using_arrow(src, skill_id)?2:0)) * sc->data[SC_WATK_ELEMENT]->val2 / 100;

			wd.damage += battle_attr_fix(src, target, damage, sc->data[SC_WATK_ELEMENT]->val1, tstatus->def_ele, tstatus->ele_lv);
			if (is_attack_left_handed(src, skill_id)) {
				damage = battle_calc_base_damage(sstatus, &sstatus->lhw, sc, tstatus->size, sd, (is_skill_using_arrow(src, skill_id)?2:0)) * sc->data[SC_WATK_ELEMENT]->val2 / 100;
				wd.damage2 += battle_attr_fix(src, target, damage, sc->data[SC_WATK_ELEMENT]->val1, tstatus->def_ele, tstatus->ele_lv);
			}
		}
	}
	return wd;
}

#define ATK_RATE(damage, damage2, a) { damage = damage * (a) / 100; if(is_attack_left_handed(src, skill_id)) damage2 = damage2 * (a) / 100; }
#define ATK_RATE2(damage, damage2, a , b) { damage = damage *(a) / 100; if(is_attack_left_handed(src, skill_id)) damage2 = damage2 * (b) / 100; }
#define ATK_RATER(damage, a) { damage = damage * (a) / 100; }
#define ATK_RATEL(damage2, a) { damage2 = damage2 * (a) / 100; }
//Adds dmg%. 100 = +100% (double) damage. 10 = +10% damage
#define ATK_ADDRATE(damage, damage2, a) { damage += damage * (a) / 100; if(is_attack_left_handed(src, skill_id)) damage2 += damage2 *(a) / 100; }
#define ATK_ADDRATE2(damage, damage2, a , b) { damage += damage * (a) / 100; if(is_attack_left_handed(src, skill_id)) damage2 += damage2 * (b) / 100; }
//Adds an absolute value to damage. 100 = +100 damage
#define ATK_ADD(damage, damage2, a) { damage += a; if(is_attack_left_handed(src, skill_id)) damage2 += a; }
#define ATK_ADD2(damage, damage2, a , b) { damage += a; if(is_attack_left_handed(src, skill_id)) damage2 += b; }

#ifdef RENEWAL
	#define RE_ALLATK_ADD(wd, a) { ATK_ADD(wd.statusAtk, wd.statusAtk2, a); ATK_ADD(wd.weaponAtk, wd.weaponAtk2, a); ATK_ADD(wd.equipAtk, wd.equipAtk2, a); ATK_ADD(wd.masteryAtk, wd.masteryAtk2, a); }
	#define RE_ALLATK_RATE(wd, a) { ATK_RATE(wd.statusAtk, wd.statusAtk2, a); ATK_RATE(wd.weaponAtk, wd.weaponAtk2, a); ATK_RATE(wd.equipAtk, wd.equipAtk2, a); ATK_RATE(wd.masteryAtk, wd.masteryAtk2, a); }
	#define RE_ALLATK_ADDRATE(wd, a) { ATK_ADDRATE(wd.statusAtk, wd.statusAtk2, a); ATK_ADDRATE(wd.weaponAtk, wd.weaponAtk2, a); ATK_ADDRATE(wd.equipAtk, wd.equipAtk2, a); ATK_ADDRATE(wd.masteryAtk, wd.masteryAtk2, a); }
#else
	#define RE_ALLATK_ADD(wd, a) {;}
	#define RE_ALLATK_RATE(wd, a) {;}
	#define RE_ALLATK_ADDRATE(wd, a) {;}
#endif

/*==================================
 * Calculate weapon mastery damages
 *----------------------------------
 * Credits:
 *	Original coder Skoltex
 *	Initial refactoring by Baalberith
 *	Refined and optimized by helvetica
 */
static struct Damage battle_calc_attack_masteries(struct Damage wd, struct block_list *src,struct block_list *target,uint16 skill_id,uint16 skill_lv)
{
	struct map_session_data *sd = BL_CAST(BL_PC, src);
	struct status_change *sc = status_get_sc(src);
	struct status_data *sstatus = status_get_status_data(src);
	int t_class = status_get_class(target);

	if (sd && battle_skill_stacks_masteries_vvs(skill_id) &&
		skill_id != MO_INVESTIGATE &&
		skill_id != MO_EXTREMITYFIST &&
		skill_id != CR_GRANDCROSS)
	{	//Add mastery damage
		int skill;

		wd.damage = battle_addmastery(sd,target,wd.damage,0);
#ifdef RENEWAL
		wd.masteryAtk = (int)battle_addmastery(sd,target,wd.weaponAtk,0);
#endif
		if (is_attack_left_handed(src, skill_id)) {
			wd.damage2 = battle_addmastery(sd,target,wd.damage2,1);
#ifdef RENEWAL
			wd.masteryAtk2 = (int)battle_addmastery(sd,target,wd.weaponAtk2,1);
#endif
		}

#ifdef RENEWAL
		//General skill masteries
		if(skill_id == TF_POISON) //Additional ATK from Envenom is treated as mastery type damage [helvetica]
			ATK_ADD(wd.masteryAtk, wd.masteryAtk2, 15 * skill_lv);
		if (skill_id != CR_SHIELDBOOMERANG)
			ATK_ADD2(wd.masteryAtk, wd.masteryAtk2, wd.div_ * sd->right_weapon.star, wd.div_ * sd->left_weapon.star);
		if (skill_id != MC_CARTREVOLUTION && pc_checkskill(sd, BS_HILTBINDING) > 0)
			ATK_ADD(wd.masteryAtk, wd.masteryAtk2, 4);
		if (skill_id == MO_FINGEROFFENSIVE) {
			ATK_ADD(wd.masteryAtk, wd.masteryAtk2, ((wd.div_ < 1) ? 1 : wd.div_) * sd->spiritball_old * 3);
		} else
			ATK_ADD(wd.masteryAtk, wd.masteryAtk2, ((wd.div_ < 1) ? 1 : wd.div_) * sd->spiritball * 3);
#endif

		if (sc) { // Status change considered as masteries
			uint8 i;

#ifdef RENEWAL
			if (sc->data[SC_NIBELUNGEN]) // With renewal, the level 4 weapon limitation has been removed
				ATK_ADD(wd.masteryAtk, wd.masteryAtk2, sc->data[SC_NIBELUNGEN]->val2);
#endif

			if (sc->data[SC_MIRACLE])
				i = 2; //Star anger
			else
				ARR_FIND(0, MAX_PC_FEELHATE, i, t_class == sd->hate_mob[i]);

			if (i < MAX_PC_FEELHATE && (skill=pc_checkskill(sd,sg_info[i].anger_id))) {
				int skillratio = sd->status.base_level + sstatus->dex + sstatus->luk;

				if (i == 2)
					skillratio += sstatus->str; //Star Anger
				if (skill < 4)
					skillratio /= 12 - 3 * skill;
				ATK_ADDRATE(wd.damage, wd.damage2, skillratio);
#ifdef RENEWAL
				ATK_ADDRATE(wd.masteryAtk, wd.masteryAtk2, skillratio);
#endif
			}

			if(sc->data[SC_CAMOUFLAGE]) {
				ATK_ADD(wd.damage, wd.damage2, 30 * min(10, sc->data[SC_CAMOUFLAGE]->val3));
#ifdef RENEWAL
				ATK_ADD(wd.masteryAtk, wd.masteryAtk2, 30 * min(10, sc->data[SC_CAMOUFLAGE]->val3));
#endif
			}
		}

		if (skill_id == NJ_SYURIKEN && (skill = pc_checkskill(sd,NJ_TOBIDOUGU)) > 0) {
			ATK_ADD(wd.damage, wd.damage2, 3 * skill);
#ifdef RENEWAL
			ATK_ADD(wd.masteryAtk, wd.masteryAtk2, 3 * skill);
#endif
		}
	}

	return wd;
}

#ifdef RENEWAL
/*=========================================
 * Calculate the various Renewal ATK parts
 *-----------------------------------------
 * Credits:
 *	Original coder Skoltex
 *	Initial refactoring by Baalberith
 *	Refined and optimized by helvetica
 */
struct Damage battle_calc_damage_parts(struct Damage wd, struct block_list *src,struct block_list *target,uint16 skill_id,uint16 skill_lv)
{
	struct status_data *sstatus = status_get_status_data(src);
	struct status_data *tstatus = status_get_status_data(target);
	struct map_session_data *sd = BL_CAST(BL_PC, src);

	int right_element = battle_get_weapon_element(wd, src, target, skill_id, skill_lv, EQI_HAND_R, false);
	int left_element = battle_get_weapon_element(wd, src, target, skill_id, skill_lv, EQI_HAND_L, false);

	wd.statusAtk += battle_calc_status_attack(sstatus, EQI_HAND_R);
	wd.statusAtk2 += battle_calc_status_attack(sstatus, EQI_HAND_L);

	if (skill_id || (sd && sd->sc.data[SC_SEVENWIND])) { // Mild Wind applies element to status ATK as well as weapon ATK [helvetica]
		wd.statusAtk = (int)battle_attr_fix(src, target, wd.statusAtk, right_element, tstatus->def_ele, tstatus->ele_lv);
		wd.statusAtk2 = (int)battle_attr_fix(src, target, wd.statusAtk, left_element, tstatus->def_ele, tstatus->ele_lv);
	} else { // status atk is considered neutral on normal attacks [helvetica]
		wd.statusAtk = (int)battle_attr_fix(src, target, wd.statusAtk, ELE_NEUTRAL, tstatus->def_ele, tstatus->ele_lv);
		wd.statusAtk2 = (int)battle_attr_fix(src, target, wd.statusAtk, ELE_NEUTRAL, tstatus->def_ele, tstatus->ele_lv);
	}

	wd.weaponAtk += battle_calc_base_weapon_attack(src, tstatus, &sstatus->rhw, sd);
	wd.weaponAtk = (int)battle_attr_fix(src, target, wd.weaponAtk, right_element, tstatus->def_ele, tstatus->ele_lv);

	wd.weaponAtk2 += battle_calc_base_weapon_attack(src, tstatus, &sstatus->lhw, sd);
	wd.weaponAtk2 = (int)battle_attr_fix(src, target, wd.weaponAtk2, left_element, tstatus->def_ele, tstatus->ele_lv);

	wd.equipAtk += battle_calc_equip_attack(src, skill_id);
	wd.equipAtk = (int)battle_attr_fix(src, target, wd.equipAtk, right_element, tstatus->def_ele, tstatus->ele_lv);

	wd.equipAtk2 += battle_calc_equip_attack(src, skill_id);
	wd.equipAtk2 = (int)battle_attr_fix(src, target, wd.equipAtk2, left_element, tstatus->def_ele, tstatus->ele_lv);

	//Mastery ATK is a special kind of ATK that has no elemental properties
	//Because masteries are not elemental, they are unaffected by Ghost armors or Raydric Card
	wd = battle_calc_attack_masteries(wd, src, target, skill_id, skill_lv);

	wd.damage = 0;
	wd.damage2 = 0;

	return wd;
}
#endif

/*==========================================================
 * Calculate basic ATK that goes into the skill ATK formula
 *----------------------------------------------------------
 * Credits:
 *	Original coder Skoltex
 *	Initial refactoring by Baalberith
 *	Refined and optimized by helvetica
 */
struct Damage battle_calc_skill_base_damage(struct Damage wd, struct block_list *src,struct block_list *target,uint16 skill_id,uint16 skill_lv)
{
	struct status_change *sc = status_get_sc(src);
	struct status_data *sstatus = status_get_status_data(src);
	struct status_data *tstatus = status_get_status_data(target);
	struct map_session_data *sd = BL_CAST(BL_PC, src);
	uint16 i;
	int nk = battle_skill_get_damage_properties(skill_id, wd.miscflag);

	switch (skill_id) {	//Calc base damage according to skill
		case PA_SACRIFICE:
			wd.damage = (int64)sstatus->max_hp* 9/100;
			wd.damage2 = 0;
#ifdef RENEWAL
			wd.weaponAtk = (int)wd.damage;
			wd.weaponAtk2 = (int)wd.damage2;
#endif
			break;
#ifdef RENEWAL
		case LK_SPIRALPIERCE:
		case ML_SPIRALPIERCE:
			if (sd) {
				short index = sd->equip_index[EQI_HAND_R];

				if (index >= 0 &&
					sd->inventory_data[index] &&
					sd->inventory_data[index]->type == IT_WEAPON)
					wd.equipAtk += sd->inventory_data[index]->weight/20; // weight from spear is treated as equipment ATK on official [helvetica]

				wd = battle_calc_damage_parts(wd, src, target, skill_id, skill_lv);
				wd.masteryAtk = 0; // weapon mastery is ignored for spiral
			} else {
				wd.damage = battle_calc_base_damage(sstatus, &sstatus->rhw, sc, tstatus->size, sd, 0); //Monsters have no weight and use ATK instead
			}

			switch (tstatus->size) { //Size-fix. Is this modified by weapon perfection?
				case SZ_SMALL: //Small: 125%
					ATK_RATE(wd.damage, wd.damage2, 125);
					RE_ALLATK_RATE(wd, 125);
					break;
				//case SZ_MEDIUM: //Medium: 100%
				case SZ_BIG: //Large: 75%
					ATK_RATE(wd.damage, wd.damage2, 75);
					RE_ALLATK_RATE(wd, 75);
					break;
			}
#else
		case NJ_ISSEN:
			wd.damage = (40 * sstatus->str) + ((sstatus->hp * (8 * skill_lv)) / 100);
			wd.damage2 = 0;
			break;
		case LK_SPIRALPIERCE:
		case ML_SPIRALPIERCE:
			if (sd) {
				short index = sd->equip_index[EQI_HAND_R];

				if (index >= 0 &&
					sd->inventory_data[index] &&
					sd->inventory_data[index]->type == IT_WEAPON)
					wd.damage = sd->inventory_data[index]->weight*8/100; //80% of weight

				ATK_ADDRATE(wd.damage, wd.damage2, 50*skill_lv); //Skill modifier applies to weight only.
			} else {
				wd.damage = battle_calc_base_damage(sstatus, &sstatus->rhw, sc, tstatus->size, sd, 0); //Monsters have no weight and use ATK instead
			}

			i = sstatus->str/10;
			i*=i;
			ATK_ADD(wd.damage, wd.damage2, i); //Add str bonus.
			switch (tstatus->size) { //Size-fix. Is this modified by weapon perfection?
				case SZ_SMALL: //Small: 125%
					ATK_RATE(wd.damage, wd.damage2, 125);
					break;
				//case SZ_MEDIUM: //Medium: 100%
				case SZ_BIG: //Large: 75%
					ATK_RATE(wd.damage, wd.damage2, 75);
					break;
			}
#endif
			break;
		case CR_SHIELDBOOMERANG:
		case PA_SHIELDCHAIN:
			wd.damage = sstatus->batk;
			if (sd) {
				short index = sd->equip_index[EQI_HAND_L];

				if (index >= 0 && sd->inventory_data[index] && sd->inventory_data[index]->type == IT_ARMOR)
					ATK_ADD(wd.damage, wd.damage2, sd->inventory_data[index]->weight/10);
			} else
				ATK_ADD(wd.damage, wd.damage2, sstatus->rhw.atk2); //Else use Atk2
#ifdef RENEWAL
			wd.weaponAtk = (int)wd.damage;
			wd.weaponAtk2 = (int)wd.damage2;
#endif
			break;
		case RK_DRAGONBREATH:
		case RK_DRAGONBREATH_WATER:
			{
				int damagevalue = 0;

				wd.damage = wd.damage2 = 0;
#ifdef RENEWAL
				wd.weaponAtk = wd.weaponAtk2 = 0;
#endif
				damagevalue = ((sstatus->hp / 50) + (status_get_max_sp(src) / 4)) * skill_lv;
				if(status_get_lv(src) > 100)
					damagevalue = damagevalue * status_get_lv(src) / 150;
				if(sd)
					damagevalue = damagevalue * (100 + 5 * (pc_checkskill(sd,RK_DRAGONTRAINING) - 1)) / 100;
				ATK_ADD(wd.damage, wd.damage2, damagevalue);
#ifdef RENEWAL
				ATK_ADD(wd.weaponAtk, wd.weaponAtk2, damagevalue);
#endif
				wd.flag |= BF_LONG;
			}
			break;
		case NC_SELFDESTRUCTION: {
				int damagevalue = 0;

				wd.damage = wd.damage2 = 0;
#ifdef RENEWAL
				wd.weaponAtk = wd.weaponAtk2 = 0;
#endif
				damagevalue = (skill_lv + 1) * ((sd ? pc_checkskill(sd,NC_MAINFRAME) : 0) + 8) * (status_get_sp(src) + sstatus->vit);
				if(status_get_lv(src) > 100)
					damagevalue = damagevalue * status_get_lv(src) / 100;
				damagevalue = damagevalue + sstatus->hp;
				ATK_ADD(wd.damage, wd.damage2, damagevalue);
#ifdef RENEWAL
				ATK_ADD(wd.weaponAtk, wd.weaponAtk2, damagevalue);
#endif
			}
			break;
		case KO_HAPPOKUNAI: {
				int damagevalue = 0;

				wd.damage = wd.damage2 = 0;
#ifdef RENEWAL
				wd.weaponAtk = wd.weaponAtk2 = 0;
#endif
				if(sd) {
					short index = sd->equip_index[EQI_AMMO];

					damagevalue = (3 * (sstatus->batk + sstatus->rhw.atk + ((index >= 0 && sd->inventory_data[index]) ? sd->inventory_data[index]->atk : 0))) * (skill_lv + 5) / 5;
					ATK_ADD(wd.damage, wd.damage2, damagevalue);
				} else {
					damagevalue = 5000;
					ATK_ADD(wd.damage, wd.damage2, damagevalue);
				}
#ifdef RENEWAL
				ATK_ADD(wd.weaponAtk, wd.weaponAtk2, damagevalue);
#endif
			}
			break;
		case HFLI_SBR44:	//[orn]
			if(src->type == BL_HOM)
				wd.damage = ((TBL_HOM*)src)->homunculus.intimacy ;
			break;

		default:
		{
#ifdef RENEWAL
			if (sd)
				wd = battle_calc_damage_parts(wd, src, target, skill_id, skill_lv);
			else {
				i = (is_attack_critical(wd, src, target, skill_id, skill_lv, false)?1:0)|
					(!skill_id && sc && sc->data[SC_CHANGE]?4:0);

				wd.damage = battle_calc_base_damage(sstatus, &sstatus->rhw, sc, tstatus->size, sd, i);
				if (is_attack_left_handed(src, skill_id))
					wd.damage2 = battle_calc_base_damage(sstatus, &sstatus->lhw, sc, tstatus->size, sd, i);
			}
#else
			i = (is_attack_critical(wd, src, target, skill_id, skill_lv, false)?1:0)|
				(is_skill_using_arrow(src, skill_id)?2:0)|
				(skill_id == HW_MAGICCRASHER?4:0)|
				(!skill_id && sc && sc->data[SC_CHANGE]?4:0)|
				(skill_id == MO_EXTREMITYFIST?8:0)|
				(sc && sc->data[SC_WEAPONPERFECTION]?8:0);
			if (is_skill_using_arrow(src, skill_id) && sd)
				switch(sd->status.weapon) {
					case W_BOW:
					case W_REVOLVER:
					case W_GATLING:
					case W_SHOTGUN:
					case W_GRENADE:
						break;
					default:
						i |= 16; // for ex. shuriken must not be influenced by DEX
				}
			wd.damage = battle_calc_base_damage(sstatus, &sstatus->rhw, sc, tstatus->size, sd, i);
			if (is_attack_left_handed(src, skill_id))
				wd.damage2 = battle_calc_base_damage(sstatus, &sstatus->lhw, sc, tstatus->size, sd, i);
#endif
			if (nk&NK_SPLASHSPLIT){ // Divide ATK among targets
				if(wd.miscflag > 0) {
					wd.damage /= wd.miscflag;
#ifdef RENEWAL
					wd.statusAtk /= wd.miscflag;
					wd.weaponAtk /= wd.miscflag;
					wd.equipAtk /= wd.miscflag;
					wd.masteryAtk /= wd.miscflag;
#endif
				}
				else
					ShowError("0 enemies targeted by %d:%s, divide per 0 avoided!\n", skill_id, skill_get_name(skill_id));
			}

			//Add any bonuses that modify the base atk (pre-skills)
			if(sd) {
				int skill;

				if (sd->bonus.atk_rate) {
					ATK_ADDRATE(wd.damage, wd.damage2, sd->bonus.atk_rate);
					RE_ALLATK_ADDRATE(wd, sd->bonus.atk_rate);
				}
#ifndef RENEWAL
				if(sd->bonus.crit_atk_rate && is_attack_critical(wd, src, target, skill_id, skill_lv, false)) { // add +crit damage bonuses here in pre-renewal mode [helvetica]
					ATK_ADDRATE(wd.damage, wd.damage2, sd->bonus.crit_atk_rate);
				}
#endif
				if(sc && sc->data[SC_MTF_CRIDAMAGE] && is_attack_critical(wd, src, target, skill_id, skill_lv, false)) {
					ATK_ADDRATE(wd.damage, wd.damage2, 25);
					RE_ALLATK_ADDRATE(wd, 25); //Temporary it should be 'bonus.crit_atk_rate'
				}
				if(sd->status.party_id && (skill=pc_checkskill(sd,TK_POWER)) > 0) {
					if( (i = party_foreachsamemap(party_sub_count, sd, 0)) > 1 ) { // exclude the player himself [Inkfish]
						ATK_ADDRATE(wd.damage, wd.damage2, 2*skill*i);
						RE_ALLATK_ADDRATE(wd, 2*skill*i);
					}
				}
			}
			break;
		}	//End default case
	} //End switch(skill_id)
	return wd;
}

//For quick div adjustment.
#define DAMAGE_DIV_FIX(dmg, div) { if (div < 0) { (div)*=-1; (dmg)/=div; } (dmg)*=div; }
#define DAMAGE_DIV_FIX2(dmg, div) { if (div > 1) (dmg)*=div; }
#define DAMAGE_DIV_FIX_RENEWAL(wd, div) { DAMAGE_DIV_FIX2(wd.statusAtk, div); DAMAGE_DIV_FIX2(wd.weaponAtk, div); DAMAGE_DIV_FIX2(wd.equipAtk, div); DAMAGE_DIV_FIX2(wd.masteryAtk, div); }
/*================================================= [Playtester]
 * Applies DAMAGE_DIV_FIX and checks for min damage
 * @param d: Damage struct to apply DAMAGE_DIV_FIX to
 * @return Modified damage struct
 *------------------------------------------------*/
static struct Damage battle_apply_div_fix(struct Damage d)
{
	if(d.damage) {
		DAMAGE_DIV_FIX(d.damage, d.div_);
		//Min damage
		if((battle_config.skill_min_damage&d.flag) && d.damage < d.div_)
			d.damage = d.div_;
	} else if (d.div_ < 0) {
		d.div_ *= -1;
	}

	return d;
}

/*=======================================
 * Check for and calculate multi attacks
 *---------------------------------------
 * Credits:
 *	Original coder Skoltex
 *	Initial refactoring by Baalberith
 *	Refined and optimized by helvetica
 */
static struct Damage battle_calc_multi_attack(struct Damage wd, struct block_list *src,struct block_list *target, uint16 skill_id, uint16 skill_lv)
{
	struct map_session_data *sd = BL_CAST(BL_PC, src);
	struct status_change *sc = status_get_sc(src);
	struct status_change *tsc = status_get_sc(target);
	struct status_data *tstatus = status_get_status_data(target);

	if( sd && !skill_id ) {	// if no skill_id passed, check for double attack [helvetica]
		short i;
		if( ( ( skill_lv = pc_checkskill(sd,TF_DOUBLE) ) > 0 && sd->weapontype1 == W_DAGGER )
			|| ( sd->bonus.double_rate > 0 && sd->weapontype1 != W_FIST ) //Will fail bare-handed
			|| ( sc && sc->data[SC_KAGEMUSYA] && sd->weapontype1 != W_FIST )) // Need confirmation
		{	//Success chance is not added, the higher one is used [Skotlex]
			if( rnd()%100 < ( 5*skill_lv > sd->bonus.double_rate ? 5*skill_lv : sc && sc->data[SC_KAGEMUSYA]?sc->data[SC_KAGEMUSYA]->val1*3:sd->bonus.double_rate ) ) {
				wd.div_ = skill_get_num(TF_DOUBLE,skill_lv?skill_lv:1);
				wd.type = DMG_MULTI_HIT;
			}
		}
		else if( ((sd->weapontype1 == W_REVOLVER && (skill_lv = pc_checkskill(sd,GS_CHAINACTION)) > 0) //Normal Chain Action effect
			|| (sd && sc->count && sc->data[SC_E_CHAIN] && (skill_lv = sc->data[SC_E_CHAIN]->val2) > 0)) //Chain Action of ETERNAL_CHAIN
			&& rnd()%100 < 5*skill_lv ) //Success rate
		{
			wd.div_ = skill_get_num(GS_CHAINACTION,skill_lv);
			wd.type = DMG_MULTI_HIT;
			sc_start(src,src,SC_QD_SHOT_READY,100,target->id,skill_get_time(RL_QD_SHOT,1));
		}
		else if(sc && sc->data[SC_FEARBREEZE] && sd->weapontype1==W_BOW
			&& (i = sd->equip_index[EQI_AMMO]) >= 0 && sd->inventory_data[i] && sd->status.inventory[i].amount > 1)
		{
			int chance = rnd()%100;
			switch(sc->data[SC_FEARBREEZE]->val1) {
				case 5: if( chance < 4) { wd.div_ = 5; break; } // 3 % chance to attack 5 times.
				case 4: if( chance < 7) { wd.div_ = 4; break; } // 6 % chance to attack 4 times.
				case 3: if( chance < 10) { wd.div_ = 3; break; } // 9 % chance to attack 3 times.
				case 2:
				case 1: if( chance < 13) { wd.div_ = 2; break; } // 12 % chance to attack 2 times.
			}
			wd.div_ = min(wd.div_,sd->status.inventory[i].amount);
			sc->data[SC_FEARBREEZE]->val4 = wd.div_-1;
			if (wd.div_ > 1)
				wd.type = DMG_MULTI_HIT;
		}
	}

	switch (skill_id) {
		case RA_AIMEDBOLT:
			if( tsc && (tsc->data[SC_BITE] || tsc->data[SC_ANKLE] || tsc->data[SC_ELECTRICSHOCKER]) )
				wd.div_ = tstatus->size + 2 + ( (rnd()%100 < 50-tstatus->size*10) ? 1 : 0 );
			break;
		case SC_JYUMONJIKIRI:
			if( tsc && tsc->data[SC_JYUMONJIKIRI] )
				wd.div_ = wd.div_ * -1;// needs more info
			break;
	}

	return wd;
}

/*======================================================
 * Calculate skill level ratios for weapon-based skills
 *------------------------------------------------------
 * Credits:
 *	Original coder Skoltex
 *	Initial refactoring by Baalberith
 *	Refined and optimized by helvetica
 */
static int battle_calc_attack_skill_ratio(struct Damage wd, struct block_list *src,struct block_list *target,uint16 skill_id,uint16 skill_lv)
{
	struct map_session_data *sd = BL_CAST(BL_PC, src);
	struct map_session_data *tsd = BL_CAST(BL_PC, src);
	struct status_change *sc = status_get_sc(src);
	struct status_change *tsc = status_get_sc(target);
	struct status_data *sstatus = status_get_status_data(src);
	struct status_data *tstatus = status_get_status_data(target);
	int skillratio = 100;
	int i;

	//Skill damage modifiers that stack linearly
	if(sc && skill_id != PA_SACRIFICE) {
		if(sc->data[SC_OVERTHRUST])
			skillratio += sc->data[SC_OVERTHRUST]->val3;
		if(sc->data[SC_MAXOVERTHRUST])
			skillratio += sc->data[SC_MAXOVERTHRUST]->val2;
		if(sc->data[SC_BERSERK])
#ifndef RENEWAL
			skillratio += 100;
#else
			skillratio += 200;
		if (sc && sc->data[SC_TRUESIGHT])
			skillratio += 2*sc->data[SC_TRUESIGHT]->val1;
		if (sc->data[SC_CONCENTRATION])
			skillratio += sc->data[SC_CONCENTRATION]->val2;
#endif
		if (sc->data[SC_CRUSHSTRIKE] && (!skill_id || skill_id == KN_AUTOCOUNTER)) {
			if (sd) { //ATK [{Weapon Level * (Weapon Upgrade Level + 6) * 100} + (Weapon ATK) + (Weapon Weight)]%
				short index = sd->equip_index[EQI_HAND_R];

				if (index >= 0 && sd->inventory_data[index] && sd->inventory_data[index]->type == IT_WEAPON)
					skillratio += -100 + sd->inventory_data[index]->weight / 10 + sstatus->rhw.atk +
						100 * sd->inventory_data[index]->wlv * (sd->status.inventory[index].refine + 6);
			}
			status_change_end(src,SC_CRUSHSTRIKE,INVALID_TIMER);
			skill_break_equip(src,src,EQP_WEAPON,2000,BCT_SELF);
		}
		if (sc->data[SC_EXEEDBREAK] && !skill_id) {
			skillratio += -100 + sc->data[SC_EXEEDBREAK]->val1;
			status_change_end(src,SC_EXEEDBREAK,INVALID_TIMER);
		}
		//!TODO: Verify this placement & skills that affected by these effects [Cydh]
		if (sc->data[SC_HEAT_BARREL])
			skillratio += 200;
		if (sc->data[SC_P_ALTER])
			skillratio += sc->data[SC_P_ALTER]->val2;
	}

	switch( skill_id ) {
		case SM_BASH:
		case MS_BASH:
			skillratio += 30*skill_lv;
			break;
		case SM_MAGNUM:
		case MS_MAGNUM:
			if(wd.miscflag == 1)
				skillratio += 20*skill_lv; //Inner 3x3 circle takes 100%+20%*level damage [Playtester]
			else
				skillratio += 10*skill_lv; //Outer 5x5 circle takes 100%+10%*level damage [Playtester]
			break;
		case MC_MAMMONITE:
			skillratio += 50*skill_lv;
			break;
		case HT_POWER:
			skillratio += -50+8*sstatus->str;
			break;
		case AC_DOUBLE:
		case MA_DOUBLE:
			skillratio += 10*(skill_lv-1);
			break;
		case AC_SHOWER:
		case MA_SHOWER:
#ifdef RENEWAL
				skillratio += 50+10*skill_lv;
#else
				skillratio += -25+5*skill_lv;
#endif
			break;
		case AC_CHARGEARROW:
		case MA_CHARGEARROW:
			skillratio += 50;
			break;
#ifndef RENEWAL
		case HT_FREEZINGTRAP:
		case MA_FREEZINGTRAP:
			skillratio += -50+10*skill_lv;
			break;
#endif
		case KN_PIERCE:
		case ML_PIERCE:
			skillratio += 10*skill_lv;
			break;
		case MER_CRASH:
			skillratio += 10*skill_lv;
			break;
		case KN_SPEARSTAB:
			skillratio += 15*skill_lv;
			break;
		case KN_SPEARBOOMERANG:
			skillratio += 50*skill_lv;
			break;
		case KN_BRANDISHSPEAR:
		case ML_BRANDISH:
		{
			int ratio = 100+20*skill_lv;
			skillratio += ratio-100;
			if(skill_lv>3 && wd.miscflag==1) skillratio += ratio/2;
			if(skill_lv>6 && wd.miscflag==1) skillratio += ratio/4;
			if(skill_lv>9 && wd.miscflag==1) skillratio += ratio/8;
			if(skill_lv>6 && wd.miscflag==2) skillratio += ratio/2;
			if(skill_lv>9 && wd.miscflag==2) skillratio += ratio/4;
			if(skill_lv>9 && wd.miscflag==3) skillratio += ratio/2;
			break;
		}
		case KN_BOWLINGBASH:
		case MS_BOWLINGBASH:
			skillratio+= 40*skill_lv;
			break;
		case AS_GRIMTOOTH:
			skillratio += 20*skill_lv;
			break;
		case AS_POISONREACT:
			skillratio += 30*skill_lv;
			break;
		case AS_SONICBLOW:
			skillratio += 300+40*skill_lv;
			break;
		case TF_SPRINKLESAND:
			skillratio += 30;
			break;
		case MC_CARTREVOLUTION:
			skillratio += 50;
			if(sd && sd->cart_weight)
				skillratio += 100*sd->cart_weight/sd->cart_weight_max; // +1% every 1% weight
			else if (!sd)
				skillratio += 100; //Max damage for non players.
			break;
		case NPC_PIERCINGATT:
			skillratio += -25; //75% base damage
			break;
		case NPC_COMBOATTACK:
			skillratio += 25*skill_lv;
			break;
		case NPC_RANDOMATTACK:
		case NPC_WATERATTACK:
		case NPC_GROUNDATTACK:
		case NPC_FIREATTACK:
		case NPC_WINDATTACK:
		case NPC_POISONATTACK:
		case NPC_HOLYATTACK:
		case NPC_DARKNESSATTACK:
		case NPC_UNDEADATTACK:
		case NPC_TELEKINESISATTACK:
		case NPC_BLOODDRAIN:
		case NPC_ACIDBREATH:
		case NPC_DARKNESSBREATH:
		case NPC_FIREBREATH:
		case NPC_ICEBREATH:
		case NPC_THUNDERBREATH:
		case NPC_HELLJUDGEMENT:
		case NPC_PULSESTRIKE:
			skillratio += 100*(skill_lv-1);
			break;
		case RG_BACKSTAP:
			if(sd && sd->status.weapon == W_BOW && battle_config.backstab_bow_penalty)
				skillratio += (200+40*skill_lv)/2;
			else
				skillratio += 200+40*skill_lv;
			break;
		case RG_RAID:
			skillratio += 40*skill_lv;
			break;
		case RG_INTIMIDATE:
			skillratio += 30*skill_lv;
			break;
		case CR_SHIELDCHARGE:
			skillratio += 20*skill_lv;
			break;
		case CR_SHIELDBOOMERANG:
			skillratio += 30*skill_lv;
			break;
		case NPC_DARKCROSS:
		case CR_HOLYCROSS:
			{
#ifdef RENEWAL
				if(sd && sd->status.weapon == W_2HSPEAR)
					skillratio += 2*(35*skill_lv);
				else
#endif
					skillratio += 35*skill_lv;
				break;
			}
		case AM_DEMONSTRATION:
			skillratio += 20*skill_lv;
			break;
		case AM_ACIDTERROR:
			skillratio += 40*skill_lv;
			break;
		case MO_FINGEROFFENSIVE:
			skillratio+= 50 * skill_lv;
			break;
		case MO_INVESTIGATE:
			skillratio += 100 + 150 * skill_lv;
			break;
		case MO_EXTREMITYFIST:
			skillratio += 100*(7 + sstatus->sp/10);
			skillratio = min(500000,skillratio); //We stop at roughly 50k SP for overflow protection
			break;
		case MO_TRIPLEATTACK:
			skillratio += 20*skill_lv;
			break;
		case MO_CHAINCOMBO:
			skillratio += 50+50*skill_lv;
			break;
		case MO_COMBOFINISH:
			skillratio += 140+60*skill_lv;
			break;
		case BA_MUSICALSTRIKE:
		case DC_THROWARROW:
			skillratio += 25+25*skill_lv;
			break;
		case CH_TIGERFIST:
			skillratio += 100*skill_lv-60;
			break;
		case CH_CHAINCRUSH:
			skillratio += 300+100*skill_lv;
			break;
		case CH_PALMSTRIKE:
			skillratio += 100+100*skill_lv;
			break;
		case LK_HEADCRUSH:
			skillratio += 40*skill_lv;
			break;
		case LK_JOINTBEAT:
			i = 10*skill_lv-50;
			// Although not clear, it's being assumed that the 2x damage is only for the break neck ailment.
			if (wd.miscflag&BREAK_NECK) i*=2;
			skillratio += i;
			break;
#ifdef RENEWAL
		// Renewal: skill ratio applies to entire damage [helvetica]
		case LK_SPIRALPIERCE:
		case ML_SPIRALPIERCE:
			skillratio += 50*skill_lv;
		break;
#endif
		case ASC_METEORASSAULT:
			skillratio += 40*skill_lv-60;
			break;
		case SN_SHARPSHOOTING:
		case MA_SHARPSHOOTING:
			skillratio += 100+50*skill_lv;
			break;
		case CG_ARROWVULCAN:
			skillratio += 100+100*skill_lv;
			break;
		case AS_SPLASHER:
			skillratio += 400+50*skill_lv;
			if(sd)
				skillratio += 20 * pc_checkskill(sd,AS_POISONREACT);
			break;
#ifndef RENEWAL
		// Pre-Renewal: skill ratio for weapon part of damage [helvetica]
		case ASC_BREAKER:
			skillratio += 100*skill_lv-100;
			break;
#endif
		case PA_SACRIFICE:
			skillratio += 10*skill_lv-10;
			break;
		case PA_SHIELDCHAIN:
			skillratio += 30*skill_lv;
			break;
		case WS_CARTTERMINATION:
			i = 10 * (16 - skill_lv);
			if (i < 1) i = 1;
			//Preserve damage ratio when max cart weight is changed.
			if(sd && sd->cart_weight)
				skillratio += sd->cart_weight/i * 80000/battle_config.max_cart_weight - 100;
			else if (!sd)
				skillratio += 80000 / i - 100;
			break;
		case TK_DOWNKICK:
			skillratio += 60 + 20*skill_lv;
			break;
		case TK_STORMKICK:
			skillratio += 60 + 20*skill_lv;
			break;
		case TK_TURNKICK:
			skillratio += 90 + 30*skill_lv;
			break;
		case TK_COUNTER:
			skillratio += 90 + 30*skill_lv;
			break;
		case TK_JUMPKICK:
			skillratio += -70 + 10*skill_lv;
			if (sc && sc->data[SC_COMBO] && sc->data[SC_COMBO]->val1 == skill_id)
				skillratio += 10*status_get_lv(src)/3; //Tumble bonus
			if (wd.miscflag)
			{
				skillratio += 10*status_get_lv(src)/3; //Running bonus (TODO: What is the real bonus?)
				if( sc && sc->data[SC_SPURT] )  // Spurt bonus
					skillratio *= 2;
			}
			break;
		case GS_TRIPLEACTION:
			skillratio += 50*skill_lv;
			break;
		case GS_BULLSEYE:
			//Only works well against brute/demihumans non bosses.
			if((tstatus->race == RC_BRUTE || tstatus->race == RC_DEMIHUMAN || tstatus->race == RC_PLAYER)
				&& !(tstatus->mode&MD_BOSS))
				skillratio += 400;
			break;
		case GS_TRACKING:
			skillratio += 100 *(skill_lv+1);
			break;
		case GS_PIERCINGSHOT:
			skillratio += 20*skill_lv;
			break;
		case GS_RAPIDSHOWER:
			skillratio += 400+50*skill_lv;
			break;
		case GS_DESPERADO:
			skillratio += 50*(skill_lv-1);
			break;
		case GS_DUST:
			skillratio += 50*skill_lv;
			break;
		case GS_FULLBUSTER:
			skillratio += 100*(skill_lv+2);
			break;
		case GS_SPREADATTACK:
#ifdef RENEWAL
			skillratio += 20*(skill_lv);
#else
			skillratio += 20*(skill_lv-1);
#endif
			break;
		case NJ_HUUMA:
			skillratio += 50 + 150*skill_lv;
			break;
		case NJ_TATAMIGAESHI:
			skillratio += 10 * skill_lv;
#ifdef RENEWAL
			skillratio += 200;
#endif
			break;
		case NJ_KASUMIKIRI:
			skillratio += 10*skill_lv;
			break;
		case NJ_KIRIKAGE:
			skillratio += 100*(skill_lv-1);
			break;
		case NJ_KUNAI:
			skillratio += 200;
			break;
		case KN_CHARGEATK:
			{
				int k = (wd.miscflag-1)/3; //+100% every 3 cells of distance
				if( k > 2 ) k = 2; // ...but hard-limited to 300%.
				skillratio += 100 * k;
			}
			break;
		case HT_PHANTASMIC:
			skillratio += 50;
			break;
		case MO_BALKYOUNG:
			skillratio += 200;
			break;
		case HFLI_MOON:	//[orn]
			skillratio += 10+110*skill_lv;
			break;
		case HFLI_SBR44:	//[orn]
			skillratio += 100 *(skill_lv-1);
			break;
		case NPC_VAMPIRE_GIFT:
			skillratio += ((skill_lv-1)%5+1)*100;
			break;
		case RK_SONICWAVE:
			skillratio = (skill_lv + 5) * 100; // ATK = {((Skill Level + 5) x 100) x (1 + [(Caster's Base Level - 100) / 200])} %
			skillratio = skillratio * (100 + (status_get_lv(src) - 100) / 2) / 100;
			break;
		case RK_HUNDREDSPEAR:
			skillratio += 500 + (80 * skill_lv);
			if( sd ) {
				short index = sd->equip_index[EQI_HAND_R];
				if( index >= 0 && sd->inventory_data[index]
					&& sd->inventory_data[index]->type == IT_WEAPON )
					skillratio += max(10000 - sd->inventory_data[index]->weight, 0) / 10;
				skillratio += 50 * pc_checkskill(sd,LK_SPIRALPIERCE);
			} // (1 + [(Casters Base Level - 100) / 200])
			skillratio = skillratio * (100 + (status_get_lv(src) - 100) / 2) / 100;
			break;
		case RK_WINDCUTTER:
			skillratio = (skill_lv + 2) * 50;
			RE_LVL_DMOD(100);
			break;
		case RK_IGNITIONBREAK: {
				// 3x3 cell Damage = ATK [{(Skill Level x 300) x (1 + [(Caster's Base Level - 100) / 100])}] %
				// 7x7 cell Damage = ATK [{(Skill Level x 250) x (1 + [(Caster's Base Level - 100) / 100])}] %
				// 11x11 cell Damage = ATK [{(Skill Level x 200) x (1 + [(Caster's Base Level - 100) / 100])}] %
				i = distance_bl(src,target);
				if( i < 2 )
					skillratio = 300 * skill_lv;
				else if( i < 4 )
					skillratio = 250 * skill_lv;
				else
					skillratio = 200 * skill_lv;
				skillratio = skillratio * status_get_lv(src) / 100;
				// Elemental check, 1.5x damage if your element is fire.
				if( sstatus->rhw.ele == ELE_FIRE )
					skillratio += 100 * skill_lv;
			}
			break;
		case RK_STORMBLAST:
			skillratio = (((sd) ? pc_checkskill(sd,RK_RUNEMASTERY) : skill_get_max(RK_RUNEMASTERY)) + (status_get_int(src) / 8)) * 100; // ATK = [{Rune Mastery Skill Level + (Caster's INT / 8)} x 100] %
			break;
		case RK_PHANTOMTHRUST: // ATK = [{(Skill Level x 50) + (Spear Master Level x 10)} x Caster's Base Level / 150] %
			skillratio = 50 * skill_lv + 10 * (sd ? pc_checkskill(sd,KN_SPEARMASTERY) : 5);
			RE_LVL_DMOD(150); // Base level bonus.
			break;
		case GC_CROSSIMPACT:
			skillratio += 900 + 100 * skill_lv;
			RE_LVL_DMOD(120);
			break;
		case GC_PHANTOMMENACE:
			skillratio += 200;
			break;
		case GC_COUNTERSLASH:
			//ATK [{(Skill Level x 100) + 300} x Caster's Base Level / 120]% + ATK [(AGI x 2) + (Caster's Job Level x 4)]%
			skillratio += 200 + (100 * skill_lv);
			RE_LVL_DMOD(120);
			break;
		case GC_ROLLINGCUTTER:
			skillratio += -50 + 50 * skill_lv;
			RE_LVL_DMOD(100);
			break;
		case GC_CROSSRIPPERSLASHER:
			skillratio += 300 + 80 * skill_lv;
			RE_LVL_DMOD(100);
			if( sc && sc->data[SC_ROLLINGCUTTER] )
				skillratio += sc->data[SC_ROLLINGCUTTER]->val1 * status_get_agi(src);
			break;
		case GC_DARKCROW:
			skillratio += 100 * (skill_lv - 1);
			break;
		case AB_DUPLELIGHT_MELEE:
			skillratio += 10 * skill_lv;
			break;
		case RA_ARROWSTORM:
			skillratio += 900 + 80 * skill_lv;
			RE_LVL_DMOD(100);
			break;
		case RA_AIMEDBOLT:
			skillratio += 400 + 50 * skill_lv;
			RE_LVL_DMOD(100);
			break;
		case RA_CLUSTERBOMB:
			skillratio += 100 + 100 * skill_lv;
			break;
		case RA_WUGDASH:// ATK 300%
			skillratio += 200;
			if (sc && sc->data[SC_DANCEWITHWUG])
				skillratio += 10 * sc->data[SC_DANCEWITHWUG]->val1 * (2 + battle_calc_chorusbonus(sd));
			break;
		case RA_WUGSTRIKE:
			skillratio += -100 + 200 * skill_lv;
			if (sc && sc->data[SC_DANCEWITHWUG])
				skillratio += 10 * sc->data[SC_DANCEWITHWUG]->val1 * (2 + battle_calc_chorusbonus(sd));
			break;
		case RA_WUGBITE:
			skillratio += 300 + 200 * skill_lv;
			if ( skill_lv == 5 ) skillratio += 100;
			break;
		case RA_SENSITIVEKEEN:
			skillratio += 50 * skill_lv;
			break;
		case NC_BOOSTKNUCKLE:
			skillratio += 100 + 100 * skill_lv + status_get_dex(src);
			RE_LVL_DMOD(120);
			break;
		case NC_PILEBUNKER:
			skillratio += 200 + 100 * skill_lv + status_get_str(src);
			RE_LVL_DMOD(100);
			break;
		case NC_VULCANARM:
			skillratio = 70 * skill_lv + status_get_dex(src);
			RE_LVL_DMOD(120);
			break;
		case NC_FLAMELAUNCHER:
		case NC_COLDSLOWER:
			skillratio += 200 + 300 * skill_lv;
			RE_LVL_DMOD(150);
			break;
		case NC_ARMSCANNON:
			switch( tstatus->size ) {
				case SZ_SMALL: skillratio += 200 + 400 * skill_lv; break;// Small
				case SZ_MEDIUM: skillratio += 200 + 350 * skill_lv; break;// Medium
				case SZ_BIG: skillratio += 200 + 300 * skill_lv; break;// Large
			}
			RE_LVL_DMOD(120);
			//NOTE: There are some other factors that affect damage, but not sure how exactly. Will recheck one day. [Rytech]
			break;
		case NC_AXEBOOMERANG:
			skillratio += (skill_lv * 50) + 150;
			if( sd ) {
				short index = sd->equip_index[EQI_HAND_R];
				if( index >= 0 && sd->inventory_data[index] && sd->inventory_data[index]->type == IT_WEAPON )
					skillratio += sd->inventory_data[index]->weight / 10;// Weight is divided by 10 since 10 weight in coding make 1 whole actual weight. [Rytech]
			}
			RE_LVL_DMOD(100);
			break;
		case NC_POWERSWING: // According to current sources, only the str + dex gets modified by level [Akinari]
			skillratio = status_get_str(src) + status_get_dex(src);
			RE_LVL_DMOD(100);
			skillratio += 200 + 100 * skill_lv;
			break;
		case NC_AXETORNADO:
			skillratio += 100 + 100 * skill_lv + status_get_vit(src);
			RE_LVL_DMOD(100);
			if ( distance_bl(src, target) > 2 )	// Will deal 75% damage outside of 5x5 area.
				skillratio = skillratio * 75 / 100;
			break;
		case SC_FATALMENACE:
			skillratio += 100 * skill_lv;
			RE_LVL_DMOD(100);
			break;
		case SC_TRIANGLESHOT:
			skillratio += ((skill_lv - 1) * (status_get_agi(src) / 2)) + 200;
			RE_LVL_DMOD(120);
			break;
		case SC_FEINTBOMB:
			skillratio = (skill_lv + 1) * (status_get_dex(src) / 2) * ((sd) ? sd->status.job_level : 1) / 10;
			RE_LVL_DMOD(120);
			break;
		case LG_CANNONSPEAR:
			skillratio = (50 * skill_lv) + (status_get_str(src) * skill_lv);
			RE_LVL_DMOD(100);
			break;
		case LG_BANISHINGPOINT:
			skillratio = (50 * skill_lv) + (30 * ((sd) ? pc_checkskill(sd,SM_BASH) : skill_get_max(SM_BASH)));
			RE_LVL_DMOD(100);
			break;
		case LG_SHIELDPRESS:
			skillratio = 150 * skill_lv + status_get_str(src);
			if (sd) {
				short index = sd->equip_index[EQI_HAND_L];

				if (index >= 0 && sd->inventory_data[index] && sd->inventory_data[index]->type == IT_ARMOR)
					skillratio += sd->inventory_data[index]->weight / 10;
			}
			RE_LVL_DMOD(100);
			break;
		case LG_PINPOINTATTACK:
			skillratio = (100 * skill_lv) + (5 * status_get_agi(src));
			RE_LVL_DMOD(120);
			break;
		case LG_RAGEBURST:
			if( sd && sd->spiritball_old )
				skillratio = sd->spiritball_old * 200 + (status_get_max_hp(src) - status_get_hp(src)) / 100;
			else
				skillratio = 15 * 200;
			RE_LVL_DMOD(100);
			break;
		case LG_SHIELDSPELL:// [(Casters Base Level x 4) + (Shield DEF x 10) + (Casters VIT x 2)] %
			if (sd && skill_lv == 1) {
				short index = sd->equip_index[EQI_HAND_L];

				if (index >= 0 && sd->inventory_data[index] && sd->inventory_data[index]->type == IT_ARMOR)
					skillratio += sd->inventory_data[index]->def * 10;
				skillratio = status_get_lv(src) * 4 + status_get_vit(src) * 2;
			} else
				skillratio = 0; // Prevent damage since level 2 is MATK. [Aleos]
			break;
		case LG_MOONSLASHER:
			skillratio = 120 * skill_lv + ((sd) ? pc_checkskill(sd,LG_OVERBRAND) : skill_get_max(LG_OVERBRAND)) * 80;
			RE_LVL_DMOD(100);
			break;
		case LG_OVERBRAND:
			skillratio = 200 * skill_lv + ((sd) ? pc_checkskill(sd,CR_SPEARQUICKEN) : skill_get_max(CR_SPEARQUICKEN)) * 50;
			RE_LVL_DMOD(100);
			break;
		case LG_OVERBRAND_BRANDISH:
			skillratio = 100 * skill_lv + status_get_str(src) + status_get_dex(src);
			RE_LVL_DMOD(100);
			break;
		case LG_OVERBRAND_PLUSATK: // Only Piercing and Swing damage get RE_LVL_DMOD bonus damage
			skillratio = 100 * skill_lv + rnd()%90 + 10;
			break;
		case LG_RAYOFGENESIS:
			skillratio = 300 + 300 * skill_lv;
			RE_LVL_DMOD(100);
			break;
		case LG_EARTHDRIVE:
			if (sd) {
				short index = sd->equip_index[EQI_HAND_L];

				if (index >= 0 && sd->inventory_data[index] && sd->inventory_data[index]->type == IT_ARMOR)
					skillratio += -100 + (skill_lv + 1) * sd->inventory_data[index]->weight / 10;
			}
			RE_LVL_DMOD(100);
			break;
		case LG_HESPERUSLIT:
			skillratio = 120 * skill_lv;
			if( sc && sc->data[SC_BANDING] )
				skillratio += 200 * sc->data[SC_BANDING]->val2;
			RE_LVL_DMOD(100);
			if( sc && sc->data[SC_BANDING] && sc->data[SC_BANDING]->val2 > 5 )
				skillratio = skillratio * 150 / 100;
			if( sc && sc->data[SC_INSPIRATION] )
				skillratio += 600;
			break;
		case SR_DRAGONCOMBO:
			skillratio += 40 * skill_lv;
			RE_LVL_DMOD(100);
			break;
		case SR_SKYNETBLOW:
			//ATK [{(Skill Level x 80) + (Caster AGI)} x Caster Base Level / 100] %
			skillratio = 80 * skill_lv + status_get_agi(src);
			if( sc && sc->data[SC_COMBO] && sc->data[SC_COMBO]->val1 == SR_DRAGONCOMBO )//ATK [{(Skill Level x 100) + (Caster AGI) + 150} x Caster Base Level / 100] %
				skillratio = 100 * skill_lv + status_get_agi(src) + 150;
			RE_LVL_DMOD(100);
			break;
		case SR_EARTHSHAKER:
			if( tsc && (tsc->data[SC_HIDING] || tsc->data[SC_CLOAKING] || // [(Skill Level x 150) x (Caster Base Level / 100) + (Caster INT x 3)] %
				tsc->data[SC_CHASEWALK] || tsc->data[SC_CLOAKINGEXCEED] || tsc->data[SC__INVISIBILITY]) ){
				skillratio = 150 * skill_lv;
				RE_LVL_DMOD(100);
				skillratio += status_get_int(src) * 3;
			}else{ //[(Skill Level x 50) x (Caster Base Level / 100) + (Caster INT x 2)] %
				skillratio = 50 * skill_lv;
				RE_LVL_DMOD(100);
				skillratio += status_get_int(src) * 2;
			}
			break;
		case SR_FALLENEMPIRE:// ATK [(Skill Level x 150 + 100) x Caster Base Level / 150] %
			skillratio += 150 *skill_lv;
			RE_LVL_DMOD(150);
 			break;
		case SR_TIGERCANNON:// ATK [((Caster consumed HP + SP) / 4) x Caster Base Level / 100] %
			{
				int hp = (int64)status_get_max_hp(src) * (10 + 2 * skill_lv) / 100,
					sp = (int64)status_get_max_sp(src) * (5 + 1 * skill_lv) / 100;
				if( sc && sc->data[SC_COMBO] && sc->data[SC_COMBO]->val1 == SR_FALLENEMPIRE ) // ATK [((Caster consumed HP + SP) / 2) x Caster Base Level / 100] %
					skillratio = ((int64)hp+sp) / 2;
				else
					skillratio = ((int64)hp+sp) / 4;
				RE_LVL_DMOD(100);
			}
			break;
		case SR_RAMPAGEBLASTER:
			skillratio = 20 * skill_lv * ((sd) ? sd->spiritball_old : 5);
			if( sc && sc->data[SC_EXPLOSIONSPIRITS] ) {
				skillratio += sc->data[SC_EXPLOSIONSPIRITS]->val1 * 20;
				RE_LVL_DMOD(120);
			} else {
				RE_LVL_DMOD(150);
			}
			break;
		case SR_KNUCKLEARROW:
			if( wd.miscflag&4 ){  // ATK [(Skill Level x 150) + (1000 x Target current weight / Maximum weight) + (Target Base Level x 5) x (Caster Base Level / 150)] %
				skillratio = 150 * skill_lv + status_get_lv(target) * 5;
				if( tsd && tsd->weight )
					skillratio += 100 * (tsd->weight / tsd->max_weight);
				RE_LVL_DMOD(150);
			} else { // ATK [(Skill Level x 100 + 500) x Caster Base Level / 100] %
				skillratio += 400 + (100 * skill_lv);
				RE_LVL_DMOD(100);
			}
			break;
		case SR_WINDMILL: // ATK [(Caster Base Level + Caster DEX) x Caster Base Level / 100] %
			skillratio = status_get_lv(src) + status_get_dex(src);
			RE_LVL_DMOD(100);
			break;
		case SR_GATEOFHELL:
			if( sc && sc->data[SC_COMBO] && sc->data[SC_COMBO]->val1 == SR_FALLENEMPIRE )
				skillratio += 700 * skill_lv;
			else
				skillratio += 400 * skill_lv;
			RE_LVL_DMOD(100);
			break;
		case SR_GENTLETOUCH_QUIET:
			skillratio = 100 * skill_lv + status_get_dex(src);
			RE_LVL_DMOD(100);
			break;
		case SR_HOWLINGOFLION:
			skillratio = 300 * skill_lv;
			RE_LVL_DMOD(150);
			break;
		case SR_RIDEINLIGHTNING: // ATK [{(Skill Level x 200) + Additional Damage} x Caster Base Level / 100] %
			if( (sstatus->rhw.ele) == ELE_WIND || (sstatus->lhw.ele) == ELE_WIND )
				skillratio = skill_lv * 50;
			skillratio = 200 * skill_lv;
			RE_LVL_DMOD(100);
			break;
		case WM_REVERBERATION_MELEE:
			// ATK [{(Skill Level x 100) + 300} x Caster Base Level / 100]
			skillratio += 200 + 100 * ((sd) ? pc_checkskill(sd, WM_REVERBERATION) : skill_get_max(WM_REVERBERATION));
			RE_LVL_DMOD(100);
			break;
		case WM_SEVERE_RAINSTORM_MELEE:
			//ATK [{(Caster DEX + AGI) x (Skill Level / 5)} x Caster Base Level / 100] %
			skillratio = (status_get_dex(src) + status_get_agi(src)) * skill_lv / 5;
			RE_LVL_DMOD(100);
			break;
		case WM_GREAT_ECHO:
			skillratio += 300 + 200 * skill_lv;
			if( sd ) {
				uint16 lv = skill_lv;
				skillratio += 100 * skill_check_pc_partner(sd,skill_id,&lv,skill_get_splash(skill_id,skill_lv),0);
			}
			RE_LVL_DMOD(100);
			break;
		case WM_SOUND_OF_DESTRUCTION:
			skillratio = (1000 * skill_lv) + (((sd) ? pc_checkskill(sd, WM_LESSON) : skill_get_max(WM_LESSON)) * status_get_int(src));
			break;
		case GN_CART_TORNADO: { // ATK [( Skill Level x 50 ) + ( Cart Weight / ( 150 - Caster Base STR ))] + ( Cart Remodeling Skill Level x 50 )] %
				int strbonus = status_get_base_status(src)->str; // Only use base STR

				if(strbonus > 130)
					strbonus = 130;
				skillratio = 50 * skill_lv;
				if(sd && sd->cart_weight)
					skillratio += sd->cart_weight / 10 / (150 - strbonus) + pc_checkskill(sd,GN_REMODELING_CART) * 50;
			}
			break;
		case GN_CARTCANNON:
			// ATK [{( Cart Remodeling Skill Level x 50 ) x ( INT / 40 )} + ( Cart Cannon Skill Level x 60 )] %
			skillratio = 60 * skill_lv;
			if( sd ) skillratio += (pc_checkskill(sd, GN_REMODELING_CART) * 50) * (status_get_int(src) / 40);
			break;
		case GN_SPORE_EXPLOSION:
			skillratio = (100 * skill_lv) + (200 + status_get_int(src));
			RE_LVL_DMOD(100);
			break;
		case GN_WALLOFTHORN:
			skillratio += 10 * skill_lv;
			break;
		case GN_CRAZYWEED_ATK:
			skillratio += 400 + 100 * skill_lv;
			break;
		case GN_SLINGITEM_RANGEMELEEATK:
			if( sd ) {
				switch( sd->itemid ) {
					case ITEMID_APPLE_BOMB:
						skillratio = status_get_str(src) + status_get_dex(src) + 300;
						break;
					case ITEMID_MELON_BOMB:
						skillratio = status_get_str(src) + status_get_dex(src) + 500;
					case ITEMID_COCONUT_BOMB:
					case ITEMID_PINEAPPLE_BOMB:
					case ITEMID_BANANA_BOMB:
						skillratio = status_get_str(src) + status_get_dex(src) + 800;
						break;
					case ITEMID_BLACK_LUMP:
						skillratio = (status_get_str(src) + status_get_agi(src) + status_get_dex(src)) / 3;
					break;
					case ITEMID_BLACK_HARD_LUMP:
						skillratio = (status_get_str(src) + status_get_agi(src) + status_get_dex(src)) / 2;
					break;
					case ITEMID_VERY_HARD_LUMP:
						skillratio = status_get_str(src) + status_get_agi(src) + status_get_dex(src);
					break;
				}
			} else
				skillratio += 300;	// Bombs
			break;
		case SO_VARETYR_SPEAR://ATK [{( Striking Level x 50 ) + ( Varetyr Spear Skill Level x 50 )} x Caster Base Level / 100 ] %
			skillratio = 50 * skill_lv + ((sd) ? pc_checkskill(sd, SO_STRIKING) * 50 : skill_get_max(SO_STRIKING));
			RE_LVL_DMOD(100);
			if( sc && sc->data[SC_BLAST_OPTION] )
				skillratio += (sd ? sd->status.job_level * 5 : 0);
			break;
			// Physical Elemantal Spirits Attack Skills
		case EL_CIRCLE_OF_FIRE:
		case EL_FIRE_BOMB_ATK:
		case EL_STONE_RAIN:
			skillratio += 200;
			break;
		case EL_FIRE_WAVE_ATK:
			skillratio += 500;
			break;
		case EL_TIDAL_WEAPON:
			skillratio += 1400;
			break;
		case EL_WIND_SLASH:
			skillratio += 100;
			break;
		case EL_HURRICANE:
			skillratio += 600;
			break;
		case EL_TYPOON_MIS:
		case EL_WATER_SCREW_ATK:
			skillratio += 900;
			break;
		case EL_STONE_HAMMER:
			skillratio += 400;
			break;
		case EL_ROCK_CRUSHER:
			skillratio += 700;
			break;
		case KO_JYUMONJIKIRI:
			skillratio = 150 * skill_lv;
			RE_LVL_DMOD(120);
			if(tsc && tsc->data[SC_JYUMONJIKIRI])
				skillratio += skill_lv * status_get_lv(src);
			break;
		case KO_HUUMARANKA:
			skillratio = 150 * skill_lv + sstatus->agi + sstatus->dex + (sd ? pc_checkskill(sd,NJ_HUUMA) * 100 : 0);
			break;
		case KO_SETSUDAN:
			skillratio += 100 * (skill_lv-1);
			RE_LVL_DMOD(100);
			if(tsc && tsc->data[SC_SPIRIT])
				skillratio += 200 * tsc->data[SC_SPIRIT]->val1;
			break;
		case KO_BAKURETSU:
			skillratio = (sd ? pc_checkskill(sd,NJ_TOBIDOUGU) : 1) * (50 + sstatus->dex / 4) * skill_lv * 4 / 10;
			RE_LVL_DMOD(120);
			skillratio += 10 * (sd ? sd->status.job_level : 1);
			break;
		case KO_MAKIBISHI:
			skillratio = 20 * skill_lv;
			break;
		case MH_NEEDLE_OF_PARALYZE:
			skillratio += 600 + 100 * skill_lv;
			break;
		case MH_STAHL_HORN:
			skillratio += 400 + 100 * skill_lv * status_get_lv(src) / 150;
			break;
		case MH_LAVA_SLIDE:
			skillratio = 70 * skill_lv;
			break;
		case MH_SONIC_CRAW:
			skillratio = 40 * skill_lv;
			break;
		case MH_SILVERVEIN_RUSH:
			skillratio = 150 * skill_lv;
			break;
		case MH_MIDNIGHT_FRENZY:
			skillratio = 300 * skill_lv;
			break;
		case MH_TINDER_BREAKER:
			skillratio = 100 * skill_lv;
			break;
		case MH_CBC:
			skillratio = 400 * skill_lv; //! TODO: This doesn't seem to be a ratio, but straight damage?
			break;
		case MH_MAGMA_FLOW:
			skillratio += -100 + 100 * skill_lv + 3 * status_get_lv(src);
			skillratio = (skillratio * status_get_lv(src)) / 120;
			break;
		case RL_MASS_SPIRAL:
			// 200%:400%:600%:800%:1000%
			skillratio += -100 + (200 * skill_lv);
			break;
		case RL_FIREDANCE:
			// 100%:200%:300%:400%:500% (+Level ??)
			skillratio += -100 + (100 * skill_lv);
			skillratio += (skillratio * status_get_lv(src)) / 300; //(custom)
			break;
		case RL_BANISHING_BUSTER:
			skillratio += -100 + (400 * skill_lv); //(custom)
			break;
		case RL_S_STORM:
			skillratio += -100 + (200 * skill_lv); //(custom)
			break;
		case RL_SLUGSHOT:
			{
				uint16 w = 50;
				int16 idx = -1;
				if (sd && (idx = sd->equip_index[EQI_AMMO]) >= 0 && sd->inventory_data[idx])
					w = sd->inventory_data[idx]->weight;
				w /= 10;
				skillratio += -100 + (max(w,1) * skill_lv * 30); //(custom)
			}
			break;
		case RL_D_TAIL:
			// 3000%:3500%:4000%:4500%:5000%
			skillratio += -100 + (2500 + 500 * skill_lv );
			break;
		case RL_R_TRIP:
			skillratio += -100 + (150 * skill_lv); //(custom)
			break;
		case RL_R_TRIP_PLUSATK:
			skillratio += -100 + (50 * skill_lv); //(custom)
			break;
		case RL_H_MINE:
			// 400%:600%:800%:1000%:1200%
			skillratio += -100 + (200 + 200 * skill_lv);
			//If damaged by Flicker, explosion damage (800%:1100%:1400%:1700%:2000%)
			if (sd && sd->flicker)
				skillratio += 300 + (100 * skill_lv);
			break;
		case RL_HAMMER_OF_GOD:
			//! TODO: Please check the right formula. [Cydh]
			//kRO Update 2013-07-24. Ratio: 1600+lv*800
			//kRO Update 2014-02-12. Coins increase the damage
			skillratio += -100 + (1600 + skill_lv * 800) + ((sd) ? sd->spiritball_old : 10) * 20; //(custom)
			break;
		case RL_QD_SHOT:
			skillratio += -100 + (max(pc_checkskill(sd,GS_CHAINACTION),1) * status_get_dex(src) / 5); //(custom)
			break;
		case RL_FIRE_RAIN:
			skillratio += -100 + 2000 + status_get_dex(src); //(custom) //kRO Update 2013-07-24. 2,000% + caster's DEX (?) [Cydh]
			break;
		case RL_AM_BLAST:
			skillratio += -100 + (skill_lv * status_get_dex(src) / 2); //(custom)
			break;
	}
	return skillratio;
}

/*==================================================================================================
 * Constant skill damage additions are added before SC modifiers and after skill base ATK calculation
 *--------------------------------------------------------------------------------------------------*
 * Credits:
 *	Original coder Skoltex
 *	Initial refactoring by Baalberith
 *	Refined and optimized by helvetica
 */
static int battle_calc_skill_constant_addition(struct Damage wd, struct block_list *src,struct block_list *target,uint16 skill_id,uint16 skill_lv)
{
	struct map_session_data *sd = BL_CAST(BL_PC, src);
	struct map_session_data *tsd = BL_CAST(BL_PC, target);
	struct status_change *sc = status_get_sc(src);
	struct status_data *sstatus = status_get_status_data(src);
	struct status_data *tstatus = status_get_status_data(target);
	int atk = 0;

	//Constant/misc additions from skills
	switch (skill_id) {
		case MO_EXTREMITYFIST:
			atk = 250 + 150 * skill_lv;
			break;
		case GS_MAGICALBULLET:
			if(sstatus->matk_max>sstatus->matk_min)
				atk = sstatus->matk_min+rnd()%(sstatus->matk_max-sstatus->matk_min);
			else
				atk = sstatus->matk_min;
			break;
		case NJ_SYURIKEN:
			atk = 4*skill_lv;
			break;
#ifdef RENEWAL
		case HT_FREEZINGTRAP:
			if(sd)
				atk = ( 40 * pc_checkskill(sd, RA_RESEARCHTRAP) );
			break;
#endif
		case RA_WUGDASH:
			if( sd && sd->weight )
				atk = (sd->weight / 8) + (30 * pc_checkskill(sd,RA_TOOTHOFWUG));
			if (sc && sc->data[SC_DANCEWITHWUG])
				atk += 10 * sc->data[SC_DANCEWITHWUG]->val1 * (2 + battle_calc_chorusbonus(sd));
			break;
		case RA_WUGSTRIKE:
		case RA_WUGBITE:
			if(sd)
				atk = (30 * pc_checkskill(sd, RA_TOOTHOFWUG));
			if (sc && sc->data[SC_DANCEWITHWUG])
				atk += 10 * sc->data[SC_DANCEWITHWUG]->val1 * (2 + battle_calc_chorusbonus(sd));
			break;
		case GC_COUNTERSLASH:
			atk = sstatus->agi * 2 + (sd ? sd->status.job_level * 4 : 0);
			break;
		case LG_SHIELDPRESS:
			if (sd) {
				int damagevalue = 0;
				short index = sd->equip_index[EQI_HAND_L];

				if (index >= 0 && sd->inventory_data[index] && sd->inventory_data[index]->type == IT_ARMOR)
					damagevalue = sstatus->vit * sd->status.inventory[index].refine;
				atk = damagevalue;
			}
			break;
		case SR_TIGERCANNON: // (Tiger Cannon skill level x 240) + (Target Base Level x 40)
			if( sc && sc->data[SC_COMBO] && sc->data[SC_COMBO]->val1 == SR_FALLENEMPIRE ) // (Tiger Cannon skill level x 500) + (Target Base Level x 40)
				atk = ( skill_lv * 500 + status_get_lv(target) * 40 );
			else
				atk = ( skill_lv * 240 + status_get_lv(target) * 40 );
			break;
		case SR_FALLENEMPIRE:// [(Target Size value + Skill Level - 1) x Caster STR] + [(Target current weight x Caster DEX / 120)]
			atk = ( ((tstatus->size+1)*2 + skill_lv - 1) * status_get_str(src));
			if( tsd && tsd->weight )
				atk += ( (tsd->weight/10) * status_get_dex(src) / 120 );
			else
				atk += ( status_get_lv(target) * 50 ); //mobs
			break;
	}
	return atk;
}

/*==============================================================
 * Stackable SC bonuses added on top of calculated skill damage
 *--------------------------------------------------------------
 * Credits:
 *	Original coder Skoltex
 *	Initial refactoring by Baalberith
 *	Refined and optimized by helvetica
 */
struct Damage battle_attack_sc_bonus(struct Damage wd, struct block_list *src, struct block_list *target, uint16 skill_id)
{
	struct map_session_data *sd = BL_CAST(BL_PC, src);
	struct status_change *sc = status_get_sc(src);
	struct status_data *sstatus = status_get_status_data(src);
#ifdef RENEWAL
	struct status_data *tstatus = status_get_status_data(target);
#endif
	int inf3 = skill_get_inf3(skill_id);

	if (sd) {
		int type;

		// Kagerou/Oboro Earth Charm effect +15% wATK
		ARR_FIND(1, 6, type, sd->talisman[type] > 0);
		if (type == 2) { //KO Earth Charm effect +15% wATK
			ATK_ADDRATE(wd.damage, wd.damage2, 15 * sd->talisman[type]);
#ifdef RENEWAL
			ATK_ADDRATE(wd.weaponAtk, wd.weaponAtk2, 15 * sd->talisman[type]);
#endif
		}
	}

	//The following are applied on top of current damage and are stackable.
	if (sc) {
#ifdef RENEWAL
		if (sc->data[SC_WATK_ELEMENT] && skill_id != ASC_METEORASSAULT)
			ATK_ADDRATE(wd.weaponAtk, wd.weaponAtk2, sc->data[SC_WATK_ELEMENT]->val2);
		if (sc->data[SC_IMPOSITIO])
			ATK_ADD(wd.equipAtk, wd.equipAtk2, sc->data[SC_IMPOSITIO]->val2);
		if (sc->data[SC_VOLCANO])
			ATK_ADD(wd.equipAtk, wd.equipAtk2, sc->data[SC_VOLCANO]->val2);
		if (sc->data[SC_DRUMBATTLE]) {
			if (tstatus->size == SZ_SMALL) {
				ATK_ADD(wd.equipAtk, wd.equipAtk2, sc->data[SC_DRUMBATTLE]->val2);
			} else if (tstatus->size == SZ_MEDIUM)
				ATK_ADD(wd.equipAtk, wd.equipAtk2, 10 * sc->data[SC_DRUMBATTLE]->val1);
		}
		if (sc->data[SC_MADNESSCANCEL])
			ATK_ADD(wd.equipAtk, wd.equipAtk2, 100);
		if (sc->data[SC_GATLINGFEVER]) {
			if (tstatus->size == SZ_SMALL) {
				ATK_ADD(wd.equipAtk, wd.equipAtk2, 10 * sc->data[SC_GATLINGFEVER]->val1);
			} else if (tstatus->size == SZ_MEDIUM) {
				ATK_ADD(wd.equipAtk, wd.equipAtk2, 5 * sc->data[SC_GATLINGFEVER]->val1);
			} else if (tstatus->size == SZ_BIG)
				ATK_ADD(wd.equipAtk, wd.equipAtk2, sc->data[SC_GATLINGFEVER]->val1);
		}
#else
		if (sc->data[SC_TRUESIGHT])
			ATK_ADDRATE(wd.damage, wd.damage2, 2 * sc->data[SC_TRUESIGHT]->val1);
#endif
		if (sc->data[SC_SPIRIT]) {
			if (skill_id == AS_SONICBLOW && sc->data[SC_SPIRIT]->val2 == SL_ASSASIN) {
				ATK_ADDRATE(wd.damage, wd.damage2, map_flag_gvg(src->m) ? 25 : 100); //+25% dmg on woe/+100% dmg on nonwoe
				RE_ALLATK_ADDRATE(wd, map_flag_gvg(src->m) ? 25 : 100); //+25% dmg on woe/+100% dmg on nonwoe
			} else if (skill_id == CR_SHIELDBOOMERANG && sc->data[SC_SPIRIT]->val2 == SL_CRUSADER) {
				ATK_ADDRATE(wd.damage, wd.damage2, 100);
				RE_ALLATK_ADDRATE(wd, 100);
			}
		}
		if (sc->data[SC_EDP]) {
			switch(skill_id) {
				case AS_SPLASHER:
				// Pre-Renewal only: Soul Breaker and Meteor Assault ignores EDP
				// Renewal only: Grimtooth and Venom Knife ignore EDP
				// Both: Venom Splasher ignores EDP [helvetica]
#ifndef RENEWAL
				case ASC_BREAKER:
				case ASC_METEORASSAULT:
#else
				case AS_GRIMTOOTH:
				case AS_VENOMKNIFE:
#endif
					break; // skills above have no effect with edp

#ifdef RENEWAL
				// renewal EDP mode requires renewal enabled as well
				// Renewal EDP: damage gets a half modifier on top of EDP bonus for skills [helvetica]
				// * Sonic Blow
				// * Soul Breaker
				// * Counter Slash
				// * Cross Impact
				case AS_SONICBLOW:
				case ASC_BREAKER:
				case GC_COUNTERSLASH:
				case GC_CROSSIMPACT:
					ATK_RATE(wd.weaponAtk, wd.weaponAtk2, 50);
					ATK_RATE(wd.equipAtk, wd.equipAtk2, 50);
				default: // fall through to apply EDP bonuses
					// Renewal EDP formula [helvetica]
					// weapon atk * (1 + (edp level * .8))
					// equip atk * (1 + (edp level * .6))
					ATK_RATE(wd.weaponAtk, wd.weaponAtk2, 100 + (sc->data[SC_EDP]->val1 * 80));
					ATK_RATE(wd.equipAtk, wd.equipAtk2, 100 + (sc->data[SC_EDP]->val1 * 60));
					break;
#else
				default:
					ATK_ADDRATE(wd.damage, wd.damage2, sc->data[SC_EDP]->val3);

#endif
			}
		}
		if (sc->data[SC_GLOOMYDAY_SK] && (inf3&INF3_SC_GLOOMYDAY_SK)) {
			ATK_ADDRATE(wd.damage, wd.damage2, sc->data[SC_GLOOMYDAY_SK]->val2);
			RE_ALLATK_ADDRATE(wd, sc->data[SC_GLOOMYDAY_SK]->val2);
		}

		if(sc->data[SC_ZENKAI] && sstatus->rhw.ele == sc->data[SC_ZENKAI]->val2) {
			ATK_ADD(wd.damage, wd.damage2, 200);
#ifdef RENEWAL
			ATK_ADD(wd.equipAtk, wd.equipAtk2, 200);
#endif
		}
		if(sc->data[SC_STYLE_CHANGE]) {
			TBL_HOM *hd = BL_CAST(BL_HOM,src);

			if(hd) {
				ATK_ADD(wd.damage, wd.damage2, hd->homunculus.spiritball * 3);
				RE_ALLATK_ADD(wd, hd->homunculus.spiritball * 3);
			}
		}
		if(sc->data[SC_UNLIMIT] && (wd.flag&(BF_LONG|BF_MAGIC)) == BF_LONG) {
			switch(skill_id) {
				case RA_WUGDASH:
				case RA_WUGSTRIKE:
				case RA_WUGBITE:
					break;
				default:
					ATK_ADDRATE(wd.damage, wd.damage2, sc->data[SC_UNLIMIT]->val2);
					RE_ALLATK_ADDRATE(wd, sc->data[SC_UNLIMIT]->val2);
					break;
			}
		}
		if(sc->data[SC_FLASHCOMBO]) {
			ATK_ADD(wd.damage, wd.damage2, sc->data[SC_FLASHCOMBO]->val2);
#ifdef RENEWAL
			ATK_ADD(wd.equipAtk, wd.equipAtk2, sc->data[SC_FLASHCOMBO]->val2);
#endif
		}
		if(sc->data[SC_MTF_RANGEATK] && (wd.flag&(BF_LONG|BF_MAGIC)) == BF_LONG) { // Monster Transformation bonus
			ATK_ADDRATE(wd.damage, wd.damage2, 25);
			RE_ALLATK_ADDRATE(wd, 25);
		}
	}

	return wd;
}

/*====================================
 * Calc defense damage reduction
 *------------------------------------
 * Credits:
 *	Original coder Skoltex
 *	Initial refactoring by Baalberith
 *	Refined and optimized by helvetica
 */
struct Damage battle_calc_defense_reduction(struct Damage wd, struct block_list *src,struct block_list *target, uint16 skill_id, uint16 skill_lv)
{
	struct map_session_data *sd = BL_CAST(BL_PC, src);
	struct map_session_data *tsd = BL_CAST(BL_PC, target);
	struct status_change *sc = status_get_sc(src);
	struct status_change *tsc = status_get_sc(target);
	struct status_data *sstatus = status_get_status_data(src);
	struct status_data *tstatus = status_get_status_data(target);

	//Defense reduction
	short vit_def;
	defType def1 = status_get_def(target); //Don't use tstatus->def1 due to skill timer reductions.
	short def2 = tstatus->def2;

#ifdef RENEWAL
	if( tsc && tsc->data[SC_ASSUMPTIO] )
		def1 <<= 1; // only eDEF is doubled
#endif

	if (sd) {
		int type;
		int i = sd->ignore_def_by_race[tstatus->race] + sd->ignore_def_by_race[RC_ALL];

		if (i) {
			i = min(i,100); //cap it to 100 for 0 def min
			def1 -= def1 * i / 100;
			def2 -= def2 * i / 100;
		}

		//Kagerou/Oboro Earth Charm effect +5% eDEF
		ARR_FIND(1, 6, type, sd->talisman[type] > 0);
		if (type == 2) {
			short j = 5 * sd->talisman[type];
			def1 = (def1 * (100 + j)) / 100;
		}
	}

	if (sc && sc->data[SC_EXPIATIO]) {
		short i = 5 * sc->data[SC_EXPIATIO]->val1; // 5% per level

		i = min(i,100); //cap it to 100 for 0 def min
		def1 = (def1*(100-i))/100;
		def2 = (def2*(100-i))/100;
	}

	if (tsc) {
		if (tsc->data[SC_FORCEOFVANGUARD]) {
			short i = 2 * tsc->data[SC_FORCEOFVANGUARD]->val1;

			def1 = (def1 * (100 + i)) / 100;
		}

		if( tsc->data[SC_CAMOUFLAGE] ){
			short i = 5 * tsc->data[SC_CAMOUFLAGE]->val3; //5% per second

			i = min(i,100); //cap it to 100 for 0 def min
			def1 = (def1*(100-i))/100;
			def2 = (def2*(100-i))/100;
		}

		if (tsc->data[SC_GT_REVITALIZE] && tsc->data[SC_GT_REVITALIZE]->val2)
			def2 += tsc->data[SC_GT_REVITALIZE]->val4;

		if (tsc->data[SC_OVERED_BOOST] && target->type == BL_PC)
			def1 = (def1 * tsc->data[SC_OVERED_BOOST]->val4) / 100;
	}

	if( battle_config.vit_penalty_type && battle_config.vit_penalty_target&target->type ) {
		unsigned char target_count; //256 max targets should be a sane max

		target_count = unit_counttargeted(target);
		if(target_count >= battle_config.vit_penalty_count) {
			if(battle_config.vit_penalty_type == 1) {
				if( !tsc || !tsc->data[SC_STEELBODY] )
					def1 = (def1 * (100 - (target_count - (battle_config.vit_penalty_count - 1))*battle_config.vit_penalty_num))/100;
				def2 = (def2 * (100 - (target_count - (battle_config.vit_penalty_count - 1))*battle_config.vit_penalty_num))/100;
			} else { //Assume type 2
				if( !tsc || !tsc->data[SC_STEELBODY] )
					def1 -= (target_count - (battle_config.vit_penalty_count - 1))*battle_config.vit_penalty_num;
				def2 -= (target_count - (battle_config.vit_penalty_count - 1))*battle_config.vit_penalty_num;
			}
		}
		if (skill_id == AM_ACIDTERROR)
#ifdef RENEWAL
			def2 = 0; //Ignore only status defense. [FatalEror]
#else
			def1 = 0; //Ignores only armor defense. [Skotlex]
#endif
		if(def2 < 1)
			def2 = 1;
	}

	//Vitality reduction from rodatazone: http://rodatazone.simgaming.net/mechanics/substats.php#def
	if (tsd) {	//Sd vit-eq
		int skill;
#ifndef RENEWAL
		//[VIT*0.5] + rnd([VIT*0.3], max([VIT*0.3],[VIT^2/150]-1))
		vit_def = def2*(def2-15)/150;
		vit_def = def2/2 + (vit_def>0?rnd()%vit_def:0);
#else
		vit_def = def2;
#endif
		if( src->type == BL_MOB && (battle_check_undead(sstatus->race,sstatus->def_ele) || sstatus->race==RC_DEMON) && //This bonus already doesn't work vs players
			(skill=pc_checkskill(tsd,AL_DP)) > 0 )
			vit_def += skill*(int)(3 +(tsd->status.base_level+1)*0.04);   // submitted by orn
		if( src->type == BL_MOB && (skill=pc_checkskill(tsd,RA_RANGERMAIN))>0 &&
			(sstatus->race == RC_BRUTE || sstatus->race == RC_FISH || sstatus->race == RC_PLANT) )
			vit_def += skill*5;
		if( src->type == BL_MOB && (skill = pc_checkskill(tsd, NC_RESEARCHFE)) > 0 &&
			(sstatus->def_ele == ELE_FIRE || sstatus->def_ele == ELE_EARTH) )
			vit_def += skill * 10;
		if( src->type == BL_MOB && //Only affected from mob
			tsc && tsc->count && tsc->data[SC_P_ALTER] && //If the Platinum Alter is activated
			(battle_check_undead(sstatus->race,sstatus->def_ele) || sstatus->race==RC_UNDEAD) )	//Undead attacker
			vit_def += tsc->data[SC_P_ALTER]->val3;
	} else { //Mob-Pet vit-eq
#ifndef RENEWAL
		//VIT + rnd(0,[VIT/20]^2-1)
		vit_def = (def2/20)*(def2/20);
		vit_def = def2 + (vit_def>0?rnd()%vit_def:0);
#else
		//renewal monsters have their def swapped
		vit_def = def1;
		def1 = def2;
#endif
	}

	if (battle_config.weapon_defense_type) {
		vit_def += def1*battle_config.weapon_defense_type;
		def1 = 0;
	}

#ifdef RENEWAL
	/**
	 * RE DEF Reduction
	 * Damage = Attack * (4000+eDEF)/(4000+eDEF*10) - sDEF
	 * Pierce defence gains 1 atk per def/2
	 */
	if( def1 == -400 ) /* being hit by a gazillion units, -400 creates a division by 0 and subsequently crashes */
		def1 = -399;
	ATK_ADD2(wd.damage, wd.damage2,
		is_attack_piercing(wd, src, target, skill_id, skill_lv, EQI_HAND_R) ? (def1/2) : 0,
		is_attack_piercing(wd, src, target, skill_id, skill_lv, EQI_HAND_L) ? (def1/2) : 0
	);
	if( !attack_ignores_def(wd, src, target, skill_id, skill_lv, EQI_HAND_R) && !is_attack_piercing(wd, src, target, skill_id, skill_lv, EQI_HAND_R) )
		wd.damage = wd.damage * (4000+def1) / (4000+10*def1) - vit_def;
	if( is_attack_left_handed(src, skill_id) && !attack_ignores_def(wd, src, target, skill_id, skill_lv, EQI_HAND_L) && !is_attack_piercing(wd, src, target, skill_id, skill_lv, EQI_HAND_L) )
		wd.damage2 = wd.damage2 * (4000+def1) / (4000+10*def1) - vit_def;

#else
		if (def1 > 100) def1 = 100;
		ATK_RATE2(wd.damage, wd.damage2,
			attack_ignores_def(wd, src, target, skill_id, skill_lv, EQI_HAND_R) ?100:(is_attack_piercing(wd, src, target, skill_id, skill_lv, EQI_HAND_R) ? (int64)is_attack_piercing(wd, src, target, skill_id, skill_lv, EQI_HAND_R)*(def1+vit_def) : (100-def1)),
			attack_ignores_def(wd, src, target, skill_id, skill_lv, EQI_HAND_L) ?100:(is_attack_piercing(wd, src, target, skill_id, skill_lv, EQI_HAND_L) ? (int64)is_attack_piercing(wd, src, target, skill_id, skill_lv, EQI_HAND_L)*(def1+vit_def) : (100-def1))
		);
		ATK_ADD2(wd.damage, wd.damage2,
			attack_ignores_def(wd, src, target, skill_id, skill_lv, EQI_HAND_R) || is_attack_piercing(wd, src, target, skill_id, skill_lv, EQI_HAND_R) ?0:-vit_def,
			attack_ignores_def(wd, src, target, skill_id, skill_lv, EQI_HAND_L) || is_attack_piercing(wd, src, target, skill_id, skill_lv, EQI_HAND_L) ?0:-vit_def
		);
#endif
	return wd;
}

/*====================================
 * Modifiers ignoring DEF
 *------------------------------------
 * Credits:
 *	Original coder Skoltex
 *	Initial refactoring by Baalberith
 *	Refined and optimized by helvetica
 */
struct Damage battle_calc_attack_post_defense(struct Damage wd, struct block_list *src,struct block_list *target,uint16 skill_id,uint16 skill_lv)
{
	struct map_session_data *sd = BL_CAST(BL_PC, src);
	struct status_change *sc = status_get_sc(src);
	struct status_data *sstatus = status_get_status_data(src);

	// Post skill/vit reduction damage increases
	if( sc ) { // SC skill damages
		if(sc->data[SC_AURABLADE]
#ifndef RENEWAL
				&& skill_id != LK_SPIRALPIERCE && skill_id != ML_SPIRALPIERCE
#endif
		) {
			int lv = sc->data[SC_AURABLADE]->val1;
#ifdef RENEWAL
			lv *= ((skill_id == LK_SPIRALPIERCE || skill_id == ML_SPIRALPIERCE)?wd.div_:1); // +100 per hit in lv 5
#endif
			ATK_ADD(wd.damage, wd.damage2, 20*lv);
		}
	}

#ifndef RENEWAL
	wd = battle_calc_attack_masteries(wd, src, target, skill_id, skill_lv);

	//Refine bonus
	if (sd && battle_skill_stacks_masteries_vvs(skill_id) && skill_id != MO_INVESTIGATE && skill_id != MO_EXTREMITYFIST) { // Counts refine bonus multiple times
		if (skill_id == MO_FINGEROFFENSIVE) {
			ATK_ADD2(wd.damage, wd.damage2, wd.div_*sstatus->rhw.atk2, wd.div_*sstatus->lhw.atk2);
		} else {
			ATK_ADD2(wd.damage, wd.damage2, sstatus->rhw.atk2, sstatus->lhw.atk2);
		}
	}
#endif
	//Set to min of 1
	if (is_attack_right_handed(src, skill_id) && wd.damage < 1) wd.damage = 1;
	if (is_attack_left_handed(src, skill_id) && wd.damage2 < 1) wd.damage2 = 1;

	switch (skill_id) {
		case AS_SONICBLOW:
			if(sd && pc_checkskill(sd,AS_SONICACCEL)>0)
				ATK_ADDRATE(wd.damage, wd.damage2, 10);
			break;

		case NC_AXETORNADO:
			if( (sstatus->rhw.ele) == ELE_WIND || (sstatus->lhw.ele) == ELE_WIND )
				ATK_ADDRATE(wd.damage, wd.damage2, 25);
			break;
	}

	return wd;
}

/*=================================================================================
 * "Plant"-type (mobs that only take 1 damage from all sources) damage calculation
 *---------------------------------------------------------------------------------
 * Credits:
 *	Original coder Skoltex
 *	Initial refactoring by Baalberith
 *	Refined and optimized by helvetica
 */
struct Damage battle_calc_attack_plant(struct Damage wd, struct block_list *src,struct block_list *target, uint16 skill_id, uint16 skill_lv)
{
	struct map_session_data *sd = BL_CAST(BL_PC, src);
	struct status_data *tstatus = status_get_status_data(target);
	bool attack_hits = is_attack_hitting(wd, src, target, skill_id, skill_lv, false);
	int right_element = battle_get_weapon_element(wd, src, target, skill_id, skill_lv, EQI_HAND_R, false);
	int left_element = battle_get_weapon_element(wd, src, target, skill_id, skill_lv, EQI_HAND_L, false);
	short class_ = status_get_class(target);

	//Plants receive 1 damage when hit
	if( attack_hits || wd.damage > 0 )
		wd.damage = 1; //In some cases, right hand no need to have a weapon to deal a damage
	if( is_attack_left_handed(src, skill_id) && (attack_hits || wd.damage2 > 0) ) {
		if(sd->status.weapon == W_KATAR)
			wd.damage2 = 0; //No backhand damage against plants
		else {
			wd.damage2 = 1; //Deal 1 HP damage as long as there is a weapon in the left hand
		}
	}

	if( attack_hits && class_ == MOBID_EMPERIUM ) {
		if(target && map_flag_gvg2(target->m) && !battle_can_hit_gvg_target(src,target,skill_id,(skill_id)?BF_SKILL:0)) {
			wd.damage = wd.damage2 = 0;
			return wd;
		}
		if (wd.damage > 0) {
			wd.damage = battle_attr_fix(src, target, wd.damage, right_element, tstatus->def_ele, tstatus->ele_lv);
			wd.damage = battle_calc_gvg_damage(src, target, wd.damage, skill_id, wd.flag);
		} else if (wd.damage2 > 0) {
			wd.damage2 = battle_attr_fix(src, target, wd.damage2, left_element, tstatus->def_ele, tstatus->ele_lv);
			wd.damage2 = battle_calc_gvg_damage(src, target, wd.damage2, skill_id, wd.flag);
		}
		return wd;
	}

	//For plants we don't continue with the weapon attack code, so we have to apply DAMAGE_DIV_FIX here
	wd = battle_apply_div_fix(wd);

	//If there is left hand damage, total damage can never exceed 2, even on multiple hits
	if(wd.damage > 1 && wd.damage2 > 0) {
		wd.damage = 1;
		wd.damage2 = 1;
	}

	return wd;
}

/*========================================================================================
 * Perform left/right hand weapon damage calculation based on previously calculated damage
 *----------------------------------------------------------------------------------------
 * Credits:
 *	Original coder Skoltex
 *	Initial refactoring by Baalberith
 *	Refined and optimized by helvetica
 */
struct Damage battle_calc_attack_left_right_hands(struct Damage wd, struct block_list *src,struct block_list *target,uint16 skill_id,uint16 skill_lv)
{
	struct map_session_data *sd = BL_CAST(BL_PC, src);

	if (sd) {
		int skill;

		if (!is_attack_right_handed(src, skill_id) && is_attack_left_handed(src, skill_id)) {
			wd.damage = wd.damage2;
			wd.damage2 = 0;
		} else if(sd->status.weapon == W_KATAR && !skill_id) { //Katars (offhand damage only applies to normal attacks, tested on Aegis 10.2)
			skill = pc_checkskill(sd,TF_DOUBLE);
			wd.damage2 = (int64)wd.damage * (1 + (skill * 2))/100;
		} else if(is_attack_right_handed(src, skill_id) && is_attack_left_handed(src, skill_id)) {	//Dual-wield
			if (wd.damage) {
				if( (sd->class_&MAPID_BASEMASK) == MAPID_THIEF ) {
					skill = pc_checkskill(sd,AS_RIGHT);
					ATK_RATER(wd.damage, 50 + (skill * 10))
				}
				else if(sd->class_ == MAPID_KAGEROUOBORO) {
					skill = pc_checkskill(sd,KO_RIGHT);
					ATK_RATER(wd.damage, 70 + (skill * 10))
				}
				if(wd.damage < 1)
					wd.damage = 1;
			}
			if (wd.damage2) {
				if( (sd->class_&MAPID_BASEMASK) == MAPID_THIEF) {
					skill = pc_checkskill(sd,AS_LEFT);
					ATK_RATEL(wd.damage2, 30 + (skill * 10))
				}
				else if(sd->class_ == MAPID_KAGEROUOBORO) {
					skill = pc_checkskill(sd,KO_LEFT);
					ATK_RATEL(wd.damage2, 50 + (skill * 10))
				}
				if(wd.damage2 < 1)
					wd.damage2 = 1;
			}
		}
	}

	if(!is_attack_right_handed(src, skill_id) && !is_attack_left_handed(src, skill_id) && wd.damage)
		wd.damage=0;

	if(!is_attack_left_handed(src, skill_id) && wd.damage2)
		wd.damage2=0;

	return wd;
}

/*==========================================
 * BG/GvG attack modifiers
 *------------------------------------------
 * Credits:
 *	Original coder Skoltex
 *	Initial refactoring by Baalberith
 *	Refined and optimized by helvetica
 */
struct Damage battle_calc_attack_gvg_bg(struct Damage wd, struct block_list *src,struct block_list *target,uint16 skill_id,uint16 skill_lv)
{
	if( wd.damage + wd.damage2 ) { //There is a total damage value
		if(!wd.damage2) {
			wd.damage = battle_calc_damage(src,target,&wd,wd.damage,skill_id,skill_lv);
			if( map_flag_gvg2(target->m) )
				wd.damage=battle_calc_gvg_damage(src,target,wd.damage,skill_id,wd.flag);
			else if( map[target->m].flag.battleground )
				wd.damage=battle_calc_bg_damage(src,target,wd.damage,skill_id,wd.flag);
		}
		else if(!wd.damage) {
			wd.damage2 = battle_calc_damage(src,target,&wd,wd.damage2,skill_id,skill_lv);
			if( map_flag_gvg2(target->m) )
				wd.damage2 = battle_calc_gvg_damage(src,target,wd.damage2,skill_id,wd.flag);
			else if( map[target->m].flag.battleground )
				wd.damage2 = battle_calc_bg_damage(src,target,wd.damage2,skill_id,wd.flag);
		}
		else {
			int64 d1 = wd.damage + wd.damage2,d2 = wd.damage2;
			wd.damage = battle_calc_damage(src,target,&wd,d1,skill_id,skill_lv);
			if( map_flag_gvg2(target->m) )
				wd.damage = battle_calc_gvg_damage(src,target,wd.damage,skill_id,wd.flag);
			else if( map[target->m].flag.battleground )
				wd.damage = battle_calc_bg_damage(src,target,wd.damage,skill_id,wd.flag);
			wd.damage2 = (int64)d2*100/d1 * wd.damage/100;
			if(wd.damage > 1 && wd.damage2 < 1) wd.damage2 = 1;
			wd.damage-=wd.damage2;
		}
	}
	return wd;
}

/*==========================================
 * final ATK modifiers - after BG/GvG calc
 *------------------------------------------
 * Credits:
 *	Original coder Skoltex
 *	Initial refactoring by Baalberith
 *	Refined and optimized by helvetica
 */
struct Damage battle_calc_weapon_final_atk_modifiers(struct Damage wd, struct block_list *src,struct block_list *target,uint16 skill_id,uint16 skill_lv)
{
	struct map_session_data *sd = BL_CAST(BL_PC, src);
	struct map_session_data *tsd = BL_CAST(BL_PC, target);
	struct status_change *sc = status_get_sc(src);
	struct status_change *tsc = status_get_sc(target);
	struct status_data *sstatus = status_get_status_data(src);
	struct status_data *tstatus = status_get_status_data(target);
#ifdef ADJUST_SKILL_DAMAGE
	int skill_damage = 0;
#endif

	//Reject Sword bugreport:4493 by Daegaladh
	if(wd.damage && tsc && tsc->data[SC_REJECTSWORD] &&
		(src->type!=BL_PC || (
			((TBL_PC *)src)->weapontype1 == W_DAGGER ||
			((TBL_PC *)src)->weapontype1 == W_1HSWORD ||
			((TBL_PC *)src)->status.weapon == W_2HSWORD
		)) &&
		rnd()%100 < tsc->data[SC_REJECTSWORD]->val2
		)
	{
		ATK_RATER(wd.damage, 50)
		status_fix_damage(target,src,wd.damage,clif_damage(target,src,gettick(),0,0,wd.damage,0,DMG_NORMAL,0));
		clif_skill_nodamage(target,target,ST_REJECTSWORD,tsc->data[SC_REJECTSWORD]->val1,1);
		if( --(tsc->data[SC_REJECTSWORD]->val3) <= 0 )
			status_change_end(target, SC_REJECTSWORD, INVALID_TIMER);
	}

	if( tsc && tsc->data[SC_CRESCENTELBOW] && !is_boss(src) && wd.flag&BF_SHORT && rnd()%100 < tsc->data[SC_CRESCENTELBOW]->val2 ) {
		//ATK [{(Target HP / 100) x Skill Level} x Caster Base Level / 125] % + [Received damage x {1 + (Skill Level x 0.2)}]
		int64 rdamage = 0;
		int ratio = (int64)(status_get_hp(src) / 100) * tsc->data[SC_CRESCENTELBOW]->val1 * status_get_lv(target) / 125;
		if (ratio > 5000) ratio = 5000; // Maximum of 5000% ATK
		rdamage = battle_calc_base_damage(tstatus,&tstatus->rhw,tsc,sstatus->size,tsd,0);
		rdamage = (int64)rdamage * ratio / 100 + wd.damage * (10 + tsc->data[SC_CRESCENTELBOW]->val1 * 20 / 10) / 10;
		skill_blown(target, src, skill_get_blewcount(SR_CRESCENTELBOW_AUTOSPELL, tsc->data[SC_CRESCENTELBOW]->val1), unit_getdir(src), 0);
		clif_skill_damage(target, src, gettick(), status_get_amotion(src), 0, rdamage,
			1, SR_CRESCENTELBOW_AUTOSPELL, tsc->data[SC_CRESCENTELBOW]->val1, 6); // This is how official does
		clif_damage(src, target, gettick(), status_get_amotion(src)+1000, 0, rdamage/10, 1, DMG_NORMAL, 0);
		status_damage(target, src, rdamage, 0, 0, 0);
		status_damage(src, target, rdamage/10, 0, 0, 1);
		status_change_end(target, SC_CRESCENTELBOW, INVALID_TIMER);
	}

	if( sc ) {
		//SC_FUSION hp penalty [Komurka]
		if (sc->data[SC_FUSION]) {
			int hp= sstatus->max_hp;
			if (sd && tsd) {
				hp = 8*hp/100;
				if (((int64)sstatus->hp * 100) <= ((int64)sstatus->max_hp * 20))
					hp = sstatus->hp;
			} else
				hp = 2*hp/100; //2% hp loss per hit
			status_zap(src, hp, 0);
		}
		// affecting non-skills
		if( !skill_id ) {
			if( sc->data[SC_ENCHANTBLADE] && sd && ( (is_attack_right_handed(src, skill_id) && sd->weapontype1) || (is_attack_left_handed(src, skill_id) && sd->weapontype2) ) ) {
				//[( ( Skill Lv x 20 ) + 100 ) x ( casterBaseLevel / 150 )] + casterInt
				ATK_ADD(wd.damage, wd.damage2, ( sc->data[SC_ENCHANTBLADE]->val1*20+100 ) * status_get_lv(src) / 150 + status_get_int(src) );
			}
		}
		status_change_end(src,SC_CAMOUFLAGE, INVALID_TIMER);
	}
	switch (skill_id) {
		case LG_RAYOFGENESIS:
			{
				struct Damage md = battle_calc_magic_attack(src, target, skill_id, skill_lv, wd.miscflag);
				wd.damage += md.damage;
			}
			break;
#ifndef RENEWAL
		case ASC_BREAKER:
			{	//Breaker's int-based damage (a misc attack?)
				struct Damage md = battle_calc_misc_attack(src, target, skill_id, skill_lv, wd.miscflag);
				wd.damage += md.damage;
			}
			break;
#endif
	}

	// Skill damage adjustment
#ifdef ADJUST_SKILL_DAMAGE
	if ((skill_damage = battle_skill_damage(src, target, skill_id)) != 0)
		ATK_ADDRATE(wd.damage, wd.damage2, skill_damage);
#endif
	return wd;
}

/*====================================================
 * Basic wd init - not influenced by HIT/MISS/DEF/etc.
 *----------------------------------------------------
 * Credits:
 *	Original coder Skoltex
 *	Initial refactoring by Baalberith
 *	Refined and optimized by helvetica
 */
static struct Damage initialize_weapon_data(struct block_list *src, struct block_list *target, uint16 skill_id, uint16 skill_lv, int wflag)
{
	struct status_data *sstatus = status_get_status_data(src);
	struct status_data *tstatus = status_get_status_data(target);
	struct status_change *sc = status_get_sc(src);
	struct map_session_data *sd = BL_CAST(BL_PC, src);
	struct Damage wd;

	wd.type = DMG_NORMAL; //Normal attack
	wd.div_ = skill_id?skill_get_num(skill_id,skill_lv):1;
	wd.amotion = (skill_id && skill_get_inf(skill_id)&INF_GROUND_SKILL)?0:sstatus->amotion; //Amotion should be 0 for ground skills.
	// counter attack DOES obey ASPD delay on official, uncomment if you want the old (bad) behavior [helvetica]
	/*if(skill_id == KN_AUTOCOUNTER)
		wd.amotion >>= 1; */
	wd.dmotion = tstatus->dmotion;
	wd.blewcount =skill_get_blewcount(skill_id,skill_lv);
	wd.miscflag = wflag;
	wd.flag = BF_WEAPON; //Initial Flag
	wd.flag |= (skill_id||wd.miscflag)?BF_SKILL:BF_NORMAL; // Baphomet card's splash damage is counted as a skill. [Inkfish]

	wd.damage = wd.damage2 =
#ifdef RENEWAL
	wd.statusAtk = wd.statusAtk2 = wd.equipAtk = wd.equipAtk2 = wd.weaponAtk = wd.weaponAtk2 = wd.masteryAtk = wd.masteryAtk2 =
#endif
	0;

	wd.dmg_lv=ATK_DEF;	//This assumption simplifies the assignation later

	if(sd)
		wd.blewcount += battle_blewcount_bonus(sd, skill_id);

	if (skill_id) {
		wd.flag |= battle_range_type(src, target, skill_id, skill_lv);
		switch(skill_id)
		{
			case MH_SONIC_CRAW:{
				TBL_HOM *hd = BL_CAST(BL_HOM,src);
				wd.div_ = hd->homunculus.spiritball;
			}
				break;
			case MO_FINGEROFFENSIVE:
				if(sd) {
					if (battle_config.finger_offensive_type)
						wd.div_ = 1;
					else
						wd.div_ = sd->spiritball_old;
				}
				break;

			case KN_PIERCE:
			case ML_PIERCE:
				wd.div_= (wd.div_>0?tstatus->size+1:-(tstatus->size+1));
				break;

			case TF_DOUBLE: //For NPC used skill.
			case GS_CHAINACTION:
				wd.type = DMG_MULTI_HIT;
				break;

			case GS_GROUNDDRIFT:
			case KN_SPEARSTAB:
			case KN_BOWLINGBASH:
			case MS_BOWLINGBASH:
			case MO_BALKYOUNG:
			case TK_TURNKICK:
				wd.blewcount = 0;
				break;

			case KN_AUTOCOUNTER:
				wd.flag = (wd.flag&~BF_SKILLMASK)|BF_NORMAL;
				break;
			case LK_SPIRALPIERCE:
				if (!sd) wd.flag = (wd.flag&~(BF_RANGEMASK|BF_WEAPONMASK))|BF_LONG|BF_MISC;
				break;

			// The number of hits is set to 3 by default for use in Inspiration status.
			// When in Banding, the number of hits is equal to the number of Royal Guards in Banding.
			case LG_HESPERUSLIT:
				if( sc && sc->data[SC_BANDING] && sc->data[SC_BANDING]->val2 > 3 )
					wd.div_ = sc->data[SC_BANDING]->val2;
				break;
		}
	} else {
		wd.flag |= is_skill_using_arrow(src, skill_id)?BF_LONG:BF_SHORT;
	}

	return wd;
}

/**
 * Check if bl is devoted by someone
 * @param bl
 * @return 'd_bl' if devoted or NULL if not devoted
 */
struct block_list *battle_check_devotion(struct block_list *bl) {
	struct block_list *d_bl = NULL;

	if (battle_config.devotion_rdamage && battle_config.devotion_rdamage > rand()%100) {
		struct status_change *sc = status_get_sc(bl);
		if (sc && sc->data[SC_DEVOTION])
			d_bl = map_id2bl(sc->data[SC_DEVOTION]->val1);
	}
	return d_bl;
}

/**
 * Check if we should reflect the damage and calculate it if so
 * @param attack_type : BL_WEAPON,BL_MAGIC or BL_MISC
 * @param wd : weapon damage
 * @param src : bl who did the attack
 * @param target : target of the attack
 * @param skill_id : id of casted skill, 0 = basic atk
 * @param skill_lv : lvl of skill casted
 */
void battle_do_reflect(int attack_type, struct Damage *wd, struct block_list* src, struct block_list* target, uint16 skill_id, uint16 skill_lv){

	if( (wd->damage + wd->damage2) && src && target && src != target &&
		(src->type != BL_SKILL ||
		(src->type == BL_SKILL && ( skill_id == SG_SUN_WARM || skill_id == SG_MOON_WARM || skill_id == SG_STAR_WARM )) )
	){ //don't reflect to yourself
		int64 damage = wd->damage + wd->damage2, rdamage = 0;
		struct map_session_data *tsd = BL_CAST(BL_PC, target);
		struct status_change *tsc = status_get_sc(target);
		struct status_data *sstatus = status_get_status_data(src);
		int tick = gettick(), rdelay = 0;

		// Item reflect gets calculated first
		rdamage = battle_calc_return_damage(target, src, &damage, wd->flag, skill_id, false);
		if( rdamage > 0 ) {
			struct block_list *d_bl = battle_check_devotion(src);

			rdelay = clif_damage(src, (!d_bl) ? src : d_bl, tick, wd->amotion, sstatus->dmotion, rdamage, 1, DMG_ENDURE, 0);
			if( tsd )
				battle_drain(tsd, src, rdamage, rdamage, sstatus->race, sstatus->class_);
			//Use Reflect Shield to signal this kind of skill trigger. [Skotlex]
			battle_delay_damage(tick, wd->amotion,target,(!d_bl) ? src : d_bl, 0, CR_REFLECTSHIELD, 0, rdamage, ATK_DEF, rdelay, true);
			skill_additional_effect(target, (!d_bl) ? src : d_bl, CR_REFLECTSHIELD, 1, BF_WEAPON|BF_SHORT|BF_NORMAL, ATK_DEF, tick);
		}

		if (!tsc)
			return;

		// Calculate skill reflect damage separately
		rdamage = battle_calc_return_damage(target, src, &damage, wd->flag, skill_id,true);
		if( rdamage > 0 ) {
			struct block_list *d_bl = battle_check_devotion(src);
			
			if( attack_type == BF_WEAPON && tsc->data[SC_REFLECTDAMAGE] ) // Don't reflect your own damage (Grand Cross)
				map_foreachinshootrange(battle_damage_area,target,skill_get_splash(LG_REFLECTDAMAGE,1),BL_CHAR,tick,target,wd->amotion,sstatus->dmotion,rdamage,status_get_race(target));
			else if( attack_type == BF_WEAPON || attack_type == BF_MISC) {
				rdelay = clif_damage(src, (!d_bl) ? src : d_bl, tick, wd->amotion, sstatus->dmotion, rdamage, 1, DMG_ENDURE, 0);
				if( tsd )
					battle_drain(tsd, src, rdamage, rdamage, sstatus->race, sstatus->class_);
				// It appears that official servers give skill reflect damage a longer delay
				battle_delay_damage(tick, wd->amotion, target, (!d_bl) ? src : d_bl, 0, CR_REFLECTSHIELD, 0, rdamage, ATK_DEF, rdelay ,true);
				skill_additional_effect(target, (!d_bl) ? src : d_bl, CR_REFLECTSHIELD, 1, BF_WEAPON|BF_SHORT|BF_NORMAL, ATK_DEF, tick);
			}
		}
	}
}

/*============================================
 * Calculate "weapon"-type attacks and skills
 *--------------------------------------------
 * Credits:
 *	Original coder Skoltex
 *	Initial refactoring by Baalberith
 *	Refined and optimized by helvetica
 */
static struct Damage battle_calc_weapon_attack(struct block_list *src, struct block_list *target, uint16 skill_id, uint16 skill_lv, int wflag)
{
	struct map_session_data *sd, *tsd;
	struct Damage wd;
	struct status_change *sc = status_get_sc(src);
	struct status_change *tsc = status_get_sc(target);
	struct status_data *tstatus = status_get_status_data(target);
	int right_element, left_element;

	memset(&wd,0,sizeof(wd));

	if (src == NULL || target == NULL) {
		nullpo_info(NLP_MARK);
		return wd;
	}

	wd = initialize_weapon_data(src, target, skill_id, skill_lv, wflag);

	right_element = battle_get_weapon_element(wd, src, target, skill_id, skill_lv, EQI_HAND_R, false);
	left_element = battle_get_weapon_element(wd, src, target, skill_id, skill_lv, EQI_HAND_L, false);

	if (sc && !sc->count)
		sc = NULL; //Skip checking as there are no status changes active.
	if (tsc && !tsc->count)
		tsc = NULL; //Skip checking as there are no status changes active.

	sd = BL_CAST(BL_PC, src);
	tsd = BL_CAST(BL_PC, target);

	//Check for Lucky Dodge
	if ((!skill_id || skill_id == PA_SACRIFICE) && tstatus->flee2 && rnd()%1000 < tstatus->flee2) {
		wd.type = DMG_LUCY_DODGE;
		wd.dmg_lv = ATK_LUCKY;
		if(wd.div_ < 0)
			wd.div_ *= -1;
		return wd;
	}

	// on official check for multi hit first so we can override crit on double attack [helvetica]
	wd = battle_calc_multi_attack(wd, src, target, skill_id, skill_lv);

	// crit check is next since crits always hit on official [helvetica]
	if (is_attack_critical(wd, src, target, skill_id, skill_lv, true))
		wd.type = DMG_CRITICAL;

	// check if we're landing a hit
	if(!is_attack_hitting(wd, src, target, skill_id, skill_lv, true))
		wd.dmg_lv = ATK_FLEE;
	else if(!is_infinite_defense(target, wd.flag)) { //no need for math against plants
		int ratio, i = 0;

		wd = battle_calc_skill_base_damage(wd, src, target, skill_id, skill_lv); // base skill damage
		ratio = battle_calc_attack_skill_ratio(wd, src, target, skill_id, skill_lv); // skill level ratios

		ATK_RATE(wd.damage, wd.damage2, ratio);
		RE_ALLATK_RATE(wd, ratio);

		ratio = battle_calc_skill_constant_addition(wd, src, target, skill_id, skill_lv); // other skill bonuses

		ATK_ADD(wd.damage, wd.damage2, ratio);
		RE_ALLATK_ADD(wd, ratio);

#ifdef RENEWAL
		if(skill_id == HW_MAGICCRASHER) { // Add weapon attack for MATK onto Magic Crasher
			struct status_data *sstatus = status_get_status_data(src);

			if (sstatus->matk_max > sstatus->matk_min) {
				ATK_ADD(wd.weaponAtk, wd.weaponAtk2, sstatus->matk_min+rnd()%(sstatus->matk_max-sstatus->matk_min));
			} else
				ATK_ADD(wd.weaponAtk, wd.weaponAtk2, sstatus->matk_min);
		}
#endif
		// add any miscellaneous player ATK bonuses
		if( sd && skill_id && (i = pc_skillatk_bonus(sd, skill_id))) {
			ATK_ADDRATE(wd.damage, wd.damage2, i);
			RE_ALLATK_ADDRATE(wd, i);
		}

#ifdef RENEWAL
		// In Renewal we only cardfix to the weapon and equip ATK
		//Card Fix for attacker (sd), 2 is added to the "left" flag meaning "attacker cards only"
		wd.weaponAtk += battle_calc_cardfix(BF_WEAPON, src, target, battle_skill_get_damage_properties(skill_id, wd.miscflag), right_element, left_element, wd.weaponAtk, 2, wd.flag);
		wd.equipAtk += battle_calc_cardfix(BF_WEAPON, src, target, battle_skill_get_damage_properties(skill_id, wd.miscflag), right_element, left_element, wd.equipAtk, 2, wd.flag);
		if (is_attack_left_handed(src, skill_id)) {
			wd.weaponAtk2 += battle_calc_cardfix(BF_WEAPON, src, target, battle_skill_get_damage_properties(skill_id, wd.miscflag), right_element, left_element, wd.weaponAtk2, 3, wd.flag);
			wd.equipAtk2 += battle_calc_cardfix(BF_WEAPON, src, target, battle_skill_get_damage_properties(skill_id, wd.miscflag), right_element, left_element, wd.equipAtk2, 3, wd.flag);
		}

		// final attack bonuses that aren't affected by cards
		wd = battle_attack_sc_bonus(wd, src, target, skill_id);

		if (sd) { //monsters, homuns and pets have their damage computed directly
			wd.damage = wd.statusAtk + wd.weaponAtk + wd.equipAtk + wd.masteryAtk;
			wd.damage2 = wd.statusAtk2 + wd.weaponAtk2 + wd.equipAtk2 + wd.masteryAtk2;
			if(wd.flag&BF_LONG) //Long damage rate addition doesn't use weapon + equip attack
				ATK_ADDRATE(wd.damage, wd.damage2, sd->bonus.long_attack_atk_rate);
			//Custom fix for "a hole" in renewal attack calculation [exneval]
			ATK_ADDRATE(wd.damage, wd.damage2, 6);
		}
#else
		// final attack bonuses that aren't affected by cards
		wd = battle_attack_sc_bonus(wd, src, target, skill_id);
#endif

		if (wd.damage + wd.damage2) { //Check if attack ignores DEF
			if(!attack_ignores_def(wd, src, target, skill_id, skill_lv, EQI_HAND_L) || !attack_ignores_def(wd, src, target, skill_id, skill_lv, EQI_HAND_R))
				wd = battle_calc_defense_reduction(wd, src, target, skill_id, skill_lv);

			wd = battle_calc_attack_post_defense(wd, src, target, skill_id, skill_lv);
		}
	}

#ifdef RENEWAL
	if(!sd) // monsters only have a single ATK for element, in pre-renewal we also apply element to entire ATK on players [helvetica]
#endif
		wd = battle_calc_element_damage(wd, src, target, skill_id, skill_lv);

	if(skill_id == CR_GRANDCROSS || skill_id == NPC_GRANDDARKNESS)
		return wd; //Enough, rest is not needed.

#ifdef RENEWAL
	if (is_attack_critical(wd, src, target, skill_id, skill_lv, false)) {
		if (sd) { //Check for player so we don't crash out, monsters don't have bonus crit rates [helvetica]
			wd.damage = (int)floor((float)((wd.damage * 140) / 100 * (100 + sd->bonus.crit_atk_rate)) / 100);
			if (is_attack_left_handed(src, skill_id))
				wd.damage2 = (int)floor((float)((wd.damage2 * 140) / 100 * (100 + sd->bonus.crit_atk_rate)) / 100);
		} else
			wd.damage = (int)floor((float)(wd.damage * 140) / 100);
	}
#endif

#ifndef RENEWAL
	if (skill_id == NJ_KUNAI) {
		short nk = battle_skill_get_damage_properties(skill_id, wd.miscflag);

		ATK_ADD(wd.damage, wd.damage2, 90);
		nk |= NK_IGNORE_DEF;
	}
#endif

	switch (skill_id) {
		case TK_DOWNKICK:
		case TK_STORMKICK:
		case TK_TURNKICK:
		case TK_COUNTER:
		case TK_JUMPKICK:
			if(sd && pc_checkskill(sd,TK_RUN)) {
				uint8 i;
				uint16 skill = pc_checkskill(sd,TK_RUN);

				switch(skill) {
					case 1: case 4: case 7: case 10: i = 1; break;
					case 2: case 5: case 8: i = 2; break;
					default: i = 0; break;
				}
				if(sd->weapontype1 == W_FIST && sd->weapontype2 == W_FIST)
					ATK_ADD(wd.damage, wd.damage2, 10 * skill - i);
			}
			break;
		case SR_GATEOFHELL: {
			struct status_data *sstatus = status_get_status_data(src);

			ATK_ADD(wd.damage, wd.damage2, sstatus->max_hp - status_get_hp(src));
			if(sc && sc->data[SC_COMBO] && sc->data[SC_COMBO]->val1 == SR_FALLENEMPIRE) {
				ATK_ADD(wd.damage, wd.damage2, (sstatus->max_sp * (1 + skill_lv * 2 / 10)) + 40 * status_get_lv(src));
			} else
				ATK_ADD(wd.damage, wd.damage2, (sstatus->sp * (1 + skill_lv * 2 / 10)) + 10 * status_get_lv(src));
		}
		break;
	}

	if(sd) {
#ifndef RENEWAL
		uint16 skill;

		if ((skill = pc_checkskill(sd, BS_WEAPONRESEARCH)) > 0)
			ATK_ADD(wd.damage, wd.damage2, skill * 2);
		if (skill_id == TF_POISON)
			ATK_ADD(wd.damage, wd.damage2, 15 * skill_lv);
		if (skill_id != CR_SHIELDBOOMERANG) //Only Shield boomerang doesn't takes the Star Crumbs bonus.
			ATK_ADD2(wd.damage, wd.damage2, wd.div_ * sd->right_weapon.star, wd.div_ * sd->left_weapon.star);
		if (skill_id != MC_CARTREVOLUTION && pc_checkskill(sd, BS_HILTBINDING) > 0)
			ATK_ADD(wd.damage, wd.damage2, 4);
		if (skill_id == MO_FINGEROFFENSIVE) { //The finger offensive spheres on moment of attack do count. [Skotlex]
			ATK_ADD(wd.damage, wd.damage2, ((wd.div_ < 1) ? 1 : wd.div_) * sd->spiritball_old * 3);
		} else
			ATK_ADD(wd.damage, wd.damage2, ((wd.div_ < 1) ? 1 : wd.div_) * sd->spiritball * 3);
#endif
		if( skill_id == CR_SHIELDBOOMERANG || skill_id == PA_SHIELDCHAIN ) { //Refine bonus applies after cards and elements.
			short index = sd->equip_index[EQI_HAND_L];

			if( index >= 0 && sd->inventory_data[index] && sd->inventory_data[index]->type == IT_ARMOR )
				ATK_ADD(wd.damage, wd.damage2, 10*sd->status.inventory[index].refine);
		}
#ifndef RENEWAL
		//Card Fix for attacker (sd), 2 is added to the "left" flag meaning "attacker cards only"
		wd.damage += battle_calc_cardfix(BF_WEAPON, src, target, battle_skill_get_damage_properties(skill_id, wd.miscflag), right_element, left_element, wd.damage, 2, wd.flag);
		if( is_attack_left_handed(src, skill_id ))
			wd.damage2 += battle_calc_cardfix(BF_WEAPON, src, target, battle_skill_get_damage_properties(skill_id, wd.miscflag), right_element, left_element, wd.damage2, 3, wd.flag);
#endif
	}

	if(tsd) { // Card Fix for target (tsd), 2 is not added to the "left" flag meaning "target cards only"
		switch(skill_id) {
#ifdef RENEWAL
			case NJ_ISSEN:
			case ASC_BREAKER:
			case CR_ACIDDEMONSTRATION:
			case GN_FIRE_EXPANSION_ACID:
#endif
			case SO_VARETYR_SPEAR:
				break; //These skills will do a card fix later
			default:
				wd.damage += battle_calc_cardfix(BF_WEAPON, src, target, battle_skill_get_damage_properties(skill_id, wd.miscflag), right_element, left_element, wd.damage, 0, wd.flag);
				if(is_attack_left_handed(src, skill_id))
					wd.damage2 += battle_calc_cardfix(BF_WEAPON, src, target, battle_skill_get_damage_properties(skill_id, wd.miscflag), right_element, left_element, wd.damage2, 1, wd.flag);
				break;
		}
	}

#ifdef RENEWAL
	// forced to neutral skills [helvetica]
	// skills forced to neutral gain benefits from weapon element
	// but final damage is considered "neutral" and resistances are applied again
	switch (skill_id) {
		case MC_CARTREVOLUTION:
		case MO_INVESTIGATE:
		case CR_ACIDDEMONSTRATION:
		case SR_GATEOFHELL:
		case GN_FIRE_EXPANSION_ACID:
		case KO_BAKURETSU:
			// Forced to neutral element
			wd.damage = battle_attr_fix(src, target, wd.damage, ELE_NEUTRAL, tstatus->def_ele, tstatus->ele_lv);
			break;
		case CR_SHIELDBOOMERANG:
		case LK_SPIRALPIERCE:
		case ML_SPIRALPIERCE:
		case PA_SHIELDCHAIN:
		case PA_SACRIFICE:
		case RK_DRAGONBREATH:
		case RK_DRAGONBREATH_WATER:
		case NC_SELFDESTRUCTION:
		case KO_HAPPOKUNAI: {
				int64 tmp = wd.damage;

				if (sd) {
					if (skill_id == PA_SHIELDCHAIN) {
						wd.damage = battle_attr_fix(src, target, wd.damage, ELE_NEUTRAL, tstatus->def_ele, tstatus->ele_lv);
						if (wd.damage > 0) {
							wd.damage = battle_attr_fix(src, target, tmp, right_element, tstatus->def_ele, tstatus->ele_lv);
							if (!wd.damage)
								wd.damage = battle_attr_fix(src, target, tmp, ELE_NEUTRAL, tstatus->def_ele, tstatus->ele_lv);
						}
					} else if (skill_id == KO_HAPPOKUNAI) {
						wd.damage = battle_attr_fix(src, target, wd.damage, (sd->bonus.arrow_ele) ? sd->bonus.arrow_ele : ELE_NEUTRAL, tstatus->def_ele, tstatus->ele_lv);
						if (wd.damage > 0) {
							wd.damage = battle_attr_fix(src, target, tmp, right_element, tstatus->def_ele, tstatus->ele_lv);
							if (!wd.damage)
								wd.damage = battle_attr_fix(src, target, tmp, (sd->bonus.arrow_ele) ? sd->bonus.arrow_ele : ELE_NEUTRAL, tstatus->def_ele, tstatus->ele_lv);
						}
					} else
						wd.damage = battle_attr_fix(src, target, wd.damage, right_element, tstatus->def_ele, tstatus->ele_lv);
				}
			}
			break;
		case GN_CARTCANNON: // Cart Cannon gets forced to element of cannon ball (neutral or holy/shadow/ghost)
			wd.damage = battle_attr_fix(src, target, wd.damage, (sd && sd->bonus.arrow_ele) ? sd->bonus.arrow_ele : ELE_NEUTRAL, tstatus->def_ele, tstatus->ele_lv);
			break;
	}

	// perform multihit calculations
	DAMAGE_DIV_FIX_RENEWAL(wd, wd.div_);
#endif
	// only do 1 dmg to plant, no need to calculate rest
	if(is_infinite_defense(target, wd.flag))
		return battle_calc_attack_plant(wd, src, target, skill_id, skill_lv);

	//Apply DAMAGE_DIV_FIX and check for min damage
	wd = battle_apply_div_fix(wd);

	wd = battle_calc_attack_left_right_hands(wd, src, target, skill_id, skill_lv);

	switch (skill_id) {
#ifdef RENEWAL
		case NJ_ISSEN:
		case ASC_BREAKER:
		case CR_ACIDDEMONSTRATION:
		case GN_FIRE_EXPANSION_ACID:
#endif
		case SO_VARETYR_SPEAR:
			return wd; //These skills will do a GVG fix later
		default:
			wd = battle_calc_attack_gvg_bg(wd, src, target, skill_id, skill_lv);
			break;
	}

	wd = battle_calc_weapon_final_atk_modifiers(wd, src, target, skill_id, skill_lv);

	battle_do_reflect(BF_WEAPON,&wd, src, target, skill_id, skill_lv); //WIP [lighta]

	return wd;
}

/*==========================================
 * Calculate "magic"-type attacks and skills
 *------------------------------------------
 * Credits:
 *	Original coder DracoRPG
 *	Refined and optimized by helvetica
 */
struct Damage battle_calc_magic_attack(struct block_list *src,struct block_list *target,uint16 skill_id,uint16 skill_lv,int mflag)
{
	int i, nk;
#ifdef ADJUST_SKILL_DAMAGE
	int skill_damage = 0;
#endif
	short s_ele = 0;

	TBL_PC *sd;
	TBL_PC *tsd;
	struct status_change *sc, *tsc;
	struct Damage ad;
	struct status_data *sstatus = status_get_status_data(src);
	struct status_data *tstatus = status_get_status_data(target);
	struct {
		unsigned imdef : 1;
		unsigned infdef : 1;
	}	flag;

	memset(&ad,0,sizeof(ad));
	memset(&flag,0,sizeof(flag));

	if(src==NULL || target==NULL)
	{
		nullpo_info(NLP_MARK);
		return ad;
	}
	//Initial Values
	ad.damage = 1;
	ad.div_=skill_get_num(skill_id,skill_lv);
	ad.amotion=skill_get_inf(skill_id)&INF_GROUND_SKILL?0:sstatus->amotion; //Amotion should be 0 for ground skills.
	ad.dmotion=tstatus->dmotion;
	ad.blewcount = skill_get_blewcount(skill_id,skill_lv);
	ad.flag=BF_MAGIC|BF_SKILL;
	ad.dmg_lv=ATK_DEF;
	nk = skill_get_nk(skill_id);
	flag.imdef = nk&NK_IGNORE_DEF?1:0;

	sd = BL_CAST(BL_PC, src);
	tsd = BL_CAST(BL_PC, target);
	sc = status_get_sc(src);
	tsc = status_get_sc(target);

	//Initialize variables that will be used afterwards
	s_ele = skill_get_ele(skill_id, skill_lv);

	if (s_ele == -1){ // pl=-1 : the skill takes the weapon's element
		s_ele = sstatus->rhw.ele;
		if( sd ){ //Summoning 10 talisman will endow your weapon
			ARR_FIND(1, 6, i, sd->talisman[i] >= 10);
			if( i < 5 ) s_ele = i;
		}
	}else if (s_ele == -2) //Use status element
		s_ele = status_get_attack_sc_element(src,status_get_sc(src));
	else if( s_ele == -3 ) //Use random element
		s_ele = rnd()%ELE_ALL;

	switch( skill_id ) {
		case LG_SHIELDSPELL:
			if (skill_lv == 2)
				s_ele = ELE_HOLY;
			break;
		case SO_PSYCHIC_WAVE:
			if( sc && sc->count ) {
				if( sc->data[SC_HEATER_OPTION] ) s_ele = sc->data[SC_HEATER_OPTION]->val3;
				else if( sc->data[SC_COOLER_OPTION] ) s_ele = sc->data[SC_COOLER_OPTION]->val3;
				else if( sc->data[SC_BLAST_OPTION] ) s_ele = sc->data[SC_BLAST_OPTION]->val3;
				else if( sc->data[SC_CURSED_SOIL_OPTION] ) s_ele = sc->data[SC_CURSED_SOIL_OPTION]->val3;
			}
			break;
		case KO_KAIHOU:
			if(sd) {
				ARR_FIND(1, 6, i, sd->talisman[i] > 0);
				if(i < 5)
					s_ele = i;
			}
			break;
	}

	//Set miscellaneous data that needs be filled
	if(sd) {
		sd->state.arrow_atk = 0;
		ad.blewcount += battle_blewcount_bonus(sd, skill_id);
	}

	//Skill Range Criteria
	ad.flag |= battle_range_type(src, target, skill_id, skill_lv);

	//Infinite defense (plant mode)
	flag.infdef = is_infinite_defense(target, ad.flag)?1:0;

	switch(skill_id)
	{
		case MG_FIREWALL:
			if ( tstatus->def_ele == ELE_FIRE || battle_check_undead(tstatus->race, tstatus->def_ele) )
				ad.blewcount = 0; //No knockback
			//Fall through
		case NJ_KAENSIN:
		case PR_SANCTUARY:
			ad.dmotion = 0; //No flinch animation.
			break;
	}

	if (!flag.infdef) //No need to do the math for plants
	{
		unsigned int skillratio = 100;	//Skill dmg modifiers.
#ifdef RENEWAL
		ad.damage = 0; //reinitialize..
#endif
//MATK_RATE scales the damage. 100 = no change. 50 is halved, 200 is doubled, etc
#define MATK_RATE( a ) { ad.damage= ad.damage*(a)/100; }
//Adds dmg%. 100 = +100% (double) damage. 10 = +10% damage
#define MATK_ADDRATE( a ) { ad.damage+= ad.damage*(a)/100; }
//Adds an absolute value to damage. 100 = +100 damage
#define MATK_ADD( a ) { ad.damage+= a; }

		switch (skill_id)
		{	//Calc base damage according to skill
			case AL_HEAL:
			case PR_BENEDICTIO:
			case PR_SANCTUARY:
			case AB_HIGHNESSHEAL:
				ad.damage = skill_calc_heal(src, target, skill_id, skill_lv, false);
				break;
			case PR_ASPERSIO:
				ad.damage = 40;
				break;
			case ALL_RESURRECTION:
			case PR_TURNUNDEAD:
				//Undead check is on skill_castend_damageid code.
#ifdef RENEWAL
				i = 10*skill_lv + sstatus->luk + sstatus->int_ + status_get_lv(src)
				  	+ 300 - 300*tstatus->hp/tstatus->max_hp;
#else
				i = 20*skill_lv + sstatus->luk + sstatus->int_ + status_get_lv(src)
				  	+ 200 - 200*tstatus->hp/tstatus->max_hp;
#endif
				if(i > 700) i = 700;
				if(rnd()%1000 < i && !(tstatus->mode&MD_BOSS))
					ad.damage = tstatus->hp;
				else {
#ifdef RENEWAL
					if (sstatus->matk_max > sstatus->matk_min) {
						MATK_ADD(sstatus->matk_min+rnd()%(sstatus->matk_max-sstatus->matk_min));
					} else {
						MATK_ADD(sstatus->matk_min);
					}
					MATK_RATE(skill_lv);
#else
					ad.damage = status_get_lv(src) + sstatus->int_ + skill_lv * 10;
#endif
				}
				break;
			case PF_SOULBURN:
				ad.damage = tstatus->sp * 2;
				break;
			case AB_RENOVATIO:
				ad.damage = status_get_lv(src) * 10 + sstatus->int_;
				break;
			case GN_FIRE_EXPANSION_ACID:
#ifdef RENEWAL
				{
					struct Damage wd = battle_calc_weapon_attack(src, target, skill_id, skill_lv, 0);

					ad.damage = (int64)(7 * ((wd.damage / skill_lv + ad.damage / skill_lv) * tstatus->vit / 100));
				}
#else
				if(tstatus->vit + sstatus->int_)
					ad.damage = (int64)(7 * tstatus->vit * sstatus->int_ * sstatus->int_ / (10 * (tstatus->vit + sstatus->int_)));
				else
					ad.damage = 0;
				if(tsd)
					ad.damage >>= 1;
#endif
				break;
			default: {
				if (sstatus->matk_max > sstatus->matk_min) {
					MATK_ADD(sstatus->matk_min+rnd()%(sstatus->matk_max-sstatus->matk_min));
				} else {
					MATK_ADD(sstatus->matk_min);
				}

				if (nk&NK_SPLASHSPLIT) { // Divide MATK in case of multiple targets skill
					if(mflag>0)
						ad.damage/= mflag;
					else
						ShowError("0 enemies targeted by %d:%s, divide per 0 avoided!\n", skill_id, skill_get_name(skill_id));
				}

				switch(skill_id){
					case MG_NAPALMBEAT:
						skillratio += skill_lv*10-30;
						break;
					case MG_FIREBALL:
#ifdef RENEWAL
						skillratio += 20*skill_lv;
#else
						skillratio += skill_lv*10-30;
#endif
						break;
					case MG_SOULSTRIKE:
						if (battle_check_undead(tstatus->race,tstatus->def_ele))
							skillratio += 5*skill_lv;
						break;
					case MG_FIREWALL:
						skillratio -= 50;
						break;
					case MG_FIREBOLT:
					case MG_COLDBOLT:
					case MG_LIGHTNINGBOLT:
						if ( sc && sc->data[SC_SPELLFIST] && mflag&BF_SHORT )  {
							skillratio += (sc->data[SC_SPELLFIST]->val4 * 100) + (sc->data[SC_SPELLFIST]->val1 * 50) - 100;// val4 = used bolt level, val2 = used spellfist level. [Rytech]
							ad.div_ = 1;// ad mods, to make it work similar to regular hits [Xazax]
							ad.flag = BF_WEAPON|BF_SHORT;
							ad.type = DMG_NORMAL;
						}
						break;
					case MG_THUNDERSTORM:
						// in Renewal Thunder Storm boost is 100% (in pre-re, 80%)
#ifndef RENEWAL
							skillratio -= 20;
#endif
						break;
					case MG_FROSTDIVER:
						skillratio += 10*skill_lv;
						break;
					case AL_HOLYLIGHT:
						skillratio += 25;
						if (sd && sd->sc.data[SC_SPIRIT] && sd->sc.data[SC_SPIRIT]->val2 == SL_PRIEST)
							skillratio *= 5; //Does 5x damage include bonuses from other skills?
						break;
					case AL_RUWACH:
						skillratio += 45;
						break;
					case WZ_FROSTNOVA:
						skillratio += (100+skill_lv*10)*2/3-100;
						break;
					case WZ_FIREPILLAR:
						if (skill_lv > 10)
							skillratio += 2300; //200% MATK each hit
						else
							skillratio += -60 + 20*skill_lv; //20% MATK each hit
						break;
					case WZ_SIGHTRASHER:
						skillratio += 20*skill_lv;
						break;
					case WZ_WATERBALL:
						skillratio += 30*skill_lv;
						break;
					case WZ_STORMGUST:
						skillratio += 40*skill_lv;
						break;
					case HW_NAPALMVULCAN:
						skillratio += 25;
						break;
					case SL_STIN:
						skillratio += (tstatus->size!=SZ_SMALL?-99:10*skill_lv); //target size must be small (0) for full damage.
						break;
					case SL_STUN:
						skillratio += (tstatus->size!=SZ_BIG?5*skill_lv:-99); //Full damage is dealt on small/medium targets
						break;
					case SL_SMA:
						skillratio += -60 + status_get_lv(src); //Base damage is 40% + lv%
						break;
					case NJ_KOUENKA:
						skillratio -= 10;
						break;
					case NJ_KAENSIN:
						skillratio -= 50;
						break;
					case NJ_BAKUENRYU:
						skillratio += 50*(skill_lv-1);
						break;
					case NJ_HYOUSYOURAKU:
						skillratio += 50*skill_lv;
						break;
					case NJ_RAIGEKISAI:
						skillratio += 60 + 40*skill_lv;
						break;
					case NJ_KAMAITACHI:
					case NPC_ENERGYDRAIN:
						skillratio += 100*skill_lv;
						break;
					case NPC_EARTHQUAKE:
						skillratio += 100 +100*skill_lv +100*(skill_lv/2);
						break;
#ifdef RENEWAL
					case WZ_HEAVENDRIVE:
					case WZ_METEOR:
						skillratio += 25;
						break;
					case WZ_VERMILION:
						{
						int interval = 0, per = interval, ratio = per;
						while( (per++) < skill_lv ){
							ratio += interval;
							if(per%3==0) interval += 20;
						}
							if( skill_lv > 9 )
								ratio -= 10;
							skillratio += ratio;
						}
						break;
					case NJ_HUUJIN:
						skillratio += 50;
						break;
#else
					case WZ_VERMILION:
						skillratio += 20*skill_lv-20;
						break;
#endif
					case AB_JUDEX:
						skillratio += 200 + 20 * skill_lv;
						RE_LVL_DMOD(100);
						break;
					case AB_ADORAMUS:
						skillratio += 400 + 100 * skill_lv;
						RE_LVL_DMOD(100);
						break;
					case AB_DUPLELIGHT_MAGIC:
						skillratio += 100 + 20 * skill_lv;
						break;
					case WL_SOULEXPANSION:
						skillratio += 300 + 100 * skill_lv + status_get_int(src);
						RE_LVL_DMOD(100);
						break;
					case WL_FROSTMISTY:
						skillratio += 100 + 100 * skill_lv;
						RE_LVL_DMOD(100);
						break;
					case WL_JACKFROST:
						if( tsc && tsc->data[SC_FREEZING] ){
							skillratio += 900 + 300 * skill_lv;
							RE_LVL_DMOD(100);
						}else{
							skillratio += 400 + 100 * skill_lv;
							RE_LVL_DMOD(150);
						}
						break;
					case WL_DRAINLIFE:
						skillratio = 200 * skill_lv + status_get_int(src);
						RE_LVL_DMOD(100);
						break;
					case WL_CRIMSONROCK:
						skillratio += 1200 + 300 * skill_lv;
						RE_LVL_DMOD(100);
						break;
					case WL_HELLINFERNO:
						skillratio = 300 * skill_lv;
						RE_LVL_DMOD(100);
						// Shadow: MATK [{( Skill Level x 300 ) x ( Caster Base Level / 100 ) x 4/5 }] %
						// Fire : MATK [{( Skill Level x 300 ) x ( Caster Base Level / 100 ) /5 }] %
						if( mflag&ELE_DARK ){ skillratio *= 4; s_ele = ELE_DARK; }
						skillratio /= 5;
						break;
					case WL_COMET:
						i = ( sc ? distance_xy(target->x, target->y, sc->comet_x, sc->comet_y) : 8 );
						if( i <= 3 )
							skillratio += 2400 + 500 * skill_lv; // 7 x 7 cell
						else if( i <= 5 )
							skillratio += 1900 + 500 * skill_lv; // 11 x 11 cell
						else if( i <= 7 )
							skillratio += 1400 + 500 * skill_lv; // 15 x 15 cell
						else
							skillratio += 900 + 500 * skill_lv; // 19 x 19 cell

						if( sd && sd->status.party_id ){
							struct map_session_data* psd;
							int p_sd[5] = {0, 0, 0, 0, 0}, c; // just limit it to 5

							c = 0;
							memset (p_sd, 0, sizeof(p_sd));
							party_foreachsamemap(skill_check_condition_char_sub, sd, 3, &sd->bl, &c, &p_sd, skill_id);
							c = ( c > 1 ? rand()%c : 0 );

							if( (psd = map_id2sd(p_sd[c])) && pc_checkskill(psd,WL_COMET) > 0 ){
								skillratio = skill_lv * 400; //MATK [{( Skill Level x 400 ) x ( Caster's Base Level / 120 )} + 2500 ] %
								RE_LVL_DMOD(120);
								skillratio += 2500;
								status_zap(&psd->bl, 0, skill_get_sp(skill_id, skill_lv) / 2);
							}
						}
					break;
					case WL_CHAINLIGHTNING_ATK:
						skillratio += 400 + 100 * skill_lv;
						RE_LVL_DMOD(100);
						if (mflag > 0)
							skillratio += 100 * mflag;
						break;
					case WL_EARTHSTRAIN:
						skillratio += 1900 + 100 * skill_lv;
						RE_LVL_DMOD(100);
						break;
					case WL_TETRAVORTEX_FIRE:
					case WL_TETRAVORTEX_WATER:
					case WL_TETRAVORTEX_WIND:
					case WL_TETRAVORTEX_GROUND:
						skillratio += 400 + 500 * skill_lv;
						break;
					case WL_SUMMON_ATK_FIRE:
					case WL_SUMMON_ATK_WATER:
					case WL_SUMMON_ATK_WIND:
					case WL_SUMMON_ATK_GROUND:
						skillratio = skill_lv * (status_get_lv(src) + ( sd ? sd->status.job_level : 50 ));// This is close to official, but lacking a little info to finalize. [Rytech]
						RE_LVL_DMOD(100);
						break;
					case LG_RAYOFGENESIS:
					{
						uint16 lv = skill_lv;
						int bandingBonus = 0;
						if( sc && sc->data[SC_BANDING] )
							bandingBonus = 200 * (sd ? skill_check_pc_partner(sd,skill_id,&lv,skill_get_splash(skill_id,skill_lv),0) : 1);
						skillratio = ((300 * skill_lv) + bandingBonus) * (sd ? sd->status.job_level : 1) / 25;
					}
					break;
					case LG_SHIELDSPELL:// [(Casters Base Level x 4) + (Shield MDEF x 100) + (Casters INT x 2)] %
						if (sd && skill_lv == 2) {
							skillratio = status_get_lv(src) * 4 + sd->bonus.shieldmdef * 100 + status_get_int(src) * 2;
						} else
							skillratio = 0;
						break;
					case WM_METALICSOUND:
						skillratio = 120 * skill_lv + 60 * ((sd) ? pc_checkskill(sd, WM_LESSON) : skill_get_max(WM_LESSON));
						RE_LVL_DMOD(100);
						break;
					case WM_REVERBERATION_MAGIC:
						// MATK [{(Skill Level x 100) + 100} x Casters Base Level / 100] %
						skillratio += 100 * ((sd) ? pc_checkskill(sd, WM_REVERBERATION) : skill_get_max(WM_REVERBERATION));
						RE_LVL_DMOD(100);
						break;
					case SO_FIREWALK:
						skillratio = 60 * skill_lv;
						RE_LVL_DMOD(100);
						if( sc && sc->data[SC_HEATER_OPTION] )
							skillratio += (sd ? sd->status.job_level / 2 : 0);
						break;
					case SO_ELECTRICWALK:
						skillratio = 60 * skill_lv;
						RE_LVL_DMOD(100);
						if( sc && sc->data[SC_BLAST_OPTION] )
							skillratio += (sd ? sd->status.job_level / 2 : 0);
						break;
					case SO_EARTHGRAVE:
						skillratio = ( 200 * ((sd) ? pc_checkskill(sd, SA_SEISMICWEAPON) : skill_get_max(SA_SEISMICWEAPON)) + sstatus->int_ * skill_lv );
						RE_LVL_DMOD(100);
						if( sc && sc->data[SC_CURSED_SOIL_OPTION] )
							skillratio += (sd ? sd->status.job_level * 5 : 0);
						break;
					case SO_DIAMONDDUST:
						skillratio = ( 200 * ((sd) ? pc_checkskill(sd, SA_FROSTWEAPON) : skill_get_max(SA_FROSTWEAPON)) + sstatus->int_ * skill_lv );
						RE_LVL_DMOD(100);
						if( sc && sc->data[SC_COOLER_OPTION] )
							skillratio += (sd ? sd->status.job_level * 5 : 0);
						break;
					case SO_POISON_BUSTER:
						skillratio += 900 + 300 * skill_lv;
						RE_LVL_DMOD(120);
						if( sc && sc->data[SC_CURSED_SOIL_OPTION] )
							skillratio += (sd ? sd->status.job_level * 5 : 0);
						break;
					case SO_PSYCHIC_WAVE:
						skillratio = skill_lv * 70 + (sstatus->int_ * 3);
						RE_LVL_DMOD(100);
						if (sc && (sc->data[SC_HEATER_OPTION] || sc->data[SC_COOLER_OPTION] ||
							sc->data[SC_BLAST_OPTION] || sc->data[SC_CURSED_SOIL_OPTION]))
							skillratio += 20;
						break;
					case SO_VARETYR_SPEAR: //MATK [{( Endow Tornado skill level x 50 ) + ( Caster INT x Varetyr Spear Skill level )} x Caster Base Level / 100 ] %
						skillratio = status_get_int(src) * skill_lv + ((sd) ? pc_checkskill(sd, SA_LIGHTNINGLOADER) * 50 : skill_get_max(SA_LIGHTNINGLOADER));
						RE_LVL_DMOD(100);
						if( sc && sc->data[SC_BLAST_OPTION] )
							skillratio += (sd ? sd->status.job_level * 5 : 0);
						break;
					case SO_CLOUD_KILL:
						skillratio = skill_lv * 40;
						RE_LVL_DMOD(100);
						if( sc && sc->data[SC_CURSED_SOIL_OPTION] )
							skillratio += (sd ? sd->status.job_level : 0);
						break;
					case GN_DEMONIC_FIRE:
						if( skill_lv > 20)	// Fire expansion Lv.2
							skillratio += 10 + 20 * (skill_lv - 20) + status_get_int(src) * 10;
						else if( skill_lv > 10 ) { // Fire expansion Lv.1
							skillratio += 10 + 20 * (skill_lv - 10) + status_get_int(src) + ((sd) ? sd->status.job_level : 50);
							RE_LVL_DMOD(100);
						} else
							skillratio += 10 + 20 * skill_lv;
						break;
					case KO_KAIHOU:
						if(sd) {
							int ttype;

							ARR_FIND(1, 6, ttype, sd->talisman[ttype] > 0);
							if(ttype < 5) {
								skillratio += -100 + 200 * sd->talisman[ttype];
								RE_LVL_DMOD(100);
								pc_del_talisman(sd, sd->talisman[ttype], ttype);
							}
						}
						break;
						// Magical Elemental Spirits Attack Skills
					case EL_FIRE_MANTLE:
					case EL_WATER_SCREW:
						skillratio += 900;
						break;
					case EL_FIRE_ARROW:
					case EL_ROCK_CRUSHER_ATK:
						skillratio += 200;
						break;
					case EL_FIRE_BOMB:
					case EL_ICE_NEEDLE:
					case EL_HURRICANE_ATK:
						skillratio += 400;
						break;
					case EL_FIRE_WAVE:
					case EL_TYPOON_MIS_ATK:
						skillratio += 1100;
						break;
					case MH_ERASER_CUTTER:
						skillratio += 400 + 100 * skill_lv + (skill_lv%2 > 0 ? 0 : 300);
						break;
					case MH_XENO_SLASHER:
						if(skill_lv%2)
							skillratio += 350 + 50 * skill_lv; //500:600:700
						else
							skillratio += 400 + 100 * skill_lv; //700:900
						break;
					case MH_HEILIGE_STANGE:
						skillratio += 400 + 250 * skill_lv;
						skillratio = (skillratio * status_get_lv(src))/150;
						break;
					case MH_POISON_MIST:
						skillratio += -100 + 40 * skill_lv * status_get_lv(src) / 100;
						break;
				}

				if (sd) {
					int sd_charm;

					ARR_FIND(1, 6, sd_charm, sd->talisman[sd_charm] > 0);
					if(sd_charm < 5 && s_ele == sd_charm) {
						switch(skill_id) {
							case NJ_HYOUSYOURAKU:
								skillratio += 25 * sd->talisman[sd_charm];
								break;
							case NJ_KOUENKA:
							case NJ_HUUJIN:
								skillratio += 20 * sd->talisman[sd_charm];
								break;
							case NJ_BAKUENRYU:
							case NJ_RAIGEKISAI:
								skillratio += 15 * sd->talisman[sd_charm];
								break;
							case NJ_KAMAITACHI:
								skillratio += 10 * sd->talisman[sd_charm];
								break;
							case NJ_KAENSIN:
							case NJ_HYOUSENSOU:
								skillratio += 5 * sd->talisman[sd_charm];
								break;
						}
					}
				}

				if (tsd) {
					int tsd_charm;

					ARR_FIND(1, 6, tsd_charm, tsd->talisman[tsd_charm] > 0);
					if(tsd_charm < 5 && s_ele == tsd_charm) {
						switch(skill_id) {
							case NJ_HYOUSYOURAKU:
								skillratio -= 25 * tsd->talisman[tsd_charm];
								break;
							case NJ_KOUENKA:
							case NJ_HUUJIN:
								skillratio -= 20 * tsd->talisman[tsd_charm];
								break;
							case NJ_BAKUENRYU:
							case NJ_RAIGEKISAI:
								skillratio -= 15 * tsd->talisman[tsd_charm];
								break;
							case NJ_KAMAITACHI:
								skillratio -= 10 * tsd->talisman[tsd_charm];
								break;
							case NJ_KAENSIN:
							case NJ_HYOUSENSOU:
								skillratio -= 5 * tsd->talisman[tsd_charm];
								break;
						}
					}
				}

				MATK_RATE(skillratio);

				//Constant/misc additions from skills
				if (skill_id == WZ_FIREPILLAR)
					MATK_ADD(100+50*skill_lv);
			}
		}
#ifdef RENEWAL
		switch(skill_id) { // These skills will do a card fix later
			case CR_ACIDDEMONSTRATION:
			case ASC_BREAKER:
				break;
			default:
				ad.damage += battle_calc_cardfix(BF_MAGIC, src, target, nk, s_ele, 0, ad.damage, 0, ad.flag);
		}
#endif
		if(sd) {
			//Damage bonuses
			if ((i = pc_skillatk_bonus(sd, skill_id)))
				ad.damage += (int64)ad.damage*i/100;

			//Ignore Defense?
			if (!flag.imdef && (
				sd->bonus.ignore_mdef_ele & ( 1 << tstatus->def_ele ) || sd->bonus.ignore_mdef_ele & ( 1 << ELE_ALL ) ||
				sd->bonus.ignore_mdef_race & ( 1 << tstatus->race ) || sd->bonus.ignore_mdef_race & ( 1 << RC_ALL ) ||
				sd->bonus.ignore_mdef_class & ( 1 << tstatus->class_ ) || sd->bonus.ignore_mdef_class & ( 1 << CLASS_ALL )
			))
				flag.imdef = 1;
		}

		if(!flag.imdef){
			defType mdef = tstatus->mdef;
			int mdef2= tstatus->mdef2;
#ifdef RENEWAL
			if(tsc && tsc->data[SC_ASSUMPTIO])
				mdef <<= 1; // only eMDEF is doubled
#endif
			if(sd) {
				i = sd->ignore_mdef_by_race[tstatus->race] + sd->ignore_mdef_by_race[RC_ALL];
				i += sd->ignore_mdef_by_class[tstatus->class_] + sd->ignore_mdef_by_class[CLASS_ALL];
				if (i)
				{
					if (i > 100) i = 100;
					mdef -= mdef * i/100;
					//mdef2-= mdef2* i/100;
				}
			}
#ifdef RENEWAL
			/**
			 * RE MDEF Reduction
			 * Damage = Magic Attack * (1000+eMDEF)/(1000+eMDEF) - sMDEF
			 */
			if (mdef < -99)
				mdef = -99; // Avoid divide by 0

			ad.damage = ad.damage * (1000 + mdef) / (1000 + mdef * 10) - mdef2;
#else
			if(battle_config.magic_defense_type)
				ad.damage = ad.damage - mdef*battle_config.magic_defense_type - mdef2;
			else
				ad.damage = ad.damage * (100-mdef)/100 - mdef2;
#endif
		}

		if (skill_id == NPC_EARTHQUAKE)
		{	//Adds atk2 to the damage, should be influenced by number of hits and skill-ratio, but not mdef reductions. [Skotlex]
			//Also divide the extra bonuses from atk2 based on the number in range [Kevin]
			if(mflag>0)
				ad.damage+= (sstatus->rhw.atk2*skillratio/100)/mflag;
			else
				ShowError("Zero range by %d:%s, divide per 0 avoided!\n", skill_id, skill_get_name(skill_id));
		}

		if(ad.damage<1)
			ad.damage=1;
		else if(sc) { //only applies when hit
			switch(skill_id) {
				case MG_LIGHTNINGBOLT:
				case MG_THUNDERSTORM:
					if(sc->data[SC_GUST_OPTION])
						ad.damage += (6 + sstatus->int_ / 4) + max(sstatus->dex - 10, 0) / 30;
					break;
				case MG_FIREBOLT:
				case MG_FIREWALL:
					if(sc->data[SC_PYROTECHNIC_OPTION])
						ad.damage += (6 + sstatus->int_ / 4) + max(sstatus->dex - 10, 0) / 30;
					break;
				case MG_COLDBOLT:
				case MG_FROSTDIVER:
					if(sc->data[SC_AQUAPLAY_OPTION])
						ad.damage += (6 + sstatus->int_ / 4) + max(sstatus->dex - 10, 0) / 30;
					break;
				case WZ_EARTHSPIKE:
				case WZ_HEAVENDRIVE:
					if(sc->data[SC_PETROLOGY_OPTION])
						ad.damage += (6 + sstatus->int_ / 4) + max(sstatus->dex - 10, 0) / 30;
					break;
			}
		}

		if (!(nk&NK_NO_ELEFIX))
			ad.damage=battle_attr_fix(src, target, ad.damage, s_ele, tstatus->def_ele, tstatus->ele_lv);

		//Apply the physical part of the skill's damage. [Skotlex]
		switch(skill_id) {
			case CR_GRANDCROSS:
			case NPC_GRANDDARKNESS:
				{
					struct Damage wd = battle_calc_weapon_attack(src,target,skill_id,skill_lv,mflag);

					ad.damage = battle_attr_fix(src, target, wd.damage + ad.damage, s_ele, tstatus->def_ele, tstatus->ele_lv) * (100 + 40 * skill_lv) / 100;
					if(src == target) {
						if(src->type == BL_PC)
							ad.damage = ad.damage / 2;
						else
							ad.damage = 0;
					}
				}
				break;
			case SO_VARETYR_SPEAR: {
					struct Damage wd = battle_calc_weapon_attack(src, target, skill_id, skill_lv, mflag);

					ad.damage += wd.damage;
				}
				break;
		}

#ifndef RENEWAL
		ad.damage += battle_calc_cardfix(BF_MAGIC, src, target, nk, s_ele, 0, ad.damage, 0, ad.flag);
#endif
	} //Hint: Against plants damage will still be 1 at this point

	//Apply DAMAGE_DIV_FIX and check for min damage
	ad = battle_apply_div_fix(ad);

	switch(skill_id) { // These skills will do a GVG fix later
#ifdef RENEWAL
		case ASC_BREAKER:
		case CR_ACIDDEMONSTRATION:
			return ad; //These skills will do a GVG fix later
#endif
		default:
			ad.damage=battle_calc_damage(src,target,&ad,ad.damage,skill_id,skill_lv);
			if( map_flag_gvg2(target->m) )
				ad.damage=battle_calc_gvg_damage(src,target,ad.damage,skill_id,ad.flag);
			else if( map[target->m].flag.battleground )
				ad.damage=battle_calc_bg_damage(src,target,ad.damage,skill_id,ad.flag);
			break;
	}

	// Skill damage adjustment
#ifdef ADJUST_SKILL_DAMAGE
	if ((skill_damage = battle_skill_damage(src,target,skill_id)) != 0)
		MATK_ADDRATE(skill_damage);
#endif

	//battle_do_reflect(BF_MAGIC,&ad, src, target, skill_id, skill_lv); //WIP [lighta] Magic skill has own handler at skill_attack
	return ad;
}

/*==========================================
 * Calculate "misc"-type attacks and skills
 *------------------------------------------
 * Credits:
 *	Original coder Skoltex
 *	Refined and optimized by helvetica
 */
struct Damage battle_calc_misc_attack(struct block_list *src,struct block_list *target,uint16 skill_id,uint16 skill_lv,int mflag)
{
#ifdef ADJUST_SKILL_DAMAGE
	int skill_damage = 0;
#endif
	short i, nk;
	short s_ele;

	struct map_session_data *sd, *tsd;
	struct Damage md; //DO NOT CONFUSE with md of mob_data!
	struct status_data *sstatus = status_get_status_data(src);
	struct status_data *tstatus = status_get_status_data(target);

	memset(&md,0,sizeof(md));

	if (src == NULL || target == NULL) {
		nullpo_info(NLP_MARK);
		return md;
	}

	//Some initial values
	md.amotion=skill_get_inf(skill_id)&INF_GROUND_SKILL?0:sstatus->amotion;
	md.dmotion=tstatus->dmotion;
	md.div_=skill_get_num( skill_id,skill_lv );
	md.blewcount=skill_get_blewcount(skill_id,skill_lv);
	md.dmg_lv=ATK_DEF;
	md.flag=BF_MISC|BF_SKILL;

	nk = skill_get_nk(skill_id);

	sd = BL_CAST(BL_PC, src);
	tsd = BL_CAST(BL_PC, target);

	if(sd) {
		sd->state.arrow_atk = 0;
		md.blewcount += battle_blewcount_bonus(sd, skill_id);
	}

	s_ele = skill_get_ele(skill_id, skill_lv);
	if (s_ele < 0 && s_ele != -3) //Attack that takes weapon's element for misc attacks? Make it neutral [Skotlex]
		s_ele = ELE_NEUTRAL;
	else if (s_ele == -3) { //Use random element
		if (skill_id == SN_FALCONASSAULT) {
			if (sstatus->rhw.ele && !status_get_attack_sc_element(src, status_get_sc(src)))
				s_ele = sstatus->rhw.ele;
			else
				s_ele = status_get_attack_sc_element(src, status_get_sc(src));
		} else
			s_ele = rnd()%ELE_ALL;
	}

	//Skill Range Criteria
	md.flag |= battle_range_type(src, target, skill_id, skill_lv);

	switch (skill_id) {
	case NC_MAGMA_ERUPTION:
		md.damage = 1200 + 400 * skill_lv;
		break;
#ifdef RENEWAL
	case HT_LANDMINE:
	case MA_LANDMINE:
	case HT_BLASTMINE:
	case HT_CLAYMORETRAP:
		md.damage = skill_lv * sstatus->dex * (3+status_get_lv(src)/100) * (1+sstatus->int_/35);
		md.damage += md.damage * (rnd()%20-10) / 100;
		md.damage += 40 * ((sd) ? pc_checkskill(sd,RA_RESEARCHTRAP) : skill_get_max(RA_RESEARCHTRAP));
		break;
#else
	case HT_LANDMINE:
	case MA_LANDMINE:
		md.damage=skill_lv*(sstatus->dex+75)*(100+sstatus->int_)/100;
		break;
	case HT_BLASTMINE:
		md.damage=skill_lv*(sstatus->dex/2+50)*(100+sstatus->int_)/100;
		break;
	case HT_CLAYMORETRAP:
		md.damage=skill_lv*(sstatus->dex/2+75)*(100+sstatus->int_)/100;
		break;
#endif
	case HT_BLITZBEAT:
	case SN_FALCONASSAULT:
	{
		uint8 skill;
		//Blitz-beat Damage.
		if(!sd || (skill = pc_checkskill(sd,HT_STEELCROW)) <= 0)
			skill=0;
		md.damage=(sstatus->dex/10 + sstatus->int_/2 + skill*3+40)*2;
		if(mflag > 1) //Autocasted Blitz.
			nk|=NK_SPLASHSPLIT;

		if (skill_id == SN_FALCONASSAULT) {
			//Div fix of Blitzbeat
			DAMAGE_DIV_FIX2(md.damage, skill_get_num(HT_BLITZBEAT, 5));

			//Falcon Assault Modifier
			md.damage=(int64)md.damage*(150+70*skill_lv)/100;
		}
	}
		break;
	case TF_THROWSTONE:
		md.damage=50;
		break;
	case BA_DISSONANCE:
		md.damage=30+skill_lv*10;
		if (sd)
			md.damage+= 3*pc_checkskill(sd,BA_MUSICALLESSON);
		break;
	case NPC_SELFDESTRUCTION:
		md.damage = sstatus->hp;
		break;
	case NPC_SMOKING:
		md.damage=3;
		break;
	case NPC_DARKBREATH:
		md.damage = tstatus->max_hp * (skill_lv * 10) / 100;
		break;
	case PA_PRESSURE:
		md.damage=500+300*skill_lv;
		break;
	case PA_GOSPEL:
		md.damage = 1+rnd()%9999;
		break;
	case CR_ACIDDEMONSTRATION:
#ifdef RENEWAL
		// Official Renewal formula [helvetica]
		// damage = 7 * ((atk + matk)/skill level) * (target vit/100)
		// skill is a "forced neutral" type skill, it benefits from weapon element but final damage
		// 	is considered "neutral" for purposes of resistances
		{
			struct Damage atk = battle_calc_weapon_attack(src, target, skill_id, skill_lv, 0);
			struct Damage matk = battle_calc_magic_attack(src, target, skill_id, skill_lv, 0);
			md.damage = 7 * ((atk.damage/skill_lv + matk.damage/skill_lv) * tstatus->vit / 100 );

			// AD benefits from endow/element but damage is forced back to neutral
			battle_attr_fix(src, target, md.damage, ELE_NEUTRAL, tstatus->def_ele, tstatus->ele_lv);
		}
#else
		if(tstatus->vit+sstatus->int_) //crash fix
			md.damage = (int)((int64)7*tstatus->vit*sstatus->int_*sstatus->int_ / (10*(tstatus->vit+sstatus->int_)));
		else
			md.damage = 0;
		if (tsd) md.damage>>=1;
#endif
		break;
	case NJ_ZENYNAGE:
	case KO_MUCHANAGE:
			md.damage = skill_get_zeny(skill_id, skill_lv);
			if (!md.damage) md.damage = (skill_id == NJ_ZENYNAGE ? 2 : 10);
			md.damage = (skill_id == NJ_ZENYNAGE ? rnd()%md.damage + md.damage : md.damage * rnd_value(50,100)) / (skill_id == NJ_ZENYNAGE ? 1 : 100);
			if (is_boss(target))
				md.damage = md.damage / (skill_id == NJ_ZENYNAGE ? 3 : 2);
			if (sd && skill_id == KO_MUCHANAGE && !pc_checkskill(sd, NJ_TOBIDOUGU))
				md.damage = md.damage / 2;
			else if (tsd && skill_id == NJ_ZENYNAGE)
				md.damage = md.damage / 2;
		break;
#ifdef RENEWAL
	case NJ_ISSEN:
		// Official Renewal formula [helvetica]
		// base damage = currenthp + ((atk * currenthp * skill level) / maxhp)
		// final damage = base damage + ((mirror image count + 1) / 5 * base damage) - (edef + sdef)
		// modified def formula
		{
			short totaldef;
			struct Damage atk = battle_calc_weapon_attack(src, target, skill_id, skill_lv, 0);
			struct status_change *sc = status_get_sc(src);

			md.damage = (int64)sstatus->hp + (atk.damage * (int64)sstatus->hp * skill_lv) / (int64)sstatus->max_hp;

			if (sc && sc->data[SC_BUNSINJYUTSU] && (i=sc->data[SC_BUNSINJYUTSU]->val2) > 0) { // mirror image bonus only occurs if active
				md.div_ = -( i + 2 ); // mirror image count + 2
				md.damage += (md.damage * (((i + 1) * 10) / 5)) / 10;
			}
			// modified def reduction, final damage = base damage - (edef + sdef)
			totaldef = tstatus->def2 + (short)status_get_def(target);
			md.damage -= totaldef;
		}
		break;
#endif
	case GS_FLING:
		md.damage = sd?sd->status.job_level:status_get_lv(src);
		break;
	case GS_GROUNDDRIFT:
		// Official formula [helvetica]
		// damage = 50 * skill level
		// fixed damage, ignores DEF and benefits from weapon +%ATK cards
		md.damage = 50*skill_lv;
		md.damage += battle_calc_cardfix(BF_WEAPON, src, target, nk, s_ele, 0, md.damage, 0, md.flag|NK_NO_CARDFIX_DEF); // ground drift benefits from weapon atk cards, ignore DEF cards so we don't apply twice
		break;
	case HVAN_EXPLOSION:	//[orn]
		md.damage = (int64)sstatus->max_hp * (50 + 50 * skill_lv) / 100;
		break ;
	case ASC_BREAKER:
#ifdef RENEWAL
		// Official Renewal formula [helvetica]
		// damage = ((atk + matk) * (3 + (.5 * skill level))) - (edef + sdef + emdef + smdef)
		// atk part takes weapon element, matk part is non-elemental
		// modified def formula
		{
			short totaldef, totalmdef;
			struct Damage atk, matk;

			atk = battle_calc_weapon_attack(src, target, skill_id, skill_lv, 0);
			nk|=NK_NO_ELEFIX; // atk part takes on weapon element, matk part is non-elemental
			matk = battle_calc_magic_attack(src, target, skill_id, skill_lv, 0);

			// (atk + matk) * (3 + (.5 * skill level))
			md.damage = ((30 + (5 * skill_lv)) * (atk.damage + matk.damage)) / 10;

			// modified def reduction, final damage = base damage - (edef + sdef + emdef + smdef)
			totaldef = tstatus->def2 + (short)status_get_def(target);
			totalmdef = tstatus->mdef + tstatus->mdef2;
			md.damage -= totaldef + totalmdef;
		}
#else
		md.damage = 500+rnd()%500 + 5*skill_lv * sstatus->int_;
		nk|=NK_IGNORE_FLEE|NK_NO_ELEFIX; //These two are not properties of the weapon based part.
#endif
		break;
	case HW_GRAVITATION:
#ifdef RENEWAL
		md.damage = 500+100*skill_lv;
#else
		md.damage = 200+200*skill_lv;
#endif
		md.dmotion = 0; //No flinch animation.
		break;
	case NPC_EVILLAND:
		md.damage = skill_calc_heal(src,target,skill_id,skill_lv,false);
		break;
	case RK_DRAGONBREATH_WATER:
	case RK_DRAGONBREATH:
		md.damage = ((status_get_hp(src) / 50) + (status_get_max_sp(src) / 4)) * skill_lv;
		RE_LVL_MDMOD(150);
		if (sd) md.damage = (int64)md.damage * (95 + 5 * pc_checkskill(sd,RK_DRAGONTRAINING)) / 100;
		md.flag |= BF_LONG|BF_WEAPON;
		break;
	case RA_CLUSTERBOMB:
	case RA_FIRINGTRAP:
 	case RA_ICEBOUNDTRAP:
		md.damage = skill_lv * status_get_dex(src) + status_get_int(src) * 5 ;
		RE_LVL_TMDMOD();
		if(sd) {
			int researchskill_lv = pc_checkskill(sd,RA_RESEARCHTRAP);
			if(researchskill_lv)
				md.damage = (int64)md.damage * 20 * researchskill_lv / (skill_id == RA_CLUSTERBOMB?50:100);
			else
				md.damage = 0;
		} else
			md.damage = (int64)md.damage * 200 / (skill_id == RA_CLUSTERBOMB?50:100);
		break;
	case GN_THORNS_TRAP:
		md.damage = 100 + 200 * skill_lv + status_get_int(src);
		break;
	case GN_HELLS_PLANT_ATK:
		//[{( Hell Plant Skill Level x Casters Base Level ) x 10 } + {( Casters INT x 7 ) / 2 } x { 18 + ( Casters Job Level / 4 )] x ( 5 / ( 10 - Summon Flora Skill Level ))
		md.damage = ( skill_lv * status_get_lv(src) * 10 ) + ( status_get_int(src) * 7 / 2 ) * ( 18 + (sd?sd->status.job_level:0) / 4 ) * ( 5 / (10 - ((sd) ? pc_checkskill(sd,AM_CANNIBALIZE) : skill_get_max(AM_CANNIBALIZE))) );
		break;
	case RL_B_TRAP:
		// kRO 2014-02-12: Damage: Caster's DEX, Target's current HP, Skill Level
		md.damage = ((200 + status_get_dex(src)) * skill_lv * 10) + sstatus->hp; // (custom)
		break;
	}

	if (nk&NK_SPLASHSPLIT){ // Divide ATK among targets
		if(mflag>0)
			md.damage/= mflag;
		else
			ShowError("0 enemies targeted by %d:%s, divide per 0 avoided!\n", skill_id, skill_get_name(skill_id));
	}

	if (!(nk&NK_IGNORE_FLEE))
	{
		struct status_change *sc = status_get_sc(target);
		i = 0; //Temp for "hit or no hit"
		if(sc && sc->opt1 && sc->opt1 != OPT1_STONEWAIT && sc->opt1 != OPT1_BURNING)
			i = 1;
		else {
			short
				flee = tstatus->flee,
#ifdef RENEWAL
				hitrate = 0; //Default hitrate
#else
				hitrate = 80; //Default hitrate
#endif

			if(battle_config.agi_penalty_type && battle_config.agi_penalty_target&target->type) {
				unsigned char attacker_count; //256 max targets should be a sane max
				attacker_count = unit_counttargeted(target);
				if(attacker_count >= battle_config.agi_penalty_count)
				{
					if (battle_config.agi_penalty_type == 1)
						flee = (flee * (100 - (attacker_count - (battle_config.agi_penalty_count - 1))*battle_config.agi_penalty_num))/100;
					else //assume type 2: absolute reduction
						flee -= (attacker_count - (battle_config.agi_penalty_count - 1))*battle_config.agi_penalty_num;
					if(flee < 1) flee = 1;
				}
			}

			hitrate+= sstatus->hit - flee;
#ifdef RENEWAL
			if( sd ) //in Renewal hit bonus from Vultures Eye is not shown anymore in status window
				hitrate += pc_checkskill(sd,AC_VULTURE);
#endif
			hitrate = cap_value(hitrate, battle_config.min_hitrate, battle_config.max_hitrate);

			if(rnd()%100 < hitrate)
				i = 1;
		}
		if (!i) {
			md.damage = 0;
			md.dmg_lv=ATK_FLEE;
		}
	}

	md.damage +=  battle_calc_cardfix(BF_MISC, src, target, nk, s_ele, 0, md.damage, 0, md.flag);

	if (sd && (i = pc_skillatk_bonus(sd, skill_id)))
		md.damage += (int64)md.damage*i/100;

	if(!(nk&NK_NO_ELEFIX))
		md.damage=battle_attr_fix(src, target, md.damage, s_ele, tstatus->def_ele, tstatus->ele_lv);

	//Plant damage
	if(md.damage < 0)
		md.damage = 0;
	else if(md.damage && is_infinite_defense(target, md.flag)) {
		md.damage = 1;
	}

	//Apply DAMAGE_DIV_FIX and check for min damage
	md = battle_apply_div_fix(md);

	md.damage=battle_calc_damage(src,target,&md,md.damage,skill_id,skill_lv);
	if( map_flag_gvg2(target->m) )
		md.damage=battle_calc_gvg_damage(src,target,md.damage,skill_id,md.flag);
	else if( map[target->m].flag.battleground )
		md.damage=battle_calc_bg_damage(src,target,md.damage,skill_id,md.flag);

	switch( skill_id ) {
		case RA_FIRINGTRAP:
 		case RA_ICEBOUNDTRAP:
			if( md.damage == 1 ) break;
		case RA_CLUSTERBOMB:
			{
				struct Damage wd;
				wd = battle_calc_weapon_attack(src,target,skill_id,skill_lv,mflag);
				md.damage += wd.damage;
			}
			break;
		case NJ_ZENYNAGE:
			if( sd ) {
				if ( md.damage > sd->status.zeny )
					md.damage = sd->status.zeny;
				pc_payzeny(sd, (int)md.damage,LOG_TYPE_STEAL,NULL);
			}
		break;
	}

	// Skill damage adjustment
#ifdef ADJUST_SKILL_DAMAGE
	if ((skill_damage = battle_skill_damage(src,target,skill_id)) != 0)
		md.damage += (int64)md.damage * skill_damage / 100;
#endif

	battle_do_reflect(BF_MISC,&md, src, target, skill_id, skill_lv); //WIP [lighta]

	return md;
}
/*==========================================
 * Battle main entry, from skill_attack
 *------------------------------------------
 * Credits:
 *	Original coder unknown
 *	Initial refactoring by Baalberith
 *	Refined and optimized by helvetica
 */
struct Damage battle_calc_attack(int attack_type,struct block_list *bl,struct block_list *target,uint16 skill_id,uint16 skill_lv,int flag)
{
	struct Damage d;

	switch(attack_type) {
		case BF_WEAPON: d = battle_calc_weapon_attack(bl,target,skill_id,skill_lv,flag); break;
		case BF_MAGIC:  d = battle_calc_magic_attack(bl,target,skill_id,skill_lv,flag);  break;
		case BF_MISC:   d = battle_calc_misc_attack(bl,target,skill_id,skill_lv,flag);   break;
		default:
			ShowError("battle_calc_attack: unknown attack type! %d (skill_id=%d, skill_lv=%d)\n", attack_type, skill_id, skill_lv);
			memset(&d,0,sizeof(d));
			break;
		}
	if( d.damage + d.damage2 < 1 )
	{	//Miss/Absorbed
		//Weapon attacks should go through to cause additional effects.
		if (d.dmg_lv == ATK_DEF /*&& attack_type&(BF_MAGIC|BF_MISC)*/) // Isn't it that additional effects don't apply if miss?
			d.dmg_lv = ATK_MISS;
		d.dmotion = 0;
	}
	else // Some skills like Weaponry Research will cause damage even if attack is dodged
		d.dmg_lv = ATK_DEF;
	return d;
}

/*==========================================
 * Final damage return function
 *------------------------------------------
 * Credits:
 *	Original coder unknown
 *	Initial refactoring by Baalberith
 *	Refined and optimized by helvetica
 */
int64 battle_calc_return_damage(struct block_list* bl, struct block_list *src, int64 *dmg, int flag, uint16 skill_id, bool status_reflect){
	struct map_session_data* sd;
	int64 rdamage = 0, damage = *dmg;
	int max_damage = status_get_max_hp(bl);
	struct status_change *sc, *ssc;

	sd = BL_CAST(BL_PC, bl);
	sc = status_get_sc(bl);
	ssc = status_get_sc(src);

	if (flag & BF_SHORT) {//Bounces back part of the damage.
		if ( !status_reflect && sd && sd->bonus.short_weapon_damage_return ) {
			rdamage += damage * sd->bonus.short_weapon_damage_return / 100;
			if(rdamage < 1)
				rdamage = 1;
		} else if( status_reflect && sc && sc->count ) {
			if( sc->data[SC_REFLECTDAMAGE] && !(skill_get_inf2(skill_id)&INF2_TRAP)) {
				if( rnd()%100 <= sc->data[SC_REFLECTDAMAGE]->val1*10 + 30 ){
					max_damage = (int64)max_damage * status_get_lv(bl) / 100;
					rdamage = (*dmg) * sc->data[SC_REFLECTDAMAGE]->val2 / 100;
					if( --(sc->data[SC_REFLECTDAMAGE]->val3) < 1)
						status_change_end(bl,SC_REFLECTDAMAGE,INVALID_TIMER);
				}
			} else {
				if ( sc->data[SC_REFLECTSHIELD] && skill_id != WS_CARTTERMINATION ) {
					// Don't reflect non-skill attack if has SC_REFLECTSHIELD from Devotion bonus inheritance
					if (!skill_id && battle_config.devotion_rdamage_skill_only && sc->data[SC_REFLECTSHIELD]->val4)
						rdamage = 0;
					else {
						rdamage += damage * sc->data[SC_REFLECTSHIELD]->val2 / 100;
						if (rdamage < 1)
							rdamage = 1;
					}
				}

				if(sc->data[SC_DEATHBOUND] && skill_id != WS_CARTTERMINATION && !(src->type == BL_MOB && is_boss(src)) ) {
					uint8 dir = map_calc_dir(bl,src->x,src->y),
					t_dir = unit_getdir(bl);

					if( distance_bl(src,bl) <= 0 || !map_check_dir(dir,t_dir) ) {
						int64 rd1 = 0;
						rd1 = min(damage,status_get_max_hp(bl)) * sc->data[SC_DEATHBOUND]->val2 / 100; // Amplify damage.
						*dmg = rd1 * 30 / 100; // Received damage = 30% of amplified damage.
						clif_skill_damage(src,bl,gettick(), status_get_amotion(src), 0, -30000, 1, RK_DEATHBOUND, sc->data[SC_DEATHBOUND]->val1,6);
						status_change_end(bl,SC_DEATHBOUND,INVALID_TIMER);
						rdamage += rd1 * 70 / 100; // Target receives 70% of the amplified damage. [Rytech]
					}
				}

				if( sc->data[SC_SHIELDSPELL_DEF] && sc->data[SC_SHIELDSPELL_DEF]->val1 == 2 && !(src->type == BL_MOB && is_boss(src)) ){
						rdamage += damage * sc->data[SC_SHIELDSPELL_DEF]->val2 / 100;
						if (rdamage < 1) rdamage = 1;
				}
			}
		}
	} else {
		if (!status_reflect && sd && sd->bonus.long_weapon_damage_return) {
			rdamage += damage * sd->bonus.long_weapon_damage_return / 100;
			if (rdamage < 1) rdamage = 1;
		}
	}

	if (ssc && ssc->data[SC_INSPIRATION]) {
		rdamage += damage / 100;
#ifdef RENEWAL
		rdamage = cap_value(rdamage, 1, max_damage);
#else
		if( rdamage < 1 )
			rdamage = 1;
#endif
	}

	if( sc && sc->data[SC_KYOMU] ) // Nullify reflecting ability
		rdamage = 0;

	return cap_value(min(rdamage,max_damage),INT_MIN,INT_MAX);
}

/*===========================================
 * Perform battle drain effects (HP/SP loss)
 *-------------------------------------------*/
void battle_drain(TBL_PC *sd, struct block_list *tbl, int64 rdamage, int64 ldamage, int race, int class_)
{
	struct weapon_data *wd;
	int64 *damage;
	int thp = 0, tsp = 0, rhp = 0, rsp = 0, hp=0, sp=0, i;
	if (!CHK_RACE(race) && !CHK_CLASS(class_))
		return;

	for (i = 0; i < 4; i++) {
		//First two iterations: Right hand
		if (i < 2) { wd = &sd->right_weapon; damage = &rdamage; }
		else { wd = &sd->left_weapon; damage = &ldamage; }
		if (*damage <= 0) continue;
		if( i == 1 || i == 3 ) {
			hp = wd->hp_drain_class[class_].value + wd->hp_drain_class[CLASS_ALL].value;
			if (wd->hp_drain_class[class_].rate)
				hp += battle_calc_drain(*damage, wd->hp_drain_class[class_].rate, wd->hp_drain_class[class_].per);
			if (wd->hp_drain_class[CLASS_ALL].rate)
				hp += battle_calc_drain(*damage, wd->hp_drain_class[CLASS_ALL].rate, wd->hp_drain_class[CLASS_ALL].per);

			sp = wd->sp_drain_class[class_].value + wd->sp_drain_class[CLASS_ALL].value;
			if (wd->sp_drain_class[class_].rate)
				sp += battle_calc_drain(*damage, wd->sp_drain_class[class_].rate, wd->sp_drain_class[class_].per);
			if (wd->sp_drain_class[CLASS_ALL].rate)
				sp += battle_calc_drain(*damage, wd->sp_drain_class[CLASS_ALL].rate, wd->sp_drain_class[CLASS_ALL].per);

			if( hp ) {
				if( wd->hp_drain_class[class_].type )
					rhp += hp;
				if( wd->hp_drain_class[CLASS_ALL].type )
					rhp += hp;
				thp += hp;
			}

			if( sp ) {
				if( wd->sp_drain_class[class_].type )
					rsp += sp;
				if( wd->sp_drain_class[CLASS_ALL].type )
					rsp += sp;
				tsp += sp;
			}
		} else {
			hp = wd->hp_drain_race[race].value + wd->hp_drain_race[RC_ALL].value;
			if (wd->hp_drain_race[race].rate)
				hp += battle_calc_drain(*damage, wd->hp_drain_race[race].rate, wd->hp_drain_race[race].per);
			if (wd->hp_drain_race[RC_ALL].rate)
				hp += battle_calc_drain(*damage, wd->hp_drain_race[RC_ALL].rate, wd->hp_drain_race[RC_ALL].per);

			sp = wd->sp_drain_race[race].value + wd->sp_drain_race[RC_ALL].value;
			if (wd->sp_drain_race[race].rate)
				sp += battle_calc_drain(*damage, wd->sp_drain_race[race].rate, wd->sp_drain_race[race].per);
			if (wd->sp_drain_race[RC_ALL].rate)
				sp += battle_calc_drain(*damage, wd->sp_drain_race[RC_ALL].rate, wd->sp_drain_race[RC_ALL].per);

			if( hp ) {
				if( wd->hp_drain_race[race].type )
					rhp += hp;
				if( wd->hp_drain_race[RC_ALL].type )
					rhp += hp;
				thp += hp;
			}

			if( sp ) {
				if( wd->sp_drain_race[race].type )
					rsp += sp;
				if( wd->sp_drain_race[RC_ALL].type )
					rsp += sp;
				tsp += sp;
			}
		}
	}

	if (sd->bonus.sp_vanish_rate && rnd()%1000 < sd->bonus.sp_vanish_rate)
		status_percent_damage(&sd->bl, tbl, 0, (unsigned char)sd->bonus.sp_vanish_per, false);

	if (sd->bonus.hp_vanish_rate && rnd()%1000 < sd->bonus.hp_vanish_rate
		&& tbl->type == BL_PC && (map[sd->bl.m].flag.pvp || map[sd->bl.m].flag.gvg))
		status_percent_damage(&sd->bl, tbl, (unsigned char)sd->bonus.hp_vanish_per, 0, false);

	if( sd->sp_gain_race_attack[race] )
		tsp += sd->sp_gain_race_attack[race];
	if( sd->sp_gain_race_attack[RC_ALL] )
		tsp += sd->sp_gain_race_attack[RC_ALL];
	if( sd->hp_gain_race_attack[race] )
		thp += sd->hp_gain_race_attack[race];
	if( sd->hp_gain_race_attack[RC_ALL] )
		thp += sd->hp_gain_race_attack[RC_ALL];

	if (!thp && !tsp) return;

	status_heal(&sd->bl, thp, tsp, battle_config.show_hp_sp_drain?3:1);

	if (rhp || rsp)
		status_zap(tbl, rhp, rsp);
}
/*===========================================
 * Deals the same damage to targets in area.
 *-------------------------------------------
 * Credits:
 *	Original coder pakpil
*/
int battle_damage_area( struct block_list *bl, va_list ap) {
	unsigned int tick;
	int64 damage;
	int amotion, dmotion;
	struct block_list *src;

	nullpo_ret(bl);

	tick=va_arg(ap, unsigned int);
	src=va_arg(ap,struct block_list *);
	amotion=va_arg(ap,int);
	dmotion=va_arg(ap,int);
	damage=va_arg(ap,int);
	if( bl->type == BL_MOB && ((TBL_MOB*)bl)->mob_id == MOBID_EMPERIUM )
		return 0;
	if( bl != src && battle_check_target(src,bl,BCT_ENEMY) > 0 ) {
		map_freeblock_lock();
		if( src->type == BL_PC )
			battle_drain((TBL_PC*)src, bl, damage, damage, status_get_race(bl), status_get_class_(bl));
		if( amotion )
			battle_delay_damage(tick, amotion,src,bl,0,CR_REFLECTSHIELD,0,damage,ATK_DEF,0,true);
		else
			status_fix_damage(src,bl,damage,0);
		clif_damage(bl,bl,tick,amotion,dmotion,damage,1,DMG_ENDURE,0);
		skill_additional_effect(src, bl, CR_REFLECTSHIELD, 1, BF_WEAPON|BF_SHORT|BF_NORMAL,ATK_DEF,tick);
		map_freeblock_unlock();
	}

	return 0;
}
/*==========================================
 * Do a basic physical attack (call through unit_attack_timer)
 *------------------------------------------*/
enum damage_lv battle_weapon_attack(struct block_list* src, struct block_list* target, unsigned int tick, int flag) {
	struct map_session_data *sd = NULL, *tsd = NULL;
	struct status_data *sstatus, *tstatus;
	struct status_change *sc, *tsc;
	int64 damage;
	int skillv;
	struct Damage wd;

	nullpo_retr(ATK_NONE, src);
	nullpo_retr(ATK_NONE, target);

	if (src->prev == NULL || target->prev == NULL)
		return ATK_NONE;

	sd = BL_CAST(BL_PC, src);
	tsd = BL_CAST(BL_PC, target);

	sstatus = status_get_status_data(src);
	tstatus = status_get_status_data(target);

	sc = status_get_sc(src);
	tsc = status_get_sc(target);

	if (sc && !sc->count) //Avoid sc checks when there's none to check for. [Skotlex]
		sc = NULL;
	if (tsc && !tsc->count)
		tsc = NULL;

	if (sd)
	{
		sd->state.arrow_atk = (sd->status.weapon == W_BOW || (sd->status.weapon >= W_REVOLVER && sd->status.weapon <= W_GRENADE));
		if (sd->state.arrow_atk)
		{
			short index = sd->equip_index[EQI_AMMO];
			if (index < 0) {
				clif_arrow_fail(sd,0);
				return ATK_NONE;
			}
			//Ammo check by Ishizu-chan
			if (sd->inventory_data[index]) {
				switch (sd->status.weapon) {
					case W_BOW:
						if (sd->inventory_data[index]->look != A_ARROW) {
							clif_arrow_fail(sd,0);
							return ATK_NONE;
						}
						break;
					case W_REVOLVER:
					case W_RIFLE:
					case W_GATLING:
					case W_SHOTGUN:
						if (sd->inventory_data[index]->look != A_BULLET) {
							clif_arrow_fail(sd,0);
							return ATK_NONE;
						}
						break;
					case W_GRENADE:
						if (sd->inventory_data[index]->look != A_GRENADE) {
							clif_arrow_fail(sd,0);
							return ATK_NONE;
						}
						break;
				}
			}
		}
	}
	if (sc && sc->count) {
		if (sc->data[SC_CLOAKING] && !(sc->data[SC_CLOAKING]->val4 & 2))
			status_change_end(src, SC_CLOAKING, INVALID_TIMER);
		else if (sc->data[SC_CLOAKINGEXCEED] && !(sc->data[SC_CLOAKINGEXCEED]->val4 & 2))
			status_change_end(src, SC_CLOAKINGEXCEED, INVALID_TIMER);
	}
	if (tsc && tsc->data[SC_AUTOCOUNTER] && status_check_skilluse(target, src, KN_AUTOCOUNTER, 1)) {
		uint8 dir = map_calc_dir(target,src->x,src->y);
		int t_dir = unit_getdir(target);
		int dist = distance_bl(src, target);

		if (dist <= 0 || (!map_check_dir(dir,t_dir) && dist <= tstatus->rhw.range+1)) {
			uint16 skill_lv = tsc->data[SC_AUTOCOUNTER]->val1;

			clif_skillcastcancel(target); //Remove the casting bar. [Skotlex]
			clif_damage(src, target, tick, sstatus->amotion, 1, 0, 1, DMG_NORMAL, 0); //Display MISS.
			status_change_end(target, SC_AUTOCOUNTER, INVALID_TIMER);
			skill_attack(BF_WEAPON,target,target,src,KN_AUTOCOUNTER,skill_lv,tick,0);
			return ATK_BLOCK;
		}
	}

	if( tsc && tsc->data[SC_BLADESTOP_WAIT] && !is_boss(src) && (src->type == BL_PC || tsd == NULL || distance_bl(src, target) <= (tsd->status.weapon == W_FIST ? 1 : 2)) )
	{
		uint16 skill_lv = tsc->data[SC_BLADESTOP_WAIT]->val1;
		int duration = skill_get_time2(MO_BLADESTOP,skill_lv);
		status_change_end(target, SC_BLADESTOP_WAIT, INVALID_TIMER);
		if(sc_start4(src,src, SC_BLADESTOP, 100, sd?pc_checkskill(sd, MO_BLADESTOP):5, 0, 0, target->id, duration))
		{	//Target locked.
			clif_damage(src, target, tick, sstatus->amotion, 1, 0, 1, DMG_NORMAL, 0); //Display MISS.
			clif_bladestop(target, src->id, 1);
			sc_start4(src,target, SC_BLADESTOP, 100, skill_lv, 0, 0, src->id, duration);
			return ATK_BLOCK;
		}
	}

	if(sd && (skillv = pc_checkskill(sd,MO_TRIPLEATTACK)) > 0) {
		int triple_rate= 30 - skillv; //Base Rate
		if (sc && sc->data[SC_SKILLRATE_UP] && sc->data[SC_SKILLRATE_UP]->val1 == MO_TRIPLEATTACK) {
			triple_rate+= triple_rate*(sc->data[SC_SKILLRATE_UP]->val2)/100;
			status_change_end(src, SC_SKILLRATE_UP, INVALID_TIMER);
		}
		if (rnd()%100 < triple_rate) {
			//Need to apply canact_tick here because it doesn't go through skill_castend_id
			sd->ud.canact_tick = tick + skill_delayfix(src, MO_TRIPLEATTACK, skillv);
			if( skill_attack(BF_WEAPON,src,src,target,MO_TRIPLEATTACK,skillv,tick,0) )
				return ATK_DEF;
			return ATK_MISS;
		}
	}

	if (sc) {
		if (sc->data[SC_SACRIFICE]) {
			uint16 skill_lv = sc->data[SC_SACRIFICE]->val1;
			damage_lv ret_val;

			if( --sc->data[SC_SACRIFICE]->val2 <= 0 )
				status_change_end(src, SC_SACRIFICE, INVALID_TIMER);

			/**
			 * We need to calculate the DMG before the hp reduction, because it can kill the source.
			 * For further information: bugreport:4950
			 */
			ret_val = (damage_lv)skill_attack(BF_WEAPON,src,src,target,PA_SACRIFICE,skill_lv,tick,0);

			status_zap(src, sstatus->max_hp*9/100, 0);//Damage to self is always 9%
			if( ret_val == ATK_NONE )
				return ATK_MISS;
			return ret_val;
		}
		if (sc->data[SC_MAGICALATTACK]) {
			if( skill_attack(BF_MAGIC,src,src,target,NPC_MAGICALATTACK,sc->data[SC_MAGICALATTACK]->val1,tick,0) )
				return ATK_DEF;
			return ATK_MISS;
		}
		if( sc->data[SC_GT_ENERGYGAIN] && sc->data[SC_GT_ENERGYGAIN]->val2 ) {
			int spheres = 5;

			if( sc->data[SC_RAISINGDRAGON] )
				spheres += sc->data[SC_RAISINGDRAGON]->val1;

			if( sd && rnd()%100 < sc->data[SC_GT_ENERGYGAIN]->val3 )
				pc_addspiritball(sd, skill_get_time2(SR_GENTLETOUCH_ENERGYGAIN, sc->data[SC_GT_ENERGYGAIN]->val1), spheres);
		}
	}

	if( tsc && tsc->data[SC_GT_ENERGYGAIN] && tsc->data[SC_GT_ENERGYGAIN]->val2 ) {
		int spheres = 5;

		if( tsc->data[SC_RAISINGDRAGON] )
			spheres += tsc->data[SC_RAISINGDRAGON]->val1;

		if( tsd && rnd()%100 < tsc->data[SC_GT_ENERGYGAIN]->val3 )
			pc_addspiritball(tsd, skill_get_time2(SR_GENTLETOUCH_ENERGYGAIN, tsc->data[SC_GT_ENERGYGAIN]->val1), spheres);
	}

	if (tsc && tsc->data[SC_MTF_MLEATKED] && rnd()%100 < 20)
		clif_skill_nodamage(target, target, SM_ENDURE, 5, sc_start(src, target, SC_ENDURE, 100, 5, skill_get_time(SM_ENDURE, 5)));

	if(tsc && tsc->data[SC_KAAHI] && tsc->data[SC_KAAHI]->val4 == INVALID_TIMER && tstatus->hp < tstatus->max_hp)
		tsc->data[SC_KAAHI]->val4 = add_timer(tick + skill_get_time2(SL_KAAHI,tsc->data[SC_KAAHI]->val1), kaahi_heal_timer, target->id, SC_KAAHI); //Activate heal.

	wd = battle_calc_attack(BF_WEAPON, src, target, 0, 0, flag);

	if( sc && sc->count ) {
		if( sc->data[SC_SPELLFIST] ) {
			if( --(sc->data[SC_SPELLFIST]->val1) >= 0 ){
				struct Damage ad = battle_calc_attack(BF_MAGIC,src,target,sc->data[SC_SPELLFIST]->val3,sc->data[SC_SPELLFIST]->val4,flag|BF_SHORT);
				wd.damage = ad.damage;
				if (wd.div_ > 1)
					wd.damage *= 2; // Double the damage for multiple hits.
			} else
				status_change_end(src,SC_SPELLFIST,INVALID_TIMER);
		}
		if( sc->data[SC_GIANTGROWTH] && (wd.flag&BF_SHORT) && rnd()%100 < sc->data[SC_GIANTGROWTH]->val2 )
			wd.damage *= 3; // Triple Damage

		if( sd && battle_config.arrow_decrement && sc->data[SC_FEARBREEZE] && sc->data[SC_FEARBREEZE]->val4 > 0) {
			short idx = sd->equip_index[EQI_AMMO];
			if (idx >= 0 && sd->status.inventory[idx].amount >= sc->data[SC_FEARBREEZE]->val4) {
				pc_delitem(sd,idx,sc->data[SC_FEARBREEZE]->val4,0,1,LOG_TYPE_CONSUME);
				sc->data[SC_FEARBREEZE]->val4 = 0;
			}
		}
	}
	if (sd && sd->state.arrow_atk) //Consume arrow.
		battle_consume_ammo(sd, 0, 0);

	damage = wd.damage + wd.damage2;
	if( damage > 0 && src != target )
	{
		if( sc && sc->data[SC_DUPLELIGHT] && (wd.flag&BF_SHORT) && rnd()%100 <= 10+2*sc->data[SC_DUPLELIGHT]->val1 )
		{	// Activates it only from melee damage
			uint16 skill_id;
			if( rnd()%2 == 1 )
				skill_id = AB_DUPLELIGHT_MELEE;
			else
				skill_id = AB_DUPLELIGHT_MAGIC;
			skill_attack(skill_get_type(skill_id), src, src, target, skill_id, sc->data[SC_DUPLELIGHT]->val1, tick, SD_LEVEL);
		}
	}

	wd.dmotion = clif_damage(src, target, tick, wd.amotion, wd.dmotion, wd.damage, wd.div_ , (enum e_damage_type)wd.type, wd.damage2);

	if (sd && sd->bonus.splash_range > 0 && damage > 0)
		skill_castend_damage_id(src, target, 0, 1, tick, 0);
	if ( target->type == BL_SKILL && damage > 0 ) {
		TBL_SKILL *su = (TBL_SKILL*)target;

		if (su && su->group) {
			if (su->group->skill_id == HT_BLASTMINE)
				skill_blown(src, target, 3, -1, 0);
			if (su->group->skill_id == GN_WALLOFTHORN) {
				if (--su->val2 <= 0)
					skill_delunit(su);
			}
		}
	}

	map_freeblock_lock();

	if( skill_check_shadowform(target, damage, wd.div_) ) {
		if( !status_isdead(target) )
			skill_additional_effect(src, target, 0, 0, wd.flag, wd.dmg_lv, tick);
		if( wd.dmg_lv > ATK_BLOCK )
			skill_counter_additional_effect(src, target, 0, 0, wd.flag, tick);
	} else
		battle_delay_damage(tick, wd.amotion, src, target, wd.flag, 0, 0, damage, wd.dmg_lv, wd.dmotion, true);
	if( tsc ) {
		if( tsc->data[SC_DEVOTION] ) {
			struct status_change_entry *sce = tsc->data[SC_DEVOTION];
			struct block_list *d_bl = map_id2bl(sce->val1);

			if( d_bl && (
				(d_bl->type == BL_MER && ((TBL_MER*)d_bl)->master && ((TBL_MER*)d_bl)->master->bl.id == target->id) ||
				(d_bl->type == BL_PC && ((TBL_PC*)d_bl)->devotion[sce->val2] == target->id)
				) && check_distance_bl(target, d_bl, sce->val3) )
			{
				clif_damage(d_bl, d_bl, gettick(), 0, 0, damage, 0, DMG_NORMAL, 0);
				status_fix_damage(NULL, d_bl, damage, 0);
			}
			else
				status_change_end(target, SC_DEVOTION, INVALID_TIMER);
		}
		if( target->type == BL_PC && (wd.flag&BF_SHORT) && tsc->data[SC_CIRCLE_OF_FIRE_OPTION] ) {
			struct elemental_data *ed = ((TBL_PC*)target)->ed;
			if( ed ) {
				clif_skill_damage(&ed->bl, target, tick, status_get_amotion(src), 0, -30000, 1, EL_CIRCLE_OF_FIRE, tsc->data[SC_CIRCLE_OF_FIRE_OPTION]->val1, 6);
				skill_attack(BF_WEAPON,&ed->bl,&ed->bl,src,EL_CIRCLE_OF_FIRE,tsc->data[SC_CIRCLE_OF_FIRE_OPTION]->val1,tick,wd.flag);
			}
		}
		if( tsc->data[SC_WATER_SCREEN_OPTION] && tsc->data[SC_WATER_SCREEN_OPTION]->val1 ) {
			struct block_list *e_bl = map_id2bl(tsc->data[SC_WATER_SCREEN_OPTION]->val1);
			if( e_bl && !status_isdead(e_bl) ) {
				clif_damage(e_bl,e_bl,tick,wd.amotion,wd.dmotion,damage,wd.div_,(enum e_damage_type)wd.type,wd.damage2);
				status_damage(target,e_bl,damage,0,0,0);
				// Just show damage in target.
				clif_damage(src, target, tick, wd.amotion, wd.dmotion, damage, wd.div_, (enum e_damage_type)wd.type, wd.damage2 );
				map_freeblock_unlock();
				return ATK_BLOCK;
			}
		}
	}
	if (sc && sc->data[SC_AUTOSPELL] && rnd()%100 < sc->data[SC_AUTOSPELL]->val4) {
		int sp = 0;
		uint16 skill_id = sc->data[SC_AUTOSPELL]->val2;
		uint16 skill_lv = sc->data[SC_AUTOSPELL]->val3;
		int i = rnd()%100;
		if (sc->data[SC_SPIRIT] && sc->data[SC_SPIRIT]->val2 == SL_SAGE)
			i = 0; //Max chance, no skill_lv reduction. [Skotlex]
		//reduction only for skill_lv > 1
		if (skill_lv > 1) {
			if (i >= 50) skill_lv /= 2;
			else if (i >= 15) skill_lv--;
		}
		sp = skill_get_sp(skill_id,skill_lv) * 2 / 3;

		if (status_charge(src, 0, sp)) {
			switch (skill_get_casttype(skill_id)) {
				case CAST_GROUND:
					skill_castend_pos2(src, target->x, target->y, skill_id, skill_lv, tick, flag);
					break;
				case CAST_NODAMAGE:
					skill_castend_nodamage_id(src, target, skill_id, skill_lv, tick, flag);
					break;
				case CAST_DAMAGE:
					skill_castend_damage_id(src, target, skill_id, skill_lv, tick, flag);
					break;
			}
		}
	}
	if (sd) {
		if( wd.flag&BF_SHORT && sc && sc->data[SC__AUTOSHADOWSPELL] && rnd()%100 < sc->data[SC__AUTOSHADOWSPELL]->val3 &&
			sd->status.skill[sc->data[SC__AUTOSHADOWSPELL]->val1].id != 0 && sd->status.skill[sc->data[SC__AUTOSHADOWSPELL]->val1].flag == SKILL_FLAG_PLAGIARIZED )
		{
			int r_skill = sd->status.skill[sc->data[SC__AUTOSHADOWSPELL]->val1].id,
				r_lv = sc->data[SC__AUTOSHADOWSPELL]->val2;

			if (r_skill != AL_HOLYLIGHT && r_skill != PR_MAGNUS) {
				int type;
				if( (type = skill_get_casttype(r_skill)) == CAST_GROUND ) {
					int maxcount = 0;

					if( !(BL_PC&battle_config.skill_reiteration) &&
						skill_get_unit_flag(r_skill)&UF_NOREITERATION )
							type = -1;

					if( BL_PC&battle_config.skill_nofootset &&
						skill_get_unit_flag(r_skill)&UF_NOFOOTSET )
							type = -1;

					if( BL_PC&battle_config.land_skill_limit &&
						(maxcount = skill_get_maxcount(r_skill, r_lv)) > 0
					  ) {
						int v;
						for(v=0;v<MAX_SKILLUNITGROUP && sd->ud.skillunit[v] && maxcount;v++) {
							if(sd->ud.skillunit[v]->skill_id == r_skill)
								maxcount--;
						}
						if( maxcount == 0 )
							type = -1;
					}

					if( type != CAST_GROUND ){
						clif_skill_fail(sd,r_skill,USESKILL_FAIL_LEVEL,0);
						map_freeblock_unlock();
						return wd.dmg_lv;
					}
				}

                if (sd->state.autocast == 0) {
                    sd->state.autocast = 1;
                    skill_consume_requirement(sd, r_skill, r_lv, 3);
                    switch (type) {
                        case CAST_GROUND:
                            skill_castend_pos2(src, target->x, target->y, r_skill, r_lv, tick, flag);
                            break;
                        case CAST_NODAMAGE:
                            skill_castend_nodamage_id(src, target, r_skill, r_lv, tick, flag);
                            break;
                        case CAST_DAMAGE:
                            skill_castend_damage_id(src, target, r_skill, r_lv, tick, flag);
                            break;
                    }
                }
				sd->state.autocast = 0;

				sd->ud.canact_tick = tick + skill_delayfix(src, r_skill, r_lv);
				clif_status_change(src, SI_ACTIONDELAY, 1, skill_delayfix(src, r_skill, r_lv), 0, 0, 1);
			}
		}

		if (wd.flag & BF_WEAPON && src != target && damage > 0) {
			if (battle_config.left_cardfix_to_right)
				battle_drain(sd, target, wd.damage, wd.damage, tstatus->race, tstatus->class_);
			else
				battle_drain(sd, target, wd.damage, wd.damage2, tstatus->race, tstatus->class_);
		}
	}

	if (tsc) {
		if (damage > 0 && tsc->data[SC_POISONREACT] &&
			(rnd()%100 < tsc->data[SC_POISONREACT]->val3
			|| sstatus->def_ele == ELE_POISON) &&
//			check_distance_bl(src, target, tstatus->rhw.range+1) && Doesn't checks range! o.O;
			status_check_skilluse(target, src, TF_POISON, 0)
		) {	//Poison React
			struct status_change_entry *sce = tsc->data[SC_POISONREACT];
			if (sstatus->def_ele == ELE_POISON) {
				sce->val2 = 0;
				skill_attack(BF_WEAPON,target,target,src,AS_POISONREACT,sce->val1,tick,0);
			} else {
				skill_attack(BF_WEAPON,target,target,src,TF_POISON, 5, tick, 0);
				--sce->val2;
			}
			if (sce->val2 <= 0)
				status_change_end(target, SC_POISONREACT, INVALID_TIMER);
		}
	}
	map_freeblock_unlock();
	return wd.dmg_lv;
}

/*=========================
 * Check for undead status
 *-------------------------
 * Credits:
 *	Original coder Skoltex
 *  Refactored by Baalberith
 */
int battle_check_undead(int race,int element)
{
	if(battle_config.undead_detect_type == 0) {
		if(element == ELE_UNDEAD)
			return 1;
	}
	else if(battle_config.undead_detect_type == 1) {
		if(race == RC_UNDEAD)
			return 1;
	}
	else {
		if(element == ELE_UNDEAD || race == RC_UNDEAD)
			return 1;
	}
	return 0;
}

/*================================================================
 * Returns the upmost level master starting with the given object
 *----------------------------------------------------------------*/
struct block_list* battle_get_master(struct block_list *src)
{
	struct block_list *prev; //Used for infinite loop check (master of yourself?)
	do {
		prev = src;
		switch (src->type) {
			case BL_PET:
				if (((TBL_PET*)src)->master)
					src = (struct block_list*)((TBL_PET*)src)->master;
				break;
			case BL_MOB:
				if (((TBL_MOB*)src)->master_id)
					src = map_id2bl(((TBL_MOB*)src)->master_id);
				break;
			case BL_HOM:
				if (((TBL_HOM*)src)->master)
					src = (struct block_list*)((TBL_HOM*)src)->master;
				break;
			case BL_MER:
				if (((TBL_MER*)src)->master)
					src = (struct block_list*)((TBL_MER*)src)->master;
				break;
			case BL_ELEM:
				if (((TBL_ELEM*)src)->master)
					src = (struct block_list*)((TBL_ELEM*)src)->master;
				break;
			case BL_SKILL:
				if (((TBL_SKILL*)src)->group && ((TBL_SKILL*)src)->group->src_id)
					src = map_id2bl(((TBL_SKILL*)src)->group->src_id);
				break;
		}
	} while (src && src != prev);
	return prev;
}

/*==========================================
 * Checks the state between two targets
 * (enemy, friend, party, guild, etc)
 *------------------------------------------
 * Usage:
 * See battle.h for possible values/combinations
 * to be used here (BCT_* constants)
 * Return value is:
 * 1: flag holds true (is enemy, party, etc)
 * -1: flag fails
 * 0: Invalid target (non-targetable ever)
 *
 * Credits:
 *	Original coder unknown
 *	Rewritten by Skotlex
*/
int battle_check_target( struct block_list *src, struct block_list *target,int flag)
{
	int16 m; //map
	int state = 0; //Initial state none
	int strip_enemy = 1; //Flag which marks whether to remove the BCT_ENEMY status if it's also friend/ally.
	struct block_list *s_bl = src, *t_bl = target;

	nullpo_ret(src);
	nullpo_ret(target);

	m = target->m;

	//t_bl/s_bl hold the 'master' of the attack, while src/target are the actual
	//objects involved.
	if( (t_bl = battle_get_master(target)) == NULL )
		t_bl = target;

	if( (s_bl = battle_get_master(src)) == NULL )
		s_bl = src;

	if ( s_bl->type == BL_PC ) {
		switch( t_bl->type ) {
			case BL_MOB: // Source => PC, Target => MOB
				if ( pc_has_permission((TBL_PC*)s_bl, PC_PERM_DISABLE_PVM) )
					return 0;
				break;
			case BL_PC:
				if (pc_has_permission((TBL_PC*)s_bl, PC_PERM_DISABLE_PVP))
					return 0;
				break;
			default:/* anything else goes */
				break;
		}
	}

	switch( target->type ) { // Checks on actual target
		case BL_PC: {
				struct status_change* sc = status_get_sc(src);
				if (((TBL_PC*)target)->invincible_timer != INVALID_TIMER || pc_isinvisible((TBL_PC*)target))
					return -1; //Cannot be targeted yet.
				if( sc && sc->count ) {
					if( sc->data[SC_VOICEOFSIREN] && sc->data[SC_VOICEOFSIREN]->val2 == target->id )
						return -1;
				}
			}
			break;
		case BL_MOB:
		{
			struct mob_data *md = ((TBL_MOB*)target);
			if(((md->special_state.ai == AI_SPHERE || //Marine Spheres
				(md->special_state.ai == AI_FLORA && battle_config.summon_flora&1)) && s_bl->type == BL_PC && src->type != BL_MOB) || //Floras
				(md->special_state.ai == AI_ZANZOU && t_bl->id != s_bl->id) || //Zanzoe
				(md->special_state.ai == AI_FAW && (t_bl->id != s_bl->id || (s_bl->type == BL_PC && src->type != BL_MOB)))
			){	//Targettable by players
				state |= BCT_ENEMY;
				strip_enemy = 0;
			}
			break;
		}
		case BL_SKILL:
		{
			TBL_SKILL *su = (TBL_SKILL*)target;
			if( !su || !su->group)
				return 0;
			if( skill_get_inf2(su->group->skill_id)&INF2_TRAP && su->group->unit_id != UNT_USED_TRAPS) { //Only a few skills can target traps...
				switch( battle_getcurrentskill(src) ) {
					case RK_DRAGONBREATH:// it can only hit traps in pvp/gvg maps
					case RK_DRAGONBREATH_WATER:
						if( !map[m].flag.pvp && !map[m].flag.gvg )
							break;
					case 0://you can hit them without skills
					case MA_REMOVETRAP:
					case HT_REMOVETRAP:
					case AC_SHOWER:
					case MA_SHOWER:
					case WZ_SIGHTRASHER:
					case WZ_SIGHTBLASTER:
					case SM_MAGNUM:
					case MS_MAGNUM:
					case RA_DETONATOR:
					case RA_SENSITIVEKEEN:
					case GN_CRAZYWEED_ATK:
					case RK_STORMBLAST:
					case SR_RAMPAGEBLASTER:
					case NC_COLDSLOWER:
					case NC_SELFDESTRUCTION:
#ifdef RENEWAL
					case KN_BOWLINGBASH:
					case KN_SPEARSTAB:
					case LK_SPIRALPIERCE:
					case ML_SPIRALPIERCE:
					case MO_FINGEROFFENSIVE:
					case MO_INVESTIGATE:
					case MO_TRIPLEATTACK:
					case MO_EXTREMITYFIST:
					case CR_HOLYCROSS:
					case ASC_METEORASSAULT:
					case RG_RAID:
					case MC_CARTREVOLUTION:
					case HT_CLAYMORETRAP:
					case RA_ICEBOUNDTRAP:
					case RA_FIRINGTRAP:
#endif
						state |= BCT_ENEMY;
						strip_enemy = 0;
						break;
					default:
						if(su->group->skill_id == WM_REVERBERATION || su->group->skill_id == WM_POEMOFNETHERWORLD){
							state |= BCT_ENEMY;
							strip_enemy = 0;
						}else
							return 0;
				}
			} else if (su->group->skill_id == WZ_ICEWALL || su->group->skill_id == GN_WALLOFTHORN) {
				state |= BCT_ENEMY;
				strip_enemy = 0;
			} else	//Excepting traps, Icewall, and Wall of Thorns, you should not be able to target skills.
				return 0;
		}
			break;
		//Valid targets with no special checks here.
		case BL_MER:
		case BL_HOM:
		case BL_ELEM:
			break;
		//All else not specified is an invalid target.
		default:
			return 0;
	} //end switch actual target

	switch( t_bl->type )
	{	//Checks on target master
		case BL_PC:
		{
			struct map_session_data *sd;
			if( t_bl == s_bl ) break;
			sd = BL_CAST(BL_PC, t_bl);

			if( sd->state.monster_ignore && flag&BCT_ENEMY )
				return 0; // Global immunity only to Attacks
			if( sd->status.karma && s_bl->type == BL_PC && ((TBL_PC*)s_bl)->status.karma )
				state |= BCT_ENEMY; // Characters with bad karma may fight amongst them
			if( sd->state.killable ) {
				state |= BCT_ENEMY; // Everything can kill it
				strip_enemy = 0;
			}
			break;
		}
		case BL_MOB:
		{
			struct mob_data *md = BL_CAST(BL_MOB, t_bl);

			if( !((agit_flag || agit2_flag) && map[m].flag.gvg_castle) && md->guardian_data && md->guardian_data->guild_id )
				return 0; // Disable guardians/emperiums owned by Guilds on non-woe times.
			break;
		}
		default: break; //other type doesn't have slave yet
    } //end switch master target

	switch( src->type ) { //Checks on actual src type
		case BL_PET:
			if (t_bl->type != BL_MOB && flag&BCT_ENEMY)
				return 0; //Pet may not attack non-mobs.
			if (t_bl->type == BL_MOB && ((TBL_MOB*)t_bl)->guardian_data && flag&BCT_ENEMY)
				return 0; //pet may not attack Guardians/Emperium
			break;
		case BL_SKILL: {
				struct skill_unit *su = (struct skill_unit *)src;
				struct status_change* sc = status_get_sc(target);
				if (!su || !su->group)
					return 0;
				if (su->group->src_id == target->id) {
					int inf2 = skill_get_inf2(su->group->skill_id);
					if (inf2&INF2_NO_TARGET_SELF)
						return -1;
					if (inf2&INF2_TARGET_SELF)
						return 1;
				}
				//Status changes that prevent traps from triggering
				if (sc && sc->count && skill_get_inf2(su->group->skill_id)&INF2_TRAP) {
					if( sc->data[SC_SIGHTBLASTER] && sc->data[SC_SIGHTBLASTER]->val2 > 0 && sc->data[SC_SIGHTBLASTER]->val4%2 == 0)
						return -1;
				}
			}
			break;
		case BL_MER:
			if (t_bl->type == BL_MOB && ((TBL_MOB*)t_bl)->mob_id == MOBID_EMPERIUM && flag&BCT_ENEMY)
				return 0; //mercenary may not attack Emperium
			break;
    } //end switch actual src

	switch( s_bl->type )
	{	//Checks on source master
		case BL_PC:
		{
			struct map_session_data *sd = BL_CAST(BL_PC, s_bl);
			if( s_bl != t_bl )
			{
				if( sd->state.killer )
				{
					state |= BCT_ENEMY; // Can kill anything
					strip_enemy = 0;
				}
				else if( sd->duel_group && !((!battle_config.duel_allow_pvp && map[m].flag.pvp) || (!battle_config.duel_allow_gvg && map_flag_gvg(m))) )
				{
					if( t_bl->type == BL_PC && (sd->duel_group == ((TBL_PC*)t_bl)->duel_group) )
						return (BCT_ENEMY&flag)?1:-1; // Duel targets can ONLY be your enemy, nothing else.
					else
						return 0; // You can't target anything out of your duel
				}
			}
			if( map_flag_gvg(m) && !sd->status.guild_id && t_bl->type == BL_MOB && ((TBL_MOB*)t_bl)->mob_id == MOBID_EMPERIUM )
				return 0; //If you don't belong to a guild, can't target emperium.
			if( t_bl->type != BL_PC )
				state |= BCT_ENEMY; //Natural enemy.
			break;
		}
		case BL_MOB:
		{
			struct mob_data *md = BL_CAST(BL_MOB, s_bl);
			if( !((agit_flag || agit2_flag) && map[m].flag.gvg_castle) && md->guardian_data && md->guardian_data->guild_id )
				return 0; // Disable guardians/emperium owned by Guilds on non-woe times.

			if( !md->special_state.ai )
			{ //Normal mobs
				if(
					( target->type == BL_MOB && t_bl->type == BL_PC && ( ((TBL_MOB*)target)->special_state.ai != AI_ZANZOU && ((TBL_MOB*)target)->special_state.ai != AI_ATTACK ) ) ||
					( t_bl->type == BL_MOB && !((TBL_MOB*)t_bl)->special_state.ai )
				  )
					state |= BCT_PARTY; //Normal mobs with no ai are friends.
				else
					state |= BCT_ENEMY; //However, all else are enemies.
			}
			else
			{
				if( t_bl->type == BL_MOB && !((TBL_MOB*)t_bl)->special_state.ai )
					state |= BCT_ENEMY; //Natural enemy for AI mobs are normal mobs.
			}
			break;
		}
		default:
		//Need some sort of default behaviour for unhandled types.
			if (t_bl->type != s_bl->type)
				state |= BCT_ENEMY;
			break;
    } //end switch on src master

	if( (flag&BCT_ALL) == BCT_ALL )
	{ //All actually stands for all attackable chars
		if( target->type&BL_CHAR )
			return 1;
		else
			return -1;
	}
	if( flag == BCT_NOONE ) //Why would someone use this? no clue.
		return -1;

	if( t_bl == s_bl )
	{ //No need for further testing.
		state |= BCT_SELF|BCT_PARTY|BCT_GUILD;
		if( state&BCT_ENEMY && strip_enemy )
			state&=~BCT_ENEMY;
		return (flag&state)?1:-1;
	}

	if( map_flag_vs(m) )
	{ //Check rivalry settings.
		int sbg_id = 0, tbg_id = 0;
		if( map[m].flag.battleground )
		{
			sbg_id = bg_team_get_id(s_bl);
			tbg_id = bg_team_get_id(t_bl);
		}
		if( flag&(BCT_PARTY|BCT_ENEMY) )
		{
			int s_party = status_get_party_id(s_bl);
			if( s_party && s_party == status_get_party_id(t_bl) && !(map[m].flag.pvp && map[m].flag.pvp_noparty) && !(map_flag_gvg(m) && map[m].flag.gvg_noparty) && (!map[m].flag.battleground || sbg_id == tbg_id) )
				state |= BCT_PARTY;
			else
				state |= BCT_ENEMY;
		}
		if( flag&(BCT_GUILD|BCT_ENEMY) )
		{
			int s_guild = status_get_guild_id(s_bl);
			int t_guild = status_get_guild_id(t_bl);
			if( !(map[m].flag.pvp && map[m].flag.pvp_noguild) && s_guild && t_guild && (s_guild == t_guild || (!(flag&BCT_SAMEGUILD) && guild_isallied(s_guild, t_guild))) && (!map[m].flag.battleground || sbg_id == tbg_id) )
				state |= BCT_GUILD;
			else
				state |= BCT_ENEMY;
		}
		if( state&BCT_ENEMY && map[m].flag.battleground && sbg_id && sbg_id == tbg_id )
			state &= ~BCT_ENEMY;

		if( state&BCT_ENEMY && battle_config.pk_mode && !map_flag_gvg(m) && s_bl->type == BL_PC && t_bl->type == BL_PC )
		{ // Prevent novice engagement on pk_mode (feature by Valaris)
			TBL_PC *sd = (TBL_PC*)s_bl, *sd2 = (TBL_PC*)t_bl;
			if (
				(sd->class_&MAPID_UPPERMASK) == MAPID_NOVICE ||
				(sd2->class_&MAPID_UPPERMASK) == MAPID_NOVICE ||
				(int)sd->status.base_level < battle_config.pk_min_level ||
			  	(int)sd2->status.base_level < battle_config.pk_min_level ||
				(battle_config.pk_level_range && abs((int)sd->status.base_level - (int)sd2->status.base_level) > battle_config.pk_level_range)
			)
				state &= ~BCT_ENEMY;
		}
    }//end map_flag_vs chk rivality
	else
	{ //Non pvp/gvg, check party/guild settings.
		if( flag&BCT_PARTY || state&BCT_ENEMY )
		{
			int s_party = status_get_party_id(s_bl);
			if(s_party && s_party == status_get_party_id(t_bl))
				state |= BCT_PARTY;
		}
		if( flag&BCT_GUILD || state&BCT_ENEMY )
		{
			int s_guild = status_get_guild_id(s_bl);
			int t_guild = status_get_guild_id(t_bl);
			if(s_guild && t_guild && (s_guild == t_guild || (!(flag&BCT_SAMEGUILD) && guild_isallied(s_guild, t_guild))))
				state |= BCT_GUILD;
		}
	} //end non pvp/gvg chk rivality

	if( !state ) //If not an enemy, nor a guild, nor party, nor yourself, it's neutral.
		state = BCT_NEUTRAL;
	//Alliance state takes precedence over enemy one.
	else if( state&BCT_ENEMY && strip_enemy && state&(BCT_SELF|BCT_PARTY|BCT_GUILD) )
		state&=~BCT_ENEMY;

	return (flag&state)?1:-1;
}
/*==========================================
 * Check if can attack from this range
 * Basic check then calling path_search for obstacle etc..
 *------------------------------------------
 */
bool battle_check_range(struct block_list *src, struct block_list *bl, int range)
{
	int d;
	nullpo_retr(false, src);
	nullpo_retr(false, bl);

	if( src->m != bl->m )
		return false;

#ifndef CIRCULAR_AREA
	if( src->type == BL_PC ) { // Range for players' attacks and skills should always have a circular check. [Angezerus]
		if ( !check_distance_client_bl(src, bl, range) )
			return false;
	} else
#endif
	if( !check_distance_bl(src, bl, range) )
		return false;

	if( (d = distance_bl(src, bl)) < 2 )
		return true;  // No need for path checking.

	if( d > AREA_SIZE )
		return false; // Avoid targetting objects beyond your range of sight.

	return path_search_long(NULL,src->m,src->x,src->y,bl->x,bl->y,CELL_CHKWALL);
}

/*=============================================
 * Battle.conf settings and default/max values
 *---------------------------------------------
 */
static const struct _battle_data {
	const char* str;
	int* val;
	int defval;
	int min;
	int max;
} battle_data[] = {
	{ "warp_point_debug",                   &battle_config.warp_point_debug,                0,      0,      1,              },
	{ "enable_critical",                    &battle_config.enable_critical,                 BL_PC,  BL_NUL, BL_ALL,         },
	{ "mob_critical_rate",                  &battle_config.mob_critical_rate,               100,    0,      INT_MAX,        },
	{ "critical_rate",                      &battle_config.critical_rate,                   100,    0,      INT_MAX,        },
	{ "enable_baseatk",                     &battle_config.enable_baseatk,                  BL_PC|BL_HOM, BL_NUL, BL_ALL,   },
	{ "enable_perfect_flee",                &battle_config.enable_perfect_flee,             BL_PC|BL_PET, BL_NUL, BL_ALL,   },
	{ "casting_rate",                       &battle_config.cast_rate,                       100,    0,      INT_MAX,        },
	{ "delay_rate",                         &battle_config.delay_rate,                      100,    0,      INT_MAX,        },
	{ "delay_dependon_dex",                 &battle_config.delay_dependon_dex,              0,      0,      1,              },
	{ "delay_dependon_agi",                 &battle_config.delay_dependon_agi,              0,      0,      1,              },
	{ "skill_delay_attack_enable",          &battle_config.sdelay_attack_enable,            0,      0,      1,              },
	{ "left_cardfix_to_right",              &battle_config.left_cardfix_to_right,           0,      0,      1,              },
	{ "skill_add_range",                    &battle_config.skill_add_range,                 0,      0,      INT_MAX,        },
	{ "skill_out_range_consume",            &battle_config.skill_out_range_consume,         1,      0,      1,              },
	{ "skillrange_by_distance",             &battle_config.skillrange_by_distance,          ~BL_PC, BL_NUL, BL_ALL,         },
	{ "skillrange_from_weapon",             &battle_config.use_weapon_skill_range,          BL_NUL, BL_NUL, BL_ALL,         },
	{ "player_damage_delay_rate",           &battle_config.pc_damage_delay_rate,            100,    0,      INT_MAX,        },
	{ "defunit_not_enemy",                  &battle_config.defnotenemy,                     0,      0,      1,              },
	{ "gvg_traps_target_all",               &battle_config.vs_traps_bctall,                 BL_PC,  BL_NUL, BL_ALL,         },
	{ "traps_setting",                      &battle_config.traps_setting,                   0,      0,      1,              },
	{ "summon_flora_setting",               &battle_config.summon_flora,                    1|2,    0,      1|2,            },
	{ "clear_skills_on_death",              &battle_config.clear_unit_ondeath,              BL_NUL, BL_NUL, BL_ALL,         },
	{ "clear_skills_on_warp",               &battle_config.clear_unit_onwarp,               BL_ALL, BL_NUL, BL_ALL,         },
	{ "random_monster_checklv",             &battle_config.random_monster_checklv,          0,      0,      1,              },
	{ "attribute_recover",                  &battle_config.attr_recover,                    1,      0,      1,              },
	{ "flooritem_lifetime",                 &battle_config.flooritem_lifetime,              60000,  1000,   INT_MAX,        },
	{ "item_auto_get",                      &battle_config.item_auto_get,                   0,      0,      1,              },
	{ "item_first_get_time",                &battle_config.item_first_get_time,             3000,   0,      INT_MAX,        },
	{ "item_second_get_time",               &battle_config.item_second_get_time,            1000,   0,      INT_MAX,        },
	{ "item_third_get_time",                &battle_config.item_third_get_time,             1000,   0,      INT_MAX,        },
	{ "mvp_item_first_get_time",            &battle_config.mvp_item_first_get_time,         10000,  0,      INT_MAX,        },
	{ "mvp_item_second_get_time",           &battle_config.mvp_item_second_get_time,        10000,  0,      INT_MAX,        },
	{ "mvp_item_third_get_time",            &battle_config.mvp_item_third_get_time,         2000,   0,      INT_MAX,        },
	{ "drop_rate0item",                     &battle_config.drop_rate0item,                  0,      0,      1,              },
	{ "base_exp_rate",                      &battle_config.base_exp_rate,                   100,    0,      INT_MAX,        },
	{ "job_exp_rate",                       &battle_config.job_exp_rate,                    100,    0,      INT_MAX,        },
	{ "pvp_exp",                            &battle_config.pvp_exp,                         1,      0,      1,              },
	{ "death_penalty_type",                 &battle_config.death_penalty_type,              0,      0,      2,              },
	{ "death_penalty_base",                 &battle_config.death_penalty_base,              0,      0,      INT_MAX,        },
	{ "death_penalty_job",                  &battle_config.death_penalty_job,               0,      0,      INT_MAX,        },
	{ "zeny_penalty",                       &battle_config.zeny_penalty,                    0,      0,      INT_MAX,        },
	{ "hp_rate",                            &battle_config.hp_rate,                         100,    1,      INT_MAX,        },
	{ "sp_rate",                            &battle_config.sp_rate,                         100,    1,      INT_MAX,        },
	{ "restart_hp_rate",                    &battle_config.restart_hp_rate,                 0,      0,      100,            },
	{ "restart_sp_rate",                    &battle_config.restart_sp_rate,                 0,      0,      100,            },
	{ "guild_aura",                         &battle_config.guild_aura,                      31,     0,      31,             },
	{ "mvp_hp_rate",                        &battle_config.mvp_hp_rate,                     100,    1,      INT_MAX,        },
	{ "mvp_exp_rate",                       &battle_config.mvp_exp_rate,                    100,    0,      INT_MAX,        },
	{ "monster_hp_rate",                    &battle_config.monster_hp_rate,                 100,    1,      INT_MAX,        },
	{ "monster_max_aspd",                   &battle_config.monster_max_aspd,                199,    100,    199,            },
	{ "view_range_rate",                    &battle_config.view_range_rate,                 100,    0,      INT_MAX,        },
	{ "chase_range_rate",                   &battle_config.chase_range_rate,                100,    0,      INT_MAX,        },
	{ "gtb_sc_immunity",                    &battle_config.gtb_sc_immunity,                 50,     0,      INT_MAX,        },
	{ "guild_max_castles",                  &battle_config.guild_max_castles,               0,      0,      INT_MAX,        },
	{ "guild_skill_relog_delay",            &battle_config.guild_skill_relog_delay,         300000, 0,      INT_MAX,        },
	{ "emergency_call",                     &battle_config.emergency_call,                  11,     0,      31,             },
	{ "atcommand_spawn_quantity_limit",     &battle_config.atc_spawn_quantity_limit,        100,    0,      INT_MAX,        },
	{ "atcommand_slave_clone_limit",        &battle_config.atc_slave_clone_limit,           25,     0,      INT_MAX,        },
	{ "partial_name_scan",                  &battle_config.partial_name_scan,               0,      0,      1,              },
	{ "player_skillfree",                   &battle_config.skillfree,                       0,      0,      1,              },
	{ "player_skillup_limit",               &battle_config.skillup_limit,                   1,      0,      1,              },
	{ "weapon_produce_rate",                &battle_config.wp_rate,                         100,    0,      INT_MAX,        },
	{ "potion_produce_rate",                &battle_config.pp_rate,                         100,    0,      INT_MAX,        },
	{ "monster_active_enable",              &battle_config.monster_active_enable,           1,      0,      1,              },
	{ "monster_damage_delay_rate",          &battle_config.monster_damage_delay_rate,       100,    0,      INT_MAX,        },
	{ "monster_loot_type",                  &battle_config.monster_loot_type,               0,      0,      1,              },
//	{ "mob_skill_use",                      &battle_config.mob_skill_use,                   1,      0,      1,              }, //Deprecated
	{ "mob_skill_rate",                     &battle_config.mob_skill_rate,                  100,    0,      INT_MAX,        },
	{ "mob_skill_delay",                    &battle_config.mob_skill_delay,                 100,    0,      INT_MAX,        },
	{ "mob_count_rate",                     &battle_config.mob_count_rate,                  100,    0,      INT_MAX,        },
	{ "mob_spawn_delay",                    &battle_config.mob_spawn_delay,                 100,    0,      INT_MAX,        },
	{ "plant_spawn_delay",                  &battle_config.plant_spawn_delay,               100,    0,      INT_MAX,        },
	{ "boss_spawn_delay",                   &battle_config.boss_spawn_delay,                100,    0,      INT_MAX,        },
	{ "no_spawn_on_player",                 &battle_config.no_spawn_on_player,              0,      0,      100,            },
	{ "force_random_spawn",                 &battle_config.force_random_spawn,              0,      0,      1,              },
	{ "slaves_inherit_mode",                &battle_config.slaves_inherit_mode,             2,      0,      3,              },
	{ "slaves_inherit_speed",               &battle_config.slaves_inherit_speed,            3,      0,      3,              },
	{ "summons_trigger_autospells",         &battle_config.summons_trigger_autospells,      1,      0,      1,              },
	{ "pc_damage_walk_delay_rate",          &battle_config.pc_walk_delay_rate,              20,     0,      INT_MAX,        },
	{ "damage_walk_delay_rate",             &battle_config.walk_delay_rate,                 100,    0,      INT_MAX,        },
	{ "multihit_delay",                     &battle_config.multihit_delay,                  80,     0,      INT_MAX,        },
	{ "quest_skill_learn",                  &battle_config.quest_skill_learn,               0,      0,      1,              },
	{ "quest_skill_reset",                  &battle_config.quest_skill_reset,               0,      0,      1,              },
	{ "basic_skill_check",                  &battle_config.basic_skill_check,               1,      0,      1,              },
	{ "guild_emperium_check",               &battle_config.guild_emperium_check,            1,      0,      1,              },
	{ "guild_exp_limit",                    &battle_config.guild_exp_limit,                 50,     0,      99,             },
	{ "player_invincible_time",             &battle_config.pc_invincible_time,              5000,   0,      INT_MAX,        },
	{ "pet_catch_rate",                     &battle_config.pet_catch_rate,                  100,    0,      INT_MAX,        },
	{ "pet_rename",                         &battle_config.pet_rename,                      0,      0,      1,              },
	{ "pet_friendly_rate",                  &battle_config.pet_friendly_rate,               100,    0,      INT_MAX,        },
	{ "pet_hungry_delay_rate",              &battle_config.pet_hungry_delay_rate,           100,    10,     INT_MAX,        },
	{ "pet_hungry_friendly_decrease",       &battle_config.pet_hungry_friendly_decrease,    5,      0,      INT_MAX,        },
	{ "pet_status_support",                 &battle_config.pet_status_support,              0,      0,      1,              },
	{ "pet_attack_support",                 &battle_config.pet_attack_support,              0,      0,      1,              },
	{ "pet_damage_support",                 &battle_config.pet_damage_support,              0,      0,      1,              },
	{ "pet_support_min_friendly",           &battle_config.pet_support_min_friendly,        900,    0,      950,            },
	{ "pet_equip_min_friendly",             &battle_config.pet_equip_min_friendly,          900,    0,      950,            },
	{ "pet_support_rate",                   &battle_config.pet_support_rate,                100,    0,      INT_MAX,        },
	{ "pet_attack_exp_to_master",           &battle_config.pet_attack_exp_to_master,        0,      0,      1,              },
	{ "pet_attack_exp_rate",                &battle_config.pet_attack_exp_rate,             100,    0,      INT_MAX,        },
	{ "pet_lv_rate",                        &battle_config.pet_lv_rate,                     0,      0,      INT_MAX,        },
	{ "pet_max_stats",                      &battle_config.pet_max_stats,                   99,     0,      INT_MAX,        },
	{ "pet_max_atk1",                       &battle_config.pet_max_atk1,                    750,    0,      INT_MAX,        },
	{ "pet_max_atk2",                       &battle_config.pet_max_atk2,                    1000,   0,      INT_MAX,        },
	{ "pet_disable_in_gvg",                 &battle_config.pet_no_gvg,                      0,      0,      1,              },
	{ "skill_min_damage",                   &battle_config.skill_min_damage,                2|4,    0,      1|2|4,          },
	{ "finger_offensive_type",              &battle_config.finger_offensive_type,           0,      0,      1,              },
	{ "heal_exp",                           &battle_config.heal_exp,                        0,      0,      INT_MAX,        },
	{ "resurrection_exp",                   &battle_config.resurrection_exp,                0,      0,      INT_MAX,        },
	{ "shop_exp",                           &battle_config.shop_exp,                        0,      0,      INT_MAX,        },
	{ "max_heal_lv",                        &battle_config.max_heal_lv,                     11,     1,      INT_MAX,        },
	{ "max_heal",                           &battle_config.max_heal,                        9999,   0,      INT_MAX,        },
	{ "combo_delay_rate",                   &battle_config.combo_delay_rate,                100,    0,      INT_MAX,        },
	{ "item_check",                         &battle_config.item_check,                      0,      0,      7,              },
	{ "item_use_interval",                  &battle_config.item_use_interval,               100,    0,      INT_MAX,        },
	{ "cashfood_use_interval",              &battle_config.cashfood_use_interval,           60000,  0,      INT_MAX,        },
	{ "wedding_modifydisplay",              &battle_config.wedding_modifydisplay,           0,      0,      1,              },
	{ "wedding_ignorepalette",              &battle_config.wedding_ignorepalette,           0,      0,      1,              },
	{ "xmas_ignorepalette",                 &battle_config.xmas_ignorepalette,              0,      0,      1,              },
	{ "summer_ignorepalette",               &battle_config.summer_ignorepalette,            0,      0,      1,              },
	{ "hanbok_ignorepalette",               &battle_config.hanbok_ignorepalette,            0,      0,      1,              },
	{ "oktoberfest_ignorepalette",          &battle_config.oktoberfest_ignorepalette,       0,      0,      1,              },
	{ "natural_healhp_interval",            &battle_config.natural_healhp_interval,         6000,   NATURAL_HEAL_INTERVAL, INT_MAX, },
	{ "natural_healsp_interval",            &battle_config.natural_healsp_interval,         8000,   NATURAL_HEAL_INTERVAL, INT_MAX, },
	{ "natural_heal_skill_interval",        &battle_config.natural_heal_skill_interval,     10000,  NATURAL_HEAL_INTERVAL, INT_MAX, },
	{ "natural_heal_weight_rate",           &battle_config.natural_heal_weight_rate,        50,     50,     101             },
	{ "arrow_decrement",                    &battle_config.arrow_decrement,                 1,      0,      2,              },
	{ "max_aspd",                           &battle_config.max_aspd,                        190,    100,    199,            },
	{ "max_third_aspd",                     &battle_config.max_third_aspd,                  193,    100,    199,            },
	{ "max_walk_speed",                     &battle_config.max_walk_speed,                  300,    100,    100*DEFAULT_WALK_SPEED, },
	{ "max_lv",                             &battle_config.max_lv,                          99,     0,      MAX_LEVEL,      },
	{ "aura_lv",                            &battle_config.aura_lv,                         99,     0,      INT_MAX,        },
	{ "max_hp",                             &battle_config.max_hp,                          32500,  100,    1000000000,     },
	{ "max_sp",                             &battle_config.max_sp,                          32500,  100,    1000000000,     },
	{ "max_cart_weight",                    &battle_config.max_cart_weight,                 8000,   100,    1000000,        },
	{ "max_parameter",                      &battle_config.max_parameter,                   99,     10,     SHRT_MAX,       },
	{ "max_baby_parameter",                 &battle_config.max_baby_parameter,              80,     10,     SHRT_MAX,       },
	{ "max_def",                            &battle_config.max_def,                         99,     0,      INT_MAX,        },
	{ "over_def_bonus",                     &battle_config.over_def_bonus,                  0,      0,      1000,           },
	{ "skill_log",                          &battle_config.skill_log,                       BL_NUL, BL_NUL, BL_ALL,         },
	{ "battle_log",                         &battle_config.battle_log,                      0,      0,      1,              },
	{ "etc_log",                            &battle_config.etc_log,                         1,      0,      1,              },
	{ "save_clothcolor",                    &battle_config.save_clothcolor,                 1,      0,      1,              },
	{ "undead_detect_type",                 &battle_config.undead_detect_type,              0,      0,      2,              },
	{ "auto_counter_type",                  &battle_config.auto_counter_type,               BL_ALL, BL_NUL, BL_ALL,         },
	{ "min_hitrate",                        &battle_config.min_hitrate,                     5,      0,      100,            },
	{ "max_hitrate",                        &battle_config.max_hitrate,                     100,    0,      100,            },
	{ "agi_penalty_target",                 &battle_config.agi_penalty_target,              BL_PC,  BL_NUL, BL_ALL,         },
	{ "agi_penalty_type",                   &battle_config.agi_penalty_type,                1,      0,      2,              },
	{ "agi_penalty_count",                  &battle_config.agi_penalty_count,               3,      2,      INT_MAX,        },
	{ "agi_penalty_num",                    &battle_config.agi_penalty_num,                 10,     0,      INT_MAX,        },
	{ "vit_penalty_target",                 &battle_config.vit_penalty_target,              BL_PC,  BL_NUL, BL_ALL,         },
	{ "vit_penalty_type",                   &battle_config.vit_penalty_type,                1,      0,      2,              },
	{ "vit_penalty_count",                  &battle_config.vit_penalty_count,               3,      2,      INT_MAX,        },
	{ "vit_penalty_num",                    &battle_config.vit_penalty_num,                 5,      0,      INT_MAX,        },
	{ "weapon_defense_type",                &battle_config.weapon_defense_type,             0,      0,      INT_MAX,        },
	{ "magic_defense_type",                 &battle_config.magic_defense_type,              0,      0,      INT_MAX,        },
	{ "skill_reiteration",                  &battle_config.skill_reiteration,               BL_NUL, BL_NUL, BL_ALL,         },
	{ "skill_nofootset",                    &battle_config.skill_nofootset,                 BL_PC,  BL_NUL, BL_ALL,         },
	{ "player_cloak_check_type",            &battle_config.pc_cloak_check_type,             1,      0,      1|2|4,          },
	{ "monster_cloak_check_type",           &battle_config.monster_cloak_check_type,        4,      0,      1|2|4,          },
	{ "sense_type",                         &battle_config.estimation_type,                 1|2,    0,      1|2,            },
	{ "gvg_short_attack_damage_rate",       &battle_config.gvg_short_damage_rate,           80,     0,      INT_MAX,        },
	{ "gvg_long_attack_damage_rate",        &battle_config.gvg_long_damage_rate,            80,     0,      INT_MAX,        },
	{ "gvg_weapon_attack_damage_rate",      &battle_config.gvg_weapon_damage_rate,          60,     0,      INT_MAX,        },
	{ "gvg_magic_attack_damage_rate",       &battle_config.gvg_magic_damage_rate,           60,     0,      INT_MAX,        },
	{ "gvg_misc_attack_damage_rate",        &battle_config.gvg_misc_damage_rate,            60,     0,      INT_MAX,        },
	{ "gvg_flee_penalty",                   &battle_config.gvg_flee_penalty,                20,     0,      INT_MAX,        },
	{ "pk_short_attack_damage_rate",        &battle_config.pk_short_damage_rate,            80,     0,      INT_MAX,        },
	{ "pk_long_attack_damage_rate",         &battle_config.pk_long_damage_rate,             70,     0,      INT_MAX,        },
	{ "pk_weapon_attack_damage_rate",       &battle_config.pk_weapon_damage_rate,           60,     0,      INT_MAX,        },
	{ "pk_magic_attack_damage_rate",        &battle_config.pk_magic_damage_rate,            60,     0,      INT_MAX,        },
	{ "pk_misc_attack_damage_rate",         &battle_config.pk_misc_damage_rate,             60,     0,      INT_MAX,        },
	{ "mob_changetarget_byskill",           &battle_config.mob_changetarget_byskill,        0,      0,      1,              },
	{ "attack_direction_change",            &battle_config.attack_direction_change,         BL_ALL, BL_NUL, BL_ALL,         },
	{ "land_skill_limit",                   &battle_config.land_skill_limit,                BL_ALL, BL_NUL, BL_ALL,         },
	{ "monster_class_change_full_recover",  &battle_config.monster_class_change_recover,    1,      0,      1,              },
	{ "produce_item_name_input",            &battle_config.produce_item_name_input,         0x1|0x2, 0,     0x9F,           },
	{ "display_skill_fail",                 &battle_config.display_skill_fail,              2,      0,      1|2|4|8,        },
	{ "chat_warpportal",                    &battle_config.chat_warpportal,                 0,      0,      1,              },
	{ "mob_warp",                           &battle_config.mob_warp,                        0,      0,      1|2|4,          },
	{ "dead_branch_active",                 &battle_config.dead_branch_active,              1,      0,      1,              },
	{ "vending_max_value",                  &battle_config.vending_max_value,               10000000, 1,    MAX_ZENY,       },
	{ "vending_over_max",                   &battle_config.vending_over_max,                1,      0,      1,              },
	{ "show_steal_in_same_party",           &battle_config.show_steal_in_same_party,        0,      0,      1,              },
	{ "party_hp_mode",                      &battle_config.party_hp_mode,                   0,      0,      1,              },
	{ "show_party_share_picker",            &battle_config.party_show_share_picker,         1,      0,      1,              },
	{ "show_picker.item_type",              &battle_config.show_picker_item_type,           112,    0,      INT_MAX,        },
	{ "party_update_interval",              &battle_config.party_update_interval,           1000,   100,    INT_MAX,        },
	{ "party_item_share_type",              &battle_config.party_share_type,                0,      0,      1|2|3,          },
	{ "attack_attr_none",                   &battle_config.attack_attr_none,                ~BL_PC, BL_NUL, BL_ALL,         },
	{ "gx_allhit",                          &battle_config.gx_allhit,                       0,      0,      1,              },
	{ "gx_disptype",                        &battle_config.gx_disptype,                     1,      0,      1,              },
	{ "devotion_level_difference",          &battle_config.devotion_level_difference,       10,     0,      INT_MAX,        },
	{ "player_skill_partner_check",         &battle_config.player_skill_partner_check,      1,      0,      1,              },
	{ "invite_request_check",               &battle_config.invite_request_check,            1,      0,      1,              },
	{ "skill_removetrap_type",              &battle_config.skill_removetrap_type,           0,      0,      1,              },
	{ "disp_experience",                    &battle_config.disp_experience,                 0,      0,      1,              },
	{ "disp_zeny",                          &battle_config.disp_zeny,                       0,      0,      1,              },
	{ "castle_defense_rate",                &battle_config.castle_defense_rate,             100,    0,      100,            },
	{ "bone_drop",                          &battle_config.bone_drop,                       0,      0,      2,              },
	{ "buyer_name",                         &battle_config.buyer_name,                      1,      0,      1,              },
	{ "skill_wall_check",                   &battle_config.skill_wall_check,                1,      0,      1,              },
	{ "official_cell_stack_limit",          &battle_config.official_cell_stack_limit,       1,      1,      255,            },
	{ "custom_cell_stack_limit",            &battle_config.custom_cell_stack_limit,         1,      1,      255,            },
	{ "dancing_weaponswitch_fix",           &battle_config.dancing_weaponswitch_fix,        1,      0,      1,              },

	// eAthena additions
	{ "item_logarithmic_drops",             &battle_config.logarithmic_drops,               0,      0,      1,              },
	{ "item_drop_common_min",               &battle_config.item_drop_common_min,            1,      1,      10000,          },
	{ "item_drop_common_max",               &battle_config.item_drop_common_max,            10000,  1,      10000,          },
	{ "item_drop_equip_min",                &battle_config.item_drop_equip_min,             1,      1,      10000,          },
	{ "item_drop_equip_max",                &battle_config.item_drop_equip_max,             10000,  1,      10000,          },
	{ "item_drop_card_min",                 &battle_config.item_drop_card_min,              1,      1,      10000,          },
	{ "item_drop_card_max",                 &battle_config.item_drop_card_max,              10000,  1,      10000,          },
	{ "item_drop_mvp_min",                  &battle_config.item_drop_mvp_min,               1,      1,      10000,          },
	{ "item_drop_mvp_max",                  &battle_config.item_drop_mvp_max,               10000,  1,      10000,          },
	{ "item_drop_mvp_mode",                 &battle_config.item_drop_mvp_mode,              0,      0,      2,              },
	{ "item_drop_heal_min",                 &battle_config.item_drop_heal_min,              1,      1,      10000,          },
	{ "item_drop_heal_max",                 &battle_config.item_drop_heal_max,              10000,  1,      10000,          },
	{ "item_drop_use_min",                  &battle_config.item_drop_use_min,               1,      1,      10000,          },
	{ "item_drop_use_max",                  &battle_config.item_drop_use_max,               10000,  1,      10000,          },
	{ "item_drop_add_min",                  &battle_config.item_drop_adddrop_min,           1,      1,      10000,          },
	{ "item_drop_add_max",                  &battle_config.item_drop_adddrop_max,           10000,  1,      10000,          },
	{ "item_drop_treasure_min",             &battle_config.item_drop_treasure_min,          1,      1,      10000,          },
	{ "item_drop_treasure_max",             &battle_config.item_drop_treasure_max,          10000,  1,      10000,          },
	{ "item_rate_mvp",                      &battle_config.item_rate_mvp,                   100,    0,      1000000,        },
	{ "item_rate_common",                   &battle_config.item_rate_common,                100,    0,      1000000,        },
	{ "item_rate_common_boss",              &battle_config.item_rate_common_boss,           100,    0,      1000000,        },
	{ "item_rate_equip",                    &battle_config.item_rate_equip,                 100,    0,      1000000,        },
	{ "item_rate_equip_boss",               &battle_config.item_rate_equip_boss,            100,    0,      1000000,        },
	{ "item_rate_card",                     &battle_config.item_rate_card,                  100,    0,      1000000,        },
	{ "item_rate_card_boss",                &battle_config.item_rate_card_boss,             100,    0,      1000000,        },
	{ "item_rate_heal",                     &battle_config.item_rate_heal,                  100,    0,      1000000,        },
	{ "item_rate_heal_boss",                &battle_config.item_rate_heal_boss,             100,    0,      1000000,        },
	{ "item_rate_use",                      &battle_config.item_rate_use,                   100,    0,      1000000,        },
	{ "item_rate_use_boss",                 &battle_config.item_rate_use_boss,              100,    0,      1000000,        },
	{ "item_rate_adddrop",                  &battle_config.item_rate_adddrop,               100,    0,      1000000,        },
	{ "item_rate_treasure",                 &battle_config.item_rate_treasure,              100,    0,      1000000,        },
	{ "prevent_logout",                     &battle_config.prevent_logout,                  10000,  0,      60000,          },
	{ "alchemist_summon_reward",            &battle_config.alchemist_summon_reward,         1,      0,      2,              },
	{ "drops_by_luk",                       &battle_config.drops_by_luk,                    0,      0,      INT_MAX,        },
	{ "drops_by_luk2",                      &battle_config.drops_by_luk2,                   0,      0,      INT_MAX,        },
	{ "equip_natural_break_rate",           &battle_config.equip_natural_break_rate,        0,      0,      INT_MAX,        },
	{ "equip_self_break_rate",              &battle_config.equip_self_break_rate,           100,    0,      INT_MAX,        },
	{ "equip_skill_break_rate",             &battle_config.equip_skill_break_rate,          100,    0,      INT_MAX,        },
	{ "pk_mode",                            &battle_config.pk_mode,                         0,      0,      2,              },
	{ "pk_level_range",                     &battle_config.pk_level_range,                  0,      0,      INT_MAX,        },
	{ "manner_system",                      &battle_config.manner_system,                   0xFFF,  0,      0xFFF,          },
	{ "pet_equip_required",                 &battle_config.pet_equip_required,              0,      0,      1,              },
	{ "multi_level_up",                     &battle_config.multi_level_up,                  0,      0,      1,              },
	{ "max_exp_gain_rate",                  &battle_config.max_exp_gain_rate,               0,      0,      INT_MAX,        },
	{ "backstab_bow_penalty",               &battle_config.backstab_bow_penalty,            0,      0,      1,              },
	{ "night_at_start",                     &battle_config.night_at_start,                  0,      0,      1,              },
	{ "show_mob_info",                      &battle_config.show_mob_info,                   0,      0,      1|2|4,          },
	{ "ban_hack_trade",                     &battle_config.ban_hack_trade,                  0,      0,      INT_MAX,        },
	{ "packet_ver_flag",                    &battle_config.packet_ver_flag,                 0x7FFFFFFF,0,   INT_MAX,        },
	{ "packet_ver_flag2",                   &battle_config.packet_ver_flag2,                0x7FFFFFFF,0,   INT_MAX,        },
	{ "min_hair_style",                     &battle_config.min_hair_style,                  0,      0,      INT_MAX,        },
	{ "max_hair_style",                     &battle_config.max_hair_style,                  23,     0,      INT_MAX,        },
	{ "min_hair_color",                     &battle_config.min_hair_color,                  0,      0,      INT_MAX,        },
	{ "max_hair_color",                     &battle_config.max_hair_color,                  9,      0,      INT_MAX,        },
	{ "min_cloth_color",                    &battle_config.min_cloth_color,                 0,      0,      INT_MAX,        },
	{ "max_cloth_color",                    &battle_config.max_cloth_color,                 4,      0,      INT_MAX,        },
	{ "pet_hair_style",                     &battle_config.pet_hair_style,                  100,    0,      INT_MAX,        },
	{ "castrate_dex_scale",                 &battle_config.castrate_dex_scale,              150,    1,      INT_MAX,        },
	{ "vcast_stat_scale",                   &battle_config.vcast_stat_scale,                530,    1,      INT_MAX,        },
	{ "area_size",                          &battle_config.area_size,                       14,     0,      INT_MAX,        },
	{ "zeny_from_mobs",                     &battle_config.zeny_from_mobs,                  0,      0,      1,              },
	{ "mobs_level_up",                      &battle_config.mobs_level_up,                   0,      0,      1,              },
	{ "mobs_level_up_exp_rate",             &battle_config.mobs_level_up_exp_rate,          1,      1,      INT_MAX,        },
	{ "pk_min_level",                       &battle_config.pk_min_level,                    55,     1,      INT_MAX,        },
	{ "skill_steal_max_tries",              &battle_config.skill_steal_max_tries,           0,      0,      UCHAR_MAX,      },
	{ "motd_type",                          &battle_config.motd_type,                       0,      0,      1,              },
	{ "finding_ore_rate",                   &battle_config.finding_ore_rate,                100,    0,      INT_MAX,        },
	{ "exp_calc_type",                      &battle_config.exp_calc_type,                   0,      0,      1,              },
	{ "exp_bonus_attacker",                 &battle_config.exp_bonus_attacker,              25,     0,      INT_MAX,        },
	{ "exp_bonus_max_attacker",             &battle_config.exp_bonus_max_attacker,          12,     2,      INT_MAX,        },
	{ "min_skill_delay_limit",              &battle_config.min_skill_delay_limit,           100,    10,     INT_MAX,        },
	{ "default_walk_delay",                 &battle_config.default_walk_delay,              300,    0,      INT_MAX,        },
	{ "no_skill_delay",                     &battle_config.no_skill_delay,                  BL_MOB, BL_NUL, BL_ALL,         },
	{ "attack_walk_delay",                  &battle_config.attack_walk_delay,               BL_ALL, BL_NUL, BL_ALL,         },
	{ "require_glory_guild",                &battle_config.require_glory_guild,             0,      0,      1,              },
	{ "idle_no_share",                      &battle_config.idle_no_share,                   0,      0,      INT_MAX,        },
	{ "party_even_share_bonus",             &battle_config.party_even_share_bonus,          0,      0,      INT_MAX,        },
	{ "delay_battle_damage",                &battle_config.delay_battle_damage,             1,      0,      1,              },
	{ "hide_woe_damage",                    &battle_config.hide_woe_damage,                 0,      0,      1,              },
	{ "display_version",                    &battle_config.display_version,                 1,      0,      1,              },
	{ "display_hallucination",              &battle_config.display_hallucination,           1,      0,      1,              },
	{ "use_statpoint_table",                &battle_config.use_statpoint_table,             1,      0,      1,              },
	{ "ignore_items_gender",                &battle_config.ignore_items_gender,             1,      0,      1,              },
	{ "berserk_cancels_buffs",              &battle_config.berserk_cancels_buffs,           0,      0,      1,              },
	{ "debuff_on_logout",                   &battle_config.debuff_on_logout,                1|2,    0,      1|2,            },
	{ "monster_ai",                         &battle_config.mob_ai,                          0x000,  0x000,  0x77F,          },
	{ "hom_setting",                        &battle_config.hom_setting,                     0xFFFF, 0x0000, 0xFFFF,         },
	{ "dynamic_mobs",                       &battle_config.dynamic_mobs,                    1,      0,      1,              },
	{ "mob_remove_damaged",                 &battle_config.mob_remove_damaged,              1,      0,      1,              },
	{ "show_hp_sp_drain",                   &battle_config.show_hp_sp_drain,                0,      0,      1,              },
	{ "show_hp_sp_gain",                    &battle_config.show_hp_sp_gain,                 1,      0,      1,              },
	{ "mob_npc_event_type",                 &battle_config.mob_npc_event_type,              1,      0,      1,              },
	{ "character_size",                     &battle_config.character_size,                  1|2,    0,      1|2,            },
	{ "mob_max_skilllvl",                   &battle_config.mob_max_skilllvl,                MAX_SKILL_LEVEL, 1, MAX_SKILL_LEVEL, },
	{ "retaliate_to_master",                &battle_config.retaliate_to_master,             1,      0,      1,              },
	{ "rare_drop_announce",                 &battle_config.rare_drop_announce,              0,      0,      10000,          },
	{ "duel_allow_pvp",                     &battle_config.duel_allow_pvp,                  0,      0,      1,              },
	{ "duel_allow_gvg",                     &battle_config.duel_allow_gvg,                  0,      0,      1,              },
	{ "duel_allow_teleport",                &battle_config.duel_allow_teleport,             0,      0,      1,              },
	{ "duel_autoleave_when_die",            &battle_config.duel_autoleave_when_die,         1,      0,      1,              },
	{ "duel_time_interval",                 &battle_config.duel_time_interval,              60,     0,      INT_MAX,        },
	{ "duel_only_on_same_map",              &battle_config.duel_only_on_same_map,           0,      0,      1,              },
	{ "skip_teleport_lv1_menu",             &battle_config.skip_teleport_lv1_menu,          0,      0,      1,              },
	{ "allow_skill_without_day",            &battle_config.allow_skill_without_day,         0,      0,      1,              },
	{ "allow_es_magic_player",              &battle_config.allow_es_magic_pc,               0,      0,      1,              },
	{ "skill_caster_check",                 &battle_config.skill_caster_check,              1,      0,      1,              },
	{ "status_cast_cancel",                 &battle_config.sc_castcancel,                   BL_NUL, BL_NUL, BL_ALL,         },
	{ "pc_status_def_rate",                 &battle_config.pc_sc_def_rate,                  100,    0,      INT_MAX,        },
	{ "mob_status_def_rate",                &battle_config.mob_sc_def_rate,                 100,    0,      INT_MAX,        },
	{ "pc_max_status_def",                  &battle_config.pc_max_sc_def,                   100,    0,      INT_MAX,        },
	{ "mob_max_status_def",                 &battle_config.mob_max_sc_def,                  100,    0,      INT_MAX,        },
	{ "sg_miracle_skill_ratio",             &battle_config.sg_miracle_skill_ratio,          1,      0,      10000,          },
	{ "sg_angel_skill_ratio",               &battle_config.sg_angel_skill_ratio,            10,     0,      10000,          },
	{ "autospell_stacking",                 &battle_config.autospell_stacking,              0,      0,      1,              },
	{ "override_mob_names",                 &battle_config.override_mob_names,              0,      0,      2,              },
	{ "min_chat_delay",                     &battle_config.min_chat_delay,                  0,      0,      INT_MAX,        },
	{ "friend_auto_add",                    &battle_config.friend_auto_add,                 1,      0,      1,              },
	{ "hom_rename",                         &battle_config.hom_rename,                      0,      0,      1,              },
	{ "homunculus_show_growth",             &battle_config.homunculus_show_growth,          0,      0,      1,              },
	{ "homunculus_friendly_rate",           &battle_config.homunculus_friendly_rate,        100,    0,      INT_MAX,        },
	{ "vending_tax",                        &battle_config.vending_tax,                     0,      0,      10000,          },
	{ "day_duration",                       &battle_config.day_duration,                    0,      0,      INT_MAX,        },
	{ "night_duration",                     &battle_config.night_duration,                  0,      0,      INT_MAX,        },
	{ "mob_remove_delay",                   &battle_config.mob_remove_delay,                60000,  1000,   INT_MAX,        },
	{ "mob_active_time",                    &battle_config.mob_active_time,                 0,      0,      INT_MAX,        },
	{ "boss_active_time",                   &battle_config.boss_active_time,                0,      0,      INT_MAX,        },
	{ "sg_miracle_skill_duration",          &battle_config.sg_miracle_skill_duration,       3600000, 0,     INT_MAX,        },
	{ "hvan_explosion_intimate",            &battle_config.hvan_explosion_intimate,         45000,  0,      100000,         },
	{ "quest_exp_rate",                     &battle_config.quest_exp_rate,                  100,    0,      INT_MAX,        },
	{ "at_mapflag",                         &battle_config.autotrade_mapflag,               0,      0,      1,              },
	{ "at_timeout",                         &battle_config.at_timeout,                      0,      0,      INT_MAX,        },
	{ "homunculus_autoloot",                &battle_config.homunculus_autoloot,             0,      0,      1,              },
	{ "idle_no_autoloot",                   &battle_config.idle_no_autoloot,                0,      0,      INT_MAX,        },
	{ "max_guild_alliance",                 &battle_config.max_guild_alliance,              3,      0,      3,              },
	{ "ksprotection",                       &battle_config.ksprotection,                    5000,   0,      INT_MAX,        },
	{ "auction_feeperhour",                 &battle_config.auction_feeperhour,              12000,  0,      INT_MAX,        },
	{ "auction_maximumprice",               &battle_config.auction_maximumprice,            500000000, 0,   MAX_ZENY,       },
	{ "homunculus_auto_vapor",              &battle_config.homunculus_auto_vapor,           1,      0,      1,              },
	{ "display_status_timers",              &battle_config.display_status_timers,           1,      0,      1,              },
	{ "skill_add_heal_rate",                &battle_config.skill_add_heal_rate,             7,      0,      INT_MAX,        },
	{ "eq_single_target_reflectable",       &battle_config.eq_single_target_reflectable,    1,      0,      1,              },
	{ "invincible.nodamage",                &battle_config.invincible_nodamage,             0,      0,      1,              },
	{ "mob_slave_keep_target",              &battle_config.mob_slave_keep_target,           0,      0,      1,              },
	{ "autospell_check_range",              &battle_config.autospell_check_range,           0,      0,      1,              },
	{ "knockback_left",                     &battle_config.knockback_left,                  1,      0,      1,              },
	{ "client_reshuffle_dice",              &battle_config.client_reshuffle_dice,           0,      0,      1,              },
	{ "client_sort_storage",                &battle_config.client_sort_storage,             0,      0,      1,              },
	{ "feature.buying_store",               &battle_config.feature_buying_store,            1,      0,      1,              },
	{ "feature.search_stores",              &battle_config.feature_search_stores,           1,      0,      1,              },
	{ "searchstore_querydelay",             &battle_config.searchstore_querydelay,         10,      0,      INT_MAX,        },
	{ "searchstore_maxresults",             &battle_config.searchstore_maxresults,         30,      1,      INT_MAX,        },
	{ "display_party_name",                 &battle_config.display_party_name,              0,      0,      1,              },
	{ "cashshop_show_points",               &battle_config.cashshop_show_points,            0,      0,      1,              },
	{ "mail_show_status",                   &battle_config.mail_show_status,                0,      0,      2,              },
	{ "client_limit_unit_lv",               &battle_config.client_limit_unit_lv,            0,      0,      BL_ALL,         },
// BattleGround Settings
	{ "bg_update_interval",                 &battle_config.bg_update_interval,              1000,   100,    INT_MAX,        },
	{ "bg_short_attack_damage_rate",        &battle_config.bg_short_damage_rate,            80,     0,      INT_MAX,        },
	{ "bg_long_attack_damage_rate",         &battle_config.bg_long_damage_rate,             80,     0,      INT_MAX,        },
	{ "bg_weapon_attack_damage_rate",       &battle_config.bg_weapon_damage_rate,           60,     0,      INT_MAX,        },
	{ "bg_magic_attack_damage_rate",        &battle_config.bg_magic_damage_rate,            60,     0,      INT_MAX,        },
	{ "bg_misc_attack_damage_rate",         &battle_config.bg_misc_damage_rate,             60,     0,      INT_MAX,        },
	{ "bg_flee_penalty",                    &battle_config.bg_flee_penalty,                 20,     0,      INT_MAX,        },
// rAthena
	{ "max_third_parameter",				&battle_config.max_third_parameter,				135,	10,		SHRT_MAX,		},
	{ "max_baby_third_parameter",			&battle_config.max_baby_third_parameter,		108,	10,		SHRT_MAX,		},
	{ "max_trans_parameter",				&battle_config.max_trans_parameter,				99,		10,		SHRT_MAX,		},
	{ "max_third_trans_parameter",			&battle_config.max_third_trans_parameter,		135,	10,		SHRT_MAX,		},
	{ "max_extended_parameter",				&battle_config.max_extended_parameter,			125,	10,		SHRT_MAX,		},
	{ "skill_amotion_leniency",             &battle_config.skill_amotion_leniency,          90,     0,      300             },
	{ "mvp_tomb_enabled",                   &battle_config.mvp_tomb_enabled,                1,      0,      1               },
	{ "feature.atcommand_suggestions",      &battle_config.atcommand_suggestions_enabled,   0,      0,      1               },
	{ "min_npc_vendchat_distance",          &battle_config.min_npc_vendchat_distance,       3,      0,      100             },
	{ "atcommand_mobinfo_type",             &battle_config.atcommand_mobinfo_type,          0,      0,      1               },
	{ "homunculus_max_level",               &battle_config.hom_max_level,                   99,     0,      MAX_LEVEL,      },
	{ "homunculus_S_max_level",             &battle_config.hom_S_max_level,                 150,    0,      MAX_LEVEL,      },
	{ "mob_size_influence",                 &battle_config.mob_size_influence,              0,      0,      1,              },
	{ "skill_trap_type",                    &battle_config.skill_trap_type,                 0,      0,      3,              },
	{ "allow_consume_restricted_item",      &battle_config.allow_consume_restricted_item,   1,      0,      1,              },
	{ "allow_equip_restricted_item",        &battle_config.allow_equip_restricted_item,     1,      0,      1,              },
	{ "max_walk_path",                      &battle_config.max_walk_path,                   17,     1,      MAX_WALKPATH,   },
	{ "item_enabled_npc",                   &battle_config.item_enabled_npc,                1,      0,      1,              },
	{ "item_flooritem_check",               &battle_config.item_onfloor,                    1,      0,      1,              },
	{ "bowling_bash_area",                  &battle_config.bowling_bash_area,               0,      0,      20,             },
	{ "drop_rateincrease",                  &battle_config.drop_rateincrease,               0,      0,      1,              },
	{ "feature.auction",                    &battle_config.feature_auction,                 0,      0,      2,              },
	{ "feature.banking",                    &battle_config.feature_banking,                 1,      0,      1,              },
#ifdef VIP_ENABLE
	{ "vip_storage_increase",               &battle_config.vip_storage_increase,            0,      0,      MAX_STORAGE-MIN_STORAGE, },
#else
	{ "vip_storage_increase",               &battle_config.vip_storage_increase,            0,      0,      MAX_STORAGE, },
#endif
	{ "vip_base_exp_increase",              &battle_config.vip_base_exp_increase,           0,      0,      INT_MAX,        },
	{ "vip_job_exp_increase",               &battle_config.vip_job_exp_increase,            0,      0,      INT_MAX,        },
	{ "vip_exp_penalty_base_normal",        &battle_config.vip_exp_penalty_base_normal,     0,      0,      INT_MAX,        },
	{ "vip_exp_penalty_job_normal",         &battle_config.vip_exp_penalty_job_normal,      0,      0,      INT_MAX,        },
	{ "vip_exp_penalty_base",               &battle_config.vip_exp_penalty_base,            0,      0,      INT_MAX,        },
	{ "vip_exp_penalty_job",                &battle_config.vip_exp_penalty_job,             0,      0,      INT_MAX,        },
	{ "vip_bm_increase",                    &battle_config.vip_bm_increase,                 0,      0,      INT_MAX,        },
	{ "vip_drop_increase",                  &battle_config.vip_drop_increase,               0,      0,      INT_MAX,        },
	{ "vip_gemstone",                       &battle_config.vip_gemstone,                    0,      0,      1,              },
	{ "vip_disp_rate",                      &battle_config.vip_disp_rate,                   1,      0,      1,              },
	{ "mon_trans_disable_in_gvg",           &battle_config.mon_trans_disable_in_gvg,        0,      0,      1,              },
	{ "homunculus_S_growth_level",          &battle_config.hom_S_growth_level,             99,      0,      MAX_LEVEL,      },
	{ "emblem_woe_change",                  &battle_config.emblem_woe_change,               0,      0,      1,              },
	{ "emblem_transparency_limit",          &battle_config.emblem_transparency_limit,      80,      0,      100,            },
	{ "discount_item_point_shop",			&battle_config.discount_item_point_shop,		0,		0,		3,				},
	{ "update_enemy_position",				&battle_config.update_enemy_position,			0,		0,		1,				},
	{ "devotion_rdamage",					&battle_config.devotion_rdamage,				0,		0,		100,			},
	{ "feature.autotrade",					&battle_config.feature_autotrade,				1,		0,		1,				},
	{ "feature.autotrade_direction",		&battle_config.feature_autotrade_direction,		4,		-1,		7,				},
	{ "feature.autotrade_head_direction",	&battle_config.feature_autotrade_head_direction,0,		-1,		2,				},
	{ "feature.autotrade_sit",				&battle_config.feature_autotrade_sit,			1,		-1,		1,				},
	{ "feature.autotrade_open_delay",		&battle_config.feature_autotrade_open_delay,	5000,	1000,	INT_MAX,		},
	{ "disp_serverbank_msg",				&battle_config.disp_serverbank_msg,				0,		0,		1,				},
	{ "disp_servervip_msg",					&battle_config.disp_servervip_msg,				0,		0,		1,				},
	{ "warg_can_falcon",                    &battle_config.warg_can_falcon,                 0,      0,      1,              },
	{ "path_blown_halt",                    &battle_config.path_blown_halt,                 1,      0,      1,              },
	{ "rental_mount_speed_boost",           &battle_config.rental_mount_speed_boost,        25,     0,      100,        	},
	{ "feature.warp_suggestions",           &battle_config.warp_suggestions_enabled,        0,      0,      1,              },
	{ "taekwon_mission_mobname",            &battle_config.taekwon_mission_mobname,         0,      0,      2,              },
	{ "teleport_on_portal",                 &battle_config.teleport_on_portal,              0,      0,      1,              },
	{ "cart_revo_knockback",                &battle_config.cart_revo_knockback,             1,      0,      1,              },
	{ "guild_notice_changemap",             &battle_config.guild_notice_changemap,          2,      0,      2,              },
	{ "transcendent_status_points",         &battle_config.transcendent_status_points,     52,      1,      INT_MAX,        },
	{ "taekwon_ranker_min_lv",              &battle_config.taekwon_ranker_min_lv,          90,      1,      MAX_LEVEL,      },
	{ "revive_onwarp",                      &battle_config.revive_onwarp,                   1,      0,      1,              },
	{ "fame_taekwon_mission",               &battle_config.fame_taekwon_mission,            1,      0,      INT_MAX,        },
	{ "fame_refine_lv1",                    &battle_config.fame_refine_lv1,                 1,      0,      INT_MAX,        },
	{ "fame_refine_lv1",                    &battle_config.fame_refine_lv1,                 1,      0,      INT_MAX,        },
	{ "fame_refine_lv2",                    &battle_config.fame_refine_lv2,                 25,     0,      INT_MAX,        },
	{ "fame_refine_lv3",                    &battle_config.fame_refine_lv3,                 1000,   0,      INT_MAX,        },
	{ "fame_forge",                         &battle_config.fame_forge,                      10,     0,      INT_MAX,        },
	{ "fame_pharmacy_3",                    &battle_config.fame_pharmacy_3,                 1,      0,      INT_MAX,        },
	{ "fame_pharmacy_5",                    &battle_config.fame_pharmacy_5,                 3,      0,      INT_MAX,        },
	{ "fame_pharmacy_7",                    &battle_config.fame_pharmacy_7,                 10,     0,      INT_MAX,        },
	{ "fame_pharmacy_10",                   &battle_config.fame_pharmacy_10,                50,     0,      INT_MAX,        },
	{ "mail_delay",                         &battle_config.mail_delay,                      1000,   1000,   INT_MAX,        },
	{ "at_monsterignore",                   &battle_config.autotrade_monsterignore,         0,      0,      1,              },
	{ "idletime_option",                    &battle_config.idletime_option,                 0x25,   1,      INT_MAX,        },
	{ "spawn_direction",                    &battle_config.spawn_direction,                 0,      0,      1,              },
	{ "arrow_shower_knockback",             &battle_config.arrow_shower_knockback,          1,      0,      1,              },
	{ "devotion_rdamage_skill_only",        &battle_config.devotion_rdamage_skill_only,     1,      0,      1,              },
	{ "max_extended_aspd",                  &battle_config.max_extended_aspd,               193,    100,    199,            },
	{ "monster_chase_refresh",              &battle_config.mob_chase_refresh,               1,      0,      30,             },
	{ "mob_icewall_walk_block",             &battle_config.mob_icewall_walk_block,          75,     0,      255,            },
	{ "boss_icewall_walk_block",            &battle_config.boss_icewall_walk_block,         0,      0,      255,            },
	{ "snap_dodge",                         &battle_config.snap_dodge,                      0,      0,      1,              },
	{ "stormgust_knockback",                &battle_config.stormgust_knockback,             1,      0,      1,              },
	{ "default_fixed_castrate",             &battle_config.default_fixed_castrate,          20,     0,      100,            },
<<<<<<< HEAD
	{ "default_bind_on_equip",              &battle_config.default_bind_on_equip,           BOUND_CHAR, BOUND_NONE, BOUND_MAX-1, },
=======
	{ "pet_ignore_infinite_def",            &battle_config.pet_ignore_infinite_def,         0,      0,      1,              },
>>>>>>> 62bdc99f
};

#ifndef STATS_OPT_OUT
// rAthena anonymous statistic usage report -- packet is built here, and sent to char server to report.
void rAthena_report(char* date, char *time_c) {
	int i, rev = 0, bd_size = ARRAYLENGTH(battle_data);
	unsigned int config = 0;
	const char* rev_str;
	char timestring[25];
	time_t curtime;
	char* buf;

	enum config_table {
		C_CIRCULAR_AREA         = 0x0001,
		C_CELLNOSTACK           = 0x0002,
		C_BETA_THREAD_TEST      = 0x0004,
		C_SCRIPT_CALLFUNC_CHECK = 0x0008,
		C_OFFICIAL_WALKPATH     = 0x0010,
		C_RENEWAL               = 0x0020,
		C_RENEWAL_CAST          = 0x0040,
		C_RENEWAL_DROP          = 0x0080,
		C_RENEWAL_EXP           = 0x0100,
		C_RENEWAL_LVDMG         = 0x0200,
		C_RENEWAL_ASPD          = 0x0400,
		C_SECURE_NPCTIMEOUT     = 0x0800,
		C_SQL_DBS               = 0x1000,
		C_SQL_LOGS              = 0x2000,
	};

	if( (rev_str = get_svn_revision()) != 0 )
		rev = atoi(rev_str);

	/* we get the current time */
	time(&curtime);
	strftime(timestring, 24, "%Y-%m-%d %H:%M:%S", localtime(&curtime));

// Various compile-time options
#ifdef CIRCULAR_AREA
	config |= C_CIRCULAR_AREA;
#endif

#ifdef CELL_NOSTACK
	config |= C_CELLNOSTACK;
#endif

#ifdef BETA_THREAD_TEST
	config |= C_BETA_THREAD_TEST;
#endif

#ifdef SCRIPT_CALLFUNC_CHECK
	config |= C_SCRIPT_CALLFUNC_CHECK;
#endif

#ifdef OFFICIAL_WALKPATH
	config |= C_OFFICIAL_WALKPATH;
#endif

#ifdef RENEWAL
	config |= C_RENEWAL;
#endif

#ifdef RENEWAL_CAST
	config |= C_RENEWAL_CAST;
#endif

#ifdef RENEWAL_DROP
	config |= C_RENEWAL_DROP;
#endif

#ifdef RENEWAL_EXP
	config |= C_RENEWAL_EXP;
#endif

#ifdef RENEWAL_LVDMG
	config |= C_RENEWAL_LVDMG;
#endif

#ifdef RENEWAL_ASPD
	config |= C_RENEWAL_ASPD;
#endif

#ifdef SECURE_NPCTIMEOUT
	config |= C_SECURE_NPCTIMEOUT;
#endif
	/* non-define part */
	if( db_use_sqldbs )
		config |= C_SQL_DBS;

	if( log_config.sql_logs )
		config |= C_SQL_LOGS;

#define BFLAG_LENGTH 35

	CREATE(buf, char, 6 + 12 + 9 + 24 + 4 + 4 + 4 + 4 + ( bd_size * ( BFLAG_LENGTH + 4 ) ) + 1 );

	/* build packet */
	WBUFW(buf,0) = 0x3000;
	WBUFW(buf,2) = 6 + 12 + 9 + 24 + 4 + 4 + 4 + 4 + ( bd_size * ( BFLAG_LENGTH + 4 ) );
	WBUFW(buf,4) = 0x9c;

	safestrncpy((char*)WBUFP(buf,6), date, 12);
	safestrncpy((char*)WBUFP(buf,6 + 12), time_c, 9);
	safestrncpy((char*)WBUFP(buf,6 + 12 + 9), timestring, 24);

	WBUFL(buf,6 + 12 + 9 + 24)         = rev;
	WBUFL(buf,6 + 12 + 9 + 24 + 4)     = map_getusers();

	WBUFL(buf,6 + 12 + 9 + 24 + 4 + 4) = config;
	WBUFL(buf,6 + 12 + 9 + 24 + 4 + 4 + 4) = bd_size;

	for( i = 0; i < bd_size; i++ ) {
		safestrncpy((char*)WBUFP(buf,6 + 12 + 9+ 24  + 4 + 4 + 4 + 4 + ( i * ( BFLAG_LENGTH + 4 ) ) ), battle_data[i].str, 35);
		WBUFL(buf,6 + 12 + 9 + 24 + 4 + 4 + 4 + 4 + BFLAG_LENGTH + ( i * ( BFLAG_LENGTH + 4 )  )  ) = *battle_data[i].val;
	}

	chrif_send_report(buf, 6 + 12 + 9 + 24 + 4 + 4 + 4 + 4 + ( bd_size * ( BFLAG_LENGTH + 4 ) ) );

	aFree(buf);

#undef BFLAG_LENGTH
}
static int rAthena_report_timer(int tid, unsigned int tick, int id, intptr_t data) {
	if( chrif_isconnected() ) { /* char server relays it, so it must be online. */
		rAthena_report(__DATE__,__TIME__);
	}
	return 0;
}
#endif

/*==========================
 * Set battle settings
 *--------------------------*/
int battle_set_value(const char* w1, const char* w2)
{
	int val = config_switch(w2);

	int i;
	ARR_FIND(0, ARRAYLENGTH(battle_data), i, strcmpi(w1, battle_data[i].str) == 0);
	if (i == ARRAYLENGTH(battle_data))
		return 0; // not found

	if (val < battle_data[i].min || val > battle_data[i].max) {
		ShowWarning("Value for setting '%s': %s is invalid (min:%i max:%i)! Defaulting to %i...\n", w1, w2, battle_data[i].min, battle_data[i].max, battle_data[i].defval);
		val = battle_data[i].defval;
	}

	*battle_data[i].val = val;
	return 1;
}

/*===========================
 * Get battle settings
 *---------------------------*/
int battle_get_value(const char* w1)
{
	int i;
	ARR_FIND(0, ARRAYLENGTH(battle_data), i, strcmpi(w1, battle_data[i].str) == 0);
	if (i == ARRAYLENGTH(battle_data))
		return 0; // not found
	else
		return *battle_data[i].val;
}

/*======================
 * Set default settings
 *----------------------*/
void battle_set_defaults()
{
	int i;
	for (i = 0; i < ARRAYLENGTH(battle_data); i++)
		*battle_data[i].val = battle_data[i].defval;
}

/*==================================
 * Cap certain battle.conf settings
 *----------------------------------*/
void battle_adjust_conf()
{
	battle_config.monster_max_aspd = 2000 - battle_config.monster_max_aspd * 10;
	battle_config.max_aspd = 2000 - battle_config.max_aspd * 10;
	battle_config.max_third_aspd = 2000 - battle_config.max_third_aspd * 10;
	battle_config.max_extended_aspd = 2000 - battle_config.max_extended_aspd * 10;
	battle_config.max_walk_speed = 100 * DEFAULT_WALK_SPEED / battle_config.max_walk_speed;
	battle_config.max_cart_weight *= 10;

	if (battle_config.max_def > 100 && !battle_config.weapon_defense_type) // added by [Skotlex]
		battle_config.max_def = 100;

	if (battle_config.min_hitrate > battle_config.max_hitrate)
		battle_config.min_hitrate = battle_config.max_hitrate;

	if (battle_config.pet_max_atk1 > battle_config.pet_max_atk2) //Skotlex
		battle_config.pet_max_atk1 = battle_config.pet_max_atk2;

	if (battle_config.day_duration && battle_config.day_duration < 60000) // added by [Yor]
		battle_config.day_duration = 60000;
	if (battle_config.night_duration && battle_config.night_duration < 60000) // added by [Yor]
		battle_config.night_duration = 60000;

#if PACKETVER < 20100427
	if (battle_config.feature_buying_store) {
		ShowWarning("conf/battle/feature.conf:buying_store is enabled but it requires PACKETVER 2010-04-27 or newer, disabling...\n");
		battle_config.feature_buying_store = 0;
	}
#endif

#if PACKETVER < 20100803
	if (battle_config.feature_search_stores) {
		ShowWarning("conf/battle/feature.conf:search_stores is enabled but it requires PACKETVER 2010-08-03 or newer, disabling...\n");
		battle_config.feature_search_stores = 0;
	}
#endif

#if PACKETVER > 20120000 && PACKETVER < 20130515 /* Exact date (when it started) not known */
	if (battle_config.feature_auction) {
		ShowWarning("conf/battle/feature.conf:feature.auction is enabled but it is not stable on PACKETVER "EXPAND_AND_QUOTE(PACKETVER)", disabling...\n");
		ShowWarning("conf/battle/feature.conf:feature.auction change value to '2' to silence this warning and maintain it enabled\n");
		battle_config.feature_auction = 0;
	}
#endif

#if PACKETVER < 20130724
	if (battle_config.feature_banking) {
		ShowWarning("conf/battle/feature.conf banking is enabled but it requires PACKETVER 2013-07-24 or newer, disabling...\n");
		battle_config.feature_banking = 0;
	}
#endif

#ifndef CELL_NOSTACK
	if (battle_config.custom_cell_stack_limit != 1)
		ShowWarning("Battle setting 'custom_cell_stack_limit' takes no effect as this server was compiled without Cell Stack Limit support.\n");
#endif
}

/*=====================================
 * Read battle.conf settings from file
 *-------------------------------------*/
int battle_config_read(const char* cfgName)
{
	FILE* fp;
	static int count = 0;

	if (count == 0)
		battle_set_defaults();

	count++;

	fp = fopen(cfgName,"r");
	if (fp == NULL)
		ShowError("File not found: %s\n", cfgName);
	else {
		char line[1024], w1[1024], w2[1024];

		while(fgets(line, sizeof(line), fp)) {
			if (line[0] == '/' && line[1] == '/')
				continue;
			if (sscanf(line, "%1023[^:]:%1023s", w1, w2) != 2)
				continue;
			if (strcmpi(w1, "import") == 0)
				battle_config_read(w2);
			else if
				(battle_set_value(w1, w2) == 0)
				ShowWarning("Unknown setting '%s' in file %s\n", w1, cfgName);
		}

		fclose(fp);
	}

	count--;

	if (count == 0)
		battle_adjust_conf();

	return 0;
}

/*==========================
 * initialize battle timer
 *--------------------------*/
void do_init_battle(void)
{
	delay_damage_ers = ers_new(sizeof(struct delay_damage),"battle.c::delay_damage_ers",ERS_OPT_CLEAR);
	add_timer_func_list(battle_delay_damage_sub, "battle_delay_damage_sub");

#ifndef STATS_OPT_OUT
	add_timer_func_list(rAthena_report_timer, "rAthena_report_timer");
	add_timer_interval(gettick() + 30000, rAthena_report_timer, 0, 0, 60000 * 30);
#endif

}

/*==================
 * end battle timer
 *------------------*/
void do_final_battle(void)
{
	ers_destroy(delay_damage_ers);
}<|MERGE_RESOLUTION|>--- conflicted
+++ resolved
@@ -7946,11 +7946,8 @@
 	{ "snap_dodge",                         &battle_config.snap_dodge,                      0,      0,      1,              },
 	{ "stormgust_knockback",                &battle_config.stormgust_knockback,             1,      0,      1,              },
 	{ "default_fixed_castrate",             &battle_config.default_fixed_castrate,          20,     0,      100,            },
-<<<<<<< HEAD
 	{ "default_bind_on_equip",              &battle_config.default_bind_on_equip,           BOUND_CHAR, BOUND_NONE, BOUND_MAX-1, },
-=======
 	{ "pet_ignore_infinite_def",            &battle_config.pet_ignore_infinite_def,         0,      0,      1,              },
->>>>>>> 62bdc99f
 };
 
 #ifndef STATS_OPT_OUT
