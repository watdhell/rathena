// Copyright (c) rAthena Dev Teams - Licensed under GNU GPL
// For more information, see LICENCE in the main folder

#ifndef SKILL_HPP
#define SKILL_HPP

#include <array>
#include <bitset>

#include <common/cbasetypes.hpp>
#include <common/database.hpp>
#include <common/db.hpp>
#include <common/mmo.hpp> // MAX_SKILL, struct square
#include <common/timer.hpp>

#include "map.hpp" // struct block_list

enum damage_lv : uint8;
enum sc_type : int16;
enum send_target : uint8;
enum e_damage_type : uint8;
enum e_battle_flag : uint16;
enum e_battle_check_target : uint32;
class map_session_data;
struct homun_data;
struct skill_unit;
struct s_skill_unit_group;
struct status_change_entry;
class status_change;

#define MAX_SKILL_PRODUCE_DB	300 /// Max Produce DB
#define MAX_PRODUCE_RESOURCE	12 /// Max Produce requirements
#define MAX_SKILL_LEVEL 13 /// Max Skill Level (for skill_db storage)
#define MAX_MOBSKILL_LEVEL 100	/// Max monster skill level (on skill usage)
#define MAX_SKILL_CRIMSON_MARKER 3 /// Max Crimson Marker targets (RL_C_MARKER)
<<<<<<< HEAD
#define SKILL_NAME_LENGTH 31 /// Max Skill Name length
#define SKILL_DESC_LENGTH 31 /// Max Skill Desc length
// [keitenai] SpeedHack Protection
#define Acceptable_Packet battle_config.MAX_PACKET_COUNTER
=======
#define SKILL_NAME_LENGTH 40 /// Max Skill Name length
#define SKILL_DESC_LENGTH 40 /// Max Skill Desc length
>>>>>>> 14fa6546

/// Used with tracking the hitcount of Earthquake for skills that can avoid the first attack
#define NPC_EARTHQUAKE_FLAG 0x800

/// To control alternative skill scalings
#define SKILL_ALTDMG_FLAG 0x10
/// Make skill ignore requirement consumption [Muh]
#define SKILL_NOCONSUME_REQ 0x20

/// Constants to identify a skill's nk value (damage properties)
/// The NK value applies only to non INF_GROUND_SKILL skills
/// when determining skill castend function to invoke.
enum e_skill_nk : uint8 {
	NK_NODAMAGE = 0,
	NK_SPLASH,
	NK_SPLASHSPLIT,
	NK_IGNOREATKCARD,
	NK_IGNOREELEMENT,
	NK_IGNOREDEFENSE,
	NK_IGNOREFLEE,
	NK_IGNOREDEFCARD,
	NK_CRITICAL,
	NK_IGNORELONGCARD,
	NK_SIMPLEDEFENSE,
	NK_MAX,
};

/// Constants to identify the skill's inf value.
enum e_skill_inf : uint16 {
	INF_PASSIVE_SKILL = 0x00, // Used just for skill_db parsing
	INF_ATTACK_SKILL  = 0x01,
	INF_GROUND_SKILL  = 0x02,
	INF_SELF_SKILL    = 0x04, // Skills casted on self where target is automatically chosen
	// 0x08 not assigned
	INF_SUPPORT_SKILL = 0x10,
	INF_TRAP_SKILL    = 0x20,
};

/// Constants to identify the skill's inf2 value.
enum e_skill_inf2 : uint8 {
	INF2_ISQUEST = 0,
	INF2_ISNPC, //NPC skills are those that players can't have in their skill tree.
	INF2_ISWEDDING,
	INF2_ISSPIRIT,
	INF2_ISGUILD,
	INF2_ISSONG,
	INF2_ISENSEMBLE,
	INF2_ISTRAP,
	INF2_TARGETSELF, //Refers to ground placed skills that will target the caster as well (like Grandcross)
	INF2_NOTARGETSELF,
	INF2_PARTYONLY,
	INF2_GUILDONLY,
	INF2_NOTARGETENEMY,
	INF2_ISAUTOSHADOWSPELL, // Skill that available for SC_AUTOSHADOWSPELL
	INF2_ISCHORUS, // Chorus skill
	INF2_IGNOREBGREDUCTION, // Skill that ignore bg reduction
	INF2_IGNOREGVGREDUCTION, // Skill that ignore gvg reduction
	INF2_DISABLENEARNPC, // disable to cast skill if near with NPC [Cydh]
	INF2_TARGETTRAP, // can hit trap-type skill (INF2_ISTRAP) [Cydh]
	INF2_IGNORELANDPROTECTOR, // Skill that can ignore Land Protector
	INF2_ALLOWWHENHIDDEN, // Skill that can be use in hiding
	INF2_ALLOWWHENPERFORMING, // Skill that can be use while in dancing state
	INF2_TARGETEMPERIUM, // Skill that could hit emperium
	INF2_IGNOREKAGEHUMI, // Skill blocked by kagehumi
	INF2_ALTERRANGEVULTURE, // Skill range affected by AC_VULTURE
	INF2_ALTERRANGESNAKEEYE, // Skill range affected by GS_SNAKEEYE
	INF2_ALTERRANGESHADOWJUMP, // Skill range affected by NJ_SHADOWJUMP
	INF2_ALTERRANGERADIUS, // Skill range affected by WL_RADIUS
	INF2_ALTERRANGERESEARCHTRAP, // Skill range affected by RA_RESEARCHTRAP
	INF2_IGNOREHOVERING, // Skill that does not affect user that has SC_HOVERING active
	INF2_ALLOWONWARG, // Skill that can be use while riding warg
	INF2_ALLOWONMADO, // Skill that can be used while on Madogear
	INF2_TARGETMANHOLE, // Skill that can be used to target while under SC__MANHOLE effect
	INF2_TARGETHIDDEN, // Skill that affects hidden targets
	INF2_INCREASEDANCEWITHWUGDAMAGE, // Skill that is affected by SC_DANCEWITHWUG
	INF2_IGNOREWUGBITE, // Skill blocked by RA_WUGBITE
	INF2_IGNOREAUTOGUARD , // Skill is not blocked by SC_AUTOGUARD (physical-skill only)
	INF2_IGNORECICADA, // Skill is not blocked by SC_UTSUSEMI or SC_BUNSINJYUTSU (physical-skill only)
	INF2_SHOWSCALE, // Skill shows AoE area while casting
	INF2_IGNOREGTB, // Skill ignores effect of GTB
	INF2_TOGGLEABLE, // Skill can be toggled on and off (won't consume HP/SP when toggled off)
	INF2_MAX,
};

/// Constants for skill requirements
enum e_skill_require : uint16 {
	SKILL_REQ_HPCOST = 0x1,
	SKILL_REQ_SPCOST = 0x2,
	SKILL_REQ_HPRATECOST = 0x4,
	SKILL_REQ_SPRATECOST = 0x8,
	SKILL_REQ_MAXHPTRIGGER = 0x10,
	SKILL_REQ_ZENYCOST = 0x20,
	SKILL_REQ_WEAPON = 0x40,
	SKILL_REQ_AMMO = 0x80,
	SKILL_REQ_STATE = 0x100,
	SKILL_REQ_STATUS = 0x200,
	SKILL_REQ_SPIRITSPHERECOST = 0x400,
	SKILL_REQ_ITEMCOST = 0x800,
	SKILL_REQ_EQUIPMENT = 0x1000,
	SKILL_REQ_APCOST = 0x2000,
	SKILL_REQ_APRATECOST = 0x4000,
};

/// Constants for skill cast near NPC.
enum e_skill_nonear_npc : uint8 {
	SKILL_NONEAR_WARPPORTAL = 0x1,
	SKILL_NONEAR_SHOP = 0x2,
	SKILL_NONEAR_NPC = 0x4,
	SKILL_NONEAR_TOMB = 0x8,
};

/// Constants for skill cast adjustments.
enum e_skill_cast_flags : uint8 {
	SKILL_CAST_IGNOREDEX = 0x1,
	SKILL_CAST_IGNORESTATUS = 0x2,
	SKILL_CAST_IGNOREITEMBONUS = 0x4,
};

/// Constants for skill copyable options.
enum e_skill_copyable_option : uint8 {
	SKILL_COPY_PLAGIARISM = 0x1,
	SKILL_COPY_REPRODUCE = 0x2,
};

/// Constants for skill unit flags.
enum e_skill_unit_flag : uint8 {
	UF_NONE = 0,
	UF_NOENEMY,	// If 'defunit_not_enemy' is set, the target is changed to 'friend'
	UF_NOREITERATION,	// Spell cannot be stacked
	UF_NOFOOTSET,	// Spell cannot be cast near/on targets
	UF_NOOVERLAP,	// Spell effects do not overlap
	UF_PATHCHECK,	// Only cells with a shootable path will be placed
	UF_NOPC,	// May not target players
	UF_NOMOB,	// May not target mobs
	UF_SKILL,	// May target skills
	UF_DANCE,	// Dance
	UF_ENSEMBLE,	// Duet
	UF_SONG,	// Song
	UF_DUALMODE,	// Spells should trigger both ontimer and onplace/onout/onleft effects.
	UF_NOKNOCKBACK,	// Skill unit cannot be knocked back
	UF_RANGEDSINGLEUNIT,	// hack for ranged layout, only display center
	UF_CRAZYWEEDIMMUNE,	// Immune to Crazy Weed removal
	UF_REMOVEDBYFIRERAIN,	// removed by Fire Rain
	UF_KNOCKBACKGROUP,	// knockback skill unit with its group instead of single unit
	UF_HIDDENTRAP,	// Hidden trap [Cydh]
	UF_MAX,
};

/// Time that's added to canact delay on castbegin and substracted on castend
/// This is to prevent hackers from sending a skill packet after cast but before a timer triggers castend
const t_tick SECURITY_CASTTIME = 100;

/// Flags passed to skill_attack/skill_area_sub
enum e_skill_display {
	SD_LEVEL     = 0x1000, // skill_attack will send -1 instead of skill level (affects display of some skills)
	SD_ANIMATION = 0x2000, // skill_attack will use '5' instead of the skill's 'type' (this makes skills show an animation). Also being used in skill_attack for splash skill (NK_SPLASH) to check status_check_skilluse
	SD_SPLASH    = 0x4000, // skill_area_sub will count targets in skill_area_temp[2]
	SD_PREAMBLE  = 0x8000, // skill_area_sub will transmit a 'magic' damage packet (-30000 dmg) for the first target selected
};

#define MAX_SKILL_ITEM_REQUIRE	10 /// Maximum required items
#define MAX_SKILL_STATUS_REQUIRE 3 /// Maximum required statuses
#define MAX_SKILL_EQUIP_REQUIRE 10 /// Maximum required equipped item

/// Single skill requirement. !TODO: Cleanup the variable types
struct s_skill_condition {
	int32 hp;								///< HP cost
	int32 mhp;								///< Max HP to trigger
	int32 sp;								/// SP cost
	int32 ap;								/// AP cost
	int32 hp_rate;							/// HP cost (%)
	int32 sp_rate;							/// SP cost (%)
	int32 ap_rate;							/// AP cost (%)
	int32 zeny;								/// Zeny cost
	int32 weapon;							/// Weapon type. Combined bitmask of enum weapon_type (1<<weapon)
	int32 ammo;								/// Ammo type. Combine bitmask of enum ammo_type (1<<ammo)
	int32 ammo_qty;							/// Amount of ammo
	int32 state;							/// State/condition. @see enum e_require_state
	int32 spiritball;						/// Spiritball cost
	t_itemid itemid[MAX_SKILL_ITEM_REQUIRE];	/// Required item
	int32 amount[MAX_SKILL_ITEM_REQUIRE];	/// Amount of item
	std::vector<t_itemid> eqItem;				/// List of equipped item
	std::vector<sc_type> status;			/// List of Status required (SC)
};

/// Skill requirement structure.
struct s_skill_require {
	int32 hp[MAX_SKILL_LEVEL];				///< HP cost
	int32 mhp[MAX_SKILL_LEVEL];				///< Max HP to trigger
	int32 sp[MAX_SKILL_LEVEL];				/// SP cost
	int32 ap[MAX_SKILL_LEVEL];				/// AP cost
	int32 hp_rate[MAX_SKILL_LEVEL];			/// HP cost (%)
	int32 sp_rate[MAX_SKILL_LEVEL];			/// SP cost (%)
	int32 ap_rate[MAX_SKILL_LEVEL];			/// AP cost (%)
	int32 zeny[MAX_SKILL_LEVEL];			/// Zeny cost
	int32 weapon;							/// Weapon type. Combined bitmask of enum weapon_type (1<<weapon)
	int32 ammo;								/// Ammo type. Combine bitmask of enum ammo_type (1<<ammo)
	int32 ammo_qty[MAX_SKILL_LEVEL];		/// Amount of ammo
	int32 state;							/// State/condition. @see enum e_require_state
	int32 spiritball[MAX_SKILL_LEVEL];		/// Spiritball cost
	t_itemid itemid[MAX_SKILL_ITEM_REQUIRE];	/// Required item
	int32 amount[MAX_SKILL_ITEM_REQUIRE];	/// Amount of item
	std::vector<t_itemid> eqItem;				/// List of equipped item
	std::vector<sc_type> status;			/// List of Status required (SC)
	bool itemid_level_dependent;			/// If the ItemCost is skill level dependent or not.
};

/// Skill Copyable structure.
struct s_skill_copyable { // [Cydh]
	uint8 option;
	uint16 req_opt;
};

/// Database skills
struct s_skill_db {
	uint16 nameid;								///< Skill ID
	char name[SKILL_NAME_LENGTH];				///< AEGIS_Name
	char desc[SKILL_DESC_LENGTH];				///< English Name
	int32 range[MAX_SKILL_LEVEL];				///< Range
	e_damage_type hit;							///< Hit type
	uint16 inf;									///< Inf: 0- passive, 1- enemy, 2- place, 4- self, 16- friend, 32- trap
	e_element element[MAX_SKILL_LEVEL];			///< Element
	std::bitset<NK_MAX> nk;						///< Damage properties
	int32 splash[MAX_SKILL_LEVEL];				///< Splash effect
	uint16 max;									///< Max level
	int32 num[MAX_SKILL_LEVEL];					///< Number of hit
	bool castcancel;							///< Cancel cast when being hit
	uint16 cast_def_rate;						///< Def rate during cast a skill
	e_battle_flag skill_type;					///< Skill type
	int32 blewcount[MAX_SKILL_LEVEL];			///< Blew count
	std::bitset<INF2_MAX> inf2;					///< Skill flags @see enum e_skill_inf2
	int32 maxcount[MAX_SKILL_LEVEL];			///< Max number skill can be casted in same map

	uint8 castnodex;							///< 1 - Not affected by dex, 2 - Not affected by SC, 4 - Not affected by item
	uint8 delaynodex;							///< 1 - Not affected by dex, 2 - Not affected by SC, 4 - Not affected by item

	// skill_nocast_db.txt
	uint32 nocast;								///< Skill cannot be casted at this zone

	int32 giveap[MAX_SKILL_LEVEL];				///< AP Given On Use

	uint16 unit_id;								///< Unit ID. @see enum e_skill_unit_id
	uint16 unit_id2;							///< Alternate unit ID. @see enum e_skill_unit_id
	int32 unit_layout_type[MAX_SKILL_LEVEL];	///< Layout type. -1 is special layout, others are square with lenght*width: (val*2+1)^2
	int32 unit_range[MAX_SKILL_LEVEL];			///< Unit cell effect range
	int16 unit_interval;						///< Interval
	int32 unit_target;							///< Unit target.
	std::bitset<UF_MAX> unit_flag;				///< Unit flags.

	int32 cast[MAX_SKILL_LEVEL];				///< Variable casttime
	int32 delay[MAX_SKILL_LEVEL];				///< Global delay (delay before reusing all skills)
	int32 walkdelay[MAX_SKILL_LEVEL];			///< Delay to walk after casting
	int32 upkeep_time[MAX_SKILL_LEVEL];			///< Duration
	int32 upkeep_time2[MAX_SKILL_LEVEL];		///< Duration2
	int32 cooldown[MAX_SKILL_LEVEL];			///< Cooldown (delay before reusing same skill)
#ifdef RENEWAL_CAST
	int32 fixed_cast[MAX_SKILL_LEVEL];			///< If -1 means 20% than 'cast'
#endif

	struct s_skill_require require;				///< Skill requirement

	uint16 unit_nonearnpc_range;				///< Additional range for UF_NONEARNPC or INF2_DISABLENEARNPC [Cydh]
	uint16 unit_nonearnpc_type;					///< Type of NPC [Cydh]

	struct s_skill_damage damage;
	struct s_skill_copyable copyable;

	int32 abra_probability[MAX_SKILL_LEVEL];
	uint16 improvisedsong_rate;
	sc_type sc;									///< Default SC for skill
};

class SkillDatabase : public TypesafeCachedYamlDatabase <uint16, s_skill_db> {
private:
	/// Skill ID to Index lookup: skill_index = skill_get_index(skill_id) - [FWI] 20160423 the whole index thing should be removed.
	uint16 skilldb_id2idx[(UINT16_MAX + 1)];
	/// Skill count, also as last index
	uint16 skill_num;

	template<typename T, size_t S> bool parseNode(const std::string& nodeName, const std::string& subNodeName, const ryml::NodeRef& node, T(&arr)[S]);

public:
	SkillDatabase() : TypesafeCachedYamlDatabase("SKILL_DB", 3, 1) {
		this->clear();
	}

	const std::string getDefaultLocation() override;
	uint64 parseBodyNode(const ryml::NodeRef& node) override;
	void clear() override;
	void loadingFinished() override;

	// Additional
	uint16 get_index( uint16 skill_id, bool silent, const char* func, const char* file, int32 line );
};

extern SkillDatabase skill_db;

#define MAX_SQUARE_LAYOUT		7	// 15*15 unit placement maximum
#define MAX_SKILL_UNIT_LAYOUT	(48+MAX_SQUARE_LAYOUT)	// 47 special ones + the square ones
#define MAX_SKILL_UNIT_LAYOUT2	17
#define MAX_SKILL_UNIT_COUNT	((MAX_SQUARE_LAYOUT*2+1)*(MAX_SQUARE_LAYOUT*2+1))
struct s_skill_unit_layout {
	int32 count;
	int32 dx[MAX_SKILL_UNIT_COUNT];
	int32 dy[MAX_SKILL_UNIT_COUNT];
};

struct s_skill_nounit_layout {
	int32 count;
	int32 dx[MAX_SKILL_UNIT_COUNT];
	int32 dy[MAX_SKILL_UNIT_COUNT];
};

#define MAX_SKILLTIMERSKILL 50
struct skill_timerskill {
	int32 timer;
	int32 src_id;
	int32 target_id;
	int32 map;
	short x,y;
	uint16 skill_id,skill_lv;
	int32 type; // a BF_ type (NOTE: some places use this as general-purpose storage...)
	int32 flag;
};

/// Skill unit
struct skill_unit {
	struct block_list bl;
	std::shared_ptr<s_skill_unit_group> group; /// Skill group reference
	t_tick limit;
	int32 val1, val2;
	short range;
	bool alive;
	bool hidden;
};

/// Skill unit group
struct s_skill_unit_group {
	int32 src_id; /// Caster ID/RID, if player is account_id
	int32 party_id; /// Party ID
	int32 guild_id; /// Guild ID
	int32 bg_id; /// Battleground ID
	int32 map; /// Map
	int32 target_flag; /// Holds BCT_* flag for battle_check_target
	int32 bl_flag; /// Holds BL_* flag for map_foreachin* functions
	t_tick tick; /// Tick when skill unit initialized
	t_tick limit; /// Life time
	int32 interval; /// Timer interval
	uint16 skill_id, /// Skill ID
		skill_lv; /// Skill level
	int32 val1, val2, val3; /// Values
	char *valstr; /// String value, used for HT_TALKIEBOX & RG_GRAFFITI
	int32 unit_id; /// Unit ID (for client effect)
	int32 group_id; /// Skill Group ID
	int32 link_group_id; /// Linked group that should be deleted if this one is deleted
	int32 unit_count, /// Number of unit at this group
		alive_count; /// Number of alive unit
	t_itemid item_id; /// Store item used.
	struct skill_unit *unit; /// Skill Unit
	struct {
		unsigned ammo_consume : 1; // Need to consume ammo
		unsigned song_dance : 2; //0x1 Song/Dance, 0x2 Ensemble
		unsigned guildaura : 1; // Guild Aura
	} state;

	~s_skill_unit_group() {
		if (this->unit)
			map_freeblock(&this->unit->bl); // schedules deallocation of whole array (HACK)
	}
};

#define MAX_SKILLUNITGROUPTICKSET 25
struct skill_unit_group_tickset {
	t_tick tick;
	int32 id;
};

/// Ring of Nibelungen bonuses
enum e_nibelungen_status : uint8 {
	RINGNBL_ASPDRATE = 1,		///< ASPD + 20%
	RINGNBL_ATKRATE,		///< Physical damage + 20%
	RINGNBL_MATKRATE,		///< MATK + 20%
	RINGNBL_HPRATE,			///< Maximum HP + 30%
	RINGNBL_SPRATE,			///< Maximum SP + 30%
	RINGNBL_ALLSTAT,		///< All stats + 15
	RINGNBL_HIT,			///< HIT + 50
	RINGNBL_FLEE,			///< FLEE + 50
	RINGNBL_SPCONSUM,		///< SP consumption - 30%
	RINGNBL_HPREGEN,		///< HP recovery + 100%
	RINGNBL_SPREGEN,		///< SP recovery + 100%
	RINGNBL_MAX,
};

/// Enum for skill_blown
enum e_skill_blown	{
	BLOWN_NONE					= 0x00,
	BLOWN_DONT_SEND_PACKET		= 0x01, // Position update packets must not be sent to the client
	BLOWN_IGNORE_NO_KNOCKBACK	= 0x02, // Ignores players' special_state.no_knockback
	// These flags return 'count' instead of 0 if target is cannot be knocked back
	BLOWN_NO_KNOCKBACK_MAP		= 0x04, // On a WoE/BG map
	BLOWN_MD_KNOCKBACK_IMMUNE	= 0x08, // If target is MD_KNOCKBACK_IMMUNE
	BLOWN_TARGET_NO_KNOCKBACK	= 0x10, // If target has 'special_state.no_knockback'
	BLOWN_TARGET_BASILICA		= 0x20, // If target is in Basilica area
};

/// Create Database item
struct s_skill_produce_db {
	t_itemid nameid; /// Product ID
	unsigned short req_skill; /// Required Skill
	unsigned char req_skill_lv, /// Required Skill Level
		itemlv; /// Item Level
	t_itemid mat_id[MAX_PRODUCE_RESOURCE]; /// Materials needed
	unsigned short mat_amount[MAX_PRODUCE_RESOURCE]; /// Amount of each materials
};
extern struct s_skill_produce_db skill_produce_db[MAX_SKILL_PRODUCE_DB];

/// Creating database arrow
struct s_skill_arrow_db {
	t_itemid nameid; /// Material ID
	std::unordered_map<t_itemid, uint16> created; /// Arrow created
};

class SkillArrowDatabase : public TypesafeYamlDatabase<t_itemid, s_skill_arrow_db> {
public:
	SkillArrowDatabase() : TypesafeYamlDatabase("CREATE_ARROW_DB", 1) {

	}

	const std::string getDefaultLocation() override;
	uint64 parseBodyNode(const ryml::NodeRef& node) override;
};

extern SkillArrowDatabase skill_arrow_db;

/// Abracadabra database
struct s_skill_abra_db {
	uint16 skill_id; /// Skill ID
	std::array<uint16, MAX_SKILL_LEVEL> per; /// Probability summoned
};

class AbraDatabase : public TypesafeYamlDatabase<uint16, s_skill_abra_db> {
public:
	AbraDatabase() : TypesafeYamlDatabase("ABRA_DB", 1) {

	}

	const std::string getDefaultLocation() override;
	uint64 parseBodyNode(const ryml::NodeRef& node) override;
};

void do_init_skill(void);
void do_final_skill(void);

/// Cast type
enum e_cast_type { CAST_GROUND, CAST_DAMAGE, CAST_NODAMAGE };
/// Returns the cast type of the skill: ground cast, castend damage, castend no damage
e_cast_type skill_get_casttype(uint16 skill_id); //[Skotlex]
const char*	skill_get_name( uint16 skill_id ); 	// [Skotlex]
const char*	skill_get_desc( uint16 skill_id ); 	// [Skotlex]
int32 skill_tree_get_max( uint16 skill_id, int32 b_class );	// Celest

// Accessor to the skills database
#define skill_get_index(skill_id) skill_db.get_index((skill_id), false, __FUNCTION__, __FILE__, __LINE__) /// Get skill index from skill_id (common usage on source)
int32 skill_get_type( uint16 skill_id );
e_damage_type skill_get_hit( uint16 skill_id );
int32 skill_get_inf( uint16 skill_id );
int32 skill_get_ele( uint16 skill_id , uint16 skill_lv );
int32 skill_get_max( uint16 skill_id );
int32 skill_get_range( uint16 skill_id , uint16 skill_lv );
int32 skill_get_range2(struct block_list *bl, uint16 skill_id, uint16 skill_lv, bool isServer);
int32 skill_get_splash( uint16 skill_id , uint16 skill_lv );
int32 skill_get_num( uint16 skill_id ,uint16 skill_lv );
int32 skill_get_cast( uint16 skill_id ,uint16 skill_lv );
int32 skill_get_delay( uint16 skill_id ,uint16 skill_lv );
int32 skill_get_walkdelay( uint16 skill_id ,uint16 skill_lv );
int32 skill_get_time( uint16 skill_id ,uint16 skill_lv );
int32 skill_get_time2( uint16 skill_id ,uint16 skill_lv );
int32 skill_get_castnodex( uint16 skill_id );
int32 skill_get_castdef( uint16 skill_id );
int32 skill_get_nocast( uint16 skill_id );
int32 skill_get_unit_id( uint16 skill_id );
int32 skill_get_unit_id2( uint16 skill_id );
int32 skill_get_castcancel( uint16 skill_id );
int32 skill_get_maxcount( uint16 skill_id ,uint16 skill_lv );
int32 skill_get_blewcount( uint16 skill_id ,uint16 skill_lv );
int32 skill_get_cooldown( uint16 skill_id, uint16 skill_lv );
int32 skill_get_giveap( uint16 skill_id, uint16 skill_lv );
int32 skill_get_unit_target( uint16 skill_id );
#define skill_get_nk(skill_id, nk) skill_get_nk_(skill_id, { nk })
bool skill_get_nk_(uint16 skill_id, std::vector<e_skill_nk> nk);
#define skill_get_inf2(skill_id, inf2) skill_get_inf2_(skill_id, { inf2 })
bool skill_get_inf2_(uint16 skill_id, std::vector<e_skill_inf2> inf2);
#define skill_get_unit_flag(skill_id, unit) skill_get_unit_flag_(skill_id, { unit })
bool skill_get_unit_flag_(uint16 skill_id, std::vector<e_skill_unit_flag> unit);
int32 skill_get_unit_range(uint16 skill_id, uint16 skill_lv);
// Accessor for skill requirements
int32 skill_get_hp( uint16 skill_id ,uint16 skill_lv );
int32 skill_get_mhp( uint16 skill_id ,uint16 skill_lv );
int32 skill_get_sp( uint16 skill_id ,uint16 skill_lv );
int32 skill_get_ap( uint16 skill_id, uint16 skill_lv );
int32 skill_get_hp_rate( uint16 skill_id, uint16 skill_lv );
int32 skill_get_sp_rate( uint16 skill_id, uint16 skill_lv );
int32 skill_get_ap_rate( uint16 skill_id, uint16 skill_lv );
int32 skill_get_zeny( uint16 skill_id ,uint16 skill_lv );
int32 skill_get_weapontype( uint16 skill_id );
int32 skill_get_ammotype( uint16 skill_id );
int32 skill_get_ammo_qty( uint16 skill_id, uint16 skill_lv );
int32 skill_get_state(uint16 skill_id);
size_t skill_get_status_count( uint16 skill_id );
int32 skill_get_spiritball( uint16 skill_id, uint16 skill_lv );
unsigned short skill_dummy2skill_id(unsigned short skill_id);

uint16 skill_name2id(const char* name);

int32 skill_isammotype(map_session_data *sd, unsigned short skill_id);
TIMER_FUNC(skill_castend_id);
TIMER_FUNC(skill_castend_pos);
TIMER_FUNC( skill_keep_using );
int32 skill_castend_map( map_session_data *sd,uint16 skill_id, const char *map);

int32 skill_cleartimerskill(struct block_list *src);
int32 skill_addtimerskill(struct block_list *src,t_tick tick,int32 target,int32 x,int32 y,uint16 skill_id,uint16 skill_lv,int32 type,int32 flag);

// Results? Added
int32 skill_additional_effect( struct block_list* src, struct block_list *bl,uint16 skill_id,uint16 skill_lv,int32 attack_type,enum damage_lv dmg_lv,t_tick tick);
int32 skill_counter_additional_effect( struct block_list* src, struct block_list *bl,uint16 skill_id,uint16 skill_lv,int32 attack_type,t_tick tick);
short skill_blown(struct block_list* src, struct block_list* target, char count, int8 dir, enum e_skill_blown flag);
int32 skill_break_equip(struct block_list *src,struct block_list *bl, unsigned short where, int32 rate, int32 flag);
int32 skill_strip_equip(struct block_list *src,struct block_list *bl, unsigned short where, int32 rate, int32 lv, int32 time);
// Skills unit
std::shared_ptr<s_skill_unit_group> skill_id2group(int32 group_id);
std::shared_ptr<s_skill_unit_group> skill_unitsetting(struct block_list* src, uint16 skill_id, uint16 skill_lv, int16 x, int16 y, int32 flag);
struct skill_unit *skill_initunit (std::shared_ptr<s_skill_unit_group> group, int32 idx, int32 x, int32 y, int32 val1, int32 val2, bool hidden);
int32 skill_delunit(struct skill_unit *unit);
std::shared_ptr<s_skill_unit_group> skill_initunitgroup(struct block_list* src, int32 count, uint16 skill_id, uint16 skill_lv, int32 unit_id, t_tick limit, int32 interval);
int32 skill_delunitgroup_(std::shared_ptr<s_skill_unit_group> group, const char* file, int32 line, const char* func);
#define skill_delunitgroup(group) skill_delunitgroup_(group,__FILE__,__LINE__,__func__)
void skill_clear_unitgroup(struct block_list *src);
int32 skill_clear_group(block_list *bl, uint8 flag);
void ext_skill_unit_onplace(struct skill_unit *unit, struct block_list *bl, t_tick tick);
int64 skill_unit_ondamaged(struct skill_unit *unit,int64 damage);

// Skill unit visibility [Cydh]
void skill_getareachar_skillunit_visibilty(struct skill_unit *su, enum send_target target);
void skill_getareachar_skillunit_visibilty_single(struct skill_unit *su, struct block_list *bl);

int32 skill_castfix(struct block_list *bl, uint16 skill_id, uint16 skill_lv);
int32 skill_castfix_sc(struct block_list *bl, double time, uint8 flag);
#ifdef RENEWAL_CAST
int32 skill_vfcastfix(struct block_list *bl, double time, uint16 skill_id, uint16 skill_lv);
#endif
int32 skill_delayfix(struct block_list *bl, uint16 skill_id, uint16 skill_lv);
void skill_toggle_magicpower(struct block_list *bl, uint16 skill_id);
//Check sc of bl [Muh]
int32 skill_check_bl_sc(struct block_list *target, va_list ap);

// Skill conditions check and remove [Inkfish]
bool skill_check_condition_castbegin( map_session_data& sd, uint16 skill_id, uint16 skill_lv );
bool skill_check_condition_castend( map_session_data& sd, uint16 skill_id, uint16 skill_lv );
int32 skill_check_condition_char_sub (struct block_list *bl, va_list ap);
void skill_consume_requirement(map_session_data *sd, uint16 skill_id, uint16 skill_lv, short type);
struct s_skill_condition skill_get_requirement(map_session_data *sd, uint16 skill_id, uint16 skill_lv);
bool skill_disable_check(status_change &sc, uint16 skill_id);
bool skill_pos_maxcount_check(struct block_list *src, int16 x, int16 y, uint16 skill_id, uint16 skill_lv, enum bl_type type, bool display_failure);

int32 skill_check_pc_partner(map_session_data *sd, uint16 skill_id, uint16 *skill_lv, int32 range, int32 cast_flag);
int32 skill_unit_move(struct block_list *bl,t_tick tick,int32 flag);
void skill_unit_move_unit_group( std::shared_ptr<s_skill_unit_group> group, int16 m,int16 dx,int16 dy);
void skill_unit_move_unit(struct block_list *bl, int32 dx, int32 dy);

int32 skill_sit(map_session_data *sd, bool sitting);
void skill_repairweapon( map_session_data& sd, int32 idx );
void skill_identify(map_session_data *sd,int32 idx);
void skill_weaponrefine( map_session_data& sd, int32 idx ); // [Celest]
int32 skill_autospell(map_session_data *md,uint16 skill_id);

int32 skill_calc_heal(struct block_list *src, struct block_list *target, uint16 skill_id, uint16 skill_lv, bool heal);

bool skill_check_cloaking(struct block_list *bl, struct status_change_entry *sce);
int8 skill_isCopyable(map_session_data *sd, uint16 skill_id);

// Abnormal status
bool skill_isNotOk( uint16 skill_id, map_session_data& sd );
bool skill_isNotOk_hom(struct homun_data *hd, uint16 skill_id, uint16 skill_lv);
bool skill_isNotOk_mercenary( uint16 skill_id, s_mercenary_data& md);

bool skill_isNotOk_npcRange(struct block_list *src, uint16 skill_id, uint16 skill_lv, int32 pos_x, int32 pos_y);

// Item creation
short skill_can_produce_mix( map_session_data *sd, t_itemid nameid, int32 trigger, int32 qty);
bool skill_produce_mix( map_session_data *sd, uint16 skill_id, t_itemid nameid, int32 slot1, int32 slot2, int32 slot3, int32 qty, short produce_idx );

bool skill_arrow_create( map_session_data *sd, t_itemid nameid);

// skills for the mob
int32 skill_castend_nodamage_id( struct block_list *src, struct block_list *bl,uint16 skill_id,uint16 skill_lv,t_tick tick,int32 flag );
int32 skill_castend_damage_id( struct block_list* src, struct block_list *bl,uint16 skill_id,uint16 skill_lv,t_tick tick,int32 flag );
int32 skill_castend_pos2( struct block_list *src, int32 x,int32 y,uint16 skill_id,uint16 skill_lv,t_tick tick,int32 flag);

bool skill_blockpc_start(map_session_data &sd, uint16 skill_id, t_tick tick);
void skill_blockpc_clear(map_session_data &sd);
TIMER_FUNC(skill_blockpc_end);
bool skill_blockhomun_start(homun_data &hd, uint16 skill_id, t_tick tick);
void skill_blockhomun_clear(homun_data &hd);
TIMER_FUNC(skill_blockhomun_end);
bool skill_blockmerc_start(s_mercenary_data &mc, uint16 skill_id, t_tick tick);
void skill_blockmerc_clear(s_mercenary_data &mc);
TIMER_FUNC(skill_blockmerc_end);

// (Epoque:) To-do: replace this macro with some sort of skill tree check (rather than hard-coded skill names)
#define skill_ischangesex(id) ( \
	((id) >= BD_ADAPTATION     && (id) <= DC_SERVICEFORYOU) || ((id) >= CG_ARROWVULCAN && (id) <= CG_MARIONETTE) || \
	((id) >= CG_LONGINGFREEDOM && (id) <= CG_TAROTCARD)     || ((id) >= WA_SWING_DANCE && (id) <= WM_UNLIMITED_HUMMING_VOICE))

// Skill action, (return dmg,heal)
int64 skill_attack( int32 attack_type, struct block_list* src, struct block_list *dsrc,struct block_list *bl,uint16 skill_id,uint16 skill_lv,t_tick tick,int32 flag );

void skill_reload(void);

/// List of State Requirements
enum e_require_state : uint8 {
	ST_NONE,
	ST_HIDDEN,
	ST_RIDING,
	ST_FALCON,
	ST_CART,
	ST_SHIELD,
	ST_RECOVER_WEIGHT_RATE,
	ST_MOVE_ENABLE,
	ST_WATER,
	ST_RIDINGDRAGON,
	ST_WUG,
	ST_RIDINGWUG,
	ST_MADO,
	ST_ELEMENTALSPIRIT,
	ST_ELEMENTALSPIRIT2,
	ST_PECO,
	ST_SUNSTANCE,
	ST_MOONSTANCE,
	ST_STARSTANCE,
	ST_UNIVERSESTANCE
};

/// List of Skills
enum e_skill {
	NV_BASIC = 1,

	SM_SWORD,
	SM_TWOHAND,
	SM_RECOVERY,
	SM_BASH,
	SM_PROVOKE,
	SM_MAGNUM,
	SM_ENDURE,

	MG_SRECOVERY,
	MG_SIGHT,
	MG_NAPALMBEAT,
	MG_SAFETYWALL,
	MG_SOULSTRIKE,
	MG_COLDBOLT,
	MG_FROSTDIVER,
	MG_STONECURSE,
	MG_FIREBALL,
	MG_FIREWALL,
	MG_FIREBOLT,
	MG_LIGHTNINGBOLT,
	MG_THUNDERSTORM,

	AL_DP,
	AL_DEMONBANE,
	AL_RUWACH,
	AL_PNEUMA,
	AL_TELEPORT,
	AL_WARP,
	AL_HEAL,
	AL_INCAGI,
	AL_DECAGI,
	AL_HOLYWATER,
	AL_CRUCIS,
	AL_ANGELUS,
	AL_BLESSING,
	AL_CURE,

	MC_INCCARRY,
	MC_DISCOUNT,
	MC_OVERCHARGE,
	MC_PUSHCART,
	MC_IDENTIFY,
	MC_VENDING,
	MC_MAMMONITE,

	AC_OWL,
	AC_VULTURE,
	AC_CONCENTRATION,
	AC_DOUBLE,
	AC_SHOWER,

	TF_DOUBLE,
	TF_MISS,
	TF_STEAL,
	TF_HIDING,
	TF_POISON,
	TF_DETOXIFY,

	ALL_RESURRECTION,

	KN_SPEARMASTERY,
	KN_PIERCE,
	KN_BRANDISHSPEAR,
	KN_SPEARSTAB,
	KN_SPEARBOOMERANG,
	KN_TWOHANDQUICKEN,
	KN_AUTOCOUNTER,
	KN_BOWLINGBASH,
	KN_RIDING,
	KN_CAVALIERMASTERY,

	PR_MACEMASTERY,
	PR_IMPOSITIO,
	PR_SUFFRAGIUM,
	PR_ASPERSIO,
	PR_BENEDICTIO,
	PR_SANCTUARY,
	PR_SLOWPOISON,
	PR_STRECOVERY,
	PR_KYRIE,
	PR_MAGNIFICAT,
	PR_GLORIA,
	PR_LEXDIVINA,
	PR_TURNUNDEAD,
	PR_LEXAETERNA,
	PR_MAGNUS,

	WZ_FIREPILLAR,
	WZ_SIGHTRASHER,
	WZ_FIREIVY,
	WZ_METEOR,
	WZ_JUPITEL,
	WZ_VERMILION,
	WZ_WATERBALL,
	WZ_ICEWALL,
	WZ_FROSTNOVA,
	WZ_STORMGUST,
	WZ_EARTHSPIKE,
	WZ_HEAVENDRIVE,
	WZ_QUAGMIRE,
	WZ_ESTIMATION,

	BS_IRON,
	BS_STEEL,
	BS_ENCHANTEDSTONE,
	BS_ORIDEOCON,
	BS_DAGGER,
	BS_SWORD,
	BS_TWOHANDSWORD,
	BS_AXE,
	BS_MACE,
	BS_KNUCKLE,
	BS_SPEAR,
	BS_HILTBINDING,
	BS_FINDINGORE,
	BS_WEAPONRESEARCH,
	BS_REPAIRWEAPON,
	BS_SKINTEMPER,
	BS_HAMMERFALL,
	BS_ADRENALINE,
	BS_WEAPONPERFECT,
	BS_OVERTHRUST,
	BS_MAXIMIZE,

	HT_SKIDTRAP,
	HT_LANDMINE,
	HT_ANKLESNARE,
	HT_SHOCKWAVE,
	HT_SANDMAN,
	HT_FLASHER,
	HT_FREEZINGTRAP,
	HT_BLASTMINE,
	HT_CLAYMORETRAP,
	HT_REMOVETRAP,
	HT_TALKIEBOX,
	HT_BEASTBANE,
	HT_FALCON,
	HT_STEELCROW,
	HT_BLITZBEAT,
	HT_DETECTING,
	HT_SPRINGTRAP,

	AS_RIGHT,
	AS_LEFT,
	AS_KATAR,
	AS_CLOAKING,
	AS_SONICBLOW,
	AS_GRIMTOOTH,
	AS_ENCHANTPOISON,
	AS_POISONREACT,
	AS_VENOMDUST,
	AS_SPLASHER,

	NV_FIRSTAID,
	NV_TRICKDEAD,
	SM_MOVINGRECOVERY,
	SM_FATALBLOW,
	SM_AUTOBERSERK,
	AC_MAKINGARROW,
	AC_CHARGEARROW,
	TF_SPRINKLESAND,
	TF_BACKSLIDING,
	TF_PICKSTONE,
	TF_THROWSTONE,
	MC_CARTREVOLUTION,
	MC_CHANGECART,
	MC_LOUD,
	AL_HOLYLIGHT,
	MG_ENERGYCOAT,

	NPC_PIERCINGATT,
	NPC_MENTALBREAKER,
	NPC_RANGEATTACK,
	NPC_ATTRICHANGE,
	NPC_CHANGEWATER,
	NPC_CHANGEGROUND,
	NPC_CHANGEFIRE,
	NPC_CHANGEWIND,
	NPC_CHANGEPOISON,
	NPC_CHANGEHOLY,
	NPC_CHANGEDARKNESS,
	NPC_CHANGETELEKINESIS,
	NPC_CRITICALSLASH,
	NPC_COMBOATTACK,
	NPC_GUIDEDATTACK,
	NPC_SELFDESTRUCTION,
	NPC_SPLASHATTACK,
	NPC_SUICIDE,
	NPC_POISON,
	NPC_BLINDATTACK,
	NPC_SILENCEATTACK,
	NPC_STUNATTACK,
	NPC_PETRIFYATTACK,
	NPC_CURSEATTACK,
	NPC_SLEEPATTACK,
	NPC_RANDOMATTACK,
	NPC_WATERATTACK,
	NPC_GROUNDATTACK,
	NPC_FIREATTACK,
	NPC_WINDATTACK,
	NPC_POISONATTACK,
	NPC_HOLYATTACK,
	NPC_DARKNESSATTACK,
	NPC_TELEKINESISATTACK,
	NPC_MAGICALATTACK,
	NPC_METAMORPHOSIS,
	NPC_PROVOCATION,
	NPC_SMOKING,
	NPC_SUMMONSLAVE,
	NPC_EMOTION,
	NPC_TRANSFORMATION,
	NPC_BLOODDRAIN,
	NPC_ENERGYDRAIN,
	NPC_KEEPING,
	NPC_DARKBREATH,
	NPC_DARKBLESSING,
	NPC_BARRIER,
	NPC_DEFENDER,
	NPC_LICK,
	NPC_HALLUCINATION,
	NPC_REBIRTH,
	NPC_SUMMONMONSTER,

	RG_SNATCHER,
	RG_STEALCOIN,
	RG_BACKSTAP,
	RG_TUNNELDRIVE,
	RG_RAID,
	RG_STRIPWEAPON,
	RG_STRIPSHIELD,
	RG_STRIPARMOR,
	RG_STRIPHELM,
	RG_INTIMIDATE,
	RG_GRAFFITI,
	RG_FLAGGRAFFITI,
	RG_CLEANER,
	RG_GANGSTER,
	RG_COMPULSION,
	RG_PLAGIARISM,

	AM_AXEMASTERY,
	AM_LEARNINGPOTION,
	AM_PHARMACY,
	AM_DEMONSTRATION,
	AM_ACIDTERROR,
	AM_POTIONPITCHER,
	AM_CANNIBALIZE,
	AM_SPHEREMINE,
	AM_CP_WEAPON,
	AM_CP_SHIELD,
	AM_CP_ARMOR,
	AM_CP_HELM,
	AM_BIOETHICS,
	AM_BIOTECHNOLOGY,
	AM_CREATECREATURE,
	AM_CULTIVATION,
	AM_FLAMECONTROL,
	AM_CALLHOMUN,
	AM_REST,
	AM_DRILLMASTER,
	AM_HEALHOMUN,
	AM_RESURRECTHOMUN,

	CR_TRUST,
	CR_AUTOGUARD,
	CR_SHIELDCHARGE,
	CR_SHIELDBOOMERANG,
	CR_REFLECTSHIELD,
	CR_HOLYCROSS,
	CR_GRANDCROSS,
	CR_DEVOTION,
	CR_PROVIDENCE,
	CR_DEFENDER,
	CR_SPEARQUICKEN,

	MO_IRONHAND,
	MO_SPIRITSRECOVERY,
	MO_CALLSPIRITS,
	MO_ABSORBSPIRITS,
	MO_TRIPLEATTACK,
	MO_BODYRELOCATION,
	MO_DODGE,
	MO_INVESTIGATE,
	MO_FINGEROFFENSIVE,
	MO_STEELBODY,
	MO_BLADESTOP,
	MO_EXPLOSIONSPIRITS,
	MO_EXTREMITYFIST,
	MO_CHAINCOMBO,
	MO_COMBOFINISH,

	SA_ADVANCEDBOOK,
	SA_CASTCANCEL,
	SA_MAGICROD,
	SA_SPELLBREAKER,
	SA_FREECAST,
	SA_AUTOSPELL,
	SA_FLAMELAUNCHER,
	SA_FROSTWEAPON,
	SA_LIGHTNINGLOADER,
	SA_SEISMICWEAPON,
	SA_DRAGONOLOGY,
	SA_VOLCANO,
	SA_DELUGE,
	SA_VIOLENTGALE,
	SA_LANDPROTECTOR,
	SA_DISPELL,
	SA_ABRACADABRA,
	SA_MONOCELL,
	SA_CLASSCHANGE,
	SA_SUMMONMONSTER,
	SA_REVERSEORCISH,
	SA_DEATH,
	SA_FORTUNE,
	SA_TAMINGMONSTER,
	SA_QUESTION,
	SA_GRAVITY,
	SA_LEVELUP,
	SA_INSTANTDEATH,
	SA_FULLRECOVERY,
	SA_COMA,

	BD_ADAPTATION,
	BD_ENCORE,
	BD_LULLABY,
	BD_RICHMANKIM,
	BD_ETERNALCHAOS,
	BD_DRUMBATTLEFIELD,
	BD_RINGNIBELUNGEN,
	BD_ROKISWEIL,
	BD_INTOABYSS,
	BD_SIEGFRIED,
	BD_RAGNAROK,

	BA_MUSICALLESSON,
	BA_MUSICALSTRIKE,
	BA_DISSONANCE,
	BA_FROSTJOKER,
	BA_WHISTLE,
	BA_ASSASSINCROSS,
	BA_POEMBRAGI,
	BA_APPLEIDUN,

	DC_DANCINGLESSON,
	DC_THROWARROW,
	DC_UGLYDANCE,
	DC_SCREAM,
	DC_HUMMING,
	DC_DONTFORGETME,
	DC_FORTUNEKISS,
	DC_SERVICEFORYOU,

	NPC_RANDOMMOVE,
	NPC_SPEEDUP,
	NPC_REVENGE,

	WE_MALE,
	WE_FEMALE,
	WE_CALLPARTNER,

	ITM_TOMAHAWK,

	NPC_DARKCROSS,
	NPC_GRANDDARKNESS,
	NPC_DARKSTRIKE,
	NPC_DARKTHUNDER,
	NPC_STOP,
	NPC_WEAPONBRAKER,
	NPC_ARMORBRAKE,
	NPC_HELMBRAKE,
	NPC_SHIELDBRAKE,
	NPC_UNDEADATTACK,
	NPC_CHANGEUNDEAD,
	NPC_POWERUP,
	NPC_AGIUP,
	NPC_SIEGEMODE,
	NPC_CALLSLAVE,
	NPC_INVISIBLE,
	NPC_RUN,

	LK_AURABLADE,
	LK_PARRYING,
	LK_CONCENTRATION,
	LK_TENSIONRELAX,
	LK_BERSERK,
	LK_FURY,
	HP_ASSUMPTIO,
	HP_BASILICA,
	HP_MEDITATIO,
	HW_SOULDRAIN,
	HW_MAGICCRASHER,
	HW_MAGICPOWER,
	PA_PRESSURE,
	PA_SACRIFICE,
	PA_GOSPEL,
	CH_PALMSTRIKE,
	CH_TIGERFIST,
	CH_CHAINCRUSH,
	PF_HPCONVERSION,
	PF_SOULCHANGE,
	PF_SOULBURN,
	ASC_KATAR,
	ASC_HALLUCINATION,
	ASC_EDP,
	ASC_BREAKER,
	SN_SIGHT,
	SN_FALCONASSAULT,
	SN_SHARPSHOOTING,
	SN_WINDWALK,
	WS_MELTDOWN,
	WS_CREATECOIN,
	WS_CREATENUGGET,
	WS_CARTBOOST,
	WS_SYSTEMCREATE,
	ST_CHASEWALK,
	ST_REJECTSWORD,
	ST_STEALBACKPACK,
	CR_ALCHEMY,
	CR_SYNTHESISPOTION,
	CG_ARROWVULCAN,
	CG_MOONLIT,
	CG_MARIONETTE,
	LK_SPIRALPIERCE,
	LK_HEADCRUSH,
	LK_JOINTBEAT,
	HW_NAPALMVULCAN,
	CH_SOULCOLLECT,
	PF_MINDBREAKER,
	PF_MEMORIZE,
	PF_FOGWALL,
	PF_SPIDERWEB,
	ASC_METEORASSAULT,
	ASC_CDP,
	WE_BABY,
	WE_CALLPARENT,
	WE_CALLBABY,

	TK_RUN,
	TK_READYSTORM,
	TK_STORMKICK,
	TK_READYDOWN,
	TK_DOWNKICK,
	TK_READYTURN,
	TK_TURNKICK,
	TK_READYCOUNTER,
	TK_COUNTER,
	TK_DODGE,
	TK_JUMPKICK,
	TK_HPTIME,
	TK_SPTIME,
	TK_POWER,
	TK_SEVENWIND,
	TK_HIGHJUMP,

	SG_FEEL,
	SG_SUN_WARM,
	SG_MOON_WARM,
	SG_STAR_WARM,
	SG_SUN_COMFORT,
	SG_MOON_COMFORT,
	SG_STAR_COMFORT,
	SG_HATE,
	SG_SUN_ANGER,
	SG_MOON_ANGER,
	SG_STAR_ANGER,
	SG_SUN_BLESS,
	SG_MOON_BLESS,
	SG_STAR_BLESS,
	SG_DEVIL,
	SG_FRIEND,
	SG_KNOWLEDGE,
	SG_FUSION,

	SL_ALCHEMIST,
	AM_BERSERKPITCHER,
	SL_MONK,
	SL_STAR,
	SL_SAGE,
	SL_CRUSADER,
	SL_SUPERNOVICE,
	SL_KNIGHT,
	SL_WIZARD,
	SL_PRIEST,
	SL_BARDDANCER,
	SL_ROGUE,
	SL_ASSASIN,
	SL_BLACKSMITH,
	BS_ADRENALINE2,
	SL_HUNTER,
	SL_SOULLINKER,
	SL_KAIZEL,
	SL_KAAHI,
	SL_KAUPE,
	SL_KAITE,
	SL_KAINA,
	SL_STIN,
	SL_STUN,
	SL_SMA,
	SL_SWOO,
	SL_SKE,
	SL_SKA,

	SM_SELFPROVOKE,
	NPC_EMOTION_ON,
	ST_PRESERVE,
	ST_FULLSTRIP,
	WS_WEAPONREFINE,
	CR_SLIMPITCHER,
	CR_FULLPROTECTION,
	PA_SHIELDCHAIN,
	HP_MANARECHARGE,
	PF_DOUBLECASTING,
	HW_GANBANTEIN,
	HW_GRAVITATION,
	WS_CARTTERMINATION,
	WS_OVERTHRUSTMAX,
	CG_LONGINGFREEDOM,
	CG_HERMODE,
	CG_TAROTCARD,
	CR_ACIDDEMONSTRATION,
	CR_CULTIVATION, // Removed on kRO (renewal)
	ITEM_ENCHANTARMS,
	TK_MISSION,
	SL_HIGH,
	KN_ONEHAND,
	AM_TWILIGHT1,
	AM_TWILIGHT2,
	AM_TWILIGHT3,
	HT_POWER,

	GS_GLITTERING,
	GS_FLING,
	GS_TRIPLEACTION,
	GS_BULLSEYE,
	GS_MADNESSCANCEL,
	GS_ADJUSTMENT,
	GS_INCREASING,
	GS_MAGICALBULLET,
	GS_CRACKER,
	GS_SINGLEACTION,
	GS_SNAKEEYE,
	GS_CHAINACTION,
	GS_TRACKING,
	GS_DISARM,
	GS_PIERCINGSHOT,
	GS_RAPIDSHOWER,
	GS_DESPERADO,
	GS_GATLINGFEVER,
	GS_DUST,
	GS_FULLBUSTER,
	GS_SPREADATTACK,
	GS_GROUNDDRIFT,

	NJ_TOBIDOUGU,
	NJ_SYURIKEN,
	NJ_KUNAI,
	NJ_HUUMA,
	NJ_ZENYNAGE,
	NJ_TATAMIGAESHI,
	NJ_KASUMIKIRI,
	NJ_SHADOWJUMP,
	NJ_KIRIKAGE,
	NJ_UTSUSEMI,
	NJ_BUNSINJYUTSU,
	NJ_NINPOU,
	NJ_KOUENKA,
	NJ_KAENSIN,
	NJ_BAKUENRYU,
	NJ_HYOUSENSOU,
	NJ_SUITON,
	NJ_HYOUSYOURAKU,
	NJ_HUUJIN,
	NJ_RAIGEKISAI,
	NJ_KAMAITACHI,
	NJ_NEN,
	NJ_ISSEN,

	MB_FIGHTING,
	MB_NEUTRAL,
	MB_TAIMING_PUTI,
	MB_WHITEPOTION,
	MB_MENTAL,
	MB_CARDPITCHER,
	MB_PETPITCHER,
	MB_BODYSTUDY,
	MB_BODYALTER,
	MB_PETMEMORY,
	MB_M_TELEPORT,
	MB_B_GAIN,
	MB_M_GAIN,
	MB_MISSION,
	MB_MUNAKKNOWLEDGE,
	MB_MUNAKBALL,
	MB_SCROLL,
	MB_B_GATHERING,
	MB_M_GATHERING,
	MB_B_EXCLUDE,
	MB_B_DRIFT,
	MB_B_WALLRUSH,
	MB_M_WALLRUSH,
	MB_B_WALLSHIFT,
	MB_M_WALLCRASH,
	MB_M_REINCARNATION,
	MB_B_EQUIP,

	SL_DEATHKNIGHT,
	SL_COLLECTOR,
	SL_NINJA,
	SL_GUNNER,
	AM_TWILIGHT4,
	DA_RESET,
	DE_BERSERKAIZER,
	DA_DARKPOWER,

	DE_PASSIVE,
	DE_PATTACK,
	DE_PSPEED,
	DE_PDEFENSE,
	DE_PCRITICAL,
	DE_PHP,
	DE_PSP,
	DE_RESET,
	DE_RANKING,
	DE_PTRIPLE,
	DE_ENERGY,
	DE_NIGHTMARE,
	DE_SLASH,
	DE_COIL,
	DE_WAVE,
	DE_REBIRTH,
	DE_AURA,
	DE_FREEZER,
	DE_CHANGEATTACK,
	DE_PUNISH,
	DE_POISON,
	DE_INSTANT,
	DE_WARNING,
	DE_RANKEDKNIFE,
	DE_RANKEDGRADIUS,
	DE_GAUGE,
	DE_GTIME,
	DE_GPAIN,
	DE_GSKILL,
	DE_GKILL,
	DE_ACCEL,
	DE_BLOCKDOUBLE,
	DE_BLOCKMELEE,
	DE_BLOCKFAR,
	DE_FRONTATTACK,
	DE_DANGERATTACK,
	DE_TWINATTACK,
	DE_WINDATTACK,
	DE_WATERATTACK,

	DA_ENERGY,
	DA_CLOUD,
	DA_FIRSTSLOT,
	DA_HEADDEF,
	DA_SPACE,
	DA_TRANSFORM,
	DA_EXPLOSION,
	DA_REWARD,
	DA_CRUSH,
	DA_ITEMREBUILD,
	DA_ILLUSION,
	DA_NUETRALIZE,
	DA_RUNNER,
	DA_TRANSFER,
	DA_WALL,
	DA_ZENY,
	DA_REVENGE,
	DA_EARPLUG,
	DA_CONTRACT,
	DA_BLACK,
	DA_DREAM,
	DA_MAGICCART,
	DA_COPY,
	DA_CRYSTAL,
	DA_EXP,
	DA_CARTSWING,
	DA_REBUILD,
	DA_JOBCHANGE,
	DA_EDARKNESS,
	DA_EGUARDIAN,
	DA_TIMEOUT,
	ALL_TIMEIN,
	DA_ZENYRANK,
	DA_ACCESSORYMIX,

	NPC_EARTHQUAKE,
	NPC_FIREBREATH,
	NPC_ICEBREATH,
	NPC_THUNDERBREATH,
	NPC_ACIDBREATH,
	NPC_DARKNESSBREATH,
	NPC_DRAGONFEAR,
	NPC_BLEEDING,
	NPC_PULSESTRIKE,
	NPC_HELLJUDGEMENT,
	NPC_WIDESILENCE,
	NPC_WIDEFREEZE,
	NPC_WIDEBLEEDING,
	NPC_WIDESTONE,
	NPC_WIDECONFUSE,
	NPC_WIDESLEEP,
	NPC_WIDESIGHT,
	NPC_EVILLAND,
	NPC_MAGICMIRROR,
	NPC_SLOWCAST,
	NPC_CRITICALWOUND,
	NPC_EXPULSION,
	NPC_STONESKIN,
	NPC_ANTIMAGIC,
	NPC_WIDECURSE,
	NPC_WIDESTUN,
	NPC_VAMPIRE_GIFT,
	NPC_WIDESOULDRAIN,

	ALL_INCCARRY,
	NPC_TALK,
	NPC_HELLPOWER,
	NPC_WIDEHELLDIGNITY,
	NPC_INVINCIBLE,
	NPC_INVINCIBLEOFF,
	NPC_ALLHEAL,
	GM_SANDMAN,
	CASH_BLESSING,
	CASH_INCAGI,
	CASH_ASSUMPTIO,
	ALL_CATCRY,
	ALL_PARTYFLEE,
	ALL_ANGEL_PROTECT,
	ALL_DREAM_SUMMERNIGHT,
	NPC_CHANGEUNDEAD2,
	ALL_REVERSEORCISH,
	ALL_WEWISH,
	ALL_SONKRAN,
	NPC_WIDEHEALTHFEAR,
	NPC_WIDEBODYBURNNING,
	NPC_WIDEFROSTMISTY,
	NPC_WIDECOLD,
	NPC_WIDE_DEEP_SLEEP,
	NPC_WIDESIREN,
	NPC_VENOMFOG,
	NPC_MILLENNIUMSHIELD,
	NPC_COMET,
	NPC_ICEMINE,
	NPC_ICEEXPLO,
	NPC_FLAMECROSS,
	NPC_PULSESTRIKE2,
	NPC_DANCINGBLADE,
	NPC_DANCINGBLADE_ATK,
	NPC_DARKPIERCING,
	NPC_MAXPAIN,
	NPC_MAXPAIN_ATK,
	NPC_DEATHSUMMON,
	NPC_HELLBURNING,
	NPC_JACKFROST,
	NPC_WIDEWEB,
	NPC_WIDESUCK,
	NPC_STORMGUST2,
	NPC_FIRESTORM,
	NPC_REVERBERATION,
	NPC_REVERBERATION_ATK,
	NPC_LEX_AETERNA,
	NPC_ARROWSTORM,
	NPC_CHEAL,
	NPC_SR_CURSEDCIRCLE,
	NPC_DRAGONBREATH,
	NPC_FATALMENACE,
	NPC_MAGMA_ERUPTION,
	NPC_MAGMA_ERUPTION_DOTDAMAGE,
	NPC_MANDRAGORA,
	NPC_PSYCHIC_WAVE,
	NPC_RAYOFGENESIS,
	NPC_VENOMIMPRESS,
	NPC_CLOUD_KILL,
	NPC_IGNITIONBREAK,
	NPC_PHANTOMTHRUST,
	NPC_POISON_BUSTER,
	NPC_HALLUCINATIONWALK,
	NPC_ELECTRICWALK,
	NPC_FIREWALK,
	NPC_WIDEDISPEL,
	NPC_LEASH,
	NPC_WIDELEASH,
	NPC_WIDECRITICALWOUND,
	NPC_EARTHQUAKE_K,
	NPC_ALL_STAT_DOWN,
	NPC_GRADUAL_GRAVITY,
	NPC_DAMAGE_HEAL,
	NPC_IMMUNE_PROPERTY,
	NPC_MOVE_COORDINATE,
	NPC_WIDEBLEEDING2,
	NPC_WIDESILENCE2,
	NPC_WIDESTUN2,
	NPC_WIDESTONE2,
	NPC_WIDESLEEP2,
	NPC_WIDECURSE2,
	NPC_WIDECONFUSE2,
	NPC_WIDEFREEZE2,
	NPC_BLEEDING2,
	NPC_ICEBREATH2,
	NPC_ACIDBREATH2,
	NPC_EVILLAND2,
	NPC_HELLJUDGEMENT2,
	NPC_RAINOFMETEOR,
	NPC_GROUNDDRIVE,
	NPC_RELIEVE_ON,
	NPC_RELIEVE_OFF,
	NPC_LOCKON_LASER,
	NPC_LOCKON_LASER_ATK,
	NPC_SEEDTRAP,
	NPC_DEADLYCURSE,
	NPC_RANDOMBREAK,
	NPC_STRIP_SHADOW,
	NPC_DEADLYCURSE2,
	NPC_CANE_OF_EVIL_EYE,
	NPC_CURSE_OF_RED_CUBE,
	NPC_CURSE_OF_BLUE_CUBE,
	NPC_KILLING_AURA,
	ALL_EVENT_20TH_ANNIVERSARY,
	NPC_TARGET_MARKER,
	NPC_AIMED_SHOWER,
	NPC_BLAZING_ERUPTION,
	NPC_BLOCK_SEAL,
	NPC_BLOCK_EXPLOSION,
	NPC_FROST_FIELD,
	NPC_LIGHTNING_JUDGEMENT,
	NPC_GROGGY_ON,
	NPC_RESET_EFST, //793

	KN_CHARGEATK = 1001,
	CR_SHRINK,
	AS_SONICACCEL,
	AS_VENOMKNIFE,
	RG_CLOSECONFINE,
	WZ_SIGHTBLASTER,
	SA_CREATECON,
	SA_ELEMENTWATER,
	HT_PHANTASMIC,
	BA_PANGVOICE,
	DC_WINKCHARM,
	BS_UNFAIRLYTRICK,
	BS_GREED,
	PR_REDEMPTIO,
	MO_KITRANSLATION,
	MO_BALKYOUNG,
	SA_ELEMENTGROUND,
	SA_ELEMENTFIRE,
	SA_ELEMENTWIND,

	RK_ENCHANTBLADE = 2001,
	RK_SONICWAVE,
	RK_DEATHBOUND,
	RK_HUNDREDSPEAR,
	RK_WINDCUTTER,
	RK_IGNITIONBREAK,
	RK_DRAGONTRAINING,
	RK_DRAGONBREATH,
	RK_DRAGONHOWLING,
	RK_RUNEMASTERY,
	RK_MILLENNIUMSHIELD,
	RK_CRUSHSTRIKE,
	RK_REFRESH,
	RK_GIANTGROWTH,
	RK_STONEHARDSKIN,
	RK_VITALITYACTIVATION,
	RK_STORMBLAST,
	RK_FIGHTINGSPIRIT,
	RK_ABUNDANCE,
	RK_PHANTOMTHRUST,

	GC_VENOMIMPRESS,
	GC_CROSSIMPACT,
	GC_DARKILLUSION,
	GC_RESEARCHNEWPOISON,
	GC_CREATENEWPOISON,
	GC_ANTIDOTE,
	GC_POISONINGWEAPON,
	GC_WEAPONBLOCKING,
	GC_COUNTERSLASH,
	GC_WEAPONCRUSH,
	GC_VENOMPRESSURE,
	GC_POISONSMOKE,
	GC_CLOAKINGEXCEED,
	GC_PHANTOMMENACE,
	GC_HALLUCINATIONWALK,
	GC_ROLLINGCUTTER,
	GC_CROSSRIPPERSLASHER,

	AB_JUDEX,
	AB_ANCILLA,
	AB_ADORAMUS,
	AB_CLEMENTIA,
	AB_CANTO,
	AB_CHEAL,
	AB_EPICLESIS,
	AB_PRAEFATIO,
	AB_ORATIO,
	AB_LAUDAAGNUS,
	AB_LAUDARAMUS,
	AB_EUCHARISTICA, // Removed on kRO
	AB_RENOVATIO,
	AB_HIGHNESSHEAL,
	AB_CLEARANCE,
	AB_EXPIATIO,
	AB_DUPLELIGHT,
	AB_DUPLELIGHT_MELEE,
	AB_DUPLELIGHT_MAGIC,
	AB_SILENTIUM,

	WL_WHITEIMPRISON = 2201,
	WL_SOULEXPANSION,
	WL_FROSTMISTY,
	WL_JACKFROST,
	WL_MARSHOFABYSS,
	WL_RECOGNIZEDSPELL,
	WL_SIENNAEXECRATE,
	WL_RADIUS,
	WL_STASIS,
	WL_DRAINLIFE,
	WL_CRIMSONROCK,
	WL_HELLINFERNO,
	WL_COMET,
	WL_CHAINLIGHTNING,
	WL_CHAINLIGHTNING_ATK,
	WL_EARTHSTRAIN,
	WL_TETRAVORTEX,
	WL_TETRAVORTEX_FIRE,
	WL_TETRAVORTEX_WATER,
	WL_TETRAVORTEX_WIND,
	WL_TETRAVORTEX_GROUND,
	WL_SUMMONFB,
	WL_SUMMONBL,
	WL_SUMMONWB,
	WL_SUMMON_ATK_FIRE,
	WL_SUMMON_ATK_WIND,
	WL_SUMMON_ATK_WATER,
	WL_SUMMON_ATK_GROUND,
	WL_SUMMONSTONE,
	WL_RELEASE,
	WL_READING_SB,
	WL_FREEZE_SP,

	RA_ARROWSTORM,
	RA_FEARBREEZE,
	RA_RANGERMAIN,
	RA_AIMEDBOLT,
	RA_DETONATOR,
	RA_ELECTRICSHOCKER,
	RA_CLUSTERBOMB,
	RA_WUGMASTERY,
	RA_WUGRIDER,
	RA_WUGDASH,
	RA_WUGSTRIKE,
	RA_WUGBITE,
	RA_TOOTHOFWUG,
	RA_SENSITIVEKEEN,
	RA_CAMOUFLAGE,
	RA_RESEARCHTRAP,
	RA_MAGENTATRAP,
	RA_COBALTTRAP,
	RA_MAIZETRAP,
	RA_VERDURETRAP,
	RA_FIRINGTRAP,
	RA_ICEBOUNDTRAP,

	NC_MADOLICENCE,
	NC_BOOSTKNUCKLE,
	NC_PILEBUNKER,
	NC_VULCANARM,
	NC_FLAMELAUNCHER,
	NC_COLDSLOWER,
	NC_ARMSCANNON,
	NC_ACCELERATION,
	NC_HOVERING,
	NC_F_SIDESLIDE,
	NC_B_SIDESLIDE,
	NC_MAINFRAME,
	NC_SELFDESTRUCTION,
	NC_SHAPESHIFT,
	NC_EMERGENCYCOOL,
	NC_INFRAREDSCAN,
	NC_ANALYZE,
	NC_MAGNETICFIELD,
	NC_NEUTRALBARRIER,
	NC_STEALTHFIELD,
	NC_REPAIR,
	NC_TRAININGAXE,
	NC_RESEARCHFE,
	NC_AXEBOOMERANG,
	NC_POWERSWING,
	NC_AXETORNADO,
	NC_SILVERSNIPER,
	NC_MAGICDECOY,
	NC_DISJOINT,

	SC_FATALMENACE,
	SC_REPRODUCE,
	SC_AUTOSHADOWSPELL,
	SC_SHADOWFORM,
	SC_TRIANGLESHOT,
	SC_BODYPAINT,
	SC_INVISIBILITY,
	SC_DEADLYINFECT,
	SC_ENERVATION,
	SC_GROOMY,
	SC_IGNORANCE,
	SC_LAZINESS,
	SC_UNLUCKY,
	SC_WEAKNESS,
	SC_STRIPACCESSARY,
	SC_MANHOLE,
	SC_DIMENSIONDOOR,
	SC_CHAOSPANIC,
	SC_MAELSTROM,
	SC_BLOODYLUST,
	SC_FEINTBOMB,

	LG_CANNONSPEAR = 2307,
	LG_BANISHINGPOINT,
	LG_TRAMPLE,
	LG_SHIELDPRESS,
	LG_REFLECTDAMAGE,
	LG_PINPOINTATTACK,
	LG_FORCEOFVANGUARD,
	LG_RAGEBURST,
	LG_SHIELDSPELL,
	LG_EXEEDBREAK,
	LG_OVERBRAND,
	LG_PRESTIGE,
	LG_BANDING,
	LG_MOONSLASHER,
	LG_RAYOFGENESIS,
	LG_PIETY,
	LG_EARTHDRIVE,
	LG_HESPERUSLIT,
	LG_INSPIRATION,

	SR_DRAGONCOMBO,
	SR_SKYNETBLOW,
	SR_EARTHSHAKER,
	SR_FALLENEMPIRE,
	SR_TIGERCANNON,
	SR_HELLGATE,
	SR_RAMPAGEBLASTER,
	SR_CRESCENTELBOW,
	SR_CURSEDCIRCLE,
	SR_LIGHTNINGWALK,
	SR_KNUCKLEARROW,
	SR_WINDMILL,
	SR_RAISINGDRAGON,
	SR_GENTLETOUCH,
	SR_ASSIMILATEPOWER,
	SR_POWERVELOCITY,
	SR_CRESCENTELBOW_AUTOSPELL,
	SR_GATEOFHELL,
	SR_GENTLETOUCH_QUIET,
	SR_GENTLETOUCH_CURE,
	SR_GENTLETOUCH_ENERGYGAIN,
	SR_GENTLETOUCH_CHANGE,
	SR_GENTLETOUCH_REVITALIZE,

	WA_SWING_DANCE = 2350,
	WA_SYMPHONY_OF_LOVER,
	WA_MOONLIT_SERENADE,

	MI_RUSH_WINDMILL = 2381,
	MI_ECHOSONG,
	MI_HARMONIZE,

	WM_LESSON = 2412,
	WM_METALICSOUND,
	WM_REVERBERATION,
	WM_REVERBERATION_MELEE, // Removed on kRO
	WM_REVERBERATION_MAGIC, // Removed on kRO
	WM_DOMINION_IMPULSE, // Removed on kRO
	WM_SEVERE_RAINSTORM,
	WM_POEMOFNETHERWORLD,
	WM_VOICEOFSIREN,
	WM_DEADHILLHERE,
	WM_LULLABY_DEEPSLEEP,
	WM_SIRCLEOFNATURE,
	WM_RANDOMIZESPELL,
	WM_GLOOMYDAY,
	WM_GREAT_ECHO,
	WM_SONG_OF_MANA,
	WM_DANCE_WITH_WUG,
	WM_SOUND_OF_DESTRUCTION,
	WM_SATURDAY_NIGHT_FEVER,
	WM_LERADS_DEW,
	WM_MELODYOFSINK,
	WM_BEYOND_OF_WARCRY,
	WM_UNLIMITED_HUMMING_VOICE,

	SO_FIREWALK = 2443,
	SO_ELECTRICWALK,
	SO_SPELLFIST,
	SO_EARTHGRAVE,
	SO_DIAMONDDUST,
	SO_POISON_BUSTER,
	SO_PSYCHIC_WAVE,
	SO_CLOUD_KILL,
	SO_STRIKING,
	SO_WARMER,
	SO_VACUUM_EXTREME,
	SO_VARETYR_SPEAR,
	SO_ARRULLO,
	SO_EL_CONTROL,
	SO_SUMMON_AGNI,
	SO_SUMMON_AQUA,
	SO_SUMMON_VENTUS,
	SO_SUMMON_TERA,
	SO_EL_ACTION,
	SO_EL_ANALYSIS,
	SO_EL_SYMPATHY,
	SO_EL_CURE,
	SO_FIRE_INSIGNIA,
	SO_WATER_INSIGNIA,
	SO_WIND_INSIGNIA,
	SO_EARTH_INSIGNIA,

	GN_TRAINING_SWORD = 2474,
	GN_REMODELING_CART,
	GN_CART_TORNADO,
	GN_CARTCANNON,
	GN_CARTBOOST,
	GN_THORNS_TRAP,
	GN_BLOOD_SUCKER,
	GN_SPORE_EXPLOSION,
	GN_WALLOFTHORN,
	GN_CRAZYWEED,
	GN_CRAZYWEED_ATK,
	GN_DEMONIC_FIRE,
	GN_FIRE_EXPANSION,
	GN_FIRE_EXPANSION_SMOKE_POWDER,
	GN_FIRE_EXPANSION_TEAR_GAS,
	GN_FIRE_EXPANSION_ACID,
	GN_HELLS_PLANT,
	GN_HELLS_PLANT_ATK,
	GN_MANDRAGORA,
	GN_SLINGITEM, // Removed on kRO
	GN_CHANGEMATERIAL,
	GN_MIX_COOKING,
	GN_MAKEBOMB, // Removed on kRO
	GN_S_PHARMACY,
	GN_SLINGITEM_RANGEMELEEATK, // Removed on kRO

	AB_SECRAMENT = 2515,
	WM_SEVERE_RAINSTORM_MELEE,
	SR_HOWLINGOFLION,
	SR_RIDEINLIGHTNING,
	LG_OVERBRAND_BRANDISH,
	LG_OVERBRAND_PLUSATK,

	ALL_ODINS_RECALL = 2533,
	RETURN_TO_ELDICASTES,
	ALL_BUYING_STORE,
	ALL_GUARDIAN_RECALL,
	ALL_ODINS_POWER,
	ALL_BEER_BOTTLE_CAP,
	NPC_ASSASSINCROSS,
	NPC_DISSONANCE,
	NPC_UGLYDANCE,
	ALL_TETANY,
	ALL_RAY_OF_PROTECTION,
	MC_CARTDECORATE,
	GM_ITEM_ATKMAX,
	GM_ITEM_ATKMIN,
	GM_ITEM_MATKMAX,
	GM_ITEM_MATKMIN,

	RL_GLITTERING_GREED = 2551,
	RL_RICHS_COIN,
	RL_MASS_SPIRAL,
	RL_BANISHING_BUSTER,
	RL_B_TRAP,
	RL_FLICKER,
	RL_S_STORM,
	RL_E_CHAIN,
	RL_QD_SHOT,
	RL_C_MARKER,
	RL_FIREDANCE,
	RL_H_MINE,
	RL_P_ALTER,
	RL_FALLEN_ANGEL,
	RL_R_TRIP,
	RL_D_TAIL,
	RL_FIRE_RAIN,
	RL_HEAT_BARREL,
	RL_AM_BLAST,
	RL_SLUGSHOT,
	RL_HAMMER_OF_GOD,
	RL_R_TRIP_PLUSATK,
	RL_B_FLICKER_ATK,
//	RL_GLITTERING_GREED_ATK,
	SJ_LIGHTOFMOON,
	SJ_LUNARSTANCE,
	SJ_FULLMOONKICK,
	SJ_LIGHTOFSTAR,
	SJ_STARSTANCE,
	SJ_NEWMOONKICK,
	SJ_FLASHKICK,
	SJ_STAREMPEROR,
	SJ_NOVAEXPLOSING,
	SJ_UNIVERSESTANCE,
	SJ_FALLINGSTAR,
	SJ_GRAVITYCONTROL,
	SJ_BOOKOFDIMENSION,
	SJ_BOOKOFCREATINGSTAR,
	SJ_DOCUMENT,
	SJ_PURIFY,
	SJ_LIGHTOFSUN,
	SJ_SUNSTANCE,
	SJ_SOLARBURST,
	SJ_PROMINENCEKICK,
	SJ_FALLINGSTAR_ATK,
	SJ_FALLINGSTAR_ATK2,
	SP_SOULGOLEM,
	SP_SOULSHADOW,
	SP_SOULFALCON,
	SP_SOULFAIRY,
	SP_CURSEEXPLOSION,
	SP_SOULCURSE,
	SP_SPA,
	SP_SHA,
	SP_SWHOO,
	SP_SOULUNITY,
	SP_SOULDIVISION,
	SP_SOULREAPER,
	SP_SOULREVOLVE,
	SP_SOULCOLLECT,
	SP_SOULEXPLOSION,
	SP_SOULENERGY,
	SP_KAUTE,

	KO_YAMIKUMO = 3001,
	KO_RIGHT,
	KO_LEFT,
	KO_JYUMONJIKIRI,
	KO_SETSUDAN,
	KO_BAKURETSU,
	KO_HAPPOKUNAI,
	KO_MUCHANAGE,
	KO_HUUMARANKA,
	KO_MAKIBISHI,
	KO_MEIKYOUSISUI,
	KO_ZANZOU,
	KO_KYOUGAKU,
	KO_JYUSATSU,
	KO_KAHU_ENTEN,
	KO_HYOUHU_HUBUKI,
	KO_KAZEHU_SEIRAN,
	KO_DOHU_KOUKAI,
	KO_KAIHOU,
	KO_ZENKAI,
	KO_GENWAKU,
	KO_IZAYOI,
	KG_KAGEHUMI,
	KG_KYOMU,
	KG_KAGEMUSYA,
	OB_ZANGETSU,
	OB_OBOROGENSOU,
	OB_OBOROGENSOU_TRANSITION_ATK,
	OB_AKAITSUKI,

	ECL_SNOWFLIP = 3031,
	ECL_PEONYMAMY,
	ECL_SADAGUI,
	ECL_SEQUOIADUST,
	ECLAGE_RECALL,

	ALL_PRONTERA_RECALL = 3042,
	ALL_GLASTHEIM_RECALL,
	ALL_THANATOS_RECALL,
	ALL_LIGHTHALZEN_RECALL,

	GC_DARKCROW = 5001,
	RA_UNLIMIT,
	GN_ILLUSIONDOPING,
	RK_DRAGONBREATH_WATER,
	RK_LUXANIMA,
	NC_MAGMA_ERUPTION,
	WM_FRIGG_SONG,
	SO_ELEMENTAL_SHIELD,
	SR_FLASHCOMBO,
	SC_ESCAPE,
	AB_OFFERTORIUM,
	WL_TELEKINESIS_INTENSE,
	LG_KINGS_GRACE,
	ALL_FULL_THROTTLE,
	NC_MAGMA_ERUPTION_DOTDAMAGE,

	SU_BASIC_SKILL = 5018,
	SU_BITE,
	SU_HIDE,
	SU_SCRATCH,
	SU_STOOP,
	SU_LOPE,
	SU_SPRITEMABLE,
	SU_POWEROFLAND,
	SU_SV_STEMSPEAR,
	SU_CN_POWDERING,
	SU_CN_METEOR,
	SU_SV_ROOTTWIST,
	SU_SV_ROOTTWIST_ATK,
	SU_POWEROFLIFE,
	SU_SCAROFTAROU,
	SU_PICKYPECK,
	SU_PICKYPECK_DOUBLE_ATK,
	SU_ARCLOUSEDASH,
	SU_LUNATICCARROTBEAT,
	SU_POWEROFSEA,
	SU_TUNABELLY,
	SU_TUNAPARTY,
	SU_BUNCHOFSHRIMP,
	SU_FRESHSHRIMP,
	SU_CN_METEOR2,
	SU_LUNATICCARROTBEAT2,
	SU_SOULATTACK,
	SU_POWEROFFLOCK,
	SU_SVG_SPIRIT,
	SU_HISS,
	SU_NYANGGRASS,
	SU_GROOMING,
	SU_PURRING,
	SU_SHRIMPARTY,
	SU_SPIRITOFLIFE,
	SU_MEOWMEOW,
	SU_SPIRITOFLAND,
	SU_CHATTERING,
	SU_SPIRITOFSEA,

	WE_CALLALLFAMILY = 5063,
	WE_ONEFOREVER,
	WE_CHEERUP,

	ALL_EQSWITCH = 5067,

	CG_SPECIALSINGER,

	AB_VITUPERATUM = 5072,
	AB_CONVENIO,
	ALL_LIGHTNING_STORM,
	NV_BREAKTHROUGH,
	NV_HELPANGEL,
	NV_TRANSCENDENCE,
	WL_READING_SB_READING,

	DK_SERVANTWEAPON = 5201,
	DK_SERVANTWEAPON_ATK,
	DK_SERVANT_W_SIGN,
	DK_SERVANT_W_PHANTOM,
	DK_SERVANT_W_DEMOL,
	DK_CHARGINGPIERCE,
	DK_TWOHANDDEF,
	DK_HACKANDSLASHER,
	DK_HACKANDSLASHER_ATK,
	DK_DRAGONIC_AURA,
	DK_MADNESS_CRUSHER,
	DK_VIGOR,
	DK_STORMSLASH,

	AG_DEADLY_PROJECTION,
	AG_DESTRUCTIVE_HURRICANE,
	AG_RAIN_OF_CRYSTAL,
	AG_MYSTERY_ILLUSION,
	AG_VIOLENT_QUAKE,
	AG_VIOLENT_QUAKE_ATK,
	AG_SOUL_VC_STRIKE,
	AG_STRANTUM_TREMOR,
	AG_ALL_BLOOM,
	AG_ALL_BLOOM_ATK,
	AG_ALL_BLOOM_ATK2,
	AG_CRYSTAL_IMPACT,
	AG_CRYSTAL_IMPACT_ATK,
	AG_TORNADO_STORM,
	AG_TWOHANDSTAFF,
	AG_FLORAL_FLARE_ROAD,
	AG_ASTRAL_STRIKE,
	AG_ASTRAL_STRIKE_ATK,
	AG_CLIMAX,
	AG_ROCK_DOWN,
	AG_STORM_CANNON,
	AG_CRIMSON_ARROW,
	AG_CRIMSON_ARROW_ATK,
	AG_FROZEN_SLASH,

	IQ_POWERFUL_FAITH,
	IQ_FIRM_FAITH,
	IQ_WILL_OF_FAITH,
	IQ_OLEUM_SANCTUM,
	IQ_SINCERE_FAITH,
	IQ_MASSIVE_F_BLASTER,
	IQ_EXPOSION_BLASTER,
	IQ_FIRST_BRAND,
	IQ_FIRST_FAITH_POWER,
	IQ_JUDGE,
	IQ_SECOND_FLAME,
	IQ_SECOND_FAITH,
	IQ_SECOND_JUDGEMENT,
	IQ_THIRD_PUNISH,
	IQ_THIRD_FLAME_BOMB,
	IQ_THIRD_CONSECRATION,
	IQ_THIRD_EXOR_FLAME,

	IG_GUARD_STANCE,
	IG_GUARDIAN_SHIELD,
	IG_REBOUND_SHIELD,
	IG_SHIELD_MASTERY,
	IG_SPEAR_SWORD_M,
	IG_ATTACK_STANCE,
	IG_ULTIMATE_SACRIFICE,
	IG_HOLY_SHIELD,
	IG_GRAND_JUDGEMENT,
	IG_JUDGEMENT_CROSS,
	IG_SHIELD_SHOOTING,
	IG_OVERSLASH,
	IG_CROSS_RAIN,

	CD_REPARATIO,
	CD_MEDIALE_VOTUM,
	CD_MACE_BOOK_M,
	CD_ARGUTUS_VITA,
	CD_ARGUTUS_TELUM,
	CD_ARBITRIUM,
	CD_ARBITRIUM_ATK,
	CD_PRESENS_ACIES,
	CD_FIDUS_ANIMUS,
	CD_EFFLIGO,
	CD_COMPETENTIA,
	CD_PNEUMATICUS_PROCELLA,
	CD_DILECTIO_HEAL,
	CD_RELIGIO,
	CD_BENEDICTUM,
	CD_PETITIO,
	CD_FRAMEN,

	SHC_SHADOW_EXCEED,
	SHC_DANCING_KNIFE,
	SHC_SAVAGE_IMPACT,
	SHC_SHADOW_SENSE,
	SHC_ETERNAL_SLASH,
	SHC_POTENT_VENOM,
	SHC_SHADOW_STAB,
	SHC_IMPACT_CRATER,
	SHC_ENCHANTING_SHADOW,
	SHC_FATAL_SHADOW_CROW,

	MT_AXE_STOMP,
	MT_RUSH_QUAKE,
	MT_M_MACHINE,
	MT_A_MACHINE,
	MT_D_MACHINE,
	MT_TWOAXEDEF,
	MT_ABR_M,
	MT_SUMMON_ABR_BATTLE_WARIOR,
	MT_SUMMON_ABR_DUAL_CANNON,
	MT_SUMMON_ABR_MOTHER_NET,
	MT_SUMMON_ABR_INFINITY,

	AG_DESTRUCTIVE_HURRICANE_CLIMAX,
	BO_ACIDIFIED_ZONE_WATER_ATK,
	BO_ACIDIFIED_ZONE_GROUND_ATK,
	BO_ACIDIFIED_ZONE_WIND_ATK,
	BO_ACIDIFIED_ZONE_FIRE_ATK,

	ABC_DAGGER_AND_BOW_M,
	ABC_MAGIC_SWORD_M,
	ABC_STRIP_SHADOW,
	ABC_ABYSS_DAGGER,
	ABC_UNLUCKY_RUSH,
	ABC_CHAIN_REACTION_SHOT,
	ABC_FROM_THE_ABYSS,
	ABC_ABYSS_SLAYER,
	ABC_ABYSS_STRIKE,
	ABC_DEFT_STAB,
	ABC_ABYSS_SQUARE,
	ABC_FRENZY_SHOT,

	WH_ADVANCED_TRAP,
	WH_WIND_SIGN,
	WH_NATUREFRIENDLY,
	WH_HAWKRUSH,
	WH_HAWK_M,
	WH_CALAMITYGALE,
	WH_HAWKBOOMERANG,
	WH_GALESTORM,
	WH_DEEPBLINDTRAP,
	WH_SOLIDTRAP,
	WH_SWIFTTRAP,
	WH_CRESCIVE_BOLT,
	WH_FLAMETRAP,

	BO_BIONIC_PHARMACY,
	BO_BIONICS_M,
	BO_THE_WHOLE_PROTECTION,
	BO_ADVANCE_PROTECTION,
	BO_ACIDIFIED_ZONE_WATER,
	BO_ACIDIFIED_ZONE_GROUND,
	BO_ACIDIFIED_ZONE_WIND,
	BO_ACIDIFIED_ZONE_FIRE,
	BO_WOODENWARRIOR,
	BO_WOODEN_FAIRY,
	BO_CREEPER,
	BO_RESEARCHREPORT,
	BO_HELLTREE,

	TR_STAGE_MANNER,
	TR_RETROSPECTION,
	TR_MYSTIC_SYMPHONY,
	TR_KVASIR_SONATA,
	TR_ROSEBLOSSOM,
	TR_ROSEBLOSSOM_ATK,
	TR_RHYTHMSHOOTING,
	TR_METALIC_FURY,
	TR_SOUNDBLEND,
	TR_GEF_NOCTURN,
	TR_ROKI_CAPRICCIO,
	TR_AIN_RHAPSODY,
	TR_MUSICAL_INTERLUDE,
	TR_JAWAII_SERENADE,
	TR_NIPELHEIM_REQUIEM,
	TR_PRON_MARCH,

	EM_MAGIC_BOOK_M,
	EM_SPELL_ENCHANTING,
	EM_ACTIVITY_BURN,
	EM_INCREASING_ACTIVITY,
	EM_DIAMOND_STORM,
	EM_LIGHTNING_LAND,
	EM_VENOM_SWAMP,
	EM_CONFLAGRATION,
	EM_TERRA_DRIVE,
	EM_ELEMENTAL_SPIRIT_M,
	EM_SUMMON_ELEMENTAL_ARDOR,
	EM_SUMMON_ELEMENTAL_DILUVIO,
	EM_SUMMON_ELEMENTAL_PROCELLA,
	EM_SUMMON_ELEMENTAL_TERREMOTUS,
	EM_SUMMON_ELEMENTAL_SERPENS,
	EM_ELEMENTAL_BUSTER,
	EM_ELEMENTAL_VEIL,

	ABC_CHAIN_REACTION_SHOT_ATK,
	ABC_FROM_THE_ABYSS_ATK,
	BO_WOODEN_THROWROCK,
	BO_WOODEN_ATTACK,
	BO_HELL_HOWLING,
	BO_HELL_DUSTY,
	BO_FAIRY_DUSTY,
	EM_ELEMENTAL_BUSTER_FIRE,
	EM_ELEMENTAL_BUSTER_WATER,
	EM_ELEMENTAL_BUSTER_WIND,
	EM_ELEMENTAL_BUSTER_GROUND,
	EM_ELEMENTAL_BUSTER_POISON,

	NW_P_F_I = 5401,
	NW_GRENADE_MASTERY,
	NW_INTENSIVE_AIM,
	NW_GRENADE_FRAGMENT,
	NW_THE_VIGILANTE_AT_NIGHT,
	NW_ONLY_ONE_BULLET,
	NW_SPIRAL_SHOOTING,
	NW_MAGAZINE_FOR_ONE,
	NW_WILD_FIRE,
	NW_BASIC_GRENADE,
	NW_HASTY_FIRE_IN_THE_HOLE,
	NW_GRENADES_DROPPING,
	NW_AUTO_FIRING_LAUNCHER,
	NW_HIDDEN_CARD,
	NW_MISSION_BOMBARD,

	SOA_TALISMAN_MASTERY,
	SOA_SOUL_MASTERY,
	SOA_TALISMAN_OF_PROTECTION,
	SOA_TALISMAN_OF_WARRIOR,
	SOA_TALISMAN_OF_MAGICIAN,
	SOA_SOUL_GATHERING,
	SOA_TOTEM_OF_TUTELARY,
	SOA_TALISMAN_OF_FIVE_ELEMENTS,
	SOA_TALISMAN_OF_SOUL_STEALING,
	SOA_EXORCISM_OF_MALICIOUS_SOUL,
	SOA_TALISMAN_OF_BLUE_DRAGON,
	SOA_TALISMAN_OF_WHITE_TIGER,
	SOA_TALISMAN_OF_RED_PHOENIX,
	SOA_TALISMAN_OF_BLACK_TORTOISE,
	SOA_TALISMAN_OF_FOUR_BEARING_GOD,
	SOA_CIRCLE_OF_DIRECTIONS_AND_ELEMENTALS,
	SOA_SOUL_OF_HEAVEN_AND_EARTH,

	SH_MYSTICAL_CREATURE_MASTERY,
	SH_COMMUNE_WITH_CHUL_HO,
	SH_CHUL_HO_SONIC_CLAW,
	SH_HOWLING_OF_CHUL_HO,
	SH_HOGOGONG_STRIKE,
	SH_COMMUNE_WITH_KI_SUL,
	SH_KI_SUL_WATER_SPRAYING,
	SH_MARINE_FESTIVAL_OF_KI_SUL,
	SH_SANDY_FESTIVAL_OF_KI_SUL,
	SH_KI_SUL_RAMPAGE,
	SH_COMMUNE_WITH_HYUN_ROK,
	SH_COLORS_OF_HYUN_ROK,
	SH_HYUN_ROKS_BREEZE,
	SH_HYUN_ROK_CANNON,
	SH_TEMPORARY_COMMUNION,
	SH_BLESSING_OF_MYSTICAL_CREATURES,

	HN_SELFSTUDY_TATICS,
	HN_SELFSTUDY_SOCERY,
	HN_DOUBLEBOWLINGBASH,
	HN_MEGA_SONIC_BLOW,
	HN_SHIELD_CHAIN_RUSH,
	HN_SPIRAL_PIERCE_MAX,
	HN_METEOR_STORM_BUSTER,
	HN_JUPITEL_THUNDER_STORM,
	HN_JACK_FROST_NOVA,
	HN_HELLS_DRIVE,
	HN_GROUND_GRAVITATION,
	HN_NAPALM_VULCAN_STRIKE,
	HN_BREAKINGLIMIT,
	HN_RULEBREAK,

	SKE_SKY_MASTERY,
	SKE_WAR_BOOK_MASTERY,
	SKE_RISING_SUN,
	SKE_NOON_BLAST,
	SKE_SUNSET_BLAST,
	SKE_RISING_MOON,
	SKE_MIDNIGHT_KICK,
	SKE_DAWN_BREAK,
	SKE_TWINKLING_GALAXY,
	SKE_STAR_BURST,
	SKE_STAR_CANNON,
	SKE_ALL_IN_THE_SKY,
	SKE_ENCHANTING_SKY,

	SS_TOKEDASU,
	SS_SHIMIRU,
	SS_AKUMUKESU,
	SS_SHINKIROU,
	SS_KAGEGARI,
	SS_KAGENOMAI,
	SS_KAGEGISSEN,
	SS_FUUMASHOUAKU,
	SS_FUUMAKOUCHIKU,
	SS_KUNAIWAIKYOKU,
	SS_KUNAIKAITEN,
	SS_KUNAIKUSSETSU,
	SS_SEKIENHOU,
	SS_REIKETSUHOU,
	SS_RAIDENPOU,
	SS_KINRYUUHOU,
	SS_ANTENPOU,
	SS_KAGEAKUMU,
	SS_HITOUAKUMU,
	SS_ANKOKURYUUAKUMU,

	NW_THE_VIGILANTE_AT_NIGHT_GUN_GATLING,
	NW_THE_VIGILANTE_AT_NIGHT_GUN_SHOTGUN,
	SS_FUUMAKOUCHIKU_BLASTING,

	SS_FOUR_CHARM = 5499,
	NW_WILD_SHOT,
	NW_MIDNIGHT_FALLEN,
	SKE_SKY_SUN,
	SKE_SKY_MOON,
	SKE_STAR_LIGHT_KICK,
	HN_OVERCOMING_CRISIS,
	SH_CHUL_HO_BATTERING,
	SH_HYUN_ROK_SPIRIT_POWER,	// 5507

	DK_DRAGONIC_BREATH = 6001,
	MT_SPARK_BLASTER,
	MT_TRIPLE_LASER,
	MT_MIGHTY_SMASH,
	BO_EXPLOSIVE_POWDER,
	BO_MAYHEMIC_THORNS,

	DK_DRAGONIC_PIERCE = 6502,
	IG_RADIANT_SPEAR,
	IG_IMPERIAL_CROSS,
	IG_IMPERIAL_PRESSURE,
	MT_RUSH_STRIKE,
	MT_POWERFUL_SWING,
	MT_ENERGY_CANNONADE,
	BO_MYSTERY_POWDER,
	BO_DUST_EXPLOSION,
	SHC_CROSS_SLASH,
	ABC_HIT_AND_SLIDING,
	ABC_CHASING_BREAK,
	ABC_CHASING_SHOT,
	ABC_ABYSS_FLAME,
	AG_ENERGY_CONVERSION,
	EM_PSYCHIC_STREAM,
	CD_DIVINUS_FLOS,
	IQ_BLAZING_FLAME_BLAST,
	WH_WILD_WALK,
	TR_RHYTHMICAL_WAVE,
	ABC_ABYSS_FLAME_ATK,	// 6522

	HLIF_HEAL = 8001,
	HLIF_AVOID,
	HLIF_BRAIN,
	HLIF_CHANGE,
	HAMI_CASTLE,
	HAMI_DEFENCE,
	HAMI_SKIN,
	HAMI_BLOODLUST,
	HFLI_MOON,
	HFLI_FLEET,
	HFLI_SPEED,
	HFLI_SBR44,
	HVAN_CAPRICE,
	HVAN_CHAOTIC,
	HVAN_INSTRUCT,
	HVAN_EXPLOSION,
	MUTATION_BASEJOB,
	MH_SUMMON_LEGION,
	MH_NEEDLE_OF_PARALYZE,
	MH_POISON_MIST,
	MH_PAIN_KILLER,
	MH_LIGHT_OF_REGENE,
	MH_OVERED_BOOST,
	MH_ERASER_CUTTER,
	MH_XENO_SLASHER,
	MH_SILENT_BREEZE,
	MH_STYLE_CHANGE,
	MH_SONIC_CRAW,
	MH_SILVERVEIN_RUSH,
	MH_MIDNIGHT_FRENZY,
	MH_STAHL_HORN,
	MH_GOLDENE_FERSE,
	MH_STEINWAND,
	MH_HEILIGE_STANGE,
	MH_ANGRIFFS_MODUS,
	MH_TINDER_BREAKER,
	MH_CBC,
	MH_EQC,
	MH_MAGMA_FLOW,
	MH_GRANITIC_ARMOR,
	MH_LAVA_SLIDE,
	MH_PYROCLASTIC,
	MH_VOLCANIC_ASH,
	MH_BLAST_FORGE,
	MH_TEMPERING,
	MH_CLASSY_FLUTTER,
	MH_TWISTER_CUTTER,
	MH_ABSOLUTE_ZEPHYR,
	MH_BRUSHUP_CLAW,
	MH_BLAZING_AND_FURIOUS,
	MH_THE_ONE_FIGHTER_RISES,
	MH_POLISHING_NEEDLE,
	MH_TOXIN_OF_MANDARA,
	MH_NEEDLE_STINGER,
	MH_LICHT_GEHORN,
	MH_GLANZEN_SPIES,
	MH_HEILIGE_PFERD,
	MH_GOLDENE_TONE,
	MH_BLAZING_LAVA,

	MS_BASH = 8201,
	MS_MAGNUM,
	MS_BOWLINGBASH,
	MS_PARRYING,
	MS_REFLECTSHIELD,
	MS_BERSERK,
	MA_DOUBLE,
	MA_SHOWER,
	MA_SKIDTRAP,
	MA_LANDMINE,
	MA_SANDMAN,
	MA_FREEZINGTRAP,
	MA_REMOVETRAP,
	MA_CHARGEARROW,
	MA_SHARPSHOOTING,
	ML_PIERCE,
	ML_BRANDISH,
	ML_SPIRALPIERCE,
	ML_DEFENDER,
	ML_AUTOGUARD,
	ML_DEVOTION,
	MER_MAGNIFICAT,
	MER_QUICKEN,
	MER_SIGHT,
	MER_CRASH,
	MER_REGAIN,
	MER_TENDER,
	MER_BENEDICTION,
	MER_RECUPERATE,
	MER_MENTALCURE,
	MER_COMPRESS,
	MER_PROVOKE,
	MER_AUTOBERSERK,
	MER_DECAGI,
	MER_SCAPEGOAT,
	MER_LEXDIVINA,
	MER_ESTIMATION,
	MER_KYRIE,
	MER_BLESSING,
	MER_INCAGI,
	MER_INVINCIBLEOFF2,

	EL_CIRCLE_OF_FIRE = 8401,
	EL_FIRE_CLOAK,
	EL_FIRE_MANTLE,
	EL_WATER_SCREEN,
	EL_WATER_DROP,
	EL_WATER_BARRIER,
	EL_WIND_STEP,
	EL_WIND_CURTAIN,
	EL_ZEPHYR,
	EL_SOLID_SKIN,
	EL_STONE_SHIELD,
	EL_POWER_OF_GAIA,
	EL_PYROTECHNIC,
	EL_HEATER,
	EL_TROPIC,
	EL_AQUAPLAY,
	EL_COOLER,
	EL_CHILLY_AIR,
	EL_GUST,
	EL_BLAST,
	EL_WILD_STORM,
	EL_PETROLOGY,
	EL_CURSED_SOIL,
	EL_UPHEAVAL,
	EL_FIRE_ARROW,
	EL_FIRE_BOMB,
	EL_FIRE_BOMB_ATK,
	EL_FIRE_WAVE,
	EL_FIRE_WAVE_ATK,
	EL_ICE_NEEDLE,
	EL_WATER_SCREW,
	EL_WATER_SCREW_ATK,
	EL_TIDAL_WEAPON,
	EL_WIND_SLASH,
	EL_HURRICANE,
	EL_HURRICANE_ATK,
	EL_TYPOON_MIS,
	EL_TYPOON_MIS_ATK,
	EL_STONE_HAMMER,
	EL_ROCK_CRUSHER,
	EL_ROCK_CRUSHER_ATK,
	EL_STONE_RAIN,
	EM_EL_FLAMETECHNIC,
	EM_EL_FLAMEARMOR,
	EM_EL_FLAMEROCK,
	EM_EL_COLD_FORCE,
	EM_EL_CRYSTAL_ARMOR,
	EM_EL_AGE_OF_ICE,
	EM_EL_GRACE_BREEZE,
	EM_EL_EYES_OF_STORM,
	EM_EL_STORM_WIND,
	EM_EL_EARTH_CARE,
	EM_EL_STRONG_PROTECTION,
	EM_EL_AVALANCHE,
	EM_EL_DEEP_POISONING,
	EM_EL_POISON_SHIELD,
	EM_EL_DEADLY_POISON,

	ABR_BATTLE_BUSTER = 8601,
	ABR_DUAL_CANNON_FIRE,
	ABR_NET_REPAIR,
	ABR_NET_SUPPORT,
	ABR_INFINITY_BUSTER,
};

/// The client view ids for land skills.
enum e_skill_unit_id : uint16 {
	UNT_SAFETYWALL = 0x7e,
	UNT_FIREWALL,
	UNT_WARP_WAITING,
	UNT_WARP_ACTIVE,
	UNT_BENEDICTIO, //TODO
	UNT_SANCTUARY,
	UNT_MAGNUS,
	UNT_PNEUMA,
	UNT_DUMMYSKILL, //These show no effect on the client
	UNT_FIREPILLAR_WAITING,
	UNT_FIREPILLAR_ACTIVE,
	UNT_HIDDEN_TRAP, //TODO
	UNT_TRAP, //TODO
	UNT_HIDDEN_WARP_NPC, //TODO
	UNT_USED_TRAPS,
	UNT_ICEWALL,
	UNT_QUAGMIRE,
	UNT_BLASTMINE,
	UNT_SKIDTRAP,
	UNT_ANKLESNARE,
	UNT_VENOMDUST,
	UNT_LANDMINE,
	UNT_SHOCKWAVE,
	UNT_SANDMAN,
	UNT_FLASHER,
	UNT_FREEZINGTRAP,
	UNT_CLAYMORETRAP,
	UNT_TALKIEBOX,
	UNT_VOLCANO,
	UNT_DELUGE,
	UNT_VIOLENTGALE,
	UNT_LANDPROTECTOR,
	UNT_LULLABY,
	UNT_RICHMANKIM,
	UNT_ETERNALCHAOS,
	UNT_DRUMBATTLEFIELD,
	UNT_RINGNIBELUNGEN,
	UNT_ROKISWEIL,
	UNT_INTOABYSS,
	UNT_SIEGFRIED,
	UNT_DISSONANCE,
	UNT_WHISTLE,
	UNT_ASSASSINCROSS,
	UNT_POEMBRAGI,
	UNT_APPLEIDUN,
	UNT_UGLYDANCE,
	UNT_HUMMING,
	UNT_DONTFORGETME,
	UNT_FORTUNEKISS,
	UNT_SERVICEFORYOU,
	UNT_GRAFFITI,
	UNT_DEMONSTRATION,
	UNT_CALLFAMILY,
	UNT_GOSPEL,
	UNT_BASILICA,
	UNT_MOONLIT,
	UNT_FOGWALL,
	UNT_SPIDERWEB,
	UNT_GRAVITATION,
	UNT_HERMODE,
	UNT_KAENSIN, //TODO
	UNT_SUITON,
	UNT_TATAMIGAESHI,
	UNT_KAEN,
	UNT_GROUNDDRIFT_WIND,
	UNT_GROUNDDRIFT_DARK,
	UNT_GROUNDDRIFT_POISON,
	UNT_GROUNDDRIFT_WATER,
	UNT_GROUNDDRIFT_FIRE,
	UNT_DEATHWAVE, //TODO
	UNT_WATERATTACK, //TODO
	UNT_WINDATTACK, //TODO
	UNT_EARTHQUAKE,
	UNT_EVILLAND,
	UNT_DARK_RUNNER, //TODO
	UNT_DARK_TRANSFER, //TODO
	UNT_EPICLESIS,
	UNT_EARTHSTRAIN,
	UNT_MANHOLE,
	UNT_DIMENSIONDOOR,
	UNT_CHAOSPANIC,
	UNT_MAELSTROM,
	UNT_BLOODYLUST,
	UNT_FEINTBOMB,
	UNT_MAGENTATRAP,
	UNT_COBALTTRAP,
	UNT_MAIZETRAP,
	UNT_VERDURETRAP,
	UNT_FIRINGTRAP,
	UNT_ICEBOUNDTRAP,
	UNT_ELECTRICSHOCKER,
	UNT_CLUSTERBOMB,
	UNT_REVERBERATION,
	UNT_SEVERE_RAINSTORM,
	UNT_FIREWALK,
	UNT_ELECTRICWALK,
	UNT_NETHERWORLD,
	UNT_PSYCHIC_WAVE,
	UNT_CLOUD_KILL,
	UNT_POISONSMOKE,
	UNT_NEUTRALBARRIER,
	UNT_STEALTHFIELD,
	UNT_WARMER,
	UNT_THORNS_TRAP,
	UNT_WALLOFTHORN,
	UNT_DEMONIC_FIRE,
	UNT_FIRE_EXPANSION_SMOKE_POWDER,
	UNT_FIRE_EXPANSION_TEAR_GAS,
	UNT_HELLS_PLANT, // No longer a unit skill
	UNT_VACUUM_EXTREME,
	UNT_BANDING,
	UNT_FIRE_MANTLE,
	UNT_WATER_BARRIER,
	UNT_ZEPHYR,
	UNT_POWER_OF_GAIA,
	UNT_FIRE_INSIGNIA,
	UNT_WATER_INSIGNIA,
	UNT_WIND_INSIGNIA,
	UNT_EARTH_INSIGNIA,
	UNT_POISON_MIST,
	UNT_LAVA_SLIDE,
	UNT_VOLCANIC_ASH,
	UNT_ZENKAI_WATER,
	UNT_ZENKAI_LAND,
	UNT_ZENKAI_FIRE,
	UNT_ZENKAI_WIND,
	UNT_MAKIBISHI,
	UNT_VENOMFOG,
	UNT_ICEMINE,
	UNT_FLAMECROSS,
	UNT_HELLBURNING,
	UNT_MAGMA_ERUPTION,
	UNT_KINGS_GRACE,

	UNT_GLITTERING_GREED,
	UNT_B_TRAP,
	UNT_FIRE_RAIN,

	UNT_CATNIPPOWDER,
	UNT_NYANGGRASS,

	UNT_CREATINGSTAR,// Should be GROUNDDRIFT_NEUTRAL
	UNT_DUMMY_0,// CREATINGSTAR

	UNT_RAIN_OF_CRYSTAL,
	UNT_MYSTERY_ILLUSION,

	UNT_STRANTUM_TREMOR = 269,
	UNT_VIOLENT_QUAKE,
	UNT_ALL_BLOOM,
	UNT_TORNADO_STORM,
	UNT_FLORAL_FLARE_ROAD,
	UNT_ASTRAL_STRIKE,
	UNT_CROSS_RAIN,
	UNT_PNEUMATICUS_PROCELLA,
	UNT_ABYSS_SQUARE,
	UNT_ACIDIFIED_ZONE_WATER,
	UNT_ACIDIFIED_ZONE_GROUND,
	UNT_ACIDIFIED_ZONE_WIND,
	UNT_ACIDIFIED_ZONE_FIRE,
	UNT_LIGHTNING_LAND,
	UNT_VENOM_SWAMP,
	UNT_CONFLAGRATION,
	UNT_CANE_OF_EVIL_EYE,
	UNT_TWINKLING_GALAXY,
	UNT_STAR_CANNON,
	UNT_GRENADES_DROPPING,

	UNT_FUUMASHOUAKU = 290, // Huuma Shuriken - Grasp
	UNT_MISSION_BOMBARD,
	UNT_TOTEM_OF_TUTELARY,
	UNT_HYUN_ROKS_BREEZE,
	UNT_SHINKIROU, // Mirage
	UNT_JACK_FROST_NOVA,
	UNT_GROUND_GRAVITATION,

	UNT_KUNAIWAIKYOKU = 298, // Kunai - Distortion

	// Skill units outside the normal unit range.
	UNT_DEEPBLINDTRAP = 20852,
	UNT_SOLIDTRAP,
	UNT_SWIFTTRAP,
	UNT_FLAMETRAP,

	/**
	 * Guild Auras
	 **/
	UNT_GD_LEADERSHIP = 0xc1,
	UNT_GD_GLORYWOUNDS = 0xc2,
	UNT_GD_SOULCOLD = 0xc3,
	UNT_GD_HAWKEYES = 0xc4,

	UNT_MAX = 0x190
};

/**
 * Skill Unit Save
 **/
void skill_usave_add(map_session_data * sd, uint16 skill_id, uint16 skill_lv);
void skill_usave_trigger(map_session_data *sd);

/**
 * Warlock
 **/
enum e_wl_spheres {
	WLS_FIRE = 0x44,
	WLS_WIND,
	WLS_WATER,
	WLS_STONE,
};

struct s_skill_spellbook_db {
	uint16 skill_id, points;
	t_itemid nameid;
};

class ReadingSpellbookDatabase : public TypesafeYamlDatabase<uint16, s_skill_spellbook_db> {
public:
	ReadingSpellbookDatabase() : TypesafeYamlDatabase("READING_SPELLBOOK_DB", 1) {

	}

	const std::string getDefaultLocation() override;
	uint64 parseBodyNode(const ryml::NodeRef& node) override;

	// Additional
	std::shared_ptr<s_skill_spellbook_db> findBook(t_itemid nameid);
};

extern ReadingSpellbookDatabase reading_spellbook_db;

void skill_spellbook(map_session_data &sd, t_itemid nameid);

int32 skill_block_check(struct block_list *bl, enum sc_type type, uint16 skill_id);

struct s_skill_magicmushroom_db {
	uint16 skill_id;
};

class MagicMushroomDatabase : public TypesafeYamlDatabase<uint16, s_skill_magicmushroom_db> {
public:
	MagicMushroomDatabase() : TypesafeYamlDatabase("MAGIC_MUSHROOM_DB", 1) {

	}

	const std::string getDefaultLocation() override;
	uint64 parseBodyNode(const ryml::NodeRef& node) override;
};

extern MagicMushroomDatabase magic_mushroom_db;

int32 skill_maelstrom_suction(struct block_list *bl, va_list ap);
bool skill_check_shadowform(struct block_list *bl, int64 damage, int32 hit);

/**
 * Ranger
 **/
int32 skill_detonator(struct block_list *bl, va_list ap);
bool skill_check_camouflage(struct block_list *bl, struct status_change_entry *sce);

/**
 * Mechanic
 **/
void skill_magicdecoy( map_session_data& sd, t_itemid nameid );

/**
 * Guiltoine Cross
 **/
void skill_poisoningweapon( map_session_data& sd, t_itemid nameid );

/**
 * Auto Shadow Spell (Shadow Chaser)
 **/
void skill_select_menu( map_session_data& sd, uint16 skill_id );

int32 skill_elementalanalysis( map_session_data& sd, int32 n, uint16 skill_lv, unsigned short *item_list ); // Sorcerer Four Elemental Analisys.
int32 skill_changematerial(map_session_data *sd, int32 n, unsigned short *item_list);	// Genetic Change Material.
int32 skill_get_elemental_type(uint16 skill_id, uint16 skill_lv);

int32 skill_banding_count(map_session_data *sd);

int32 skill_is_combo(uint16 skill_id);
void skill_combo_toggle_inf(struct block_list* bl, uint16 skill_id, int32 inf);
void skill_combo(struct block_list* src,struct block_list *dsrc, struct block_list *bl, uint16 skill_id, uint16 skill_lv, t_tick tick);

enum sc_type skill_get_sc(int16 skill_id);
void skill_reveal_trap_inarea(struct block_list *src, int32 range, int32 x, int32 y);
int32 skill_get_time3(struct map_data *mapdata, uint16 skill_id, uint16 skill_lv);

/// Variable name of copied skill by Plagiarism
#define SKILL_VAR_PLAGIARISM "CLONE_SKILL"
/// Variable name of copied skill level by Plagiarism
#define SKILL_VAR_PLAGIARISM_LV "CLONE_SKILL_LV"

/// Variable name of copied skill by Reproduce
#define SKILL_VAR_REPRODUCE "REPRODUCE_SKILL"
/// Variable name of copied skill level by Reproduce
#define SKILL_VAR_REPRODUCE_LV "REPRODUCE_SKILL_LV"

#define SKILL_CHK_HOMUN(skill_id) ( (skill_id) >= HM_SKILLBASE && (skill_id) < HM_SKILLBASE+MAX_HOMUNSKILL )
#define SKILL_CHK_MERC(skill_id)  ( (skill_id) >= MC_SKILLBASE && (skill_id) < MC_SKILLBASE+MAX_MERCSKILL )
#define SKILL_CHK_ELEM(skill_id)  ( (skill_id) >= EL_SKILLBASE && (skill_id) < EL_SKILLBASE+MAX_ELEMENTALSKILL )
#define SKILL_CHK_ABR(skill_id)   ( (skill_id) >= ABR_SKILLBASE && (skill_id) < ABR_SKILLBASE+MAX_ABRSKILL )
#define SKILL_CHK_GUILD(skill_id) ( (skill_id) >= GD_SKILLBASE && (skill_id) < GD_SKILLBASE+MAX_GUILDSKILL )

#endif /* SKILL_HPP */<|MERGE_RESOLUTION|>--- conflicted
+++ resolved
@@ -33,15 +33,12 @@
 #define MAX_SKILL_LEVEL 13 /// Max Skill Level (for skill_db storage)
 #define MAX_MOBSKILL_LEVEL 100	/// Max monster skill level (on skill usage)
 #define MAX_SKILL_CRIMSON_MARKER 3 /// Max Crimson Marker targets (RL_C_MARKER)
-<<<<<<< HEAD
-#define SKILL_NAME_LENGTH 31 /// Max Skill Name length
-#define SKILL_DESC_LENGTH 31 /// Max Skill Desc length
 // [keitenai] SpeedHack Protection
 #define Acceptable_Packet battle_config.MAX_PACKET_COUNTER
-=======
+
 #define SKILL_NAME_LENGTH 40 /// Max Skill Name length
 #define SKILL_DESC_LENGTH 40 /// Max Skill Desc length
->>>>>>> 14fa6546
+
 
 /// Used with tracking the hitcount of Earthquake for skills that can avoid the first attack
 #define NPC_EARTHQUAKE_FLAG 0x800
