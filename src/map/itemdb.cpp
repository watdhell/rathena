// Copyright (c) rAthena Dev Teams - Licensed under GNU GPL
// For more information, see LICENCE in the main folder

#include "itemdb.hpp"

#include <chrono>
#include <cmath>
#include <cstdlib>
#include <fstream>
#include <iostream>
#include <map>
#include <unordered_map>

#include <common/nullpo.hpp>
#include <common/random.hpp>
#include <common/showmsg.hpp>
#include <common/strlib.hpp>
#include <common/utils.hpp>
#include <common/utilities.hpp>

#include "battle.hpp" // struct battle_config
#include "cashshop.hpp"
#include "clif.hpp"
#include "intif.hpp"
#include "log.hpp"
#include "mob.hpp"
#include "pc.hpp"
#include "status.hpp"

using namespace rathena;


ComboDatabase itemdb_combo;
ItemGroupDatabase itemdb_group;

struct s_roulette_db rd;

static void itemdb_jobid2mapid(uint64 bclass[3], e_mapid jobmask, bool active);

const std::string ItemDatabase::getDefaultLocation() {
	return std::string(db_path) + "/item_db.yml";
}

/**
 * Reads and parses an entry from the item_db.
 * @param node: YAML node containing the entry.
 * @return count of successfully parsed rows
 */
uint64 ItemDatabase::parseBodyNode(const ryml::NodeRef& node) {
	t_itemid nameid;

	if (!this->asUInt32(node, "Id", nameid))
		return 0;

	std::shared_ptr<item_data> item = this->find(nameid);
	bool exists = item != nullptr;

	if (!exists) {
		if (!this->nodesExist(node, { "AegisName", "Name" }))
			return 0;

		item = std::make_shared<item_data>();
		item->nameid = nameid;
		item->flag.available = true;
	}

	if (this->nodeExists(node, "AegisName")) {
		std::string name;

		if (!this->asString(node, "AegisName", name))
			return 0;

		if (name.length() > ITEM_NAME_LENGTH) {
			this->invalidWarning(node["AegisName"], "AegisName \"%s\" exceeds maximum of %d characters, capping...\n", name.c_str(), ITEM_NAME_LENGTH - 1);
		}

		std::shared_ptr<item_data> id = item_db.search_aegisname( name.c_str() );

		if (id != nullptr && id->nameid != nameid) {
			this->invalidWarning(node["AegisName"], "Found duplicate item Aegis name for %s, skipping.\n", name.c_str());
			return 0;
		}

		if( exists ){
			// Create a copy
			std::string aegisname = item->name;
			// Convert it to lower
			util::tolower( aegisname );
			// Remove old AEGIS name from lookup
			this->aegisNameToItemDataMap.erase( aegisname );
		}

		item->name.resize(ITEM_NAME_LENGTH);
		item->name = name.c_str();

		// Create a copy
		std::string aegisname = name;
		// Convert it to lower
		util::tolower( aegisname );

		this->aegisNameToItemDataMap[aegisname] = item;
	}

	if (this->nodeExists(node, "Name")) {
		std::string name;

		if (!this->asString(node, "Name", name))
			return 0;

		if (name.length() > ITEM_NAME_LENGTH) {
			this->invalidWarning(node["Name"], "Name \"%s\" exceeds maximum of %d characters, capping...\n", name.c_str(), ITEM_NAME_LENGTH - 1);
		}

		if( exists ){
			// Create a copy
			std::string ename = item->ename;
			// Convert it to lower
			util::tolower( ename );
			// Remove old name from lookup
			this->nameToItemDataMap.erase( ename );
		}

		item->ename.resize(ITEM_NAME_LENGTH);
		item->ename = name.c_str();

		// Create a copy
		std::string ename = name;
		// Convert it to lower
		util::tolower( ename );

		this->nameToItemDataMap[ename] = item;
	}

	if (this->nodeExists(node, "Type")) {
		std::string type;

		if (!this->asString(node, "Type", type))
			return 0;

		std::string type_constant = "IT_" + type;
		int64 constant;

		if (!script_get_constant(type_constant.c_str(), &constant) || constant < IT_HEALING || constant >= IT_MAX) {
			this->invalidWarning(node["Type"], "Invalid item type %s, defaulting to IT_ETC.\n", type.c_str());
			constant = IT_ETC;
		}

		item->type = static_cast<item_types>(constant);
	} else {
		if (!exists)
			item->type = IT_ETC;
	}

	if (this->nodeExists(node, "SubType")) {
		std::string type;

		if (!this->asString(node, "SubType", type))
			return 0;

		if (item->type == IT_WEAPON) {
			std::string type_constant = "W_" + type;
			int64 constant;

			if (!script_get_constant(type_constant.c_str(), &constant) || constant < W_FIST || constant >= MAX_WEAPON_TYPE) {
				this->invalidWarning(node["SubType"], "Invalid weapon type %s, defaulting to W_FIST.\n", type.c_str());
				item->subtype = W_FIST;
			}

			item->subtype = static_cast<weapon_type>(constant);
		} else if (item->type == IT_AMMO) {
			std::string type_constant = "AMMO_" + type;
			int64 constant;

			if (!script_get_constant(type_constant.c_str(), &constant) || constant <= AMMO_NONE || constant >= MAX_AMMO_TYPE) {
				this->invalidWarning(node["SubType"], "Invalid ammo type %s, defaulting to AMMO_NONE.\n", type.c_str());
				item->subtype = AMMO_NONE;
			}

			item->subtype = static_cast<e_ammo_type>(constant);
		} else if (item->type == IT_CARD) {
			std::string type_constant = "CARD_" + type;
			int64 constant;

			if (!script_get_constant(type_constant.c_str(), &constant) || constant < CARD_NORMAL || constant >= MAX_CARD_TYPE) {
				this->invalidWarning(node["SubType"], "Invalid card type %s, defaulting to CARD_NORMAL.\n", type.c_str());
				item->subtype = CARD_NORMAL;
			}

			item->subtype = static_cast<e_card_type>(constant);
		} else {
			this->invalidWarning(node["SubType"], "Item sub type is not supported for this item type.\n");
			return 0;
		}
	} else {
		if (!exists)
			item->subtype = 0;
	}

	bool has_buy = false, has_sell = false;

	if (this->nodeExists(node, "Buy")) {
		uint32 buy;

		if (!this->asUInt32(node, "Buy", buy))
			return 0;

		if( buy > MAX_ZENY ){
			this->invalidWarning( node["Buy"], "Buying price exceeds MAX_ZENY. Capping...\n" );
			buy = MAX_ZENY;
		}

		has_buy = true;
		item->value_buy = buy;
	} else {
		if (!exists) {
			item->value_buy = 0;
		}
	}

	if (this->nodeExists(node, "Sell")) {
		uint32 sell;

		if (!this->asUInt32(node, "Sell", sell))
			return 0;

		if( sell > MAX_ZENY ){
			this->invalidWarning( node["Sell"], "Sell price exceeds MAX_ZENY. Capping...\n" );
			sell = MAX_ZENY;
		}

		has_sell = true;
		item->value_sell = sell;
	} else {
		if (!exists) {
			item->value_sell = 0;
		}
	}

	hasPriceValue[item->nameid] = { has_buy, has_sell };

	if (this->nodeExists(node, "Weight")) {
		uint32 weight;

		if (!this->asUInt32(node, "Weight", weight))
			return 0;

		item->weight = weight;
	} else {
		if (!exists)
			item->weight = 0;
	}

	if (this->nodeExists(node, "Attack")) {
		uint32 atk;

		if (!this->asUInt32(node, "Attack", atk))
			return 0;

		item->atk = atk;
	} else {
		if (!exists)
			item->atk = 0;
	}

#ifdef RENEWAL
	if (this->nodeExists(node, "MagicAttack")) {
		uint32 matk;

		if (!this->asUInt32(node, "MagicAttack", matk))
			return 0;

		item->matk = matk;
	} else {
		if (!exists)
			item->matk = 0;
	}
#endif

	if (this->nodeExists(node, "Defense")) {
		uint32 def;

		if (!this->asUInt32(node, "Defense", def))
			return 0;

		if (def > DEFTYPE_MAX) {
			this->invalidWarning(node["Defense"], "Item defense %d exceeds DEFTYPE_MAX (%d), capping to DEFTYPE_MAX.\n", def, DEFTYPE_MAX);
			def = DEFTYPE_MAX;
		}

		item->def = def;
	} else {
		if (!exists)
			item->def = 0;
	}

	if (this->nodeExists(node, "Range")) {
		uint16 range;

		if (!this->asUInt16(node, "Range", range))
			return 0;

		if (range > AREA_SIZE) {
			this->invalidWarning(node["Range"], "Item attack range %d exceeds AREA_SIZE (%d), capping to AREA_SIZE.\n", range, AREA_SIZE);
			range = AREA_SIZE;
		}

		item->range = range;
	} else {
		if (!exists)
			item->range = 0;
	}

	if (this->nodeExists(node, "Slots")) {
		uint16 slots;

		if (!this->asUInt16(node, "Slots", slots))
			return 0;

		if (slots > MAX_SLOTS) {
			this->invalidWarning(node["Slots"], "Item slots %d exceeds MAX_SLOTS (%d), capping to MAX_SLOTS.\n", slots, MAX_SLOTS);
			slots = MAX_SLOTS;
		}

		item->slots = slots;
	} else {
		if (!exists)
			item->slots = 0;
	}

	if (this->nodeExists(node, "Jobs")) {
		const ryml::NodeRef& jobNode = node["Jobs"];

		item->class_base[0] = item->class_base[1] = item->class_base[2] = 0;

		if (this->nodeExists(jobNode, "All")) {
			bool active;

			if (!this->asBool(jobNode, "All", active))
				return 0;

			itemdb_jobid2mapid(item->class_base, MAPID_ALL, active);
		}

		for (const auto& jobit : jobNode) {
			std::string jobName;
			c4::from_chars(jobit.key(), &jobName);

			// Skipped because processed above the loop
			if (jobName.compare("All") == 0)
				continue;

			std::string jobName_constant = "EAJ_" + jobName;
			int64 constant;

			if (!script_get_constant(jobName_constant.c_str(), &constant)) {
				this->invalidWarning(jobNode[jobit.key()], "Invalid item job %s, defaulting to All.\n", jobName.c_str());
				itemdb_jobid2mapid(item->class_base, MAPID_ALL, true);
				break;
			}

			bool active;

			if (!this->asBool(jobNode, jobName, active))
				return 0;

			itemdb_jobid2mapid(item->class_base, static_cast<e_mapid>(constant), active);
		}
	} else {
		if (!exists) {
			item->class_base[0] = item->class_base[1] = item->class_base[2] = 0;

			itemdb_jobid2mapid(item->class_base, MAPID_ALL, true);
		}
	}

	if (this->nodeExists(node, "Classes")) {
		const auto& classNode = node["Classes"];

		if (this->nodeExists(classNode, "All")) {
			bool active;

			if (!this->asBool(classNode, "All", active))
				return 0;

			if (active)
				item->class_upper |= ITEMJ_ALL;
			else
				item->class_upper &= ~ITEMJ_ALL;
		}

		for (const auto& classit : classNode) {
			std::string className;
			c4::from_chars(classit.key(), &className);

			// Skipped because processed above the loop
			if (className.compare("All") == 0)
				continue;

			std::string className_constant = "ITEMJ_" + className;
			int64 constant;

			if (!script_get_constant(className_constant.c_str(), &constant)) {
				this->invalidWarning(classNode[classit.key()], "Invalid class upper %s, defaulting to All.\n", className.c_str());
				item->class_upper |= ITEMJ_ALL;
				break;
			}

			bool active;

			if (!this->asBool(classNode, className, active))
				return 0;

			if (active)
				item->class_upper |= constant;
			else
				item->class_upper &= ~constant;
		}
	} else {
		if (!exists)
			item->class_upper = ITEMJ_ALL;
	}

	if (this->nodeExists(node, "Gender")) {
		std::string gender;

		if (!this->asString(node, "Gender", gender))
			return 0;

		std::string gender_constant = "SEX_" + gender;
		int64 constant;

		if (!script_get_constant(gender_constant.c_str(), &constant) || constant < SEX_FEMALE || constant > SEX_BOTH) {
			this->invalidWarning(node["Gender"], "Invalid item gender %s, defaulting to SEX_BOTH.\n", gender.c_str());
			constant = SEX_BOTH;
		}

		item->sex = static_cast<e_sex>(constant);
		item->sex = this->defaultGender( node, item );
	} else {
		if (!exists) {
			item->sex = SEX_BOTH;
			item->sex = this->defaultGender( node, item );
		}
	}

	if (this->nodeExists(node, "Locations")) {
		const auto& locationNode = node["Locations"];

		for (const auto& locit : locationNode) {
			std::string equipName;
			c4::from_chars(locit.key(), &equipName);

			std::string equipName_constant = "EQP_" + equipName;
			int64 constant;

			if (!script_get_constant(equipName_constant.c_str(), &constant)) {
				this->invalidWarning(locationNode[locit.key()], "Invalid equip location %s, defaulting to IT_ETC.\n", equipName.c_str());
				item->type = IT_ETC;
				break;
			}

			bool active;

			if (!this->asBool(locationNode, equipName, active))
				return 0;

			if (active) {
				if (constant & EQP_SHADOW_GEAR && item->type != IT_SHADOWGEAR) {
					this->invalidWarning(node, "Invalid item equip location %s as it's not a Shadow Gear item type, defaulting to IT_ETC.\n", equipName.c_str());
					item->type = IT_ETC;
				}

				item->equip |= constant;
			} else
				item->equip &= ~constant;
		}
	} else {
		if (!exists) {
			if (itemdb_isequip2(item.get())) {
				this->invalidWarning(node, "Invalid item equip location as it has no equip location, defaulting to IT_ETC.\n");
				item->type = IT_ETC;
			} else
				item->equip = 0;
		}
	}

	if (this->nodeExists(node, "WeaponLevel")) {
		uint16 lv;

		if (!this->asUInt16(node, "WeaponLevel", lv))
			return 0;

		if (lv > MAX_WEAPON_LEVEL) {
			this->invalidWarning(node["WeaponLevel"], "Invalid weapon level %d, defaulting to 0.\n", lv);
			lv = 0;
		}

		if (item->type != IT_WEAPON) {
			this->invalidWarning(node["WeaponLevel"], "Item type is not a weapon, defaulting to 0.\n");
			lv = 0;
		}

		item->weapon_level = lv;
	} else {
		if (!exists)
			item->weapon_level = 0;
	}

	if( this->nodeExists( node, "ArmorLevel" ) ){
		uint16 level;

		if( !this->asUInt16( node, "ArmorLevel", level ) ){
			return 0;
		}

		if( level > MAX_ARMOR_LEVEL ){
			this->invalidWarning( node["ArmorLevel"], "Invalid armor level %d, defaulting to 0.\n", level );
			level = 0;
		}

		if( item->type != IT_ARMOR ){
			this->invalidWarning( node["ArmorLevel"], "Item type is not an armor, defaulting to 0.\n" );
			level = 0;
		}

		item->armor_level = level;
	}else{
		if( !exists ){
			item->armor_level = 0;
		}
	}

	if (this->nodeExists(node, "EquipLevelMin")) {
		uint16 lv;

		if (!this->asUInt16(node, "EquipLevelMin", lv))
			return 0;

		if (lv > MAX_LEVEL) {
			this->invalidWarning(node["EquipLevelMin"], "Minimum equip level %d exceeds MAX_LEVEL (%d), capping to MAX_LEVEL.\n", lv, MAX_LEVEL);
			lv = MAX_LEVEL;
		}

		item->elv = lv;
	} else {
		if (!exists)
			item->elv = 0;
	}

	if (this->nodeExists(node, "EquipLevelMax")) {
		uint16 lv;

		if (!this->asUInt16(node, "EquipLevelMax", lv))
			return 0;

		if (lv < item->elv) {
			this->invalidWarning(node["EquipLevelMax"], "Maximum equip level %d is less than minimum equip level %d, capping to minimum equip level.\n", lv, item->elv);
			lv = item->elv;
		}

		if (lv > MAX_LEVEL) {
			this->invalidWarning(node["EquipLevelMax"], "Maximum equip level %d exceeds MAX_LEVEL (%d), capping to MAX_LEVEL.\n", lv, MAX_LEVEL);
			lv = MAX_LEVEL;
		}

		item->elvmax = lv;
	} else {
		if (!exists)
			item->elvmax = MAX_LEVEL;
	}

	if (this->nodeExists(node, "Refineable")) {
		bool refine;

		if (!this->asBool(node, "Refineable", refine))
			return 0;

		item->flag.no_refine = !refine;
	} else {
		if (!exists)
			item->flag.no_refine = true;
	}

	if (this->nodeExists(node, "Gradable")) {
		bool gradable;

		if (!this->asBool(node, "Gradable", gradable))
			return 0;

		item->flag.gradable = gradable;
	} else {
		if (!exists)
			item->flag.gradable = false;
	}

	if (this->nodeExists(node, "View")) {
		uint32 look;

		if (!this->asUInt32(node, "View", look))
			return 0;

		item->look = look;
	} else {
		if (!exists)
			item->look = 0;
	}

	if (this->nodeExists(node, "AliasName")) {
		std::string view;

		if (!this->asString(node, "AliasName", view))
			return 0;

		std::shared_ptr<item_data> view_data = item_db.search_aegisname( view.c_str() );

		if (view_data == nullptr) {
			this->invalidWarning(node["AliasName"], "Unable to change the alias because %s is an unknown item.\n", view.c_str());
			return 0;
		}

		item->view_id = view_data->nameid;
	} else {
		if (!exists)
			item->view_id = 0;
	}

	if (this->nodeExists(node, "Flags")) {
		const auto& flagNode = node["Flags"];

		if (this->nodeExists(flagNode, "BuyingStore")) {
			bool active;

			if (!this->asBool(flagNode, "BuyingStore", active))
				return 0;

			if (!itemdb_isstackable2(item.get()) && active) {
				this->invalidWarning(flagNode["BuyingStore"], "Non-stackable item cannot be enabled for buying store.\n");
				active = false;
			}

			item->flag.buyingstore = active;
		} else {
			if (!exists)
				item->flag.buyingstore = false;
		}

		if (this->nodeExists(flagNode, "DeadBranch")) {
			bool active;

			if (!this->asBool(flagNode, "DeadBranch", active))
				return 0;

			item->flag.dead_branch = active;
		} else {
			if (!exists)
				item->flag.dead_branch = false;
		}

		if (this->nodeExists(flagNode, "Container")) {
			bool active;

			if (!this->asBool(flagNode, "Container", active))
				return 0;

			item->flag.group = active;
		} else {
			if (!exists)
				item->flag.group = false;
		}

		if (this->nodeExists(flagNode, "UniqueId")) {
			bool active;

			if (!this->asBool(flagNode, "UniqueId", active))
				return 0;

			if (!itemdb_isstackable2(item.get()) && active) {
				this->invalidWarning(flagNode["UniqueId"], "Non-stackable item cannot be enabled for UniqueId.\n");
				active = false;
			}

			item->flag.guid = active;
		} else {
			if (!exists)
				item->flag.guid = false;
		}

		if (this->nodeExists(flagNode, "BindOnEquip")) {
			bool active;

			if (!this->asBool(flagNode, "BindOnEquip", active))
				return 0;

			item->flag.bindOnEquip = active;
		} else {
			if (!exists)
				item->flag.bindOnEquip = false;
		}

		if (this->nodeExists(flagNode, "DropAnnounce")) {
			bool active;

			if (!this->asBool(flagNode, "DropAnnounce", active))
				return 0;

			item->flag.broadcast = active;
		} else {
			if (!exists)
				item->flag.broadcast = false;
		}

		if (this->nodeExists(flagNode, "NoConsume")) {
			bool active;

			if (!this->asBool(flagNode, "NoConsume", active))
				return 0;

			if (active)
				item->flag.delay_consume |= DELAYCONSUME_NOCONSUME;
			else
				item->flag.delay_consume &= ~DELAYCONSUME_NOCONSUME;
		} else {
			if (!exists) {
				if (!(item->flag.delay_consume & DELAYCONSUME_TEMP))
					item->flag.delay_consume = DELAYCONSUME_NONE;
			}
		}

		if (this->nodeExists(flagNode, "DropEffect")) {
			std::string effect;

			if (!this->asString(flagNode, "DropEffect", effect))
				return 0;

			std::string effect_constant = "DROPEFFECT_" + effect;
			int64 constant;

			if (!script_get_constant(effect_constant.c_str(), &constant) || constant < DROPEFFECT_NONE || constant > DROPEFFECT_MAX) {
				this->invalidWarning(flagNode["DropEffect"], "Invalid item drop effect %s, defaulting to DROPEFFECT_NONE.\n", effect.c_str());
				constant = DROPEFFECT_NONE;
			}

			item->flag.dropEffect = static_cast<e_item_drop_effect>(constant);
		} else {
			if (!exists)
				item->flag.dropEffect = DROPEFFECT_NONE;
		}
	} else {
		if (!exists) {
			item->flag.buyingstore = false;
			item->flag.dead_branch = false;
			item->flag.group = false;
			item->flag.guid = false;
			item->flag.bindOnEquip = false;
			item->flag.broadcast = false;
			if (!(item->flag.delay_consume & DELAYCONSUME_TEMP))
				item->flag.delay_consume = DELAYCONSUME_NONE;
			item->flag.dropEffect = DROPEFFECT_NONE;
		}
	}

	if (this->nodeExists(node, "Delay")) {
		const auto& delayNode = node["Delay"];

		if (this->nodeExists(delayNode, "Duration")) {
			uint32 duration;

			if (!this->asUInt32(delayNode, "Duration", duration))
				return 0;

			item->delay.duration = duration;
		} else {
			if (!exists)
				item->delay.duration = 0;
		}

		if (this->nodeExists(delayNode, "Status")) {
			std::string status;

			if (!this->asString(delayNode, "Status", status))
				return 0;

			std::string status_constant = "SC_" + status;
			int64 constant;

			if (!script_get_constant(status_constant.c_str(), &constant) || constant < SC_NONE || constant >= SC_MAX) {
				this->invalidWarning(delayNode[c4::to_csubstr(status)], "Invalid item delay status %s, defaulting to SC_NONE.\n", status.c_str());
				constant = SC_NONE;
			}

			item->delay.sc = static_cast<sc_type>(constant);
		} else {
			if (!exists)
				item->delay.sc = SC_NONE;
		}
	} else {
		if (!exists) {
			item->delay.duration = 0;
			item->delay.sc = SC_NONE;
		}
	}

	if (this->nodeExists(node, "Stack")) {
		const auto& stackNode = node["Stack"];

		if (this->nodeExists(stackNode, "Amount")) {
			uint16 amount;

			if (!this->asUInt16(stackNode, "Amount", amount))
				return 0;

			if (!itemdb_isstackable2(item.get())) {
				this->invalidWarning(stackNode["Amount"], "Non-stackable item cannot be enabled for stacking.\n");
				amount = 0;
			}

			item->stack.amount = amount;
		} else {
			if (!exists)
				item->stack.amount = 0;
		}

		if (this->nodeExists(stackNode, "Inventory")) {
			bool active;

			if (!this->asBool(stackNode, "Inventory", active))
				return 0;

			item->stack.inventory = active;
		} else {
			if (!exists)
				item->stack.inventory = false;
		}

		if (this->nodeExists(stackNode, "Cart")) {
			bool active;

			if (!this->asBool(stackNode, "Cart", active))
				return 0;

			item->stack.cart = active;
		} else {
			if (!exists)
				item->stack.cart = false;
		}

		if (this->nodeExists(stackNode, "Storage")) {
			bool active;

			if (!this->asBool(stackNode, "Storage", active))
				return 0;

			item->stack.storage = active;
		} else {
			if (!exists)
				item->stack.storage = false;
		}

		if (this->nodeExists(stackNode, "GuildStorage")) {
			bool active;

			if (!this->asBool(stackNode, "GuildStorage", active))
				return 0;

			item->stack.guild_storage = active;
		} else {
			if (!exists)
				item->stack.guild_storage = false;
		}
	} else {
		if (!exists) {
			item->stack.amount = 0;
			item->stack.inventory = false;
			item->stack.cart = false;
			item->stack.storage = false;
			item->stack.guild_storage = false;
		}
	}

	if (this->nodeExists(node, "NoUse")) {
		const auto& nouseNode = node["NoUse"];

		if (this->nodeExists(nouseNode, "Override")) {
			uint16 override;

			if (!this->asUInt16(nouseNode, "Override", override))
				return 0;

			if (override > 100) {
				this->invalidWarning(nouseNode["Override"], "Item no use override level %d exceeds 100, capping to 100.\n", override);
				override = 100;
			}

			item->item_usage.override = override;
		} else {
			if (!exists)
				item->item_usage.override = 100;
		}

		if (this->nodeExists(nouseNode, "Sitting")) {
			bool active;

			if (!this->asBool(nouseNode, "Sitting", active))
				return 0;

			item->item_usage.sitting = active;
		} else {
			if (!exists)
				item->item_usage.sitting = false;
		}
	} else {
		if (!exists) {
			item->item_usage.override = 100;
			item->item_usage.sitting = false;
		}
	}

	if (this->nodeExists(node, "Trade")) {
		const auto& tradeNode = node["Trade"];

		if (this->nodeExists(tradeNode, "Override")) {
			uint16 override;

			if (!this->asUInt16(tradeNode, "Override", override))
				return 0;

			if (override > 100) {
				this->invalidWarning(tradeNode["Override"], "Item trade override level %d exceeds 100, capping to 100.\n", override);
				override = 100;
			}

			item->gm_lv_trade_override = override;
		} else {
			if (!exists)
				item->gm_lv_trade_override = 100;
		}

		if (this->nodeExists(tradeNode, "NoDrop")) {
			bool active;

			if (!this->asBool(tradeNode, "NoDrop", active))
				return 0;

			item->flag.trade_restriction.drop = active;
		} else {
			if (!exists)
				item->flag.trade_restriction.drop = false;
		}

		if (this->nodeExists(tradeNode, "NoTrade")) {
			bool active;

			if (!this->asBool(tradeNode, "NoTrade", active))
				return 0;

			item->flag.trade_restriction.trade = active;
		} else {
			if (!exists)
				item->flag.trade_restriction.trade = false;
		}

		if (this->nodeExists(tradeNode, "TradePartner")) {
			bool active;

			if (!this->asBool(tradeNode, "TradePartner", active))
				return 0;

			item->flag.trade_restriction.trade_partner = active;
		} else {
			if (!exists)
				item->flag.trade_restriction.trade_partner = false;
		}

		if (this->nodeExists(tradeNode, "NoSell")) {
			bool active;

			if (!this->asBool(tradeNode, "NoSell", active))
				return 0;

			item->flag.trade_restriction.sell = active;
		} else {
			if (!exists)
				item->flag.trade_restriction.sell = false;
		}

		if (this->nodeExists(tradeNode, "NoCart")) {
			bool active;

			if (!this->asBool(tradeNode, "NoCart", active))
				return 0;

			item->flag.trade_restriction.cart = active;
		} else {
			if (!exists)
				item->flag.trade_restriction.cart = false;
		}

		if (this->nodeExists(tradeNode, "NoStorage")) {
			bool active;

			if (!this->asBool(tradeNode, "NoStorage", active))
				return 0;

			item->flag.trade_restriction.storage = active;
		} else {
			if (!exists)
				item->flag.trade_restriction.storage = false;
		}

		if (this->nodeExists(tradeNode, "NoGuildStorage")) {
			bool active;

			if (!this->asBool(tradeNode, "NoGuildStorage", active))
				return 0;

			item->flag.trade_restriction.guild_storage = active;
		} else {
			if (!exists)
				item->flag.trade_restriction.guild_storage = false;
		}

		if (this->nodeExists(tradeNode, "NoMail")) {
			bool active;

			if (!this->asBool(tradeNode, "NoMail", active))
				return 0;

			item->flag.trade_restriction.mail = active;
		} else {
			if (!exists)
				item->flag.trade_restriction.mail = false;
		}

		if (this->nodeExists(tradeNode, "NoAuction")) {
			bool active;

			if (!this->asBool(tradeNode, "NoAuction", active))
				return 0;

			item->flag.trade_restriction.auction = active;
		} else {
			if (!exists)
				item->flag.trade_restriction.auction = false;
		}
	} else {
		if (!exists) {
			item->gm_lv_trade_override = 100;
			item->flag.trade_restriction.drop = false;
			item->flag.trade_restriction.trade = false;
			item->flag.trade_restriction.trade_partner = false;
			item->flag.trade_restriction.sell = false;
			item->flag.trade_restriction.cart = false;
			item->flag.trade_restriction.storage = false;
			item->flag.trade_restriction.guild_storage = false;
			item->flag.trade_restriction.mail = false;
			item->flag.trade_restriction.auction = false;
		}
	}

	if (this->nodeExists(node, "Script")) {
		std::string script;

		if (!this->asString(node, "Script", script))
			return 0;

		if (exists && item->script) {
			script_free_code(item->script);
			item->script = nullptr;
		}

		item->script = parse_script(script.c_str(), this->getCurrentFile().c_str(), this->getLineNumber(node["Script"]), SCRIPT_IGNORE_EXTERNAL_BRACKETS);
	} else {
		if (!exists)
			item->script = nullptr;
	}

	if (this->nodeExists(node, "EquipScript")) {
		std::string script;

		if (!this->asString(node, "EquipScript", script))
			return 0;

		if (exists && item->equip_script) {
			script_free_code(item->equip_script);
			item->equip_script = nullptr;
		}

		item->equip_script = parse_script(script.c_str(), this->getCurrentFile().c_str(), this->getLineNumber(node["EquipScript"]), SCRIPT_IGNORE_EXTERNAL_BRACKETS);
	} else {
		if (!exists)
			item->equip_script = nullptr;
	}

	if (this->nodeExists(node, "UnEquipScript")) {
		std::string script;

		if (!this->asString(node, "UnEquipScript", script))
			return 0;

		if (exists && item->unequip_script) {
			script_free_code(item->unequip_script);
			item->unequip_script = nullptr;
		}

		item->unequip_script = parse_script(script.c_str(), this->getCurrentFile().c_str(), this->getLineNumber(node["UnEquipScript"]), SCRIPT_IGNORE_EXTERNAL_BRACKETS);
	} else {
		if (!exists)
			item->unequip_script = nullptr;
	}

	if (!exists)
		this->put(nameid, item);

	return 1;
}

void ItemDatabase::loadingFinished(){
	for (auto &tmp_item : item_db) {
		std::shared_ptr<item_data> item = tmp_item.second;

		// Items that are consumed only after target confirmation
		if (item->type == IT_DELAYCONSUME) {
			item->type = IT_USABLE;
			item->flag.delay_consume |= DELAYCONSUME_TEMP;
		} else {
			item->flag.delay_consume &= ~DELAYCONSUME_TEMP; // Remove delayed consumption flag if switching types
		}

		if( item->type == IT_WEAPON ){
			if( item->weapon_level == 0 ){
				ShowWarning( "Item %s is a weapon, but does not have a weapon level. Consider adding it. Defaulting to 1.\n", item->name.c_str() );
				item->weapon_level = 1;
			}

			if( item->armor_level != 0 ){
				ShowWarning( "Item %s is a weapon, but has an armor level. Defaulting to 0.\n", item->name.c_str() );
				item->armor_level = 0;
			}
		}else if( item->type == IT_ARMOR ){
			if( item->armor_level == 0 ){
				ShowWarning( "Item %s is an armor, but does not have an armor level. Consider adding it. Defaulting to 1.\n", item->name.c_str() );
				item->armor_level = 1;
			}

			if( item->weapon_level != 0 ){
				ShowWarning( "Item %s is an armor, but has a weapon level. Defaulting to 0.\n", item->name.c_str() );
				item->weapon_level = 0;
			}
		}else{
			if( item->weapon_level != 0 ){
				ShowWarning( "Item %s is not a weapon, but has a weapon level. Defaulting to 0.\n", item->name.c_str() );
				item->weapon_level = 0;
			}

			if( item->armor_level != 0 ){
				ShowWarning( "Item %s is not an armor, but has an armor level. Defaulting to 0.\n", item->name.c_str() );
				item->armor_level = 0;
			}
		}

		if (item->type != IT_ARMOR && item->type != IT_SHADOWGEAR && item->def > 0) {
			ShowWarning( "Item %s is not a armor or shadowgear. Defaulting Defense to 0.\n", item->name.c_str() );
			item->def = 0;
		}

		if (item->type != IT_WEAPON && item->type != IT_AMMO && item->atk > 0) {
			ShowWarning( "Item %s is not a weapon or ammo. Defaulting Attack to 0.\n", item->name.c_str() );
			item->atk = 0;
		}

		if (item->type != IT_WEAPON) {
#ifdef RENEWAL
			if (item->matk > 0) {
				ShowWarning( "Item %s is not a weapon. Defaulting MagicAttack to 0.\n", item->name.c_str() );
				item->matk = 0;
			}
#endif
			if (item->range > 0) {
				ShowWarning( "Item %s is not a weapon. Defaulting Range to 0.\n", item->name.c_str() );
				item->range = 0;
			}
		}

		// When a particular price is not given, we should base it off the other one
		if (!hasPriceValue[item->nameid].has_buy && hasPriceValue[item->nameid].has_sell)
			item->value_buy = item->value_sell * 2;
		else if (hasPriceValue[item->nameid].has_buy && !hasPriceValue[item->nameid].has_sell)
			item->value_sell = item->value_buy / 2;

		if (item->value_buy / 124. < item->value_sell / 75.) {
			ShowWarning("Buying/Selling [%d/%d] price of %s (%u) allows Zeny making exploit through buying/selling at discounted/overcharged prices! Defaulting Sell to 1 Zeny.\n", item->value_buy, item->value_sell, item->name.c_str(), item->nameid);
			item->value_sell = 1;
		}

		// Shields need to have a view ID to be able to be recognized by ST_SHIELD check in skill.cpp
		if( item->type == IT_ARMOR && ( item->equip & EQP_SHIELD ) != 0 && item->look == 0 ){
			ShowWarning( "Item %s (%u) is a shield and should have a view id. Defaulting to Guard...\n", item->name.c_str(), item->nameid );
			item->look = 1;
		}
	}

	if( !this->exists( ITEMID_DUMMY ) ){
		// Create dummy item
		std::shared_ptr<item_data> dummy_item = std::make_shared<item_data>();

		dummy_item->nameid = ITEMID_DUMMY;
		dummy_item->weight = 1;
		dummy_item->value_sell = 1;
		dummy_item->type = IT_ETC;
		dummy_item->name = "UNKNOWN_ITEM";
		dummy_item->ename = "Unknown Item";
		dummy_item->view_id = UNKNOWN_ITEM_ID;

		item_db.put( ITEMID_DUMMY, dummy_item );
	}

	TypesafeCachedYamlDatabase::loadingFinished();
	hasPriceValue.clear();
}

/**
 * Applies gender restrictions according to settings.
 * @param node: YAML node containing the entry.
 * @param node: the already parsed item data.
 * @return gender that should be used.
 */
e_sex ItemDatabase::defaultGender( const ryml::NodeRef& node, std::shared_ptr<item_data> id ){
	if (id->nameid == WEDDING_RING_M) //Grom Ring
		return SEX_MALE;
	if (id->nameid == WEDDING_RING_F) //Bride Ring
		return SEX_FEMALE;
	if( id->type == IT_WEAPON ){
		if( id->subtype == W_MUSICAL ){
			if( id->sex != SEX_MALE ){
				this->invalidWarning( node, "Musical instruments are always male-only, defaulting to SEX_MALE.\n" );
			}

			return SEX_MALE;
		}

		if( id->subtype == W_WHIP ){
			if( id->sex != SEX_FEMALE ){
				this->invalidWarning( node, "Whips are always female-only, defaulting to SEX_FEMALE.\n" );
			}

			return SEX_FEMALE;
		}
	}

	return static_cast<e_sex>( id->sex );
}

std::shared_ptr<item_data> ItemDatabase::search_aegisname( const char* name ){
	// Create a copy
	std::string lowername = name;
	// Convert it to lower
	util::tolower( lowername );

	return util::umap_find( this->aegisNameToItemDataMap, lowername );
}

std::shared_ptr<item_data> ItemDatabase::searchname( const char *name ){
	// Create a copy
	std::string lowername = name;
	// Convert it to lower
	util::tolower( lowername );

	std::shared_ptr<item_data> result = util::umap_find( this->aegisNameToItemDataMap, lowername );

	if( result != nullptr ){
		return result;
	}

	return util::umap_find( this->nameToItemDataMap, lowername );
}

/**
* Generates an item link string
* @param data: Item info
* @return <ITEML> string for the item
* @author [Cydh]
**/
std::string ItemDatabase::create_item_link(struct item& item, std::shared_ptr<item_data>& data){
	if( data == nullptr ){
		ShowError( "Tried to create itemlink for unknown item %u.\n", item.nameid );
		return "Unknown item";
	}

	std::string itemstr;
	struct item_data* id = data.get();

// All these dates are unconfirmed
#if PACKETVER >= 20151104
	if( battle_config.feature_itemlink ) {

#if PACKETVER >= 20160113
		const std::string start_tag = "<ITEML>";
		const std::string closing_tag = "</ITEML>";
#else // PACKETVER >= 20151104
		const std::string start_tag = "<ITEM>";
		const std::string closing_tag = "</ITEM>";
#endif

		itemstr += start_tag;

		itemstr += util::string_left_pad(util::base62_encode(id->equip), '0', 5);
		itemstr += itemdb_isequip2(id) ? "1" : "0";
		itemstr += util::base62_encode(item.nameid);
		if (item.refine > 0) {
			itemstr += "%" + util::string_left_pad(util::base62_encode(item.refine), '0', 2);
		}

#if PACKETVER >= 20161116
		if (itemdb_isequip2(id)) {
			itemstr += "&" + util::string_left_pad(util::base62_encode(id->look), '0', 2);
		}
#endif

#if PACKETVER >= 20200724
		itemstr += "'" + util::string_left_pad(util::base62_encode(item.enchantgrade), '0', 2);
#endif

#if PACKETVER >= 20200724
		const std::string card_sep = ")";
		const std::string optid_sep = "+";
		const std::string optpar_sep = ",";
		const std::string optval_sep = "-";
#elif PACKETVER >= 20161116
		const std::string card_sep = "(";
		const std::string optid_sep = "*";
		const std::string optpar_sep = "+";
		const std::string optval_sep = ",";
#else // PACKETVER >= 20151104
		const std::string card_sep = "'";
		const std::string optid_sep = ")";
		const std::string optpar_sep = "*";
		const std::string optval_sep = "+";
#endif

		for (uint8 i = 0; i < MAX_SLOTS; ++i) {
			itemstr += card_sep + util::string_left_pad(util::base62_encode(item.card[i]), '0', 2);
		}

		for (uint8 i = 0; i < MAX_ITEM_RDM_OPT; ++i) {
			if (item.option[i].id == 0) {
				break; // ignore options including ones beyond this one since the client won't even display them
			}
			// Option ID
			itemstr += optid_sep + util::string_left_pad(util::base62_encode(item.option[i].id), '0', 2);
			// Param
			itemstr += optpar_sep + util::string_left_pad(util::base62_encode(item.option[i].param), '0', 2);
			// Value
			itemstr += optval_sep + util::string_left_pad(util::base62_encode(item.option[i].value), '0', 2);
		}

		itemstr += closing_tag;
		if ((itemdb_isequip2(id)) && (data->slots == 0))
			itemstr += " [" + std::to_string(data->slots) + "]";

		return itemstr;
	}
#endif

	// This can be reached either because itemlinks are disabled via configuration or because the packet version does not support the feature
	// If that's the case then we format the item prepending the refine and appending the slots
	if (item.refine > 0)
		itemstr += "+" + std::to_string(item.refine) + " ";

	itemstr += data->ename;

	if (itemdb_isequip2(id))
		itemstr += "[" + std::to_string(data->slots) + "]";

	return itemstr;
}

std::string ItemDatabase::create_item_link( std::shared_ptr<item_data>& data ){
	struct item it = {};
	it.nameid = data->nameid;

	return this->create_item_link( it, data );
}

std::string ItemDatabase::create_item_link(struct item& item) {
	std::shared_ptr<item_data> data = this->find(item.nameid);

	return this->create_item_link(item, data);
}

std::string ItemDatabase::create_item_link_for_mes( std::shared_ptr<item_data>& data, bool use_brackets, const char* name ){
	if( data == nullptr ){
		return "Unknown item";
	}

	std::string itemstr;

// All these dates are unconfirmed
#if PACKETVER >= 20100000
	if( battle_config.feature_mesitemlink ){
// It was changed in 2015-11-04, but Gravity actually broke the feature for this specific client, because they introduced the new itemlink feature [Lemongrass]
// See the following github issues for more details:
// * https://github.com/rathena/rathena/issues/1236
// * https://github.com/rathena/rathena/issues/1873
#if PACKETVER >= 20151104
		const std::string start_tag = "<ITEM>";
		const std::string closing_tag = "</ITEM>";
#else
		const std::string start_tag = "<ITEMLINK>";
		const std::string closing_tag = "</ITEMLINK>";
#endif

		itemstr += start_tag;

		if( use_brackets || battle_config.feature_mesitemlink_brackets ){
			itemstr += "[";
		}

		if( name != nullptr && !battle_config.feature_mesitemlink_dbname ){
			// Name was forcefully overwritten
			itemstr += name;
		}else{
			// Use database name
			itemstr += data->ename;
		}

		if( use_brackets || battle_config.feature_mesitemlink_brackets ){
			itemstr += "]";
		}

		itemstr += "<INFO>";
		itemstr += std::to_string( data->nameid );
		itemstr += "</INFO>";

		itemstr += closing_tag;

		return itemstr;
	}
#endif

	// This can be reached either because itemlinks are disabled via configuration or because the packet version does not support the feature
	if( name != nullptr && !battle_config.feature_mesitemlink_dbname ){
		// Name was forcefully overwritten
		return name;
	}else{
		// Use database name
		return data->ename;
	}
}

ItemDatabase item_db;

/**
 * Check if an item exists in a group
 * @param group_id: Item Group ID
 * @param nameid: Item to check for in group
 * @return True if item is in group, else false
 */
bool ItemGroupDatabase::item_exists(uint16 group_id, t_itemid nameid)
{
	std::shared_ptr<s_item_group_db> group = this->find(group_id);

	if (group == nullptr)
		return false;

	for (const auto &random : group->random) {
		for (const auto &it : random.second->data) {
			if (it.second->nameid == nameid)
				return true;
		}
	}

	return false;
}

/**
 * Check if an item exists from a group in a player's inventory
 * @param group_id: Item Group ID
 * @return Item's index if found or -1 otherwise
 */
int16 ItemGroupDatabase::item_exists_pc(map_session_data *sd, uint16 group_id)
{
	std::shared_ptr<s_item_group_db> group = this->find(group_id);

	if (group == nullptr || group->random.empty())
		return -1;

	for (const auto &random : group->random) {
		for (const auto &it : random.second->data) {
			int16 item_position = pc_search_inventory(sd, it.second->nameid);

			if (item_position != -1)
				return item_position;
		}
	}

	return -1;
}

const std::string LaphineSynthesisDatabase::getDefaultLocation(){
	return std::string( db_path ) + "/laphine_synthesis.yml";
}

uint64 LaphineSynthesisDatabase::parseBodyNode( const ryml::NodeRef& node ){
	t_itemid item_id;

	{
		std::string name;

		if( !this->asString( node, "Item", name ) ){
			return 0;
		}

		std::shared_ptr<item_data> id = item_db.search_aegisname( name.c_str() );

		if( id == nullptr ){
			this->invalidWarning( node["Item"], "Unknown item \"%s\".\n", name.c_str() );
			return 0;
		}

		item_id = id->nameid;
	}

	std::shared_ptr<s_laphine_synthesis> entry = this->find( item_id );
	bool exists = entry != nullptr;

	if( !exists ){
		if( !this->nodesExist( node, { "RewardGroup", "Requirements" } ) ){
			return 0;
		}

		entry = std::make_shared<s_laphine_synthesis>();
		entry->item_id = item_id;
	}

	if( this->nodeExists( node, "RewardGroup" ) ){
		std::string name;

		if( !this->asString( node, "RewardGroup", name ) ){
			return 0;
		}

		int64 constant;

		if( !script_get_constant( ( "IG_" + name ).c_str(), &constant ) ){
			this->invalidWarning( node["RewardGroup"], "Unknown reward group \"%s\".\n", name.c_str() );
			return 0;
		}

		if( !itemdb_group.exists( (uint16)constant ) ){
			this->invalidWarning( node["RewardGroup"], "Unknown reward group ID \"%" PRId64 "\".\n", constant );
			return 0;
		}

		entry->rewardGroupId = (uint16)constant;
	}else{
		if( !exists ){
			entry->rewardGroupId = 0;
		}
	}

	if( this->nodeExists( node, "RequiredRequirementsCount" ) ){
		uint16 amount;

		if( !this->asUInt16( node, "RequiredRequirementsCount", amount ) ){
			return 0;
		}

		entry->requiredRequirements = amount;
	}else{
		if( !exists ){
			entry->requiredRequirements = 1;
		}
	}

	if( this->nodeExists( node, "Requirements" ) ){
		for( const ryml::NodeRef& requirementNode : node["Requirements"] ){
			std::string name;

			if( !this->asString( requirementNode, "Item", name ) ){
				return 0;
			}

			std::shared_ptr<item_data> id = item_db.search_aegisname( name.c_str() );

			if( id == nullptr ){
				this->invalidWarning( requirementNode["Item"], "Unknown item \"%s\".\n", name.c_str() );
				return 0;
			}

			std::shared_ptr<s_laphine_synthesis_requirement> requirement = util::umap_find( entry->requirements, id->nameid );
			bool requirement_exists = requirement != nullptr;

			if( !requirement_exists ){
				requirement = std::make_shared<s_laphine_synthesis_requirement>();
				requirement->item_id = id->nameid;
			}

			if( this->nodeExists( requirementNode, "Amount" ) ){
				uint16 amount;

				if( !this->asUInt16( requirementNode, "Amount", amount ) ){
					return 0;
				}

				if( amount > MAX_AMOUNT ){
					this->invalidWarning( requirementNode["Amount"], "Amount %hu is too high, capping to MAX_AMOUNT...\n", amount );
					amount = MAX_AMOUNT;
				}

				requirement->amount = amount;
			}else{
				if( !requirement_exists ){
					requirement->amount = 1;
				}
			}

			if( !requirement_exists ){
				entry->requirements[id->nameid] = requirement;
			}
		}
	}

	if( this->nodeExists( node, "MinimumRefine" ) ){
		uint16 refine;

		if( !this->asUInt16( node, "MinimumRefine", refine ) ){
			return 0;
		}

		if( refine > MAX_REFINE ){
			this->invalidWarning( node["MinimumRefine"], "Minimum refine %hu is too high, capping to MAX_REFINE...\n", refine );
			refine = MAX_REFINE;
		}

		entry->minimumRefine = refine;
	}else{
		if( !exists ){
			entry->minimumRefine = 0;
		}
	}

	if( this->nodeExists( node, "MaximumRefine" ) ){
		uint16 refine;

		if( !this->asUInt16( node, "MaximumRefine", refine ) ){
			return 0;
		}

		if( refine > MAX_REFINE ){
			this->invalidWarning( node["MaximumRefine"], "Maximum refine %hu is too high, capping to MAX_REFINE...\n", refine );
			refine = MAX_REFINE;
		}

		entry->maximumRefine = refine;
	}else{
		if( !exists ){
			entry->maximumRefine = MAX_REFINE;
		}
	}

	if( !exists ){
		this->put( entry->item_id, entry );
	}

	return 1;
}

LaphineSynthesisDatabase laphine_synthesis_db;

const std::string LaphineUpgradeDatabase::getDefaultLocation(){
	return std::string( db_path ) + "/laphine_upgrade.yml";
}

uint64 LaphineUpgradeDatabase::parseBodyNode( const ryml::NodeRef& node ){
	t_itemid item_id;

	{
		std::string name;

		if( !this->asString( node, "Item", name ) ){
			return 0;
		}

		std::shared_ptr<item_data> id = item_db.search_aegisname( name.c_str() );

		if( id == nullptr ){
			this->invalidWarning( node["Item"], "Unknown item \"%s\".\n", name.c_str() );
			return 0;
		}

		item_id = id->nameid;
	}

	std::shared_ptr<s_laphine_upgrade> entry = this->find( item_id );
	bool exists = entry != nullptr;

	if( !exists ){
		if( !this->nodesExist( node, { "TargetItems" } ) ){
			return 0;
		}

		entry = std::make_shared<s_laphine_upgrade>();
		entry->item_id = item_id;
	}

	if( this->nodeExists( node, "RandomOptionGroup" ) ){
		std::string name;

		if( !this->asString( node, "RandomOptionGroup", name ) ){
			return 0;
		}

		uint16 id;

		if( !random_option_group.option_get_id( name, id ) ){
			this->invalidWarning( node["RandomOptionGroup"], "Unknown random option group \"%s\".\n", name.c_str() );
			return 0;
		}

		entry->randomOptionGroup = random_option_group.find( id );
	}else{
		if( !exists ){
			entry->randomOptionGroup = nullptr;
		}
	}

	if( this->nodeExists( node, "TargetItems" ) ){
		for( const ryml::NodeRef& targetNode : node["TargetItems"] ){
			std::string name;

			if( !this->asString( targetNode, "Item", name ) ){
				return 0;
			}

			std::shared_ptr<item_data> id = item_db.search_aegisname( name.c_str() );

			if( id == nullptr ){
				this->invalidWarning( targetNode["Item"], "Unknown item \"%s\".\n", name.c_str() );
				return 0;
			}

			if( !util::vector_exists( entry->target_item_ids, id->nameid ) ){
				entry->target_item_ids.push_back( id->nameid );
			}
		}
	}

	if( this->nodeExists( node, "MinimumRefine" ) ){
		uint16 refine;

		if( !this->asUInt16( node, "MinimumRefine", refine ) ){
			return 0;
		}

		if( refine > MAX_REFINE ){
			this->invalidWarning( node["MinimumRefine"], "Minimum refine %hu is too high, capping to MAX_REFINE...\n", refine );
			refine = MAX_REFINE;
		}

		entry->minimumRefine = refine;
	}else{
		if( !exists ){
			entry->minimumRefine = 0;
		}
	}

	if( this->nodeExists( node, "MaximumRefine" ) ){
		uint16 refine;

		if( !this->asUInt16( node, "MaximumRefine", refine ) ){
			return 0;
		}

		if( refine > MAX_REFINE ){
			this->invalidWarning( node["MaximumRefine"], "Maximum refine %hu is too high, capping to MAX_REFINE...\n", refine );
			refine = MAX_REFINE;
		}

		entry->maximumRefine = refine;
	}else{
		if( !exists ){
			entry->maximumRefine = MAX_REFINE;
		}
	}

	if( this->nodeExists( node, "RequiredRandomOptions" ) ){
		uint16 amount;

		if( !this->asUInt16( node, "RequiredRandomOptions", amount ) ){
			return 0;
		}

		if( amount > MAX_ITEM_RDM_OPT ){
			this->invalidWarning( node["RequiredRandomOptions"], "Required random option amount %hu is too high, capping to MAX_ITEM_RDM_OPT...\n", amount );
			amount = MAX_ITEM_RDM_OPT;
		}

		entry->requiredRandomOptions = amount;
	}else{
		if( !exists ){
			entry->requiredRandomOptions = 0;
		}
	}

	if( this->nodeExists( node, "CardsAllowed" ) ){
		bool allowed;

		if( !this->asBool( node, "CardsAllowed", allowed ) ){
			return 0;
		}

		entry->cardsAllowed = allowed;
	}else{
		if( !exists ){
			entry->cardsAllowed = false;
		}
	}

	if( this->nodeExists( node, "ResultRefine" ) ){
		uint16 refine;

		if( !this->asUInt16( node, "ResultRefine", refine ) ){
			return 0;
		}

		if( refine > MAX_REFINE ){
			this->invalidWarning( node["ResultRefine"], "Result refine %hu is too high, capping to MAX_REFINE...\n", refine );
			refine = MAX_REFINE;
		}

		entry->resultRefine = refine;
	}else{
		if( !exists ){
			entry->resultRefine = 0;
		}
	}

	if( this->nodeExists( node, "ResultRefineMinimum" ) ){
		uint16 refine;

		if( !this->asUInt16( node, "ResultRefineMinimum", refine ) ){
			return 0;
		}

		if( refine > MAX_REFINE ){
			this->invalidWarning( node["ResultRefineMinimum"], "Result refine minimum %hu is too high, capping to MAX_REFINE...\n", refine );
			refine = MAX_REFINE;
		}

		entry->resultRefineMinimum = refine;
	}else{
		if( !exists ){
			entry->resultRefineMinimum = 0;
		}
	}

	if( this->nodeExists( node, "ResultRefineMaximum" ) ){
		uint16 refine;

		if( !this->asUInt16( node, "ResultRefineMaximum", refine ) ){
			return 0;
		}

		if( refine > MAX_REFINE ){
			this->invalidWarning( node["ResultRefineMaximum"], "Result refine maximum %hu is too high, capping to MAX_REFINE...\n", refine );
			refine = MAX_REFINE;
		}

		entry->resultRefineMaximum = refine;
	}else{
		if( !exists ){
			entry->resultRefineMaximum = 0;
		}
	}

	if( !exists ){
		this->put( entry->item_id, entry );
	}

	return 1;
}

LaphineUpgradeDatabase laphine_upgrade_db;

const std::string ItemReformDatabase::getDefaultLocation(){
	return std::string( db_path ) + "/item_reform.yml";
}

uint64 ItemReformDatabase::parseBodyNode( const ryml::NodeRef& node ){
	t_itemid item_id;

	{
		std::string name;

		if( !this->asString( node, "Item", name ) ){
			return 0;
		}

		std::shared_ptr<item_data> id = item_db.search_aegisname( name.c_str() );

		if( id == nullptr ){
			this->invalidWarning( node["Item"], "Unknown item \"%s\".\n", name.c_str() );
			return 0;
		}

		item_id = id->nameid;
	}

	std::shared_ptr<s_item_reform> entry = this->find( item_id );
	bool exists = entry != nullptr;

	if( !exists ){
		if( !this->nodesExist( node, { "BaseItems" } ) ){
			return 0;
		}

		entry = std::make_shared<s_item_reform>();
		entry->item_id = item_id;
	}

	if( this->nodeExists( node, "BaseItems" ) ){
		for( const ryml::NodeRef& baseNode : node["BaseItems"] ){
			t_itemid base_itemid;

			{
				std::string name;

				if( !this->asString( baseNode, "BaseItem", name ) ){
					return 0;
				}

				std::shared_ptr<item_data> id = item_db.search_aegisname( name.c_str() );

				if( id == nullptr ){
					this->invalidWarning( baseNode["BaseItem"], "Unknown item \"%s\".\n", name.c_str() );
					return 0;
				}

				base_itemid = id->nameid;
			}

			std::shared_ptr<s_item_reform_base> base = util::umap_find( entry->base_items, base_itemid );
			bool base_exists = base != nullptr;

			if( !base_exists ){
				if( !this->nodesExist( baseNode, { "ResultItem" } ) ){
					return 0;
				}

				base = std::make_shared<s_item_reform_base>();
				base->item_id = base_itemid;
			}

			if( this->nodeExists( baseNode, "MinimumRefine" ) ){
				uint16 refine;

				if( !this->asUInt16( baseNode, "MinimumRefine", refine ) ){
					return 0;
				}

				if( refine > MAX_REFINE ){
					this->invalidWarning( baseNode["MinimumRefine"], "Minimum refine %hu is too high, capping to MAX_REFINE...\n", refine );
					refine = MAX_REFINE;
				}

				base->minimumRefine = refine;
			}else{
				if( !base_exists ){
					base->minimumRefine = 0;
				}
			}

			if( this->nodeExists( baseNode, "MaximumRefine" ) ){
				uint16 refine;

				if( !this->asUInt16( baseNode, "MaximumRefine", refine ) ){
					return 0;
				}

				if( refine > MAX_REFINE ){
					this->invalidWarning( baseNode["MaximumRefine"], "Maximum refine %hu is too high, capping to MAX_REFINE...\n", refine );
					refine = MAX_REFINE;
				}

				base->maximumRefine = refine;
			}else{
				if( !base_exists ){
					base->maximumRefine = MAX_REFINE;
				}
			}

			if( this->nodeExists( baseNode, "RequiredRandomOptions" ) ){
				uint16 amount;

				if( !this->asUInt16( baseNode, "RequiredRandomOptions", amount ) ){
					return 0;
				}

				if( amount > MAX_ITEM_RDM_OPT ){
					this->invalidWarning( baseNode["RequiredRandomOptions"], "Required random option amount %hu is too high, capping to MAX_ITEM_RDM_OPT...\n", amount );
					amount = MAX_ITEM_RDM_OPT;
				}

				base->requiredRandomOptions = amount;
			}else{
				if( !base_exists ){
					base->requiredRandomOptions = 0;
				}
			}

			if( this->nodeExists( baseNode, "CardsAllowed" ) ){
				bool allowed;

				if( !this->asBool( baseNode, "CardsAllowed", allowed ) ){
					return 0;
				}

				base->cardsAllowed = allowed;
			}else{
				if( !base_exists ){
					base->cardsAllowed = true;
				}
			}

			if( this->nodeExists( baseNode, "Materials" ) ){
				for( const ryml::NodeRef& materialNode : baseNode["Materials"] ){
					std::string name;

					if( !this->asString( materialNode, "Material", name ) ){
						return 0;
					}

					std::shared_ptr<item_data> id = item_db.search_aegisname( name.c_str() );

					if( id == nullptr ){
						this->invalidWarning( materialNode["Material"], "Unknown item \"%s\".\n", name.c_str() );
						return 0;
					}

					t_itemid material_id = id->nameid;
					bool material_exists = util::umap_find( base->materials, material_id ) != nullptr;
					uint16 amount;

					if( this->nodeExists( materialNode, "Amount" ) ){
						if( !this->asUInt16( materialNode, "Amount", amount ) ){
							return 0;
						}

						if( amount > MAX_AMOUNT ){
							this->invalidWarning( materialNode["Amount"], "Amount %hu is too high, capping to MAX_AMOUNT...\n", amount );
							amount = MAX_AMOUNT;
						}
					}else{
						if( !material_exists ){
							amount = 1;
						}
					}

					if( amount > 0 ){
						base->materials[material_id] = amount;
					}else{
						base->materials.erase( material_id );
					}
				}
			}

			if( this->nodeExists( baseNode, "ResultItem" ) ){
				std::string name;

				if( !this->asString( baseNode, "ResultItem", name ) ){
					return 0;
				}

				std::shared_ptr<item_data> id = item_db.search_aegisname( name.c_str() );

				if( id == nullptr ){
					this->invalidWarning( baseNode["ResultItem"], "Unknown item \"%s\".\n", name.c_str() );
					return 0;
				}

				base->resultItemId = id->nameid;
			}

			if( this->nodeExists( baseNode, "ChangeRefine" ) ){
				int16 refine;

				if( !this->asInt16( baseNode, "ChangeRefine", refine ) ){
					return 0;
				}

				if( refine > MAX_REFINE ){
					this->invalidWarning( baseNode["MaximumRefine"], "Refine change %hu is too high, capping to MAX_REFINE...\n", refine );
					refine = MAX_REFINE;
				}else if( refine < -MAX_REFINE ){
					this->invalidWarning( baseNode["MaximumRefine"], "Refine change %hu is too low, capping to -MAX_REFINE...\n", refine );
					refine = -MAX_REFINE;
				}

				base->refineChange = refine;
			}else{
				if( !base_exists ){
					base->refineChange = 0;
				}
			}

			if( this->nodeExists( baseNode, "RandomOptionGroup" ) ){
				std::string name;

				if( !this->asString( baseNode, "RandomOptionGroup", name ) ){
					return 0;
				}

				uint16 id;

				if( !random_option_group.option_get_id( name, id ) ){
					this->invalidWarning( baseNode["RandomOptionGroup"], "Unknown random option group \"%s\".\n", name.c_str() );
					return 0;
				}

				base->randomOptionGroup = random_option_group.find( id );
			}else{
				if( !base_exists ){
					base->randomOptionGroup = nullptr;
				}
			}

			if( this->nodeExists( baseNode, "ClearSlots" ) ){
				bool clear;

				if( !this->asBool( baseNode, "ClearSlots", clear ) ){
					return 0;
				}

				base->clearSlots = clear;
			}else{
				if( !base_exists ){
					base->clearSlots = false;
				}
			}

			if( this->nodeExists( baseNode, "RemoveEnchantgrade" ) ){
				bool clear;

				if( !this->asBool( baseNode, "RemoveEnchantgrade", clear ) ){
					return 0;
				}

				base->removeEnchantgrade = clear;
			}else{
				if( !base_exists ){
					base->removeEnchantgrade = false;
				}
			}

			if( !base_exists ){
				entry->base_items[base_itemid] = base;
			}
		}
	}

	if( !exists ){
		this->put( entry->item_id, entry );
	}

	return 1;
}

ItemReformDatabase item_reform_db;

const std::string ItemEnchantDatabase::getDefaultLocation(){
	return std::string( db_path ) + "/item_enchant.yml";
}

bool ItemEnchantDatabase::parseMaterials( const ryml::NodeRef& node, std::unordered_map<t_itemid, uint16>& materials ){
	if( this->nodeExists( node, "Materials" ) ){
		for( const ryml::NodeRef& materialNode : node["Materials"] ){
			std::string name;

			if( !this->asString( materialNode, "Material", name ) ){
				return false;
			}

			std::shared_ptr<item_data> item = item_db.search_aegisname( name.c_str() );

			if( item == nullptr ){
				this->invalidWarning( materialNode["Material"], "Unknown item \"%s\".\n", name.c_str() );
				return false;
			}

			t_itemid material_id = item->nameid;
			bool material_exists = util::umap_find( materials, material_id ) != nullptr;
			uint16 amount;

			if( this->nodeExists( materialNode, "Amount" ) ){
				if( !this->asUInt16( materialNode, "Amount", amount ) ){
					return false;
				}

				if( amount > MAX_AMOUNT ){
					this->invalidWarning( materialNode["Amount"], "Amount %hu is too high, capping to MAX_AMOUNT...\n", amount );
					amount = MAX_AMOUNT;
				}
			}else{
				if( !material_exists ){
					amount = 1;
				}else{
					amount = materials[material_id];
				}
			}

			if( amount > 0 ){
				materials[material_id] = amount;
			}else{
				materials.erase( material_id );
			}
		}
	}

	return true;
}

uint64 ItemEnchantDatabase::parseBodyNode( const ryml::NodeRef& node ){
	uint64 id;

	if( !this->asUInt64( node, "Id", id ) ){
		return 0;
	}

	std::shared_ptr<s_item_enchant> enchant = this->find( id );
	bool exists = enchant != nullptr;

	if( !exists ){
		if( !this->nodesExist( node, { "TargetItems", "Order", "Slots" } ) ){
			return 0;
		}

		enchant = std::make_shared<s_item_enchant>();
		enchant->id = id;
	}

	if( this->nodeExists( node, "TargetItems" ) ){
		const ryml::NodeRef& targetItemsNode = node["TargetItems"];

		for( const auto& it : targetItemsNode ){
			std::string name;

			c4::from_chars( it.key(), &name );

			std::shared_ptr<item_data> item = item_db.search_aegisname( name.c_str() );

			if( item == nullptr ){
				this->invalidWarning( it, "Unknown item \"%s\".\n", name.c_str() );
				return 0;
			}

			bool enable;

			if( !this->asBool( targetItemsNode, name, enable ) ){
				return 0;
			}

			if( enable ){
				if( util::vector_exists( enchant->target_item_ids, item->nameid ) ){
					this->invalidWarning( it, "Target item \"%s\" is already in the list.\n", name.c_str() );
				}else{
					enchant->target_item_ids.push_back( item->nameid );
				}
			}else{
				if( !util::vector_exists( enchant->target_item_ids, item->nameid ) ){
					this->invalidWarning( it, "Target item \"%s\" is not in the list.\n", name.c_str() );
				}else{
					util::vector_erase_if_exists( enchant->target_item_ids, item->nameid );
				}
			}
		}
	}

	if( this->nodeExists( node, "MinimumRefine" ) ){
		uint16 refine;

		if( !this->asUInt16( node, "MinimumRefine", refine ) ){
			return 0;
		}

		if( refine > MAX_REFINE ){
			this->invalidWarning( node["MinimumRefine"], "Minimum refine %hu exceeds MAX_REFINE. Capping...\n", refine );
			refine = MAX_REFINE;
		}

		enchant->minimumRefine = refine;
	}else{
		if( !exists ){
			enchant->minimumRefine = 0;
		}
	}

	if( this->nodeExists( node, "MinimumEnchantgrade" ) ){
		uint16 enchantgrade;

		if( !this->asUInt16( node, "MinimumEnchantgrade", enchantgrade ) ){
			return 0;
		}

		if( enchantgrade > MAX_ENCHANTGRADE ){
			this->invalidWarning( node["MinimumEnchantgrade"], "Minimum enchantgrade %hu exceeds MAX_ENCHANTGRADE. Capping...\n", enchantgrade );
			enchantgrade = MAX_ENCHANTGRADE;
		}

		enchant->minimumEnchantgrade = enchantgrade;
	}else{
		if( !exists ){
			enchant->minimumEnchantgrade = 0;
		}
	}

	if( this->nodeExists( node, "AllowRandomOptions" ) ){
		bool allow;

		if( !this->asBool( node, "AllowRandomOptions", allow ) ){
			return 0;
		}

		enchant->allowRandomOptions = allow;
	}else{
		if( !exists ){
			enchant->allowRandomOptions = true;
		}
	}

	if( this->nodeExists( node, "Reset" ) ){
		const ryml::NodeRef& resetNode = node["Reset"];

		if( this->nodeExists( resetNode, "Chance" ) ){
			uint32 chance;

			if( !this->asUInt32Rate( resetNode, "Chance", chance, 100000 ) ){
				return 0;
			}

			enchant->reset.chance = chance;
		}else{
			if( !exists ){
				enchant->reset.chance = 0;
			}
		}

		if( this->nodeExists( resetNode, "Price" ) ){
			uint32 zeny;

			if( !this->asUInt32( resetNode, "Price", zeny ) ){
				return 0;
			}

			if( zeny > MAX_ZENY ){
				this->invalidWarning( resetNode["Price"], "Price %u exceeds MAX_ZENY. Capping...\n", zeny );
				zeny = MAX_ZENY;
			}

			enchant->reset.zeny = zeny;
		}else{
			if( !exists ){
				enchant->reset.zeny = 0;
			}
		}

		if( !this->parseMaterials( resetNode, enchant->reset.materials ) ){
			return 0;
		}
	}else{
		if( !exists ){
			enchant->reset = {};
		}
	}

	if( this->nodeExists( node, "Order" ) ){
		enchant->order.clear();

		for( const auto& it : node["Order"] ){
			uint16 slot;

			if( !this->asUInt16( it, "Slot", slot ) ){
				return 0;
			}

			if( slot >= MAX_SLOTS ){
				this->invalidWarning( it, "Slot %hu exceeds MAX_SLOTS...\n", slot );
				return 0;
			}

			enchant->order.push_back( slot );
		}
	}

	if( this->nodeExists( node, "Slots" ) ){
		for( const ryml::NodeRef& slotNode : node["Slots"] ){
			uint16 slot;

			if( !this->asUInt16( slotNode, "Slot", slot ) ){
				return 0;
			}

			if( slot >= MAX_SLOTS ){
				this->invalidWarning( slotNode["Slot"], "Slot %hu exceeds MAX_SLOTS...\n", slot );
				return 0;
			}

			std::shared_ptr<s_item_enchant_slot> enchant_slot = util::umap_find( enchant->slots, slot );
			bool slot_exists = enchant_slot != nullptr;

			if( !slot_exists ){
				enchant_slot = std::make_shared<s_item_enchant_slot>();
				enchant_slot->slot = slot;

				for( int32 i = 0; i <= MAX_ENCHANTGRADE; i++ ){
					enchant_slot->normal.enchantgradeChanceIncrease[i] = 0;
				}
			}

			if( this->nodeExists( slotNode, "Price" ) ){
				uint32 zeny;

				if( !this->asUInt32( slotNode, "Price", zeny ) ){
					return 0;
				}

				if( zeny > MAX_ZENY ){
					this->invalidWarning( slotNode["Price"], "Price %u exceeds MAX_ZENY. Capping...\n", zeny );
					zeny = MAX_ZENY;
				}

				enchant_slot->normal.zeny = zeny;
			}else{
				if( !slot_exists ){
					enchant_slot->normal.zeny = 0;
				}
			}

			if( !this->parseMaterials( slotNode, enchant_slot->normal.materials ) ){
				return 0;
			}

			if( this->nodeExists( slotNode, "Chance" ) ){
				uint32 chance;

				if( !this->asUInt32Rate( slotNode, "Chance", chance, 100000 ) ){
					return 0;
				}

				enchant_slot->normal.chance = chance;
			}else{
				if( !slot_exists ){
					enchant_slot->normal.chance = 100000;
				}
			}

			if( this->nodeExists( slotNode, "EnchantgradeBonus" ) ){
				for( const ryml::NodeRef& enchantgradeNode : slotNode["EnchantgradeBonus"] ){
					uint16 enchantgrade;

					if( !this->asUInt16( enchantgradeNode, "Enchantgrade", enchantgrade ) ){
						return 0;
					}

					if( enchantgrade > MAX_ENCHANTGRADE ){
						this->invalidWarning( enchantgradeNode["Enchantgrade"], "Enchant grade %hu exceeds MAX_ENCHANTGRADE.\n", enchantgrade );
						return 0;
					}

					uint32 chance;

					if( !this->asUInt32Rate( slotNode, "Chance", chance, 100000 ) ){
						return 0;
					}

					enchant_slot->normal.enchantgradeChanceIncrease[enchantgrade] = chance;
				}
			}

			if( this->nodeExists( slotNode, "Enchants" ) ){
				for( const ryml::NodeRef& enchantNode : slotNode["Enchants"] ){
					uint16 enchantgrade;

					if( !this->asUInt16( enchantNode, "Enchantgrade", enchantgrade ) ){
						return 0;
					}

					if( enchantgrade > MAX_ENCHANTGRADE ){
						this->invalidWarning( enchantNode["Enchantgrade"], "Enchant grade %hu exceeds MAX_ENCHANTGRADE...\n", enchantgrade );
						return 0;
					}

					std::shared_ptr<s_item_enchant_normal> enchants_for_enchantgrade = util::umap_find( enchant_slot->normal.enchants, enchantgrade );
					bool enchants_for_enchantgrade_exists = enchants_for_enchantgrade != nullptr;

					if( !enchants_for_enchantgrade_exists ){
						enchants_for_enchantgrade = std::make_shared<s_item_enchant_normal>();
						enchants_for_enchantgrade->enchantgrade = enchantgrade;
					}

					if( this->nodeExists( enchantNode, "Items" ) ){
						for( const ryml::NodeRef& itemNode : enchantNode["Items"] ){
							std::string enchant_name;

							if( !this->asString( itemNode, "Item", enchant_name ) ){
								return 0;
							}

							std::shared_ptr<item_data> enchant_item = item_db.search_aegisname( enchant_name.c_str() );

							if( enchant_item == nullptr ){
								this->invalidWarning( itemNode["Item"], "Unknown item \"%s\".\n", enchant_name.c_str() );
								return 0;
							}

							std::shared_ptr<s_item_enchant_normal_sub> enchant = util::umap_find( enchants_for_enchantgrade->enchants, enchant_item->nameid );
							bool enchant_exists = enchant != nullptr;

							if( !enchant_exists ){
								if( !this->nodesExist( itemNode, { "Chance" } ) ){
									return 0;
								}

								enchant = std::make_shared<s_item_enchant_normal_sub>();
								enchant->item_id = enchant_item->nameid;
							}

							if( this->nodeExists( itemNode, "Chance" ) ){
								uint32 chance;

								if( !this->asUInt32Rate( itemNode, "Chance", chance, 100000 ) ){
									return 0;
								}

								enchant->chance = chance;
							}

							if( !enchant_exists ){
								enchants_for_enchantgrade->enchants[enchant->item_id] = enchant;
							}
						}
					}

					if( !enchants_for_enchantgrade_exists ){
						enchant_slot->normal.enchants[enchantgrade] = enchants_for_enchantgrade;
					}
				}
			}

			if( this->nodeExists( slotNode, "PerfectEnchants" ) ){
				for( const ryml::NodeRef& enchantNode : slotNode["PerfectEnchants"] ){
					std::string enchant_name;

					if( !this->asString( enchantNode, "Item", enchant_name ) ){
						return 0;
					}

					std::shared_ptr<item_data> enchant_item = item_db.search_aegisname( enchant_name.c_str() );

					if( enchant_item == nullptr ){
						this->invalidWarning( enchantNode["Item"], "Unknown item \"%s\".\n", enchant_name.c_str() );
						return 0;
					}

					std::shared_ptr<s_item_enchant_perfect> enchant = util::umap_find( enchant_slot->perfect.enchants, enchant_item->nameid );
					bool enchant_exists = enchant != nullptr;

					if( !enchant_exists ){
						enchant = std::make_shared<s_item_enchant_perfect>();
						enchant->item_id = enchant_item->nameid;
					}

					if( this->nodeExists( enchantNode, "Price" ) ){
						uint32 zeny;

						if( !this->asUInt32( enchantNode, "Price", zeny ) ){
							return 0;
						}

						if( zeny > MAX_ZENY ){
							this->invalidWarning( enchantNode["Price"], "Price %u exceeds MAX_ZENY. Capping...\n", zeny );
							zeny = MAX_ZENY;
						}

						enchant->zeny = zeny;
					}else{
						if( !slot_exists ){
							enchant->zeny = 0;
						}
					}

					if( !this->parseMaterials( enchantNode, enchant->materials ) ){
						return 0;
					}

					if( !enchant_exists ){
						enchant_slot->perfect.enchants[enchant->item_id] = enchant;
					}
				}
			}

			if( this->nodeExists( slotNode, "Upgrades" ) ){
				for( const ryml::NodeRef& upgradeNode : slotNode["Upgrades"] ){
					std::string enchant_name;

					if( !this->asString( upgradeNode, "Enchant", enchant_name ) ){
						return 0;
					}

					std::shared_ptr<item_data> enchant_item = item_db.search_aegisname( enchant_name.c_str() );

					if( enchant_item == nullptr ){
						this->invalidWarning( upgradeNode["Enchant"], "Unknown item \"%s\".\n", enchant_name.c_str() );
						return 0;
					}

					std::shared_ptr<s_item_enchant_upgrade> enchant_upgrade = util::umap_find( enchant_slot->upgrade.enchants, enchant_item->nameid );
					bool enchant_upgrade_exists = enchant_upgrade != nullptr;

					if( !enchant_upgrade_exists ){
						if( !this->nodesExist( upgradeNode, { "Upgrade" } ) ){
							return 0;
						}

						enchant_upgrade = std::make_shared<s_item_enchant_upgrade>();
						enchant_upgrade->enchant_item_id = enchant_item->nameid;
					}

					if( this->nodeExists( upgradeNode, "Upgrade" ) ){
						std::string upgrade_name;

						if( !this->asString( upgradeNode, "Upgrade", upgrade_name ) ){
							return 0;
						}

						std::shared_ptr<item_data> upgrade_item = item_db.search_aegisname( upgrade_name.c_str() );

						if( upgrade_item == nullptr ){
							this->invalidWarning( upgradeNode["Upgrade"], "Unknown item \"%s\".\n", upgrade_name.c_str() );
							return 0;
						}

						enchant_upgrade->upgrade_item_id = upgrade_item->nameid;
					}

					if( this->nodeExists( upgradeNode, "Price" ) ){
						uint32 zeny;

						if( !this->asUInt32( upgradeNode, "Price", zeny ) ){
							return 0;
						}

						if( zeny > MAX_ZENY ){
							this->invalidWarning( upgradeNode["Price"], "Price %u exceeds MAX_ZENY. Capping...\n", zeny );
							zeny = MAX_ZENY;
						}

						enchant_upgrade->zeny = zeny;
					}else{
						if( !enchant_upgrade_exists ){
							enchant_upgrade->zeny = 0;
						}
					}

					if( !this->parseMaterials( upgradeNode, enchant_upgrade->materials ) ){
						return 0;
					}

					if( !enchant_upgrade_exists ){
						enchant_slot->upgrade.enchants[enchant_upgrade->enchant_item_id] = enchant_upgrade;
					}
				}
			}

			if( !slot_exists ){
				enchant->slots[slot] = enchant_slot;
			}
		}
	}

	if( !exists ){
		this->put( enchant->id, enchant );
	}

	return 1;
}

ItemEnchantDatabase item_enchant_db;

const std::string ItemPackageDatabase::getDefaultLocation(){
	return std::string( db_path ) + "/item_packages.yml";
}

uint64 ItemPackageDatabase::parseBodyNode( const ryml::NodeRef& node ){
	t_itemid item_id;

	{
		std::string name;

		if( !this->asString( node, "Item", name ) ){
			return 0;
		}

		std::shared_ptr<item_data> id = item_db.search_aegisname( name.c_str() );

		if( id == nullptr ){
			this->invalidWarning( node["Item"], "Unknown item \"%s\".\n", name.c_str() );
			return 0;
		}

		item_id = id->nameid;
	}

	std::shared_ptr<s_item_package> entry = this->find( item_id );
	bool exists = entry != nullptr;

	if( !exists ){
		if( !this->nodesExist( node, { "Groups" } ) ){
			return 0;
		}

		entry = std::make_shared<s_item_package>();
		entry->item_id = item_id;
	}

	if( this->nodeExists( node, "Groups" ) ){
		for( const ryml::NodeRef& groupNode : node["Groups"] ){
			uint32 groupIndex;

			if( !this->asUInt32( groupNode, "Group", groupIndex) ){
				return 0;
			}

			std::shared_ptr<s_item_package_group> group = util::umap_find( entry->groups, groupIndex );
			bool group_exists = group != nullptr;

			if( !group_exists ){
				if( !this->nodesExist( groupNode, { "Items" } ) ){
					return 0;
				}

				group = std::make_shared<s_item_package_group>();
				group->groupIndex = groupIndex;
			}

			for( const ryml::NodeRef& itemNode : groupNode["Items"] ){
				std::string name;

				if( !this->asString( itemNode, "Item", name ) ){
					return 0;
				}

				std::shared_ptr<item_data> id = item_db.search_aegisname( name.c_str() );

				if( id == nullptr ){
					this->invalidWarning( itemNode["Item"], "Unknown item \"%s\".\n", name.c_str() );
					return 0;
				}

				std::shared_ptr<s_item_package_item> package_item = util::umap_find( group->items, id->nameid );
				bool package_item_exists = package_item != nullptr;

				if( !package_item_exists ){
					package_item = std::make_shared<s_item_package_item>();
					package_item->item_id = id->nameid;
				}

				if( this->nodeExists( itemNode, "Amount" ) ){
					uint16 amount;

					if( !this->asUInt16( itemNode, "Amount", amount ) ){
						return 0;
					}

					if( amount > MAX_AMOUNT ){
						this->invalidWarning( itemNode["Amount"], "Amount %hu is too high, capping to MAX_AMOUNT...\n", amount );
						amount = MAX_AMOUNT;
					}else if( amount == 0 ){
						if( !package_item_exists ){
							this->invalidWarning( itemNode["Amount"], "Trying to remove non existant item \"%s\".\n", name.c_str() );
							return 0;
						}else{
							group->items.erase( id->nameid );
						}
					}

					package_item->amount = amount;
				}else{
					if( !package_item_exists ){
						package_item->amount = 1;
					}
				}

				if( this->nodeExists( itemNode, "RentalHours" ) ){
					uint16 rentalhours;

					if( !this->asUInt16( itemNode, "RentalHours", rentalhours ) ){
						return 0;
					}

					package_item->rentalhours = rentalhours;
				}else{
					if( !package_item_exists ){
						package_item->rentalhours = 0;
					}
				}

				if( this->nodeExists( itemNode, "Refine" ) ){
					uint16 refine;

					if( !this->asUInt16( itemNode, "Refine", refine ) ){
						return 0;
					}

					if( refine > MAX_REFINE ){
						this->invalidWarning( itemNode["Refine"], "Refine %hu is too high, capping to MAX_REFINE...\n", refine );
						refine = MAX_REFINE;
					}

					package_item->refine = refine;
				}else{
					if( !package_item_exists ){
						package_item->refine = 0;
					}
				}

				if( this->nodeExists( itemNode, "RandomOptionGroup" ) ){
					std::string name;

					if( !this->asString( itemNode, "RandomOptionGroup", name ) ){
						return 0;
					}

					uint16 option_group_id;

					if( !random_option_group.option_get_id( name, option_group_id ) ){
						this->invalidWarning( itemNode["RandomOptionGroup"], "Unknown random option group \"%s\".\n", name.c_str() );
						return 0;
					}

					package_item->randomOptionGroup = random_option_group.find( option_group_id );
				}else{
					if( !package_item_exists ){
						package_item->randomOptionGroup = nullptr;
					}
				}

				if( !package_item_exists ){
					group->items[package_item->item_id] = package_item;
				}
			}

			if( !group_exists ){
				entry->groups[group->groupIndex] = group;
			}
		}
	}

	if( !exists ){
		this->put( entry->item_id, entry );
	}

	return 1;
}

ItemPackageDatabase item_package_db;

/*==========================================
 * Finds up to N matches. Returns number of matches [Skotlex]
 * @param *data
 * @param size
 * @param str
 * @return Number of matches item
 *------------------------------------------*/
uint16 itemdb_searchname_array(std::map<t_itemid, std::shared_ptr<item_data>> &data, uint16 size, const char *str)
{
	for (const auto &item : item_db) {
		std::shared_ptr<item_data> id = item.second;

		if (id == nullptr)
			continue;
		if (stristr(id->name.c_str(), str) != nullptr || stristr(id->ename.c_str(), str) != nullptr || strcmpi(id->ename.c_str(), str) == 0)
			data[id->nameid] = id;
	}

	if (data.size() > size)
		util::map_resize(data, size);

	return static_cast<uint16>(data.size());
}

std::shared_ptr<s_item_group_entry> ItemGroupDatabase::get_random_itemsubgroup(std::shared_ptr<s_item_group_random> random, e_group_algorithm_type algorithm) {
	if (random == nullptr)
		return nullptr;

	// Use algorithm defined for the sub group
	if (algorithm == GROUP_ALGORITHM_USEDB)
		algorithm = random->algorithm;

	switch( algorithm ) {
		case GROUP_ALGORITHM_DROP: {
			// We pick a random item from the group and then do a drop check based on the rate. On fail, do not return any item
			std::shared_ptr<s_item_group_entry> entry = util::umap_random(random->data);
			if (rnd_chance_official<uint16>(entry->adj_rate, 10000))
				return entry;
			break;
		}
		case GROUP_ALGORITHM_ALL:
			// This group algorithm is usually used to return all items in the group
			// The code here is only reached when using this algorithm in a command that expects to return only one item
			// In this case, we return a random item in the group
			return util::umap_random(random->data);
		case GROUP_ALGORITHM_RANDOM: {
			// Each item has x positions whereas x is the rate defined for the item in the umap
			// We pick a random position and find the item that is at this position
			uint32 pos = rnd_value<uint32>(1, random->total_rate);
			uint32 current_pos = 1;
			// Iterate through each item in the umap
			for (const auto& [index, entry] : random->data) {
				if (entry == nullptr)
					return nullptr;
				// We move "rate" positions
				current_pos += entry->rate;
				// If we passed the target position, entry is the item we are looking for
				if (current_pos > pos)
					return entry;
			}
			break;
		}
		case GROUP_ALGORITHM_SHAREDPOOL: {
			// By default, each item has x positions whereas x is the rate defined for the item in the umap
			// Each time an item is picked, it has one of its positions removed until no positions remain in the group
			// We pick a random position from all remaining positions and find the item that is at this position
			uint32 pos = rnd_value<uint32>(1, random->total_rate - random->total_given);
			uint32 current_pos = 1;
			// Iterate through each item in the umap
			for (const auto& [index, entry] : random->data) {
				if (entry == nullptr)
					return nullptr;
				// We move as many positions as this item has left
				current_pos += (entry->rate - entry->given);
				// If we passed the target position, entry is the item we are looking for
				if (current_pos > pos) {
					// Increase amount item has been given out
					entry->given++;
					random->total_given++;
					// All items have been given out, reset all entries in the group
					if (random->total_given >= random->total_rate) {
						random->total_given = 0;
						for (const auto& [reset_index, reset_entry] : random->data) {
							reset_entry->given = 0;
						}
					}
					return entry;
				}
			}
			break;
		}
	}
	// Return nullptr on fail
	return nullptr;
}

/**
* Return a random group entry from Item Group
* @param group_id
* @param sub_group
* @param search_type: see e_group_algorithm_type
* @return Item group entry or nullptr on fail
*/
std::shared_ptr<s_item_group_entry> ItemGroupDatabase::get_random_entry(uint16 group_id, uint8 sub_group, e_group_algorithm_type algorithm) {
	std::shared_ptr<s_item_group_db> group = this->find(group_id);

	if (group == nullptr) {
		ShowError("get_random_entry: Invalid group id %hu.\n", group_id);
		return nullptr;
	}
	if (group->random.empty()) {
		ShowError("get_random_entry: No item entries for group id %hu.\n", group_id);
		return nullptr;
	}
	if (group->random.count(sub_group) == 0) {
		ShowError("get_random_entry: No item entries for group id %hu and sub group %hu.\n", group_id, sub_group);
		return nullptr;
	}

	return this->get_random_itemsubgroup(group->random[sub_group], algorithm);
}

/** [Cydh]
* Gives item(s) to the player based on item group
* @param sd: Player that obtains item from item group
* @param identify
* @param data: item data selected in a subgroup
*/
void ItemGroupDatabase::pc_get_itemgroup_sub( map_session_data& sd, bool identify, std::shared_ptr<s_item_group_entry> data ){
	if (data == nullptr)
		return;

	item tmp = {};

	tmp.nameid = data->nameid;
	tmp.bound = data->bound;
	tmp.identify = identify ? identify : itemdb_isidentified(data->nameid);
	tmp.expire_time = (data->duration) ? (uint32)(time(nullptr) + data->duration*60) : 0;
	if (data->isNamed) {
		tmp.card[0] = itemdb_isequip(data->nameid) ? CARD0_FORGE : CARD0_CREATE;
		tmp.card[1] = 0;
		tmp.card[2] = GetWord( sd.status.char_id, 0 );
		tmp.card[3] = GetWord( sd.status.char_id, 1 );
	}

	uint16 get_amt = 0;

	if (itemdb_isstackable(data->nameid) && data->isStacked)
		get_amt = data->amount;
	else
		get_amt = 1;

	tmp.amount = get_amt;

	// Do loop for non-stackable item
	for (uint16 i = 0; i < data->amount; i += get_amt) {
		tmp.unique_id = data->GUID ? pc_generate_unique_id( &sd ) : 0; // Generate GUID

		if( itemdb_isequip( data->nameid ) ){
			if( data->refineMinimum > 0 && data->refineMaximum > 0 ){
				tmp.refine = static_cast<uint8>( rnd_value<uint16>( data->refineMinimum, data->refineMaximum ) );
			}else if( data->refineMinimum > 0 ){
				tmp.refine = static_cast<uint8>( rnd_value<uint16>( data->refineMinimum, MAX_REFINE ) );
			}else if( data->refineMaximum > 0 ){
				tmp.refine = static_cast<uint8>( rnd_value<uint16>( 1, data->refineMaximum ) );
			}else{
				tmp.refine = 0;
			}

			if( data->randomOptionGroup != nullptr ){
				memset( tmp.option, 0, sizeof( tmp.option ) );

				data->randomOptionGroup->apply( tmp );
			}
		}

		e_additem_result flag = pc_additem( &sd, &tmp, get_amt, LOG_TYPE_SCRIPT );

		if( flag == ADDITEM_SUCCESS ){
			if( data->isAnnounced ){
				intif_broadcast_obtain_special_item( &sd, data->nameid, sd.itemid, ITEMOBTAIN_TYPE_BOXITEM );
			}
		}else{
			clif_additem( &sd, 0, 0, flag );
		}
<<<<<<< HEAD
		else if (!flag && data->isAnnounced)
			intif_broadcast_obtain_special_item(sd, data->nameid, sd->opened_box_id, ITEMOBTAIN_TYPE_BOXITEM);
=======
>>>>>>> 84b4832a
	}
}

/** [Cydh]
* Find item(s) that will be obtained by player based on Item Group
* @param group_id: The group ID that will be gained by player
* @param nameid: The item that trigger this item group
* @return val: 0:success, 2:invalid item group
*/
uint8 ItemGroupDatabase::pc_get_itemgroup( uint16 group_id, bool identify, map_session_data& sd ){
	std::shared_ptr<s_item_group_db> group = this->find(group_id);

	if (group == nullptr) {
		ShowError("pc_get_itemgroup: Invalid group id '%d' specified.\n",group_id);
		return 2;
	}
	if (group->random.empty())
		return 0;
<<<<<<< HEAD

	if (group->announce_box_id != 0) {
		sd->opened_box_id = group->announce_box_id;
	}
	else {
		sd->opened_box_id = sd->itemid;
	}

	// Get all the 'must' item(s) (subgroup 0)
	uint16 subgroup = 0;
	std::shared_ptr<s_item_group_random> random = util::umap_find(group->random, subgroup);

	if (random != nullptr && !random->data.empty()) {
		for (const auto &it : random->data)
			itemdb_pc_get_itemgroup_sub(sd, identify, it.second);
	}
=======
>>>>>>> 84b4832a

	for (const auto &random : group->random) {
		switch( random.second->algorithm ) {
			case GROUP_ALGORITHM_RANDOM:
			case GROUP_ALGORITHM_SHAREDPOOL:
				this->pc_get_itemgroup_sub( sd, identify, this->get_random_itemsubgroup( random.second ) );
				break;
			case GROUP_ALGORITHM_ALL:
				for (const auto &it : random.second->data)
					this->pc_get_itemgroup_sub( sd, identify, it.second );
				break;
		}
	}

	return 0;
}

/** Searches for the item_data. Use this to check if item exists or not.
* @param nameid
* @return *item_data if item is exist, or nullptr if not
*/
std::shared_ptr<item_data> itemdb_exists(t_itemid nameid) {
	return item_db.find(nameid);
}

/// Returns name type of ammunition [Cydh]
const char *itemdb_typename_ammo (e_ammo_type ammo) {
	switch (ammo) {
		case AMMO_ARROW:		return "Arrow";
		case AMMO_DAGGER:		return "Throwable Dagger";
		case AMMO_BULLET:		return "Bullet";
		case AMMO_SHELL:		return "Shell";
		case AMMO_GRENADE:		return "Grenade";
		case AMMO_SHURIKEN:		return "Shuriken";
		case AMMO_KUNAI:		return "Kunai";
		case AMMO_CANNONBALL:	return "Cannonball";
		case AMMO_THROWWEAPON:	return "Throwable Item/Sling Item";
	}
	return "Ammunition";
}

/// Returns human readable name for given item type.
/// @param type Type id to retrieve name for ( IT_* ).
const char* itemdb_typename(enum item_types type)
{
	switch(type)
	{
		case IT_HEALING:        return "Potion/Food";
		case IT_USABLE:         return "Usable";
		case IT_ETC:            return "Etc.";
		case IT_WEAPON:         return "Weapon";
		case IT_ARMOR:          return "Armor";
		case IT_CARD:           return "Card";
		case IT_PETEGG:         return "Pet Egg";
		case IT_PETARMOR:       return "Pet Accessory";
		case IT_AMMO:           return "Arrow/Ammunition";
		case IT_DELAYCONSUME:   return "Delay-Consume Usable";
		case IT_SHADOWGEAR:     return "Shadow Equipment";
		case IT_CASH:           return "Cash Usable";
	}
	return "Unknown Type";
}

/**
 * Converts the jobmask from the format in itemdb to the format used by the map server.
 * @param bclass: Pointer to store itemdb format
 * @param jobmask: Job Mask to convert
 * @param active: Whether the flag is active or not
 * @author: Skotlex
 */
static void itemdb_jobid2mapid(uint64 bclass[3], e_mapid jobmask, bool active)
{
	uint64 temp_mask[3] = { 0 };

	if (jobmask != MAPID_ALL) {
		// Calculate the required bit to set
		uint64 job = 1ULL << ( jobmask & MAPID_BASEMASK );

		// 2-1
		if( ( jobmask & JOBL_2_1 ) != 0 ){
			temp_mask[1] |= job;
		// 2-2
		}else if( ( jobmask & JOBL_2_2 ) != 0 ){
			temp_mask[2] |= job;
		// Basejob
		}else{
			temp_mask[0] |= job;
		}
	} else {
		temp_mask[0] = temp_mask[1] = temp_mask[2] = MAPID_ALL;
	}

	for (int32 i = 0; i < ARRAYLENGTH(temp_mask); i++) {
		if (temp_mask[i] == 0)
			continue;

		if (active)
			bclass[i] |= temp_mask[i];
		else
			bclass[i] &= ~temp_mask[i];
	}
}

/*==========================================
 * Loads an item from the db. If not found, it will return the dummy item.
 * @param nameid
 * @return *item_data or *dummy_item if item not found
 *------------------------------------------*/
struct item_data* itemdb_search(t_itemid nameid) {
	std::shared_ptr<item_data> id;

	if (!(id = item_db.find(nameid))) {
		ShowWarning("itemdb_search: Item ID %u does not exists in the item_db. Using dummy data.\n", nameid);
		id = item_db.find(ITEMID_DUMMY);
	}
	return id.get();
}

/** Checks if item is equip type or not
* @param id Item data
* @return True if item is equip, false otherwise
*/
bool itemdb_isequip2(struct item_data *id) {
	nullpo_ret(id);
	switch (id->type) {
		case IT_WEAPON:
		case IT_ARMOR:
		case IT_AMMO:
		case IT_SHADOWGEAR:
			return true;
		default:
			return false;
	}
}

/** Checks if item is stackable or not
* @param id Item data
* @return True if item is stackable, false otherwise
*/
bool itemdb_isstackable2(struct item_data *id)
{
	nullpo_ret(id);
	return id->isStackable();
}

/*==========================================
 * Trade Restriction functions [Skotlex]
 *------------------------------------------*/
bool itemdb_isdropable_sub(struct item_data *item, int32 gmlv, int32 unused) {
	return (item && (!(item->flag.trade_restriction.drop) || gmlv >= item->gm_lv_trade_override));
}

bool itemdb_cantrade_sub(struct item_data* item, int32 gmlv, int32 gmlv2) {
	return (item && (!(item->flag.trade_restriction.trade) || gmlv >= item->gm_lv_trade_override || gmlv2 >= item->gm_lv_trade_override));
}

bool itemdb_canpartnertrade_sub(struct item_data* item, int32 gmlv, int32 gmlv2) {
	return (item && (item->flag.trade_restriction.trade_partner || gmlv >= item->gm_lv_trade_override || gmlv2 >= item->gm_lv_trade_override));
}

bool itemdb_cansell_sub(struct item_data* item, int32 gmlv, int32 unused) {
	return (item && (!(item->flag.trade_restriction.sell) || gmlv >= item->gm_lv_trade_override));
}

bool itemdb_cancartstore_sub(struct item_data* item, int32 gmlv, int32 unused) {
	return (item && (!(item->flag.trade_restriction.cart) || gmlv >= item->gm_lv_trade_override));
}

bool itemdb_canstore_sub(struct item_data* item, int32 gmlv, int32 unused) {
	return (item && (!(item->flag.trade_restriction.storage) || gmlv >= item->gm_lv_trade_override));
}

bool itemdb_canguildstore_sub(struct item_data* item, int32 gmlv, int32 unused) {
	return (item && (!(item->flag.trade_restriction.guild_storage) || gmlv >= item->gm_lv_trade_override));
}

bool itemdb_canmail_sub(struct item_data* item, int32 gmlv, int32 unused) {
	return (item && (!(item->flag.trade_restriction.mail) || gmlv >= item->gm_lv_trade_override));
}

bool itemdb_canauction_sub(struct item_data* item, int32 gmlv, int32 unused) {
	return (item && (!(item->flag.trade_restriction.auction) || gmlv >= item->gm_lv_trade_override));
}

bool itemdb_isrestricted(struct item* item, int32 gmlv, int32 gmlv2, bool (*func)(struct item_data*, int32, int32))
{
	struct item_data* item_data = itemdb_search(item->nameid);
	int32 i;

	if (!func(item_data, gmlv, gmlv2))
		return false;

	if(item_data->slots == 0 || itemdb_isspecial(item->card[0]))
		return true;

	for(i = 0; i < item_data->slots; i++) {
		if (!item->card[i]) continue;
		if (!func(itemdb_search(item->card[i]), gmlv, gmlv2))
			return false;
	}
	return true;
}

bool itemdb_ishatched_egg(struct item* item) {
	if (item && item->card[0] == CARD0_PET && item->attribute == 1)
		return true;
	return false;
}

/** Specifies if item-type should drop unidentified.
* @param nameid ID of item
*/
char itemdb_isidentified(t_itemid nameid) {
	int32 type=itemdb_type(nameid);
	switch (type) {
		case IT_WEAPON:
		case IT_ARMOR:
		case IT_PETARMOR:
		case IT_SHADOWGEAR:
			return 0;
		default:
			return 1;
	}
}

const std::string ItemGroupDatabase::getDefaultLocation() {
	return std::string(db_path) + "/item_group_db.yml";
}

/**
 * Reads and parses an entry from the item_group_db.
 * @param node: YAML node containing the entry.
 * @return count of successfully parsed rows
 */
uint64 ItemGroupDatabase::parseBodyNode(const ryml::NodeRef& node) {
	std::string group_name;

	if (!this->asString(node, "Group", group_name))
		return 0;

	std::string group_name_constant = "IG_" + group_name;
	int64 constant;

	if (!script_get_constant(group_name_constant.c_str(), &constant) || constant < IG_BLUEBOX) {
		if (strncasecmp(group_name.c_str(), "IG_", 3) != 0)
			this->invalidWarning(node["Group"], "Invalid group %s.\n", group_name.c_str());
		else
			this->invalidWarning(node["Group"], "Invalid group %s. Note that 'IG_' is automatically appended to the group name.\n", group_name.c_str());
		return 0;
	}

	uint16 id = static_cast<uint16>(constant);

	std::shared_ptr<s_item_group_db> group = this->find(id);
	bool exists = group != nullptr;

	if (!exists) {
		group = std::make_shared<s_item_group_db>();
		group->id = id;
	}

	if (this->nodeExists(node, "AnnounceBoxItemId")) {
		t_itemid tmp_nameid;
		if (!this->asUInt32(node, "AnnounceBoxItemId", tmp_nameid)) {
			this->invalidWarning(node, "Invalid AnnounceBoxItemId node.\n");
		}
		if (!item_db.exists(tmp_nameid)) {
			ShowWarning("ItemGroupDatabase::parseBodyNode: Box item `%u` does not exist. Ignoring.\n", tmp_nameid);
		}
		else {
			group->announce_box_id = tmp_nameid;
		}
	}

	if (this->nodeExists(node, "SubGroups")) {
		const auto& subNode = node["SubGroups"];

		for (const auto& subit : subNode) {
			if (this->nodeExists(subit, "Clear")) {
				uint16 id;

				if (!this->asUInt16(subit, "Clear", id))
					continue;

				if (group->random.erase(id) == 0)
					this->invalidWarning(subit["Clear"], "The SubGroup %hu doesn't exist in the group %s. Clear failed.\n", id, group_name.c_str());

				continue;
			}

			if (!this->nodesExist(subit, { "SubGroup", "List" })) {
				continue;
			}

			uint16 subgroup;

			if (!this->asUInt16(subit, "SubGroup", subgroup))
				continue;

			std::shared_ptr<s_item_group_random> random = util::umap_find(group->random, subgroup);
			bool random_exists = random != nullptr;

			if (!random_exists) {
				random = std::make_shared<s_item_group_random>();
				group->random[subgroup] = random;
			}

			if (this->nodeExists(subit, "Algorithm")) {
				std::string sub_str;

				if (!this->asString(subit, "Algorithm", sub_str))
					return 0;

				std::string sub_constant_str = "GROUP_ALGORITHM_" + sub_str;
				int64 constant_str;

				if (!script_get_constant(sub_constant_str.c_str(), &constant_str)) {
					this->invalidWarning(subit["Algorithm"], "Invalid algorithm %s.\n", sub_str.c_str());
					continue;
				}

				random->algorithm = static_cast<e_group_algorithm_type>(constant_str);
			} else {
				if (!random_exists) {
					random->algorithm = GROUP_ALGORITHM_SHAREDPOOL;
				}
			}

			const auto& listNode = subit["List"];

			for (const auto& listit : listNode) {
				uint32 index;

				if (!this->asUInt32(listit, "Index", index))
					continue;

				if (this->nodeExists(listit, "Clear")) {
					bool active;

					if (!this->asBool(listit, "Clear", active) || !active)
						continue;

					if (random->data.erase(index) == 0)
						this->invalidWarning(listit["Clear"], "Index %u doesn't exist in the SubGroup %hu (group %s). Clear failed.\n", index, subgroup, group_name.c_str());

					continue;
				}

				std::shared_ptr<s_item_group_entry> entry = util::umap_find(random->data, index);
				bool entry_exists = entry != nullptr;

				if (!entry_exists) {
					if (!this->nodesExist(listit, { "Item" }))
						return 0;

					entry = std::make_shared<s_item_group_entry>();
					random->data[index] = entry;
				}

				std::shared_ptr<item_data> item = nullptr;

				if (this->nodeExists(listit, "Item")) {
					std::string item_name;

					if (!this->asString(listit, "Item", item_name))
						continue;

					item = item_db.search_aegisname( item_name.c_str() );

					if (item == nullptr) {
						this->invalidWarning(listit["Item"], "Unknown Item %s.\n", item_name.c_str());
						continue;
					}
				} else {
					if (!entry_exists) {
						item = item_db.find( entry->nameid );
					}
				}

				// (shouldn't happen)
				if (item == nullptr) {
					this->invalidWarning(listit["index"], "Missing Item definition for Index %u.\n", index);
					continue;
				}

				entry->nameid = item->nameid;

				if (this->nodeExists(listit, "Rate")) {
					uint16 rate;

					if (!this->asUInt16(listit, "Rate", rate))
						continue;

					entry->rate = rate;
				} else {
					if (!entry_exists)
						entry->rate = 0;
				}

				if (random->algorithm == GROUP_ALGORITHM_ALL && entry->rate > 0) {
					this->invalidWarning(listit["Item"], "Item cannot have a rate with \"All\" algorithm. Defaulting Rate to 0.\n");
					entry->rate = 0;
				}
				if (random->algorithm != GROUP_ALGORITHM_ALL && entry->rate == 0) {
					this->invalidWarning(listit["Item"], "Missing rate, item skipped.\n");
					continue;
				}

				// Adjusted rate
				entry->adj_rate = (entry->rate * battle_config.item_group_rate) / 100;
				entry->adj_rate = cap_value(entry->adj_rate, battle_config.item_group_drop_min, battle_config.item_group_drop_max);

				// Reset amount given
				entry->given = 0;

				if (this->nodeExists(listit, "Amount")) {
					uint16 amount;

					if (!this->asUInt16(listit, "Amount", amount))
						continue;

					entry->amount = cap_value(amount, 1, MAX_AMOUNT);
				} else {
					if (!entry_exists)
						entry->amount = 1;
				}

				if (this->nodeExists(listit, "Duration")) {
					uint16 duration;

					if (!this->asUInt16(listit, "Duration", duration))
						continue;

					entry->duration = duration;
				} else {
					if (!entry_exists)
						entry->duration = 0;
				}

				if (this->nodeExists(listit, "Announced")) {
					bool isAnnounced;

					if (!this->asBool(listit, "Announced", isAnnounced))
						continue;

					entry->isAnnounced = isAnnounced;
				} else {
					if (!entry_exists)
						entry->isAnnounced = false;
				}

				if (this->nodeExists(listit, "UniqueId")) {
					bool guid;

					if (!this->asBool(listit, "UniqueId", guid))
						continue;

					entry->GUID = guid;
				} else {
					if (!entry_exists)
						entry->GUID = item->flag.guid;
				}

				if (this->nodeExists(listit, "Stacked")) {
					bool isStacked;

					if (!this->asBool(listit, "Stacked", isStacked))
						continue;

					entry->isStacked = isStacked;
				} else {
					if (!entry_exists)
						entry->isStacked = true;
				}

				if (this->nodeExists(listit, "Named")) {
					bool named;

					if (!this->asBool(listit, "Named", named))
						continue;

					entry->isNamed = named;
				} else {
					if (!entry_exists)
						entry->isNamed = false;
				}

				if (this->nodeExists(listit, "Bound")) {
					std::string bound_name;

					if (!this->asString(listit, "Bound", bound_name))
						continue;

					std::string bound_name_constant = "BOUND_" + bound_name;
					int64 bound;

					if (!script_get_constant(bound_name_constant.c_str(), &bound) || bound < BOUND_NONE || bound >= BOUND_MAX) {
						this->invalidWarning(listit["Group"], "Invalid Bound %s.\n", bound_name.c_str());
						continue;
					}

					entry->bound = static_cast<uint8>(bound);
				} else {
					if (!entry_exists)
						entry->bound = BOUND_NONE;
				}

				if( this->nodeExists( listit, "RandomOptionGroup" ) ){
					std::string name;

					if( !this->asString( listit, "RandomOptionGroup", name ) ){
						return 0;
					}

					uint16 id;

					if( !random_option_group.option_get_id( name, id ) ){
						this->invalidWarning( listit["RandomOptionGroup"], "Unknown random option group \"%s\".\n", name.c_str() );
						return 0;
					}

					entry->randomOptionGroup = random_option_group.find( id );
				}else{
					if( !entry_exists ){
						entry->randomOptionGroup = nullptr;
					}
				}

				if( this->nodeExists( listit, "RefineMinimum" ) ){
					uint16 refine;

					if( !this->asUInt16( listit, "RefineMinimum", refine ) ){
						return 0;
					}

					if( refine > MAX_REFINE ){
						this->invalidWarning( listit["RefineMinimum"], "Minimum refine % hu is too high, capping to MAX_REFINE...\n", refine );
						refine = MAX_REFINE;
					}

					entry->refineMinimum = refine;
				}else{
					if( !exists ){
						entry->refineMinimum = 0;
					}
				}

				if( this->nodeExists( listit, "RefineMaximum" ) ){
					uint16 refine;

					if( !this->asUInt16( listit, "RefineMaximum", refine ) ){
						return 0;
					}

					if( refine > MAX_REFINE ){
						this->invalidWarning( listit["RefineMaximum"], "Maximum refine %hu is too high, capping to MAX_REFINE...\n", refine );
						refine = MAX_REFINE;
					}

					entry->refineMaximum = refine;
				}else{
					if( !exists ){
						entry->refineMaximum = 0;
					}
				}
			}
		}
	}

	if (!exists)
		this->put(id, group);

	return 1;
}

void ItemGroupDatabase::loadingFinished() {
	// Delete empty sub groups
	for( const auto &group : *this ){
		for( auto it = group.second->random.begin(); it != group.second->random.end(); ){
			if( it->second->data.empty() ){
				ShowDebug( "Deleting empty subgroup %u from item group %hu.\n", it->first, group.first );
				it = group.second->random.erase( it );
			}else{
				it++;
			}
		}
	}

	// Calculate rates
	for (const auto &group : *this) {
		for (const auto &random : group.second->random) {
			random.second->total_rate = 0;
			random.second->total_given = 0;
			for (const auto &it : random.second->data) {
				random.second->total_rate += it.second->rate;
			}
		}
	}

	TypesafeYamlDatabase::loadingFinished();
}

/** Read item forbidden by mapflag (can't equip item)
* Structure: <nameid>,<mode>
*/
static bool itemdb_read_noequip( char* str[], size_t columns, size_t current ){
	t_itemid nameid;
	int32 flag;

	nameid = strtoul(str[0], nullptr, 10);
	flag = atoi(str[1]);

	std::shared_ptr<item_data> id = item_db.find(nameid);

	if( id == nullptr )
	{
		ShowWarning("itemdb_read_noequip: Invalid item id %u.\n", nameid);
		return false;
	}

	if (flag >= 0)
		id->flag.no_equip |= flag;
	else
		id->flag.no_equip &= ~abs(flag);

	return true;
}

const std::string ComboDatabase::getDefaultLocation() {
	return std::string(db_path) + "/item_combos.yml";
}

uint16 ComboDatabase::find_combo_id( const std::vector<t_itemid>& items ){
	for (const auto &it : *this) {
		if (it.second->nameid == items) {
			return it.first;
		}
	}

	return 0;
}

/**
 * Reads and parses an entry from the item_combos.
 * @param node: YAML node containing the entry.
 * @return count of successfully parsed rows
 */
uint64 ComboDatabase::parseBodyNode(const ryml::NodeRef& node) {
	std::vector<std::vector<t_itemid>> items_list;

	if( !this->nodesExist( node, { "Combos" } ) ){
		return 0;
	}

	const ryml::NodeRef& combosNode = node["Combos"];

	for (const auto& comboit : combosNode) {
		static const std::string nodeName = "Combo";

		if (!this->nodesExist(comboit, { nodeName })) {
			return 0;
		}

		const ryml::NodeRef& comboNode = comboit["Combo"];

		if (!comboNode.is_seq()) {
			this->invalidWarning(comboNode, "%s should be a sequence.\n", nodeName.c_str());
			return 0;
		}

		std::vector<t_itemid> items = {};

		for (const auto it : comboNode) {
			std::string item_name;
			c4::from_chars(it.val(), &item_name);

			std::shared_ptr<item_data> item = item_db.search_aegisname(item_name.c_str());

			if (item == nullptr) {
				this->invalidWarning(it, "Invalid item %s, skipping.\n", item_name.c_str());
				return 0;
			}

			items.push_back(item->nameid);
		}

		if (items.empty()) {
			this->invalidWarning(comboNode, "Empty combo, skipping.\n");
			return 0;
		}

		if (items.size() < 2) {
			this->invalidWarning(comboNode, "Not enough item to make a combo (need at least 2). Skipping.\n");
			return 0;
		}

		std::sort(items.begin(), items.end());
		items_list.push_back(items);
	}

	if (items_list.empty()) {
		this->invalidWarning(combosNode, "No combos defined, skipping.\n");
		return 0;
	}

	if (this->nodeExists(node, "Clear")) {
		bool clear = false;

		if (!this->asBool(node, "Clear", clear))
			return 0;

		// Remove the combo (if exists)
		if (clear) {
			for (const auto& itemsit : items_list) {
				uint16 id = this->find_combo_id(itemsit);

				if (id == 0) {
					this->invalidWarning(node["Clear"], "Unable to clear the combo.\n");
					return 0;
				}

				this->erase(id);
			}

			return 1;
		}
	}

	uint64 count = 0;

	for (const auto &itemsit : items_list) {
		// Find the id when the combo exists
		uint16 id = this->find_combo_id(itemsit);
		std::shared_ptr<s_item_combo> combo = this->find(id);
		bool exists = combo != nullptr;

		if (!exists) {
			combo = std::make_shared<s_item_combo>();

			combo->nameid.insert(combo->nameid.begin(), itemsit.begin(), itemsit.end());
			combo->id = ++this->combo_num;
		}

		if (this->nodeExists(node, "Script")) {
			std::string script;

			if (!this->asString(node, "Script", script))
				return 0;

			if (exists) {
				script_free_code(combo->script);
				combo->script = nullptr;
			}
			combo->script = parse_script(script.c_str(), this->getCurrentFile().c_str(), this->getLineNumber(node["Script"]), SCRIPT_IGNORE_EXTERNAL_BRACKETS);
		} else {
			if (!exists) {
				combo->script = nullptr;
			}
		}

		if (!exists)
			this->put( combo->id, combo );

		count++;
	}

	return count;
}

void ComboDatabase::loadingFinished() {
	// Populate item_data to refer to the combo
	for (const auto &combo : *this) {
		for (const auto &itm : combo.second->nameid) {
			std::shared_ptr<item_data> it = item_db.find(itm);

			if (it != nullptr)
				it->combos.push_back(combo.second);
		}
	}

	TypesafeYamlDatabase::loadingFinished();
}

/**
 * Process Roulette items
 */
bool itemdb_parse_roulette_db(void)
{
	int32 i, j;
	uint32 count = 0;

	// retrieve all rows from the item database
	if (SQL_ERROR == Sql_Query(mmysql_handle, "SELECT * FROM `%s`", roulette_table)) {
		Sql_ShowDebug(mmysql_handle);
		return false;
	}

	for (i = 0; i < MAX_ROULETTE_LEVEL; i++)
		rd.items[i] = 0;

	for (i = 0; i < MAX_ROULETTE_LEVEL; i++) {
		int32 k, limit = MAX_ROULETTE_COLUMNS - i;

		for (k = 0; k < limit && SQL_SUCCESS == Sql_NextRow(mmysql_handle); k++) {
			char* data;
			t_itemid item_id;
			unsigned short amount;
			int32 level, flag;

			Sql_GetData(mmysql_handle, 1, &data, nullptr); level = atoi(data);
			Sql_GetData(mmysql_handle, 2, &data, nullptr); item_id = strtoul(data, nullptr, 10);
			Sql_GetData(mmysql_handle, 3, &data, nullptr); amount = atoi(data);
			Sql_GetData(mmysql_handle, 4, &data, nullptr); flag = atoi(data);

			if (!item_db.exists(item_id)) {
				ShowWarning("itemdb_parse_roulette_db: Unknown item ID '%u' in level '%d'\n", item_id, level);
				continue;
			}
			if (amount < 1 || amount > MAX_AMOUNT){
				ShowWarning("itemdb_parse_roulette_db: Unsupported amount '%hu' for item ID '%u' in level '%d'\n", amount, item_id, level);
				continue;
			}
			if (flag < 0 || flag > 1) {
				ShowWarning("itemdb_parse_roulette_db: Unsupported flag '%d' for item ID '%u' in level '%d'\n", flag, item_id, level);
				continue;
			}

			j = rd.items[i];
			RECREATE(rd.nameid[i], t_itemid, ++rd.items[i]);
			RECREATE(rd.qty[i], unsigned short, rd.items[i]);
			RECREATE(rd.flag[i], int32, rd.items[i]);

			rd.nameid[i][j] = item_id;
			rd.qty[i][j] = amount;
			rd.flag[i][j] = flag;

			++count;
		}
	}

	// free the query result
	Sql_FreeResult(mmysql_handle);

	for (i = 0; i < MAX_ROULETTE_LEVEL; i++) {
		int32 limit = MAX_ROULETTE_COLUMNS - i;

		if (rd.items[i] == limit)
			continue;

		if (rd.items[i] > limit) {
			ShowWarning("itemdb_parse_roulette_db: level %d has %d items, only %d supported, capping...\n", i + 1, rd.items[i], limit);
			rd.items[i] = limit;
			continue;
		}

		/** this scenario = rd.items[i] < limit **/
		ShowWarning("itemdb_parse_roulette_db: Level %d has %d items, %d are required. Filling with Apples...\n", i + 1, rd.items[i], limit);

		rd.items[i] = limit;
		RECREATE(rd.nameid[i], t_itemid, rd.items[i]);
		RECREATE(rd.qty[i], unsigned short, rd.items[i]);
		RECREATE(rd.flag[i], int32, rd.items[i]);

		for (j = 0; j < MAX_ROULETTE_COLUMNS - i; j++) {
			if (rd.qty[i][j])
				continue;

			rd.nameid[i][j] = ITEMID_APPLE;
			rd.qty[i][j] = 1;
			rd.flag[i][j] = 0;
		}
	}

	ShowStatus("Done reading '" CL_WHITE "%u" CL_RESET "' entries in '" CL_WHITE "%s" CL_RESET "'.\n", count, roulette_table);

	return true;
}

/**
 * Free Roulette items
 */
static void itemdb_roulette_free(void) {
	int32 i;

	for (i = 0; i < MAX_ROULETTE_LEVEL; i++) {
		if (rd.nameid[i])
			aFree(rd.nameid[i]);
		if (rd.qty[i])
			aFree(rd.qty[i]);
		if (rd.flag[i])
			aFree(rd.flag[i]);
		rd.nameid[i] = nullptr;
		rd.qty[i] = nullptr;
		rd.flag[i] = nullptr;
		rd.items[i] = 0;
	}
}

/**
 * Convert SQL data to YAML Node
 * @param str: Array of parsed SQL data
 * @return True on success or false otherwise
 */
static bool itemdb_read_sqldb_sub(std::vector<std::string> str) {
	ryml::Tree tree;
	ryml::NodeRef rootNode = tree.rootref();
	rootNode |= ryml::MAP;
	int32 index = -1;

	rootNode["Id"] << str[++index];
	if (!str[++index].empty())
		rootNode["AegisName"] << str[index];
	if (!str[++index].empty())
		rootNode["Name"] << str[index];
	if (!str[++index].empty())
		rootNode["Type"] << str[index];
	if (!str[++index].empty())
		rootNode["SubType"] << str[index];
	if (!str[++index].empty())
		rootNode["Buy"] << str[index];
	if (!str[++index].empty())
		rootNode["Sell"] << str[index];
	if (!str[++index].empty())
		rootNode["Weight"] << str[index];
	if (!str[++index].empty())
		rootNode["Attack"] << str[index];
	if (!str[++index].empty())
		rootNode["Defense"] << str[index];
	if (!str[++index].empty())
		rootNode["Range"] << str[index];
	if (!str[++index].empty())
		rootNode["Slots"] << str[index];

	ryml::NodeRef jobs = rootNode["Jobs"];
	jobs |= ryml::MAP;

	if (!str[++index].empty())
		jobs["All"] << (std::stoi(str[index]) ? "true" : "false");
	if (!str[++index].empty())
		jobs["Acolyte"] << (std::stoi(str[index]) ? "true" : "false");
	if (!str[++index].empty())
		jobs["Alchemist"] << (std::stoi(str[index]) ? "true" : "false");
	if (!str[++index].empty())
		jobs["Archer"] << (std::stoi(str[index]) ? "true" : "false");
	if (!str[++index].empty())
		jobs["Assassin"] << (std::stoi(str[index]) ? "true" : "false");
	if (!str[++index].empty())
		jobs["BardDancer"] << (std::stoi(str[index]) ? "true" : "false");
	if (!str[++index].empty())
		jobs["Blacksmith"] << (std::stoi(str[index]) ? "true" : "false");
	if (!str[++index].empty())
		jobs["Crusader"] << (std::stoi(str[index]) ? "true" : "false");
	if (!str[++index].empty())
		jobs["Gunslinger"] << (std::stoi(str[index]) ? "true" : "false");
	if (!str[++index].empty())
		jobs["Hunter"] << (std::stoi(str[index]) ? "true" : "false");
	if (!str[++index].empty())
		jobs["Knight"] << (std::stoi(str[index]) ? "true" : "false");
	if (!str[++index].empty())
		jobs["Mage"] << (std::stoi(str[index]) ? "true" : "false");
	if (!str[++index].empty())
		jobs["Merchant"] << (std::stoi(str[index]) ? "true" : "false");
	if (!str[++index].empty())
		jobs["Monk"] << (std::stoi(str[index]) ? "true" : "false");
	if (!str[++index].empty())
		jobs["Ninja"] << (std::stoi(str[index]) ? "true" : "false");
	if (!str[++index].empty())
		jobs["Novice"] << (std::stoi(str[index]) ? "true" : "false");
	if (!str[++index].empty())
		jobs["Priest"] << (std::stoi(str[index]) ? "true" : "false");
	if (!str[++index].empty())
		jobs["Rogue"] << (std::stoi(str[index]) ? "true" : "false");
	if (!str[++index].empty())
		jobs["Sage"] << (std::stoi(str[index]) ? "true" : "false");
	if (!str[++index].empty())
		jobs["SoulLinker"] << (std::stoi(str[index]) ? "true" : "false");
	if (!str[++index].empty())
		jobs["StarGladiator"] << (std::stoi(str[index]) ? "true" : "false");
	if (!str[++index].empty())
		jobs["SuperNovice"] << (std::stoi(str[index]) ? "true" : "false");
	if (!str[++index].empty())
		jobs["Swordman"] << (std::stoi(str[index]) ? "true" : "false");
	if (!str[++index].empty())
		jobs["Taekwon"] << (std::stoi(str[index]) ? "true" : "false");
	if (!str[++index].empty())
		jobs["Thief"] << (std::stoi(str[index]) ? "true" : "false");
	if (!str[++index].empty())
		jobs["Wizard"] << (std::stoi(str[index]) ? "true" : "false");

	ryml::NodeRef classes = rootNode["Classes"];
	classes |= ryml::MAP;

	if (!str[++index].empty())
		classes["All"] << (std::stoi(str[index]) ? "true" : "false");
	if (!str[++index].empty())
		classes["Normal"] << (std::stoi(str[index]) ? "true" : "false");
	if (!str[++index].empty())
		classes["Upper"] << (std::stoi(str[index]) ? "true" : "false");
	if (!str[++index].empty())
		classes["Baby"] << (std::stoi(str[index]) ? "true" : "false");

	if (!str[++index].empty())
		rootNode["Gender"] << str[index];

	ryml::NodeRef locations = rootNode["Locations"];
	locations |= ryml::MAP;

	if (!str[++index].empty())
		locations["Head_Top"] << (std::stoi(str[index]) ? "true" : "false");
	if (!str[++index].empty())
		locations["Head_Mid"] << (std::stoi(str[index]) ? "true" : "false");
	if (!str[++index].empty())
		locations["Head_Low"] << (std::stoi(str[index]) ? "true" : "false");
	if (!str[++index].empty())
		locations["Armor"] << (std::stoi(str[index]) ? "true" : "false");
	if (!str[++index].empty())
		locations["Right_Hand"] << (std::stoi(str[index]) ? "true" : "false");
	if (!str[++index].empty())
		locations["Left_Hand"] << (std::stoi(str[index]) ? "true" : "false");
	if (!str[++index].empty())
		locations["Garment"] << (std::stoi(str[index]) ? "true" : "false");
	if (!str[++index].empty())
		locations["Shoes"] << (std::stoi(str[index]) ? "true" : "false");
	if (!str[++index].empty())
		locations["Right_Accessory"] << (std::stoi(str[index]) ? "true" : "false");
	if (!str[++index].empty())
		locations["Left_Accessory"] << (std::stoi(str[index]) ? "true" : "false");
	if (!str[++index].empty())
		locations["Costume_Head_Top"] << (std::stoi(str[index]) ? "true" : "false");
	if (!str[++index].empty())
		locations["Costume_Head_Mid"] << (std::stoi(str[index]) ? "true" : "false");
	if (!str[++index].empty())
		locations["Costume_Head_Low"] << (std::stoi(str[index]) ? "true" : "false");
	if (!str[++index].empty())
		locations["Costume_Garment"] << (std::stoi(str[index]) ? "true" : "false");
	if (!str[++index].empty())
		locations["Ammo"] << (std::stoi(str[index]) ? "true" : "false");
	if (!str[++index].empty())
		locations["Shadow_Armor"] << (std::stoi(str[index]) ? "true" : "false");
	if (!str[++index].empty())
		locations["Shadow_Weapon"] << (std::stoi(str[index]) ? "true" : "false");
	if (!str[++index].empty())
		locations["Shadow_Shield"] << (std::stoi(str[index]) ? "true" : "false");
	if (!str[++index].empty())
		locations["Shadow_Shoes"] << (std::stoi(str[index]) ? "true" : "false");
	if (!str[++index].empty())
		locations["Shadow_Right_Accessory"] << (std::stoi(str[index]) ? "true" : "false");
	if (!str[++index].empty())
		locations["Shadow_Left_Accessory"] << (std::stoi(str[index]) ? "true" : "false");

	if (!str[++index].empty())
		rootNode["WeaponLevel"] << str[index];
	if (!str[++index].empty())
		rootNode["ArmorLevel"] << str[index];
	if (!str[++index].empty())
		rootNode["EquipLevelMin"] << str[index];
	if (!str[++index].empty())
		rootNode["EquipLevelMax"] << str[index];
	if (!str[++index].empty())
		rootNode["Refineable"] << (std::stoi(str[index]) ? "true" : "false");
	if (!str[++index].empty())
		rootNode["View"] << str[index];
	if (!str[++index].empty())
		rootNode["AliasName"] << str[index];

	ryml::NodeRef flags = rootNode["Flags"];
	flags |= ryml::MAP;

	if (!str[++index].empty())
		flags["BuyingStore"] << (std::stoi(str[index]) ? "true" : "false");
	if (!str[++index].empty())
		flags["DeadBranch"] << (std::stoi(str[index]) ? "true" : "false");
	if (!str[++index].empty())
		flags["Container"] << (std::stoi(str[index]) ? "true" : "false");
	if (!str[++index].empty())
		flags["UniqueId"] << (std::stoi(str[index]) ? "true" : "false");
	if (!str[++index].empty())
		flags["BindOnEquip"] << (std::stoi(str[index]) ? "true" : "false");
	if (!str[++index].empty())
		flags["DropAnnounce"] << (std::stoi(str[index]) ? "true" : "false");
	if (!str[++index].empty())
		flags["NoConsume"] << (std::stoi(str[index]) ? "true" : "false");
	if (!str[++index].empty())
		flags["DropEffect"] << str[index];
	rootNode["Flags"] = flags;

	ryml::NodeRef delay = rootNode["Delay"];
	delay |= ryml::MAP;

	if (!str[++index].empty())
		delay["Duration"] << str[index];
	if (!str[++index].empty())
		delay["Status"] << str[index];

	ryml::NodeRef stack = rootNode["Stack"];
	stack |= ryml::MAP;

	if (!str[++index].empty())
		stack["Amount"] << str[index];
	if (!str[++index].empty())
		stack["Inventory"] << (std::stoi(str[index]) ? "true" : "false");
	if (!str[++index].empty())
		stack["Cart"] << (std::stoi(str[index]) ? "true" : "false");
	if (!str[++index].empty())
		stack["Storage"] << (std::stoi(str[index]) ? "true" : "false");
	if (!str[++index].empty())
		stack["GuildStorage"] << (std::stoi(str[index]) ? "true" : "false");


	ryml::NodeRef nouse = rootNode["NoUse"];
	nouse |= ryml::MAP;

	if (!str[++index].empty())
		nouse["Override"] << str[index];
	if (!str[++index].empty())
		nouse["Sitting"] << (std::stoi(str[index]) ? "true" : "false");

	ryml::NodeRef trade = rootNode["Trade"];
	trade |= ryml::MAP;

	if (!str[++index].empty())
		trade["Override"] << str[index];
	if (!str[++index].empty())
		trade["NoDrop"] << (std::stoi(str[index]) ? "true" : "false");
	if (!str[++index].empty())
		trade["NoTrade"] << (std::stoi(str[index]) ? "true" : "false");
	if (!str[++index].empty())
		trade["TradePartner"] << (std::stoi(str[index]) ? "true" : "false");
	if (!str[++index].empty())
		trade["NoSell"] << (std::stoi(str[index]) ? "true" : "false");
	if (!str[++index].empty())
		trade["NoCart"] << (std::stoi(str[index]) ? "true" : "false");
	if (!str[++index].empty())
		trade["NoStorage"] << (std::stoi(str[index]) ? "true" : "false");
	if (!str[++index].empty())
		trade["NoGuildStorage"] << (std::stoi(str[index]) ? "true" : "false");
	if (!str[++index].empty())
		trade["NoMail"] << (std::stoi(str[index]) ? "true" : "false");
	if (!str[++index].empty())
		trade["NoAuction"] << (std::stoi(str[index]) ? "true" : "false");

	if (!str[++index].empty())
		rootNode["Script"] << str[index];
	if (!str[++index].empty())
		rootNode["EquipScript"] << str[index];
	if (!str[++index].empty())
		rootNode["UnEquipScript"] << str[index];

#ifdef RENEWAL
	if (!str[++index].empty())
		rootNode["MagicAttack"] << str[index];
	if (!str[++index].empty())
		classes["Third"] << (std::stoi(str[index]) ? "true" : "false");
	if (!str[++index].empty())
		classes["Third_Upper"] << (std::stoi(str[index]) ? "true" : "false");
	if (!str[++index].empty())
		classes["Third_Baby"] << (std::stoi(str[index]) ? "true" : "false");
	if (!str[++index].empty())
		classes["Fourth"] << (std::stoi(str[index]) ? "true" : "false");
	if (!str[++index].empty())
		jobs["KagerouOboro"] << (std::stoi(str[index]) ? "true" : "false");
	if (!str[++index].empty())
		jobs["Rebellion"] << (std::stoi(str[index]) ? "true" : "false");
	if (!str[++index].empty())
		jobs["Summoner"] << (std::stoi(str[index]) ? "true" : "false");
	if (!str[++index].empty())
		jobs["Spirit_Handler"] << (std::stoi(str[index]) ? "true" : "false");
	if (!str[++index].empty())
		rootNode["Gradable"] << (std::stoi(str[index]) ? "true" : "false");
#endif

	if( !jobs.has_children() ){
		rootNode.remove_child( jobs );
	}

	if( !classes.has_children() ){
		rootNode.remove_child( classes );
	}

	if( !locations.has_children() ){
		rootNode.remove_child( locations );
	}

	if( !flags.has_children() ){
		rootNode.remove_child( flags );
	}

	if( !delay.has_children() ){
		rootNode.remove_child( delay );
	}

	if( !stack.has_children() ){
		rootNode.remove_child( stack );
	}

	if( !nouse.has_children() ){
		rootNode.remove_child( nouse );
	}

	if( !trade.has_children() ){
		rootNode.remove_child( trade );
	}

	return item_db.parseBodyNode(rootNode) > 0;
}

/**
 * Read SQL item_db table
 */
static int32 itemdb_read_sqldb(void) {
	const char* item_db_name[] = {
		item_table,
		item2_table
	};

	for( uint8 fi = 0; fi < ARRAYLENGTH(item_db_name); ++fi ) {
		// retrieve all rows from the item database
		if( SQL_ERROR == Sql_Query(mmysql_handle, "SELECT `id`,`name_aegis`,`name_english`,`type`,`subtype`,`price_buy`,`price_sell`,`weight`,`attack`,`defense`,`range`,`slots`,"
			"`job_all`,`job_acolyte`,`job_alchemist`,`job_archer`,`job_assassin`,`job_barddancer`,`job_blacksmith`,`job_crusader`,`job_gunslinger`,`job_hunter`,`job_knight`,`job_mage`,`job_merchant`,"
			"`job_monk`,`job_ninja`,`job_novice`,`job_priest`,`job_rogue`,`job_sage`,`job_soullinker`,`job_stargladiator`,`job_supernovice`,`job_swordman`,`job_taekwon`,`job_thief`,`job_wizard`,"
			"`class_all`,`class_normal`,`class_upper`,`class_baby`,`gender`,"
			"`location_head_top`,`location_head_mid`,`location_head_low`,`location_armor`,`location_right_hand`,`location_left_hand`,`location_garment`,`location_shoes`,`location_right_accessory`,`location_left_accessory`,"
			"`location_costume_head_top`,`location_costume_head_mid`,`location_costume_head_low`,`location_costume_garment`,`location_ammo`,`location_shadow_armor`,`location_shadow_weapon`,`location_shadow_shield`,`location_shadow_shoes`,`location_shadow_right_accessory`,`location_shadow_left_accessory`,"
			"`weapon_level`,`armor_level`,`equip_level_min`,`equip_level_max`,`refineable`,`view`,`alias_name`,"
			"`flag_buyingstore`,`flag_deadbranch`,`flag_container`,`flag_uniqueid`,`flag_bindonequip`,`flag_dropannounce`,`flag_noconsume`,`flag_dropeffect`,"
			"`delay_duration`,`delay_status`,`stack_amount`,`stack_inventory`,`stack_cart`,`stack_storage`,`stack_guildstorage`,`nouse_override`,`nouse_sitting`,"
			"`trade_override`,`trade_nodrop`,`trade_notrade`,`trade_tradepartner`,`trade_nosell`,`trade_nocart`,`trade_nostorage`,`trade_noguildstorage`,`trade_nomail`,`trade_noauction`,`script`,`equip_script`,`unequip_script`"
#ifdef RENEWAL
			",`magic_attack`,`class_third`,`class_third_upper`,`class_third_baby`,`class_fourth`,`job_kagerouoboro`,`job_rebellion`,`job_summoner`,`job_spirit_handler`,`gradable`"
#endif
			" FROM `%s`", item_db_name[fi]) ) {
			Sql_ShowDebug(mmysql_handle);
			continue;
		}

		uint32 total_columns = Sql_NumColumns(mmysql_handle);
		uint64 total_rows = Sql_NumRows(mmysql_handle), rows = 0, count = 0;

		ShowStatus("Loading '" CL_WHITE "%" PRIdPTR CL_RESET "' entries in '" CL_WHITE "%s" CL_RESET "'\n", total_rows, item_db_name[fi]);

		// process rows one by one
		while( SQL_SUCCESS == Sql_NextRow(mmysql_handle) ) {
#ifdef DETAILED_LOADING_OUTPUT
			ShowStatus( "Loading [%" PRIu64 "/%" PRIu64 "] entries in '" CL_WHITE "%s" CL_RESET "'" CL_CLL "\r", ++rows, total_rows, item_db_name[fi] );
#endif
			std::vector<std::string> data = {};

			for( uint32 i = 0; i < total_columns; ++i ) {
				char *str;

				Sql_GetData(mmysql_handle, i, &str, nullptr);
				if (str == nullptr)
					data.push_back("");
				else
					data.push_back(str);
			}

			if (!itemdb_read_sqldb_sub(data))
				continue;
			++count;
		}

		// free the query result
		Sql_FreeResult(mmysql_handle);

		ShowStatus("Done reading '" CL_WHITE "%" PRIu64 CL_RESET "' entries in '" CL_WHITE "%s" CL_RESET "'.\n", count, item_db_name[fi]);
	}

	item_db.loadingFinished();

	return 0;
}

/** Check if the item is restricted by item_noequip.txt
* @param id Item that will be checked
* @param m Map ID
* @return true: can't be used; false: can be used
*/
bool itemdb_isNoEquip(struct item_data *id, uint16 m) {
	if (!id->flag.no_equip)
		return false;

	struct map_data *mapdata = map_getmapdata(m);

	if ((id->flag.no_equip&1 && !mapdata_flag_vs2(mapdata)) || // Normal
		(id->flag.no_equip&2 && mapdata->getMapFlag(MF_PVP)) || // PVP
		(id->flag.no_equip&4 && mapdata_flag_gvg2_no_te(mapdata)) || // GVG
		(id->flag.no_equip&8 && mapdata->getMapFlag(MF_BATTLEGROUND)) || // Battleground
		(id->flag.no_equip&16 && mapdata_flag_gvg2_te(mapdata)) || // WOE:TE
		(id->flag.no_equip&(mapdata->zone) && mapdata->getMapFlag(MF_RESTRICTED)) // Zone restriction
		)
		return true;
	return false;
}

const std::string RandomOptionDatabase::getDefaultLocation() {
	return std::string(db_path) + "/item_randomopt_db.yml";
}

/**
 * Reads and parses an entry from the item_randomopt_db.
 * @param node: YAML node containing the entry.
 * @return count of successfully parsed rows
 */
uint64 RandomOptionDatabase::parseBodyNode(const ryml::NodeRef& node) {
	uint16 id;

	if (!this->asUInt16(node, "Id", id))
		return 0;

	std::shared_ptr<s_random_opt_data> randopt = this->find(id);
	bool exists = randopt != nullptr;

	if (!exists) {
		if (!this->nodesExist(node, { "Option", "Script" }))
			return 0;

		randopt = std::make_shared<s_random_opt_data>();
		randopt->id = id;
	}

	if (this->nodeExists(node, "Option")) {
		std::string name;

		if (!this->asString(node, "Option", name))
			return 0;

		if (randopt->name.compare(name) != 0 && random_option_db.option_exists(name)) {
			this->invalidWarning(node["Option"], "Found duplicate random option name for %s, skipping.\n", name.c_str());
			return 0;
		}

		randopt->name = name;
	}

	if (this->nodeExists(node, "Script")) {
		std::string script;

		if (!this->asString(node, "Script", script))
			return 0;

		if (randopt->script) {
			script_free_code( randopt->script );
			randopt->script = nullptr;
		}

		randopt->script = parse_script(script.c_str(), this->getCurrentFile().c_str(), this->getLineNumber(node["Script"]), SCRIPT_IGNORE_EXTERNAL_BRACKETS);
	}

	if (!exists)
		this->put(id, randopt);

	return 1;
}

void RandomOptionDatabase::loadingFinished(){
	const char* prefix = "RDMOPT_";

	for( const auto& pair : *this ){
		std::string name = prefix + pair.second->name;
		int64 constant;

		// Check if it has already been set
		if( script_get_constant( name.c_str(), &constant ) ){
			// It is already the same
			if( constant == pair.first ){
				continue;
			}else{
				// Export it to the script engine -> will issue a warning
			}
		}

		script_set_constant( name.c_str(), pair.first, false, false );
	}

	TypesafeYamlDatabase::loadingFinished();
}

RandomOptionDatabase random_option_db;

/**
 * Check if the given random option name exists.
 * @param name: Random option name
 * @return True on success or false on failure
 */
bool RandomOptionDatabase::option_exists(std::string name) {
	for (const auto &opt : random_option_db) {
		if (opt.second->name.compare(name) == 0)
			return true;
	}

	return false;
}

/**
 * Return the constant value of the given random option.
 * @param name: Random option name
 * @param id: Random option ID
 * @return True on success or false on failure
 */
bool RandomOptionDatabase::option_get_id(std::string name, uint16 &id) {
	for (const auto &opt : random_option_db) {
		if (opt.second->name.compare(name) == 0) {
			id = opt.first;
			return true;
		}
	}

	return false;
}

const std::string RandomOptionGroupDatabase::getDefaultLocation() {
	return std::string(db_path) + "/item_randomopt_group.yml";
}

bool RandomOptionGroupDatabase::add_option(const ryml::NodeRef& node, std::shared_ptr<s_random_opt_group_entry> &entry) {
	uint16 option_id;

	if (this->nodeExists(node, "Option")) {
		std::string opt_name;

		if (!this->asString(node, "Option", opt_name))
			return false;

		if (!random_option_db.option_get_id(opt_name, option_id)) {
			this->invalidWarning(node["Option"], "Invalid Random Option name %s given.\n", opt_name.c_str());
			return false;
		}
	} else {
		this->invalidWarning(node, "Missing Option node.\n");
		return false;
	}

	entry = std::make_shared<s_random_opt_group_entry>();
	entry->id = option_id;

	if (this->nodeExists(node, "MinValue")) {
		int16 value;

		if (!this->asInt16(node, "MinValue", value))
			return false;

		entry->min_value = value;
	} else {
		entry->min_value = 0;
	}

	if (this->nodeExists(node, "MaxValue")) {
		int16 value;

		if (!this->asInt16(node, "MaxValue", value))
			return false;

		entry->max_value = value;
	} else {
		entry->max_value = 0;
	}

	if (entry->min_value > entry->max_value) {
		this->invalidWarning(node["MaxValue"], "MinValue %d is greater than MaxValue %d, setting MaxValue to MinValue + 1.\n", entry->min_value, entry->max_value);
		entry->max_value = entry->min_value + 1;
	}

	if (this->nodeExists(node, "Param")) {
		int16 value;

		if (!this->asInt16(node, "Param", value))
			return false;

		entry->param = static_cast<int8>(value);
	} else {
		entry->param = 0;
	}

	if (this->nodeExists(node, "Chance")) {
		uint16 chance;

		if (!this->asUInt16Rate(node, "Chance", chance))
			return false;

		entry->chance = chance;
	} else {
		entry->chance = 0;
	}

	return true;
}

void s_random_opt_group::apply( struct item& item ){
	auto apply_sub = []( s_item_randomoption& item_option, const std::shared_ptr<s_random_opt_group_entry>& option ){
		item_option.id = option->id;
		item_option.value = rnd_value( option->min_value, option->max_value );
		item_option.param = option->param;
	};

	// (Re)initialize all the options
	for( size_t i = 0; i < MAX_ITEM_RDM_OPT; i++ ){
		item.option[i].id = 0;
		item.option[i].value = 0;
		item.option[i].param = 0;
	};

	// Apply Must options
	for( size_t i = 0; i < this->slots.size(); i++ ){
		// Try to apply an entry
		for( size_t j = 0, max = this->slots[static_cast<uint16>(i)].size() * 3; j < max; j++ ){
			std::shared_ptr<s_random_opt_group_entry> option = util::vector_random( this->slots[static_cast<uint16>(i)] );

			if ( rnd_chance<uint16>(option->chance, 10000) ) {
				apply_sub( item.option[i], option );
				break;
			}
		}

		// If no entry was applied, assign one
		if( item.option[i].id == 0 ){
			std::shared_ptr<s_random_opt_group_entry> option = util::vector_random( this->slots[static_cast<uint16>(i)] );

			// Apply an entry without checking the chance
			apply_sub( item.option[i], option );
		}
	}

	// Apply Random options (if available)
	if( this->max_random > 0 ){
		for( size_t i = 0; i < min( this->max_random, MAX_ITEM_RDM_OPT ); i++ ){
			// If item already has an option in this slot, skip it
			if( item.option[i].id > 0 ){
				continue;
			}

			std::shared_ptr<s_random_opt_group_entry> option = util::vector_random( this->random_options );

			if ( rnd_chance<uint16>(option->chance, 10000) ){
				apply_sub( item.option[i], option );
			}
		}
	}

	// Fix any gaps, the client cannot handle this
	for( size_t i = 0; i < MAX_ITEM_RDM_OPT; i++ ){
		// If an option is empty
		if( item.option[i].id == 0 ){
			// Check if any other options, after the empty option exist
			size_t j;
			for( j = i + 1; j < MAX_ITEM_RDM_OPT; j++ ){
				if( item.option[j].id != 0 ){
					break;
				}
			}

			// Another option was found, after the empty option
			if( j < MAX_ITEM_RDM_OPT ){
				// Move the later option forward
				item.option[i].id = item.option[j].id;
				item.option[i].value = item.option[j].value;
				item.option[i].param = item.option[j].param;

				// Reset the option that was moved
				item.option[j].id = 0;
				item.option[j].value = 0;
				item.option[j].param = 0;
			}else{
				// Cancel early
				break;
			}
		}
	}
}

/**
 * Reads and parses an entry from the item_randomopt_group.
 * @param node: YAML node containing the entry.
 * @return count of successfully parsed rows
 */
uint64 RandomOptionGroupDatabase::parseBodyNode(const ryml::NodeRef& node) {
	uint16 id;

	if (!this->asUInt16(node, "Id", id))
		return 0;

	std::shared_ptr<s_random_opt_group> randopt = this->find(id);
	bool exists = randopt != nullptr;

	if (!exists) {
		if (!this->nodesExist(node, { "Group" }))
			return 0;

		randopt = std::make_shared<s_random_opt_group>();
		randopt->id = id;
	}

	if (this->nodeExists(node, "Group")) {
		std::string name;

		if (!this->asString(node, "Group", name))
			return 0;

		if (randopt->name.compare(name) != 0 && random_option_group.option_exists(name)) {
			this->invalidWarning(node["Group"], "Found duplicate random option group name for %s, skipping.\n", name.c_str());
			return 0;
		}

		randopt->name = name;
	}

	if (this->nodeExists(node, "Slots")) {
		const auto& slotsNode = node["Slots"];
		for (const ryml::NodeRef& slotNode : slotsNode) {
			if (randopt->slots.size() >= MAX_ITEM_RDM_OPT) {
				this->invalidWarning(slotNode, "Reached maximum of %d Random Option group options. Skipping the remaining slots...\n", MAX_ITEM_RDM_OPT);
				break;
			}

			uint16 slot;

			if (!this->asUInt16(slotNode, "Slot", slot))
				return 0;

			if (slot < 1 || slot > MAX_ITEM_RDM_OPT) {
				this->invalidWarning(slotNode["Slot"], "Invalid Random Opton Slot number %hu given, must be between 1~%d, skipping.\n", slot, MAX_ITEM_RDM_OPT);
				return 0;
			}

			if (!this->nodeExists(slotNode, "Options")) {
				this->invalidWarning(slotNode, "Random option slot does not contain Options node, skipping.\n");
				return 0;
			}

			std::vector<std::shared_ptr<s_random_opt_group_entry>> entries;
			const auto& optionsNode = slotNode["Options"];
			for (const auto& optionNode : optionsNode) {
				std::shared_ptr<s_random_opt_group_entry> entry;

				if (!this->add_option(optionNode, entry))
					return 0;

				entries.push_back(entry);
			}

			randopt->slots[slot - 1] = entries;
		}
	}

	if (this->nodeExists(node, "MaxRandom")) {
		uint16 max;

		if (!this->asUInt16(node, "MaxRandom", max))
			return 0;

		if (max > MAX_ITEM_RDM_OPT) {
			this->invalidWarning(node["MaxRandom"], "Exceeds the maximum of %d Random Option group options, capping to MAX_ITEM_RDM_OPT.\n", MAX_ITEM_RDM_OPT);
			max = MAX_ITEM_RDM_OPT;
		}

		randopt->max_random = max;
	} else {
		if (!exists)
			randopt->max_random = 0;
	}

	if (this->nodeExists(node, "Random")) {
		randopt->random_options.clear();

		const auto& randomNode = node["Random"];
		for (const auto& randomNode : randomNode) {
			std::shared_ptr<s_random_opt_group_entry> entry;

			if (!this->add_option(randomNode, entry))
				return 0;

			randopt->random_options.push_back(entry);
		}
	}

	if (!exists)
		this->put(id, randopt);

	return 1;
}

RandomOptionGroupDatabase random_option_group;

/**
 * Check if the given random option group name exists.
 * @param name: Random option name
 * @return True on success or false on failure
 */
bool RandomOptionGroupDatabase::option_exists(std::string name) {
	for (const auto &opt : random_option_group) {
		if (opt.second->name.compare(name) == 0)
			return true;
	}

	return false;
}

/**
 * Return the constant value of the given random option group.
 * @param name: Random option group name
 * @param id: Random option group ID
 * @return True on success or false on failure
 */
bool RandomOptionGroupDatabase::option_get_id(std::string name, uint16 &id) {
	for (const auto &opt : random_option_group) {
		if (opt.second->name.compare(name) == 0) {
			id = opt.first;
			return true;
		}
	}

	return false;
}

/**
* Read all item-related databases
*/
static void itemdb_read(void) {
	int32 i;
	const char* dbsubpath[] = {
		"",
		"/" DBIMPORT,
	};

	if (db_use_sqldbs)
		itemdb_read_sqldb();
	else
		item_db.load();

	for(i=0; i<ARRAYLENGTH(dbsubpath); i++){
		uint8 n1 = (uint8)(strlen(db_path)+strlen(dbsubpath[i])+1);
		uint8 n2 = (uint8)(strlen(db_path)+strlen(DBPATH)+strlen(dbsubpath[i])+1);
		char* dbsubpath1 = (char*)aMalloc(n1+1);
		char* dbsubpath2 = (char*)aMalloc(n2+1);


		if(i==0) {
			safesnprintf(dbsubpath1,n1,"%s%s",db_path,dbsubpath[i]);
			safesnprintf(dbsubpath2,n2,"%s/%s%s",db_path,DBPATH,dbsubpath[i]);
		}
		else {
			safesnprintf(dbsubpath1,n1,"%s%s",db_path,dbsubpath[i]);
			safesnprintf(dbsubpath2,n1,"%s%s",db_path,dbsubpath[i]);
		}

		sv_readdb(dbsubpath2, "item_noequip.txt",       ',', 2, 2, -1, &itemdb_read_noequip, i > 0);
		aFree(dbsubpath1);
		aFree(dbsubpath2);
	}

	random_option_db.load();
	random_option_group.load();
	itemdb_group.load();
	itemdb_combo.load();
	laphine_synthesis_db.load();
	laphine_upgrade_db.load();
	item_reform_db.load();
	item_enchant_db.load();
	item_package_db.load();

	if (battle_config.feature_roulette)
		itemdb_parse_roulette_db();
}

/*==========================================
 * Initialize / Finalize
 *------------------------------------------*/

bool item_data::isStackable()
{
	switch (this->type) {
		case IT_WEAPON:
		case IT_ARMOR:
		case IT_PETEGG:
		case IT_PETARMOR:
		case IT_SHADOWGEAR:
			return false;
	}
	return true;
}

int32 item_data::inventorySlotNeeded(int32 quantity)
{
	return (this->flag.guid || !this->isStackable()) ? quantity : 1;
}

void itemdb_gen_itemmoveinfo()
{
	ShowInfo("itemdb_gen_itemmoveinfo: Generating itemmoveinfov5.txt.\n");
	auto starttime = std::chrono::system_clock::now();
	auto os = std::ofstream("./generated/clientside/data/itemmoveinfov5.txt", std::ios::trunc);
	std::map<t_itemid, std::shared_ptr<item_data>> sorted_itemdb(item_db.begin(), item_db.end());

	os << "// ItemID,\tDrop,\tVending,\tStorage,\tCart,\tNpc Sale,\tMail,\tAuction,\tGuildStorage\n";
	os << "// This format does not accept blank lines. Be careful.\n";

	item_data tmp_id{};
	for (auto it = sorted_itemdb.begin(); it != sorted_itemdb.end(); ++it) {
		if (it->second->type == IT_UNKNOWN)
			continue;
		if (memcmp(&it->second->flag.trade_restriction, &tmp_id.flag.trade_restriction, sizeof(tmp_id.flag.trade_restriction)) == 0)
			continue;

		os << it->first << "\t" << it->second->flag.trade_restriction.drop << "\t" << it->second->flag.trade_restriction.trade << "\t" << it->second->flag.trade_restriction.storage << "\t" << it->second->flag.trade_restriction.cart << "\t" << it->second->flag.trade_restriction.sell << "\t" << it->second->flag.trade_restriction.mail << "\t" << it->second->flag.trade_restriction.auction << "\t" << it->second->flag.trade_restriction.guild_storage << "\t// " << it->second->name << "\n";
	}

	os.close();

	auto currenttime = std::chrono::system_clock::now();
	ShowInfo("itemdb_gen_itemmoveinfo: Done generating itemmoveinfov5.txt. The process took %lldms\n", std::chrono::duration_cast<std::chrono::milliseconds>(currenttime - starttime).count());
}

/**
* Reload Item DB
*/
void itemdb_reload(void) {
	struct s_mapiterator* iter;
	map_session_data* sd;

	do_final_itemdb();

	// read new data
	itemdb_read();
	cashshop_reloaddb();

	mob_reload_itemmob_data();

	// readjust itemdb pointer cache for each player
	iter = mapit_geteachpc();
	for( sd = (map_session_data*)mapit_first(iter); mapit_exists(iter); sd = (map_session_data*)mapit_next(iter) ) {
		memset(sd->item_delay, 0, sizeof(sd->item_delay));  // reset item delays
		sd->combos.clear(); // clear combo bonuses
		pc_setinventorydata(sd);
		pc_check_available_item(sd, ITMCHK_ALL); // Check for invalid(ated) items.
		pc_load_combo(sd); // Check to see if new combos are available
		status_calc_pc(sd, SCO_FORCE); //
	}
	mapit_free(iter);
}

/**
* Finalizing Item DB
*/
void do_final_itemdb(void) {
	item_db.clear();
	itemdb_combo.clear();
	itemdb_group.clear();
	random_option_db.clear();
	random_option_group.clear();
	laphine_synthesis_db.clear();
	laphine_upgrade_db.clear();
	item_reform_db.clear();
	item_enchant_db.clear();
	item_package_db.clear();
	if (battle_config.feature_roulette)
		itemdb_roulette_free();
}

/**
* Initializing Item DB
*/
void do_init_itemdb(void) {
	itemdb_read();
}<|MERGE_RESOLUTION|>--- conflicted
+++ resolved
@@ -3044,16 +3044,11 @@
 
 		if( flag == ADDITEM_SUCCESS ){
 			if( data->isAnnounced ){
-				intif_broadcast_obtain_special_item( &sd, data->nameid, sd.itemid, ITEMOBTAIN_TYPE_BOXITEM );
+				intif_broadcast_obtain_special_item( &sd, data->nameid, sd.opened_box_id, ITEMOBTAIN_TYPE_BOXITEM );
 			}
 		}else{
 			clif_additem( &sd, 0, 0, flag );
 		}
-<<<<<<< HEAD
-		else if (!flag && data->isAnnounced)
-			intif_broadcast_obtain_special_item(sd, data->nameid, sd->opened_box_id, ITEMOBTAIN_TYPE_BOXITEM);
-=======
->>>>>>> 84b4832a
 	}
 }
 
@@ -3072,7 +3067,6 @@
 	}
 	if (group->random.empty())
 		return 0;
-<<<<<<< HEAD
 
 	if (group->announce_box_id != 0) {
 		sd->opened_box_id = group->announce_box_id;
@@ -3080,17 +3074,6 @@
 	else {
 		sd->opened_box_id = sd->itemid;
 	}
-
-	// Get all the 'must' item(s) (subgroup 0)
-	uint16 subgroup = 0;
-	std::shared_ptr<s_item_group_random> random = util::umap_find(group->random, subgroup);
-
-	if (random != nullptr && !random->data.empty()) {
-		for (const auto &it : random->data)
-			itemdb_pc_get_itemgroup_sub(sd, identify, it.second);
-	}
-=======
->>>>>>> 84b4832a
 
 	for (const auto &random : group->random) {
 		switch( random.second->algorithm ) {
