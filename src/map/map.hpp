--- conflicted
+++ resolved
@@ -5,12 +5,8 @@
 #define MAP_HPP
 
 #include <algorithm>
-<<<<<<< HEAD
+#include <cstdarg>
 #include <memory>
-#include <stdarg.h>
-=======
-#include <cstdarg>
->>>>>>> 5df7de2b
 #include <string>
 #include <unordered_map>
 #include <vector>
