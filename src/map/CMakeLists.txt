<<<<<<< HEAD
#
# setup
#
set( MAP_SOURCE_DIR ${CMAKE_CURRENT_SOURCE_DIR}  CACHE INTERNAL "" )


#
# map server
#
if( BUILD_SERVERS )
message( STATUS "Creating target map-server" )
file(GLOB MAP_HEADERS ${MAP_SOURCE_DIR}/*.hpp ${MAP_SOURCE_DIR}/skills/*.hpp)
file(GLOB MAP_SOURCES ${MAP_SOURCE_DIR}/*.cpp ${MAP_SOURCE_DIR}/skills/*.cpp)
set( DEPENDENCIES common ryml)
set( LIBRARIES ${GLOBAL_LIBRARIES})
set( INCLUDE_DIRS ${GLOBAL_INCLUDE_DIRS} ${COMMON_BASE_INCLUDE_DIRS} ${RA_INCLUDE_DIRS} )
set( DEFINITIONS "${GLOBAL_DEFINITIONS} ${COMMON_BASE_DEFINITIONS}" )
if( WITH_PCRE )
	message( STATUS "Enabled PCRE code" )
	set( LIBRARIES ${LIBRARIES} ${PCRE_LIBRARIES} )
	set( INCLUDE_DIRS ${INCLUDE_DIRS} ${PCRE_INCLUDE_DIRS} )
	set( DEFINITIONS "${DEFINITIONS} -DPCRE_SUPPORT" )
else()
	message( STATUS "Disabled PCRE code" )
=======
set(MAP_SOURCES
	"achievement.cpp"
	"atcommand.cpp"
	"battle.cpp"
	"battleground.cpp"
	"buyingstore.cpp"
	"cashshop.cpp"
	"channel.cpp"
	"chat.cpp"
	"chrif.cpp"
	"clan.cpp"
	"clif.cpp"
	"date.cpp"
	"duel.cpp"
	"elemental.cpp"
	"guild.cpp"
	"homunculus.cpp"
	"instance.cpp"
	"intif.cpp"
	"itemdb.cpp"
	"log.cpp"
	"mail.cpp"
	"map.cpp"
	"mapreg.cpp"
	"mercenary.cpp"
	"mob.cpp"
	"navi.cpp"
	"npc.cpp"
	"npc_chat.cpp"
	"party.cpp"
	"path.cpp"
	"pc.cpp"
	"pc_groups.cpp"
	"pet.cpp"
	"quest.cpp"
	"script.cpp"
	"searchstore.cpp"
	"skill.cpp"
	"status.cpp"
	"storage.cpp"
	"trade.cpp"
	"unit.cpp"
	"vending.cpp"
)

set(MAP_HEADERS
	"achievement.hpp"
	"atcommand.hpp"
	"battleground.hpp"
	"battle.hpp"
	"buyingstore.hpp"
	"cashshop.hpp"
	"channel.hpp"
	"chat.hpp"
	"chrif.hpp"
	"clan.hpp"
	"clif.hpp"
	"clif_obfuscation.hpp"
	"clif_packetdb.hpp"
	"clif_shuffle.hpp"
	"date.hpp"
	"duel.hpp"
	"elemental.hpp"
	"guild.hpp"
	"homunculus.hpp"
	"instance.hpp"
	"intif.hpp"
	"itemdb.hpp"
	"log.hpp"
	"mail.hpp"
	"map.hpp"
	"mapreg.hpp"
	"mercenary.hpp"
	"mob.hpp"
	"navi.hpp"
	"npc.hpp"
	"packets.hpp"
	"packets_struct.hpp"
	"party.hpp"
	"path.hpp"
	"pc_groups.hpp"
	"pc.hpp"
	"pet.hpp"
	"quest.hpp"
	"script_constants.hpp"
	"script.hpp"
	"searchstore.hpp"
	"skill.hpp"
	"status.hpp"
	"storage.hpp"
	"trade.hpp"
	"unit.hpp"
	"vending.hpp"
)

add_executable(map-server)

target_sources(map-server PRIVATE ${MAP_SOURCES})

if(WIN32)
	target_sources(map-server PRIVATE ${MAP_HEADERS})
	set_target_properties(map-server PROPERTIES FOLDER "Servers")
>>>>>>> 34bdb49d
endif()

target_link_libraries(map-server PUBLIC
	common
	${PCRE_LIBRARIES}
)

target_include_directories(map-server PUBLIC
	${PCRE_INCLUDE_DIRS}
)

if(WITH_PCRE)
	target_compile_definitions(map-server PUBLIC "-DPCRE_SUPPORT")
endif()

# map-server-generator
add_executable(map-server-generator)

target_sources(map-server-generator PRIVATE ${MAP_SOURCES})

if(WIN32)
	target_sources(map-server-generator PRIVATE ${MAP_HEADERS})
	set_target_properties(map-server-generator PROPERTIES FOLDER "Tools")
endif()

set_target_properties(map-server-generator PROPERTIES EXCLUDE_FROM_ALL TRUE)

target_compile_definitions(map-server-generator PUBLIC "-DMAP_GENERATOR")

target_link_libraries(map-server-generator PUBLIC
	common
	json
	${PCRE_LIBRARIES}
)

target_include_directories(map-server-generator PUBLIC
	${PCRE_INCLUDE_DIRS}
)

if(PCRE_FOUND)
	target_compile_definitions(map-server-generator PUBLIC "-DPCRE_SUPPORT")
endif()<|MERGE_RESOLUTION|>--- conflicted
+++ resolved
@@ -1,29 +1,3 @@
-<<<<<<< HEAD
-#
-# setup
-#
-set( MAP_SOURCE_DIR ${CMAKE_CURRENT_SOURCE_DIR}  CACHE INTERNAL "" )
-
-
-#
-# map server
-#
-if( BUILD_SERVERS )
-message( STATUS "Creating target map-server" )
-file(GLOB MAP_HEADERS ${MAP_SOURCE_DIR}/*.hpp ${MAP_SOURCE_DIR}/skills/*.hpp)
-file(GLOB MAP_SOURCES ${MAP_SOURCE_DIR}/*.cpp ${MAP_SOURCE_DIR}/skills/*.cpp)
-set( DEPENDENCIES common ryml)
-set( LIBRARIES ${GLOBAL_LIBRARIES})
-set( INCLUDE_DIRS ${GLOBAL_INCLUDE_DIRS} ${COMMON_BASE_INCLUDE_DIRS} ${RA_INCLUDE_DIRS} )
-set( DEFINITIONS "${GLOBAL_DEFINITIONS} ${COMMON_BASE_DEFINITIONS}" )
-if( WITH_PCRE )
-	message( STATUS "Enabled PCRE code" )
-	set( LIBRARIES ${LIBRARIES} ${PCRE_LIBRARIES} )
-	set( INCLUDE_DIRS ${INCLUDE_DIRS} ${PCRE_INCLUDE_DIRS} )
-	set( DEFINITIONS "${DEFINITIONS} -DPCRE_SUPPORT" )
-else()
-	message( STATUS "Disabled PCRE code" )
-=======
 set(MAP_SOURCES
 	"achievement.cpp"
 	"atcommand.cpp"
@@ -67,6 +41,9 @@
 	"trade.cpp"
 	"unit.cpp"
 	"vending.cpp"
+
+	"skills/skill.cpp"
+	"skills/swordsman/bash.cpp"
 )
 
 set(MAP_HEADERS
@@ -126,7 +103,6 @@
 if(WIN32)
 	target_sources(map-server PRIVATE ${MAP_HEADERS})
 	set_target_properties(map-server PROPERTIES FOLDER "Servers")
->>>>>>> 34bdb49d
 endif()
 
 target_link_libraries(map-server PUBLIC
