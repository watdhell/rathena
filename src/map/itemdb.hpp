--- conflicted
+++ resolved
@@ -756,7 +756,9 @@
 	IG_ENCHANT_STONE_BOX19,
 	IG_ENCHANT_STONE_BOX20,
 	IG_ENCHANT_STONE_BOX21,
-<<<<<<< HEAD
+	IG_XMAS_PACKAGE_14,
+	IG_EASTER_EGG,
+	IG_PITAPAT_BOX,
 	IG_BS_SHA_M_S_1,
 	IG_BS_SHA_M_S_17,
 	IG_BS_SHA_M_S_18,
@@ -806,13 +808,8 @@
 	IG_COLLECTIBLES_EXCHANGE_BOX,
 	IG_PERFECTSIZE_MIX,
 	IG_MAGICPIERCING_MIX,
-=======
-	IG_XMAS_PACKAGE_14,
-	IG_EASTER_EGG,
-	IG_PITAPAT_BOX,
 
 	IG_MAX,
->>>>>>> d6a1c03b
 };
 
 /// Enum for bound/sell restricted selling
