// Copyright (c) rAthena Dev Teams - Licensed under GNU GPL
// For more information, see LICENCE in the main folder

#ifndef BATTLE_HPP
#define BATTLE_HPP

#include <bitset>

#include "../common/cbasetypes.hpp"
#include "../common/mmo.hpp"
#include "../config/core.hpp"

#include "map.hpp" //ELE_MAX
#include "skill.hpp"

//fwd declaration
class map_session_data;
struct mob_data;
struct block_list;
enum e_damage_type : uint8;


/// State of a single attack attempt; used in flee/def penalty calculations when mobbed
enum damage_lv : uint8 {
	ATK_NONE,    /// Not an attack
	ATK_LUCKY,   /// Attack was lucky-dodged
	ATK_FLEE,    /// Attack was dodged
	ATK_MISS,    /// Attack missed because of element/race modifier.
	ATK_BLOCK,   /// Attack was blocked by some skills.
	ATK_DEF      /// Attack connected
};

/// Flag of the final calculation
enum e_battle_flag : uint16 {
	BF_NONE		= 0x0000, /// None
	BF_WEAPON	= 0x0001, /// Weapon attack
	BF_MAGIC	= 0x0002, /// Magic attack
	BF_MISC		= 0x0004, /// Misc attack

	BF_SHORT	= 0x0010, /// Short attack
	BF_LONG		= 0x0040, /// Long attack

	BF_SKILL	= 0x0100, /// Skill attack
	BF_NORMAL	= 0x0200, /// Normal attack

	BF_WEAPONMASK	= BF_WEAPON|BF_MAGIC|BF_MISC, /// Weapon attack mask
	BF_RANGEMASK	= BF_SHORT|BF_LONG, /// Range attack mask
	BF_SKILLMASK	= BF_SKILL|BF_NORMAL, /// Skill attack mask
};

/// Battle check target [Skotlex]
enum e_battle_check_target : uint32 {
	BCT_NOONE		= 0x000000, ///< No one
	BCT_SELF		= 0x010000, ///< Self
	BCT_ENEMY		= 0x020000, ///< Enemy
	BCT_PARTY		= 0x040000, ///< Party members
	BCT_GUILDALLY	= 0x080000, ///< Only allies, NOT guildmates
	BCT_NEUTRAL		= 0x100000, ///< Neutral target
	BCT_SAMEGUILD	= 0x200000, ///< Guildmates, No Guild Allies

	BCT_ALL			= 0x3F0000, ///< All targets

	BCT_WOS			= 0x400000, ///< Except self (currently used for skipping if src == bl in skill_area_sub)
	BCT_GUILD		= BCT_SAMEGUILD|BCT_GUILDALLY,	///< Guild AND Allies (BCT_SAMEGUILD|BCT_GUILDALLY)
	BCT_NOGUILD		= BCT_ALL&~BCT_GUILD,			///< Except guildmates
	BCT_NOPARTY		= BCT_ALL&~BCT_PARTY,			///< Except party members
	BCT_NOENEMY		= BCT_ALL&~BCT_ENEMY,			///< Except enemy
	BCT_ALLY		= BCT_PARTY|BCT_GUILD,
	BCT_FRIEND		= BCT_NOENEMY,
};

/// Damage structure
struct Damage {
#ifdef RENEWAL
	int64 statusAtk, statusAtk2, weaponAtk, weaponAtk2, equipAtk, equipAtk2, masteryAtk, masteryAtk2, percentAtk, percentAtk2;
#endif
	int64 damage, /// Right hand damage
		damage2; /// Left hand damage
	enum e_damage_type type; /// Check clif_damage for type
	short div_; /// Number of hit
	int amotion,
		dmotion;
	int blewcount; /// Number of knockback
	int flag; /// chk e_battle_flag
	int miscflag;
	enum damage_lv dmg_lv; /// ATK_LUCKY,ATK_FLEE,ATK_DEF
	bool isspdamage; /// Display blue damage numbers in clif_damage
};

// Damage Calculation

struct Damage battle_calc_attack(int attack_type,struct block_list *bl,struct block_list *target,uint16 skill_id,uint16 skill_lv,int flag);

int64 battle_calc_return_damage(struct block_list *bl, struct block_list *src, int64 *, int flag, uint16 skill_id, bool status_reflect);

void battle_drain(map_session_data *sd, struct block_list *tbl, int64 rdamage, int64 ldamage, int race, int class_);

int64 battle_attr_fix(struct block_list *src, struct block_list *target, int64 damage,int atk_elem,int def_type, int def_lv);
int battle_calc_cardfix(int attack_type, struct block_list *src, struct block_list *target, std::bitset<NK_MAX> nk, int s_ele, int s_ele_, int64 damage, int left, int flag);

// Final calculation Damage
int64 battle_calc_damage(struct block_list *src,struct block_list *bl,struct Damage *d,int64 damage,uint16 skill_id,uint16 skill_lv);
int64 battle_calc_gvg_damage(struct block_list *src,struct block_list *bl,int64 damage,uint16 skill_id,int flag);
int64 battle_calc_bg_damage(struct block_list *src,struct block_list *bl,int64 damage,uint16 skill_id,int flag);
int64 battle_calc_pk_damage(block_list &src, block_list &bl, int64 damage, uint16 skill_id, int flag);

void battle_damage(struct block_list *src, struct block_list *target, int64 damage, t_tick delay, uint16 skill_lv, uint16 skill_id, enum damage_lv dmg_lv, unsigned short attack_type, bool additional_effects, t_tick tick, bool spdamage);
int battle_delay_damage (t_tick tick, int amotion, struct block_list *src, struct block_list *target, int attack_type, uint16 skill_id, uint16 skill_lv, int64 damage, enum damage_lv dmg_lv, t_tick ddelay, bool additional_effects, bool spdamage);

int battle_calc_chorusbonus(map_session_data *sd);

// Summary normal attack treatment (basic attack)
enum damage_lv battle_weapon_attack( struct block_list *bl,struct block_list *target,t_tick tick,int flag);

// Accessors
struct block_list* battle_get_master(struct block_list *src);
struct block_list* battle_gettargeted(struct block_list *target);
struct block_list* battle_getenemy(struct block_list *target, int type, int range);
int battle_gettarget(struct block_list *bl);
uint16 battle_getcurrentskill(struct block_list *bl);

int battle_check_undead(int race,int element);
int battle_check_target(struct block_list *src, struct block_list *target,int flag);
bool battle_check_range(struct block_list *src,struct block_list *bl,int range);

void battle_consume_ammo(map_session_data* sd, int skill, int lv);

bool is_infinite_defense(struct block_list *target, int flag);

// Settings

#define MIN_HAIR_STYLE battle_config.min_hair_style
#define MAX_HAIR_STYLE battle_config.max_hair_style
#define MIN_HAIR_COLOR battle_config.min_hair_color
#define MAX_HAIR_COLOR battle_config.max_hair_color
#define MIN_CLOTH_COLOR battle_config.min_cloth_color
#define MAX_CLOTH_COLOR battle_config.max_cloth_color
#define MIN_BODY_STYLE battle_config.min_body_style
#define MAX_BODY_STYLE battle_config.max_body_style

struct Battle_Config
{
	int warp_point_debug;
	int enable_critical;
	int mob_critical_rate;
	int critical_rate;
	int enable_baseatk, enable_baseatk_renewal;
	int enable_perfect_flee;
	int cast_rate, delay_rate;
	int delay_dependon_dex, delay_dependon_agi;
	int sdelay_attack_enable;
	int left_cardfix_to_right;
	int skill_add_range;
	int skill_out_range_consume;
	int skill_amotion_leniency;
	int skillrange_by_distance; //[Skotlex]
	int use_weapon_skill_range; //[Skotlex]
	int pc_damage_delay_rate;
	int defnotenemy;
	int vs_traps_bctall;
	int traps_setting;
	int summon_flora; //[Skotlex]
	int clear_unit_ondeath; //[Skotlex]
	int clear_unit_onwarp; //[Skotlex]
	int random_monster_checklv;
	int attr_recover;
	int item_auto_get;
	int flooritem_lifetime;
	int item_first_get_time;
	int item_second_get_time;
	int item_third_get_time;
	int mvp_item_first_get_time;
	int mvp_item_second_get_time;
	int mvp_item_third_get_time;
	int base_exp_rate,job_exp_rate;
	int drop_rate0item;
	int death_penalty_type;
	int death_penalty_base,death_penalty_job;
	int pvp_exp;  // [MouseJstr]
	int gtb_sc_immunity;
	int zeny_penalty;
	int restart_hp_rate;
	int restart_sp_rate;
	int mvp_exp_rate;
	int mvp_hp_rate;
	int monster_hp_rate;
	int monster_max_aspd;
	int view_range_rate;
	int chase_range_rate;
	int atc_spawn_quantity_limit;
	int atc_slave_clone_limit;
	int partial_name_scan;
	int skillfree;
	int skillup_limit;
	int wp_rate;
	int pp_rate;
	int monster_active_enable;
	int monster_damage_delay_rate;
	int monster_loot_type;
	int mob_skill_rate;	//[Skotlex]
	int mob_skill_delay;	//[Skotlex]
	int mob_count_rate;
	int no_spawn_on_player; //[Skotlex]
	int force_random_spawn; //[Skotlex]
	int mob_spawn_delay, plant_spawn_delay, boss_spawn_delay;	// [Skotlex]
	int slaves_inherit_mode;
	int slaves_inherit_speed;
	int summons_trigger_autospells;
	int pc_walk_delay_rate; //Adjusts can't walk delay after being hit for players. [Skotlex]
	int walk_delay_rate; //Adjusts can't walk delay after being hit. [Skotlex]
	int multihit_delay;  //Adjusts can't walk delay per hit on multi-hitting skills. [Skotlex]
	int quest_skill_learn;
	int quest_skill_reset;
	int basic_skill_check;
	int guild_emperium_check;
	int guild_exp_limit;
	int guild_max_castles;
	int guild_skill_relog_delay;
	int guild_skill_relog_type;
	int emergency_call;
	int guild_aura;
	int pc_invincible_time;

	int pet_catch_rate;
	int pet_rename;
	int pet_friendly_rate;
	int pet_hungry_delay_rate;
	int pet_hungry_friendly_decrease;
	int pet_status_support;
	int pet_attack_support;
	int pet_damage_support;
	int pet_support_min_friendly;	//[Skotlex]
	int pet_support_rate;
	int pet_attack_exp_to_master;
	int pet_attack_exp_rate;
	int pet_lv_rate; //[Skotlex]
	int pet_max_stats; //[Skotlex]
	int pet_max_atk1; //[Skotlex]
	int pet_max_atk2; //[Skotlex]
	int pet_no_gvg; //Disables pets in gvg. [Skotlex]
	int pet_equip_required;
	int pet_master_dead;

	int skill_min_damage;
	int finger_offensive_type;
	int heal_exp;
	int max_heal_lv;
	int max_heal; //Mitternacht
	int resurrection_exp;
	int shop_exp;
	int combo_delay_rate;
	int item_check;
	int item_use_interval;	//[Skotlex]
	int cashfood_use_interval;
	int wedding_modifydisplay;
	int wedding_ignorepalette;	//[Skotlex]
	int xmas_ignorepalette;	// [Valaris]
	int summer_ignorepalette; // [Zephyrus]
	int hanbok_ignorepalette;
	int oktoberfest_ignorepalette;
	int natural_healhp_interval;
	int natural_healsp_interval;
	int natural_heal_skill_interval;
	int natural_heal_weight_rate;
	int natural_heal_weight_rate_renewal;
	int arrow_decrement;
	int ammo_unequip;
	int ammo_check_weapon;
	int max_aspd;
	int max_walk_speed;	//Maximum walking speed after buffs [Skotlex]
	int max_hp_lv99;
	int max_hp_lv150;
	int max_hp;
	int max_sp;
	int max_lv, aura_lv;
	int max_parameter, max_baby_parameter;
	int max_cart_weight;
	int skill_log;
	int battle_log;
	int etc_log;
	int save_clothcolor;
	int undead_detect_type;
	int auto_counter_type;
	int min_hitrate;	//[Skotlex]
	int max_hitrate;	//[Skotlex]
	int agi_penalty_target;
	int agi_penalty_type;
	int agi_penalty_count;
	int agi_penalty_num;
	int vit_penalty_target;
	int vit_penalty_type;
	int vit_penalty_count;
	int vit_penalty_num;
	int weapon_defense_type;
	int magic_defense_type;
	int skill_reiteration;
	int skill_nofootset;
	int pc_cloak_check_type;
	int monster_cloak_check_type;
	int estimation_type;
	int gvg_short_damage_rate;
	int gvg_long_damage_rate;
	int gvg_weapon_damage_rate;
	int gvg_magic_damage_rate;
	int gvg_misc_damage_rate;
	int gvg_flee_penalty;
	int pk_short_damage_rate;
	int pk_long_damage_rate;
	int pk_weapon_damage_rate;
	int pk_magic_damage_rate;
	int pk_misc_damage_rate;
	int mob_changetarget_byskill;
	int attack_direction_change;
	int land_skill_limit;
	int monster_class_change_recover;
	int produce_item_name_input;
	int display_skill_fail;
	int chat_warpportal;
	int mob_warp;
	int dead_branch_active;
	int vending_max_value;
	int vending_over_max;
	int vending_tax;
	int vending_tax_min;
	int show_steal_in_same_party;
	int party_share_type;
	int party_hp_mode;
	int party_show_share_picker;
	int show_picker_item_type;
	int attack_attr_none;
	int item_rate_mvp, item_rate_common, item_rate_common_boss, item_rate_card, item_rate_card_boss,
		item_rate_equip, item_rate_equip_boss, item_rate_heal, item_rate_heal_boss, item_rate_use,
		item_rate_use_boss, item_rate_treasure, item_rate_adddrop;
	int item_rate_common_mvp, item_rate_heal_mvp, item_rate_use_mvp, item_rate_equip_mvp, item_rate_card_mvp;

	int logarithmic_drops;
	int item_drop_common_min,item_drop_common_max;	// Added by TyrNemesis^
	int item_drop_card_min,item_drop_card_max;
	int item_drop_equip_min,item_drop_equip_max;
	int item_drop_mvp_min,item_drop_mvp_max;	// End Addition
	int item_drop_mvp_mode; //rAthena addition [Playtester]
	int item_drop_heal_min,item_drop_heal_max;	// Added by Valatris
	int item_drop_use_min,item_drop_use_max;	//End
	int item_drop_treasure_min,item_drop_treasure_max; //by [Skotlex]
	int item_drop_adddrop_min,item_drop_adddrop_max; //[Skotlex]

	int prevent_logout;	// Added by RoVeRT
	int prevent_logout_trigger;
	int land_protector_behavior;
	int npc_emotion_behavior;

	int alchemist_summon_reward;	// [Valaris]
	int drops_by_luk;
	int drops_by_luk2;
	int equip_natural_break_rate;	//Base Natural break rate for attacks.
	int equip_self_break_rate; //Natural & Penalty skills break rate
	int equip_skill_break_rate; //Offensive skills break rate
	int multi_level_up;
	int multi_level_up_base;
	int multi_level_up_job;
	int max_exp_gain_rate; //Max amount of exp bar % you can get in one go.
	int pk_mode;
	int pk_mode_mes;
	int pk_level_range;

	int manner_system; // end additions [Valaris]
	int show_mob_info;

	int gx_allhit;
	int gx_disptype;
	int devotion_level_difference;
	int player_skill_partner_check;
	int invite_request_check;
	int skill_removetrap_type;
	int disp_experience;
	int disp_zeny;
	int backstab_bow_penalty;
	int hp_rate;
	int sp_rate;
	int bone_drop;
	int buyer_name;
	int dancing_weaponswitch_fix;

// eAthena additions
	int night_at_start; // added by [Yor]
	int day_duration; // added by [Yor]
	int night_duration; // added by [Yor]
	int ban_hack_trade; // added by [Yor]

	int min_hair_style; // added by [MouseJstr]
	int max_hair_style; // added by [MouseJstr]
	int min_hair_color; // added by [MouseJstr]
	int max_hair_color; // added by [MouseJstr]
	int min_cloth_color; // added by [MouseJstr]
	int max_cloth_color; // added by [MouseJstr]
	int pet_hair_style; // added by [Skotlex]

	int castrate_dex_scale; // added by [MouseJstr]
	int area_size; // added by [MouseJstr]

	int max_def, over_def_bonus; //added by [Skotlex]

	int zeny_from_mobs; // [Valaris]
	int mobs_level_up; // [Valaris]
	int mobs_level_up_exp_rate; // [Valaris]
	int pk_min_level; // [celest]
	int skill_steal_max_tries; //max steal skill tries on a mob. if 0, then w/o limit [Lupus]
	int skill_steal_random_options;
	int motd_type; // [celest]
	int finding_ore_rate; // orn
	int exp_calc_type;
	int exp_bonus_attacker;
	int exp_bonus_max_attacker;
	int min_skill_delay_limit;
	int default_walk_delay;
	int no_skill_delay;
	int attack_walk_delay;
	int require_glory_guild;
	int idle_no_share;
	int party_update_interval;
	int party_even_share_bonus;
	int delay_battle_damage;
	int hide_woe_damage;
	int display_version;

	int display_hallucination;	// [Skotlex]
	int use_statpoint_table;	// [Skotlex]

	int debuff_on_logout; // Removes a few "official" negative Scs on logout. [Skotlex]
	int mob_ai; //Configures various mob_ai settings to make them smarter or dumber(official). [Skotlex]
	int hom_setting; //Configures various homunc settings which make them behave unlike normal characters.. [Skotlex]
	int dynamic_mobs; // Dynamic Mobs [Wizputer] - battle_athena flag implemented by [random]
	int mob_remove_damaged; // Dynamic Mobs - Remove mobs even if damaged [Wizputer]
	int mob_remove_delay; // Dynamic Mobs - delay before removing mobs from a map [Skotlex]
	int mob_active_time; //Duration through which mobs execute their Hard AI after players leave their area of sight.
	int boss_active_time;

	int show_hp_sp_drain, show_hp_sp_gain;	//[Skotlex]

	int mob_npc_event_type; //Determines on who the npc_event is executed. [Skotlex]

	int character_size; // if riders have size=2, and baby class riders size=1 [Lupus]
	int mob_max_skilllvl; // Max possible skill level [Lupus]
	int rare_drop_announce; // chance <= to show rare drops global announces
	int drop_rate_cap;  // Drop rate can't be raised above this amount by drop bonus items
	int drop_rate_cap_vip;

	int retaliate_to_master;	//Whether when a mob is attacked by another mob, it will retaliate versus the mob or the mob's master. [Skotlex]

	int duel_allow_pvp; // [LuzZza]
	int duel_allow_gvg; // [LuzZza]
	int duel_allow_teleport; // [LuzZza]
	int duel_autoleave_when_die; // [LuzZza]
	int duel_time_interval; // [LuzZza]
	int duel_only_on_same_map; // [Toms]

	int skip_teleport_lv1_menu; // possibility to disable (skip) Teleport Lv1 menu, that have only two lines `Random` and `Cancel` [LuzZza]

	int allow_skill_without_day; // [Komurka]
	int allow_es_magic_pc; // [Skotlex]
	int skill_wall_check; // [Skotlex]
	int official_cell_stack_limit; // [Playtester]
	int custom_cell_stack_limit; // [Skotlex]
	int skill_caster_check; // [Skotlex]
	int sc_castcancel; // [Skotlex]
	int pc_sc_def_rate; // [Skotlex]
	int mob_sc_def_rate;
	int pc_max_sc_def;
	int mob_max_sc_def;

	int sg_angel_skill_ratio;
	int sg_miracle_skill_ratio;
	int sg_miracle_skill_duration;
	int autospell_stacking; //Enables autospell cards to stack. [Skotlex]
	int override_mob_names; //Enables overriding spawn mob names with the mob_db names. [Skotlex]
	int min_chat_delay; //Minimum time between client messages. [Skotlex]
	int friend_auto_add; //When accepting friends, both get friended. [Skotlex]
	int hvan_explosion_intimate;	// fix [albator]
	int hom_rename;
	int homunculus_show_growth ;	//[orn]
	int homunculus_friendly_rate;
	int quest_exp_rate;
	int autotrade_mapflag;
	int at_timeout;
	int homunculus_autoloot;
	int idle_no_autoloot;
	int max_guild_alliance;
	int ksprotection;
	int auction_feeperhour;
	int auction_maximumprice;
	int homunculus_auto_vapor;	//Keep Homunculus from Vaporizing when master dies. [L0ne_W0lf]
	int display_status_timers;	//Show or hide skill buff/delay timers in recent clients [Sara]
	int skill_add_heal_rate;	//skills that bHealPower has effect on [Inkfish]
	int eq_single_target_reflectable;
	int invincible_nodamage;
	int mob_slave_keep_target;
	int autospell_check_range;	//Enable range check for autospell bonus. [L0ne_W0lf]
	int knockback_left;
	int client_reshuffle_dice;  // Reshuffle /dice
	int client_sort_storage;
	int feature_buying_store;
	int feature_search_stores;
	int searchstore_querydelay;
	int searchstore_maxresults;
	int display_party_name;
	int cashshop_show_points;
	int mail_show_status;
	int client_limit_unit_lv;
	int hom_max_level;
	int hom_S_max_level;
	int hom_S_growth_level;

	// [BattleGround Settings]
	int bg_update_interval;
	int bg_short_damage_rate;
	int bg_long_damage_rate;
	int bg_weapon_damage_rate;
	int bg_magic_damage_rate;
	int bg_misc_damage_rate;
	int bg_flee_penalty;

	// rAthena
	int max_third_parameter;
	int max_baby_third_parameter;
	int max_trans_parameter;
	int max_third_trans_parameter;
	int max_extended_parameter;
	int max_summoner_parameter;
	int max_fourth_parameter;
	int max_third_aspd;
	int max_summoner_aspd;
	int vcast_stat_scale;

	int mvp_tomb_enabled;
	int mvp_tomb_delay;

	int atcommand_suggestions_enabled;
	int min_npc_vendchat_distance;
	int atcommand_mobinfo_type;

	int mob_size_influence; // Enable modifications on earned experience, drop rates and monster status depending on monster size. [mkbu95]
	int skill_trap_type;
	int allow_consume_restricted_item;
	int allow_equip_restricted_item;
	int max_walk_path;
	int item_enabled_npc;
	int item_onfloor; // Whether to drop an undroppable item on the map or destroy it if inventory is full.
	int bowling_bash_area;
	int drop_rateincrease;
	int feature_auction;
	int feature_banking;
	int vip_storage_increase;
	int vip_base_exp_increase;
	int vip_job_exp_increase;
	int vip_zeny_penalty;
	int vip_bm_increase;
	int vip_drop_increase;
	int vip_gemstone;
	int vip_exp_penalty_base;
	int vip_exp_penalty_job;
	int vip_disp_rate;
	int mon_trans_disable_in_gvg;
	int discount_item_point_shop;
	int update_enemy_position;
	int devotion_rdamage;
	int feature_itemlink;

	// autotrade persistency
	int feature_autotrade;
	int feature_autotrade_direction;
	int feature_autotrade_head_direction;
	int feature_autotrade_sit;
	int feature_autotrade_open_delay;

	// Fame points
	int fame_taekwon_mission;
	int fame_refine_lv1;
	int fame_refine_lv2;
	int fame_refine_lv3;
	int fame_forge;
	int fame_pharmacy_3;
	int fame_pharmacy_5;
	int fame_pharmacy_7;
	int fame_pharmacy_10;

	int disp_servervip_msg;
	int warg_can_falcon;
	int path_blown_halt;
	int rental_mount_speed_boost;
	int warp_suggestions_enabled;
	int taekwon_mission_mobname;
	int teleport_on_portal;
	int cart_revo_knockback;
	int guild_notice_changemap;
	int transcendent_status_points;
	int taekwon_ranker_min_lv;
	int revive_onwarp;
	int mail_delay;
	int autotrade_monsterignore;
	int idletime_option;
	int spawn_direction;
	int arrow_shower_knockback;
	int devotion_rdamage_skill_only;
	int max_extended_aspd;
	int mob_chase_refresh; //How often a monster should refresh its chase [Playtester]
	int mob_icewall_walk_block; //How a normal monster should be trapped in icewall [Playtester]
	int boss_icewall_walk_block; //How a boss monster should be trapped in icewall [Playtester]
	int snap_dodge; // Enable or disable dodging damage snapping away [csnv]
	int stormgust_knockback;
	int default_fixed_castrate;
	int default_bind_on_equip;
	int pet_ignore_infinite_def; // Makes fixed damage of petskillattack2 ignores infinite defense
	int homunculus_evo_intimacy_need;
	int homunculus_evo_intimacy_reset;
	int monster_loot_search_type;
	int feature_roulette;
	int feature_roulette_bonus_reward;
	int monster_hp_bars_info;
	int min_body_style;
	int max_body_style;
	int save_body_style;
	int mob_eye_range_bonus; //Vulture's Eye and Snake's Eye range bonus
	int mob_stuck_warning; //Show warning if a monster is stuck too long
	int skill_eightpath_algorithm; //Official path algorithm
	int skill_eightpath_same_cell;
	int death_penalty_maxlv;
	int exp_cost_redemptio;
	int exp_cost_redemptio_limit;
	int mvp_exp_reward_message;
	int can_damage_skill; //Which BL types can damage traps
	int atcommand_levelup_events;
	int atcommand_disable_npc;
	int block_account_in_same_party;
	int tarotcard_equal_chance; //Official or equal chance for each card
	int change_party_leader_samemap;
	int dispel_song; //Can songs be dispelled?
	int guild_maprespawn_clones; // Should clones be killed by maprespawnguildid?
	int hide_fav_sell;
	int mail_daily_count;
	int mail_zeny_fee;
	int mail_attachment_price;
	int mail_attachment_weight;
	int banana_bomb_duration;
	int guild_leaderchange_delay;
	int guild_leaderchange_woe;
	int guild_alliance_onlygm;
	int feature_achievement;
	int allow_bound_sell;
	int autoloot_adjust;
	int feature_petevolution;
	int feature_pet_autofeed;
	int feature_pet_autofeed_rate;
	int pet_autofeed_always;
	int broadcast_hide_name;
	int skill_drop_items_full;
	int switch_remove_edp;
	int feature_homunculus_autofeed;
	int feature_homunculus_autofeed_rate;
	int summoner_race;
	int summoner_size;
	int homunculus_autofeed_always;
	int feature_attendance;
	int feature_privateairship;
	int rental_transaction;
	int min_shop_buy;
	int min_shop_sell;
	int feature_equipswitch;
	int pet_walk_speed;
	int blacksmith_fame_refine_threshold;
	int mob_nopc_idleskill_rate;
	int mob_nopc_move_rate;
	int boss_nopc_idleskill_rate;
	int boss_nopc_move_rate;
	int hom_idle_no_share;
	int idletime_hom_option;
	int devotion_standup_fix;
	int feature_bgqueue;
	int bgqueue_nowarp_mapflag;
	int homunculus_exp_gain;
	int rental_item_novalue;
	int ping_timer_interval;
	int ping_time;
	int show_skill_scale;
	int achievement_mob_share;
	int slave_stick_with_master;
	int at_logout_event;
	int homunculus_starving_rate;
	int homunculus_starving_delay;
	int drop_connection_on_quit;
	int mob_spawn_variance;
	int mercenary_autoloot;
	int mer_idle_no_share;
	int idletime_mer_option;
	int feature_refineui;
	int rndopt_drop_pillar;
	int pet_legacy_formula;
	int pet_distance_check;
	int pet_hide_check;

	// 4th Jobs Stuff
	int trait_points_job_change;
	int use_traitpoint_table;
	int max_trait_parameter;
	int max_res_mres_reduction;
	int max_ap;
	int ap_rate;
	int restart_ap_rate;
	int loose_ap_on_death;
	int loose_ap_on_map;
	int keep_ap_on_logout;
	int attack_machine_level_difference;

	int feature_barter;
	int feature_barter_extended;
	int break_mob_equip;
	int macro_detection_retry;
	int macro_detection_timeout;
	int macro_detection_punishment;
	int macro_detection_punishment_time;

	int feature_dynamicnpc_timeout;
	int feature_dynamicnpc_rangex;
	int feature_dynamicnpc_rangey;
	int feature_dynamicnpc_direction;

<<<<<<< HEAD
	int feature_goldpc_active;
	int feature_goldpc_time;
	int feature_goldpc_max_points;
	int feature_goldpc_vip;
=======
	int mob_respawn_time;

	int feature_stylist;
>>>>>>> 9e476cce

#include "../custom/battle_config_struct.inc"
};

extern struct Battle_Config battle_config;

void do_init_battle(void);
void do_final_battle(void);
extern int battle_config_read(const char *cfgName);
extern void battle_set_defaults(void);
int battle_set_value(const char* w1, const char* w2);
int battle_get_value(const char* w1);

//
struct block_list* battle_getenemyarea(struct block_list *src, int x, int y, int range, int type, int ignore_id);
/**
 * Royal Guard
 **/
int battle_damage_area( struct block_list *bl, va_list ap);

#endif /* BATTLE_HPP */<|MERGE_RESOLUTION|>--- conflicted
+++ resolved
@@ -723,16 +723,14 @@
 	int feature_dynamicnpc_rangey;
 	int feature_dynamicnpc_direction;
 
-<<<<<<< HEAD
+	int mob_respawn_time;
+
+	int feature_stylist;
+
 	int feature_goldpc_active;
 	int feature_goldpc_time;
 	int feature_goldpc_max_points;
 	int feature_goldpc_vip;
-=======
-	int mob_respawn_time;
-
-	int feature_stylist;
->>>>>>> 9e476cce
 
 #include "../custom/battle_config_struct.inc"
 };
