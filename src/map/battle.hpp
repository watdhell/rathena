// Copyright (c) rAthena Dev Teams - Licensed under GNU GPL
// For more information, see LICENCE in the main folder

#ifndef BATTLE_HPP
#define BATTLE_HPP

#include <bitset>

#include "../common/cbasetypes.hpp"
#include "../common/mmo.hpp"
#include "../config/core.hpp"

#include "map.hpp" //ELE_MAX
#include "skill.hpp"

//fwd declaration
struct map_session_data;
struct mob_data;
struct block_list;
enum e_damage_type : uint8;


/// State of a single attack attempt; used in flee/def penalty calculations when mobbed
enum damage_lv : uint8 {
	ATK_NONE,    /// Not an attack
	ATK_LUCKY,   /// Attack was lucky-dodged
	ATK_FLEE,    /// Attack was dodged
	ATK_MISS,    /// Attack missed because of element/race modifier.
	ATK_BLOCK,   /// Attack was blocked by some skills.
	ATK_DEF      /// Attack connected
};

/// Flag of the final calculation
enum e_battle_flag : uint16 {
	BF_NONE		= 0x0000, /// None
	BF_WEAPON	= 0x0001, /// Weapon attack
	BF_MAGIC	= 0x0002, /// Magic attack
	BF_MISC		= 0x0004, /// Misc attack

	BF_SHORT	= 0x0010, /// Short attack
	BF_LONG		= 0x0040, /// Long attack

	BF_SKILL	= 0x0100, /// Skill attack
	BF_NORMAL	= 0x0200, /// Normal attack

	BF_WEAPONMASK	= BF_WEAPON|BF_MAGIC|BF_MISC, /// Weapon attack mask
	BF_RANGEMASK	= BF_SHORT|BF_LONG, /// Range attack mask
	BF_SKILLMASK	= BF_SKILL|BF_NORMAL, /// Skill attack mask
};

/// Battle check target [Skotlex]
enum e_battle_check_target : uint32 {
	BCT_NOONE		= 0x000000, ///< No one
	BCT_SELF		= 0x010000, ///< Self
	BCT_ENEMY		= 0x020000, ///< Enemy
	BCT_PARTY		= 0x040000, ///< Party members
	BCT_GUILDALLY	= 0x080000, ///< Only allies, NOT guildmates
	BCT_NEUTRAL		= 0x100000, ///< Neutral target
	BCT_SAMEGUILD	= 0x200000, ///< Guildmates, No Guild Allies

	BCT_ALL			= 0x3F0000, ///< All targets

	BCT_WOS			= 0x400000, ///< Except self (currently used for skipping if src == bl in skill_area_sub)
	BCT_GUILD		= BCT_SAMEGUILD|BCT_GUILDALLY,	///< Guild AND Allies (BCT_SAMEGUILD|BCT_GUILDALLY)
	BCT_NOGUILD		= BCT_ALL&~BCT_GUILD,			///< Except guildmates
	BCT_NOPARTY		= BCT_ALL&~BCT_PARTY,			///< Except party members
	BCT_NOENEMY		= BCT_ALL&~BCT_ENEMY,			///< Except enemy
	BCT_ALLY		= BCT_PARTY|BCT_GUILD,
	BCT_FRIEND		= BCT_NOENEMY,
};

/// Damage structure
struct Damage {
#ifdef RENEWAL
	int64 statusAtk, statusAtk2, weaponAtk, weaponAtk2, equipAtk, equipAtk2, masteryAtk, masteryAtk2;
#endif
	int64 damage, /// Right hand damage
		damage2; /// Left hand damage
	enum e_damage_type type; /// Check clif_damage for type
	short div_; /// Number of hit
	int amotion,
		dmotion;
	int blewcount; /// Number of knockback
	int flag; /// chk e_battle_flag
	int miscflag;
	enum damage_lv dmg_lv; /// ATK_LUCKY,ATK_FLEE,ATK_DEF
	bool isspdamage; /// Display blue damage numbers in clif_damage
};

//(Used in read pc.cpp) attribute table (battle_attr_fix)
extern int attr_fix_table[MAX_ELE_LEVEL][ELE_MAX][ELE_MAX];

// Damage Calculation

struct Damage battle_calc_attack(int attack_type,struct block_list *bl,struct block_list *target,uint16 skill_id,uint16 skill_lv,int flag);

int64 battle_calc_return_damage(struct block_list *bl, struct block_list *src, int64 *, int flag, uint16 skill_id, bool status_reflect);

void battle_drain(struct map_session_data *sd, struct block_list *tbl, int64 rdamage, int64 ldamage, int race, int class_);

int battle_attr_ratio(int atk_elem,int def_type, int def_lv);
int64 battle_attr_fix(struct block_list *src, struct block_list *target, int64 damage,int atk_elem,int def_type, int def_lv);
int battle_calc_cardfix(int attack_type, struct block_list *src, struct block_list *target, std::bitset<NK_MAX> nk, int s_ele, int s_ele_, int64 damage, int left, int flag);

// Final calculation Damage
int64 battle_calc_damage(struct block_list *src,struct block_list *bl,struct Damage *d,int64 damage,uint16 skill_id,uint16 skill_lv);
int64 battle_calc_gvg_damage(struct block_list *src,struct block_list *bl,int64 damage,uint16 skill_id,int flag);
int64 battle_calc_bg_damage(struct block_list *src,struct block_list *bl,int64 damage,uint16 skill_id,int flag);

void battle_damage(struct block_list *src, struct block_list *target, int64 damage, t_tick delay, uint16 skill_lv, uint16 skill_id, enum damage_lv dmg_lv, unsigned short attack_type, bool additional_effects, t_tick tick, bool spdamage);
int battle_delay_damage (t_tick tick, int amotion, struct block_list *src, struct block_list *target, int attack_type, uint16 skill_id, uint16 skill_lv, int64 damage, enum damage_lv dmg_lv, t_tick ddelay, bool additional_effects, bool spdamage);

int battle_calc_chorusbonus(struct map_session_data *sd);

// Summary normal attack treatment (basic attack)
enum damage_lv battle_weapon_attack( struct block_list *bl,struct block_list *target,t_tick tick,int flag);

// Accessors
struct block_list* battle_get_master(struct block_list *src);
struct block_list* battle_gettargeted(struct block_list *target);
struct block_list* battle_getenemy(struct block_list *target, int type, int range);
int battle_gettarget(struct block_list *bl);
uint16 battle_getcurrentskill(struct block_list *bl);

int battle_check_undead(int race,int element);
int battle_check_target(struct block_list *src, struct block_list *target,int flag);
bool battle_check_range(struct block_list *src,struct block_list *bl,int range);

void battle_consume_ammo(struct map_session_data* sd, int skill, int lv);

bool is_infinite_defense(struct block_list *target, int flag);

// Settings

#define MIN_HAIR_STYLE battle_config.min_hair_style
#define MAX_HAIR_STYLE battle_config.max_hair_style
#define MIN_HAIR_COLOR battle_config.min_hair_color
#define MAX_HAIR_COLOR battle_config.max_hair_color
#define MIN_CLOTH_COLOR battle_config.min_cloth_color
#define MAX_CLOTH_COLOR battle_config.max_cloth_color
#define MIN_BODY_STYLE battle_config.min_body_style
#define MAX_BODY_STYLE battle_config.max_body_style

struct Battle_Config
{
	int warp_point_debug;
	int enable_critical;
	int mob_critical_rate;
	int critical_rate;
	int enable_baseatk, enable_baseatk_renewal;
	int enable_perfect_flee;
	int cast_rate, delay_rate;
	int delay_dependon_dex, delay_dependon_agi;
	int sdelay_attack_enable;
	int left_cardfix_to_right;
	int skill_add_range;
	int skill_out_range_consume;
	int skill_amotion_leniency;
	int skillrange_by_distance; //[Skotlex]
	int use_weapon_skill_range; //[Skotlex]
	int pc_damage_delay_rate;
	int defnotenemy;
	int vs_traps_bctall;
	int traps_setting;
	int summon_flora; //[Skotlex]
	int clear_unit_ondeath; //[Skotlex]
	int clear_unit_onwarp; //[Skotlex]
	int random_monster_checklv;
	int attr_recover;
	int item_auto_get;
	int flooritem_lifetime;
	int item_first_get_time;
	int item_second_get_time;
	int item_third_get_time;
	int mvp_item_first_get_time;
	int mvp_item_second_get_time;
	int mvp_item_third_get_time;
	int base_exp_rate,job_exp_rate;
	int drop_rate0item;
	int death_penalty_type;
	int death_penalty_base,death_penalty_job;
	int pvp_exp;  // [MouseJstr]
	int gtb_sc_immunity;
	int zeny_penalty;
	int restart_hp_rate;
	int restart_sp_rate;
	int mvp_exp_rate;
	int mvp_hp_rate;
	int monster_hp_rate;
	int monster_max_aspd;
	int view_range_rate;
	int chase_range_rate;
	int atc_spawn_quantity_limit;
	int atc_slave_clone_limit;
	int partial_name_scan;
	int skillfree;
	int skillup_limit;
	int wp_rate;
	int pp_rate;
	int monster_active_enable;
	int monster_damage_delay_rate;
	int monster_loot_type;
	int mob_skill_rate;	//[Skotlex]
	int mob_skill_delay;	//[Skotlex]
	int mob_count_rate;
	int no_spawn_on_player; //[Skotlex]
	int force_random_spawn; //[Skotlex]
	int mob_spawn_delay, plant_spawn_delay, boss_spawn_delay;	// [Skotlex]
	int slaves_inherit_mode;
	int slaves_inherit_speed;
	int summons_trigger_autospells;
	int pc_walk_delay_rate; //Adjusts can't walk delay after being hit for players. [Skotlex]
	int walk_delay_rate; //Adjusts can't walk delay after being hit. [Skotlex]
	int multihit_delay;  //Adjusts can't walk delay per hit on multi-hitting skills. [Skotlex]
	int quest_skill_learn;
	int quest_skill_reset;
	int basic_skill_check;
	int guild_emperium_check;
	int guild_exp_limit;
	int guild_max_castles;
	int guild_skill_relog_delay;
	int emergency_call;
	int guild_aura;
	int pc_invincible_time;

	int pet_catch_rate;
	int pet_rename;
	int pet_friendly_rate;
	int pet_hungry_delay_rate;
	int pet_hungry_friendly_decrease;
	int pet_status_support;
	int pet_attack_support;
	int pet_damage_support;
	int pet_support_min_friendly;	//[Skotlex]
	int pet_support_rate;
	int pet_attack_exp_to_master;
	int pet_attack_exp_rate;
	int pet_lv_rate; //[Skotlex]
	int pet_max_stats; //[Skotlex]
	int pet_max_atk1; //[Skotlex]
	int pet_max_atk2; //[Skotlex]
	int pet_no_gvg; //Disables pets in gvg. [Skotlex]
	int pet_equip_required;
	int pet_master_dead;

	int skill_min_damage;
	int finger_offensive_type;
	int heal_exp;
	int max_heal_lv;
	int max_heal; //Mitternacht
	int resurrection_exp;
	int shop_exp;
	int combo_delay_rate;
	int item_check;
	int item_use_interval;	//[Skotlex]
	int cashfood_use_interval;
	int wedding_modifydisplay;
	int wedding_ignorepalette;	//[Skotlex]
	int xmas_ignorepalette;	// [Valaris]
	int summer_ignorepalette; // [Zephyrus]
	int hanbok_ignorepalette;
	int oktoberfest_ignorepalette;
	int natural_healhp_interval;
	int natural_healsp_interval;
	int natural_heal_skill_interval;
	int natural_heal_weight_rate;
	int natural_heal_weight_rate_renewal;
	int arrow_decrement;
	int ammo_unequip;
	int ammo_check_weapon;
	int max_aspd;
	int max_walk_speed;	//Maximum walking speed after buffs [Skotlex]
	int max_hp_lv99;
	int max_hp_lv150;
	int max_hp;
	int max_sp;
	int max_lv, aura_lv;
	int max_parameter, max_baby_parameter;
	int max_cart_weight;
	int skill_log;
	int battle_log;
	int etc_log;
	int save_clothcolor;
	int undead_detect_type;
	int auto_counter_type;
	int min_hitrate;	//[Skotlex]
	int max_hitrate;	//[Skotlex]
	int agi_penalty_target;
	int agi_penalty_type;
	int agi_penalty_count;
	int agi_penalty_num;
	int vit_penalty_target;
	int vit_penalty_type;
	int vit_penalty_count;
	int vit_penalty_num;
	int weapon_defense_type;
	int magic_defense_type;
	int skill_reiteration;
	int skill_nofootset;
	int pc_cloak_check_type;
	int monster_cloak_check_type;
	int estimation_type;
	int gvg_short_damage_rate;
	int gvg_long_damage_rate;
	int gvg_weapon_damage_rate;
	int gvg_magic_damage_rate;
	int gvg_misc_damage_rate;
	int gvg_flee_penalty;
	int pk_short_damage_rate;
	int pk_long_damage_rate;
	int pk_weapon_damage_rate;
	int pk_magic_damage_rate;
	int pk_misc_damage_rate;
	int mob_changetarget_byskill;
	int attack_direction_change;
	int land_skill_limit;
	int monster_class_change_recover;
	int produce_item_name_input;
	int display_skill_fail;
	int chat_warpportal;
	int mob_warp;
	int dead_branch_active;
	int vending_max_value;
	int vending_over_max;
	int vending_tax;
	int vending_tax_min;
	int show_steal_in_same_party;
	int party_share_type;
	int party_hp_mode;
	int party_show_share_picker;
	int show_picker_item_type;
	int attack_attr_none;
	int item_rate_mvp, item_rate_common, item_rate_common_boss, item_rate_card, item_rate_card_boss,
		item_rate_equip, item_rate_equip_boss, item_rate_heal, item_rate_heal_boss, item_rate_use,
		item_rate_use_boss, item_rate_treasure, item_rate_adddrop;
	int item_rate_common_mvp, item_rate_heal_mvp, item_rate_use_mvp, item_rate_equip_mvp, item_rate_card_mvp;

	int logarithmic_drops;
	int item_drop_common_min,item_drop_common_max;	// Added by TyrNemesis^
	int item_drop_card_min,item_drop_card_max;
	int item_drop_equip_min,item_drop_equip_max;
	int item_drop_mvp_min,item_drop_mvp_max;	// End Addition
	int item_drop_mvp_mode; //rAthena addition [Playtester]
	int item_drop_heal_min,item_drop_heal_max;	// Added by Valatris
	int item_drop_use_min,item_drop_use_max;	//End
	int item_drop_treasure_min,item_drop_treasure_max; //by [Skotlex]
	int item_drop_adddrop_min,item_drop_adddrop_max; //[Skotlex]

	int prevent_logout;	// Added by RoVeRT
	int prevent_logout_trigger;
	int land_protector_behavior;
	int npc_emotion_behavior;

	int alchemist_summon_reward;	// [Valaris]
	int drops_by_luk;
	int drops_by_luk2;
	int equip_natural_break_rate;	//Base Natural break rate for attacks.
	int equip_self_break_rate; //Natural & Penalty skills break rate
	int equip_skill_break_rate; //Offensive skills break rate
	int multi_level_up;
	int multi_level_up_base;
	int multi_level_up_job;
	int max_exp_gain_rate; //Max amount of exp bar % you can get in one go.
	int pk_mode;
	int pk_mode_mes;
	int pk_level_range;

	int manner_system; // end additions [Valaris]
	int show_mob_info;

	int gx_allhit;
	int gx_disptype;
	int devotion_level_difference;
	int player_skill_partner_check;
	int invite_request_check;
	int skill_removetrap_type;
	int disp_experience;
	int disp_zeny;
	int backstab_bow_penalty;
	int hp_rate;
	int sp_rate;
	int bone_drop;
	int buyer_name;
	int dancing_weaponswitch_fix;

// eAthena additions
	int night_at_start; // added by [Yor]
	int day_duration; // added by [Yor]
	int night_duration; // added by [Yor]
	int ban_hack_trade; // added by [Yor]

	int min_hair_style; // added by [MouseJstr]
	int max_hair_style; // added by [MouseJstr]
	int min_hair_color; // added by [MouseJstr]
	int max_hair_color; // added by [MouseJstr]
	int min_cloth_color; // added by [MouseJstr]
	int max_cloth_color; // added by [MouseJstr]
	int pet_hair_style; // added by [Skotlex]

	int castrate_dex_scale; // added by [MouseJstr]
	int area_size; // added by [MouseJstr]

	int max_def, over_def_bonus; //added by [Skotlex]

	int zeny_from_mobs; // [Valaris]
	int mobs_level_up; // [Valaris]
	int mobs_level_up_exp_rate; // [Valaris]
	int pk_min_level; // [celest]
	int skill_steal_max_tries; //max steal skill tries on a mob. if 0, then w/o limit [Lupus]
	int motd_type; // [celest]
	int finding_ore_rate; // orn
	int exp_calc_type;
	int exp_bonus_attacker;
	int exp_bonus_max_attacker;
	int min_skill_delay_limit;
	int default_walk_delay;
	int no_skill_delay;
	int attack_walk_delay;
	int require_glory_guild;
	int idle_no_share;
	int party_update_interval;
	int party_even_share_bonus;
	int delay_battle_damage;
	int hide_woe_damage;
	int display_version;

	int display_hallucination;	// [Skotlex]
	int use_statpoint_table;	// [Skotlex]

	int ignore_items_gender; //[Lupus]

	int berserk_cancels_buffs; // [Aru]
	int debuff_on_logout; // Removes a few "official" negative Scs on logout. [Skotlex]
	int mob_ai; //Configures various mob_ai settings to make them smarter or dumber(official). [Skotlex]
	int hom_setting; //Configures various homunc settings which make them behave unlike normal characters.. [Skotlex]
	int dynamic_mobs; // Dynamic Mobs [Wizputer] - battle_athena flag implemented by [random]
	int mob_remove_damaged; // Dynamic Mobs - Remove mobs even if damaged [Wizputer]
	int mob_remove_delay; // Dynamic Mobs - delay before removing mobs from a map [Skotlex]
	int mob_active_time; //Duration through which mobs execute their Hard AI after players leave their area of sight.
	int boss_active_time;

	int show_hp_sp_drain, show_hp_sp_gain;	//[Skotlex]

	int mob_npc_event_type; //Determines on who the npc_event is executed. [Skotlex]

	int character_size; // if riders have size=2, and baby class riders size=1 [Lupus]
	int mob_max_skilllvl; // Max possible skill level [Lupus]
	int rare_drop_announce; // chance <= to show rare drops global announces

	int retaliate_to_master;	//Whether when a mob is attacked by another mob, it will retaliate versus the mob or the mob's master. [Skotlex]

	int duel_allow_pvp; // [LuzZza]
	int duel_allow_gvg; // [LuzZza]
	int duel_allow_teleport; // [LuzZza]
	int duel_autoleave_when_die; // [LuzZza]
	int duel_time_interval; // [LuzZza]
	int duel_only_on_same_map; // [Toms]

	int skip_teleport_lv1_menu; // possibility to disable (skip) Teleport Lv1 menu, that have only two lines `Random` and `Cancel` [LuzZza]

	int allow_skill_without_day; // [Komurka]
	int allow_es_magic_pc; // [Skotlex]
	int skill_wall_check; // [Skotlex]
	int official_cell_stack_limit; // [Playtester]
	int custom_cell_stack_limit; // [Skotlex]
	int skill_caster_check; // [Skotlex]
	int sc_castcancel; // [Skotlex]
	int pc_sc_def_rate; // [Skotlex]
	int mob_sc_def_rate;
	int pc_max_sc_def;
	int mob_max_sc_def;

	int sg_angel_skill_ratio;
	int sg_miracle_skill_ratio;
	int sg_miracle_skill_duration;
	int autospell_stacking; //Enables autospell cards to stack. [Skotlex]
	int override_mob_names; //Enables overriding spawn mob names with the mob_db names. [Skotlex]
	int min_chat_delay; //Minimum time between client messages. [Skotlex]
	int friend_auto_add; //When accepting friends, both get friended. [Skotlex]
	int hvan_explosion_intimate;	// fix [albator]
	int hom_rename;
	int homunculus_show_growth ;	//[orn]
	int homunculus_friendly_rate;
	int quest_exp_rate;
	int autotrade_mapflag;
	int at_timeout;
	int homunculus_autoloot;
	int idle_no_autoloot;
	int max_guild_alliance;
	int ksprotection;
	int auction_feeperhour;
	int auction_maximumprice;
	int homunculus_auto_vapor;	//Keep Homunculus from Vaporizing when master dies. [L0ne_W0lf]
	int display_status_timers;	//Show or hide skill buff/delay timers in recent clients [Sara]
	int skill_add_heal_rate;	//skills that bHealPower has effect on [Inkfish]
	int eq_single_target_reflectable;
	int invincible_nodamage;
	int mob_slave_keep_target;
	int autospell_check_range;	//Enable range check for autospell bonus. [L0ne_W0lf]
	int knockback_left;
	int client_reshuffle_dice;  // Reshuffle /dice
	int client_sort_storage;
	int feature_buying_store;
	int feature_search_stores;
	int searchstore_querydelay;
	int searchstore_maxresults;
	int display_party_name;
	int cashshop_show_points;
	int mail_show_status;
	int client_limit_unit_lv;
	int hom_max_level;
	int hom_S_max_level;
	int hom_S_growth_level;

	// [BattleGround Settings]
	int bg_update_interval;
	int bg_short_damage_rate;
	int bg_long_damage_rate;
	int bg_weapon_damage_rate;
	int bg_magic_damage_rate;
	int bg_misc_damage_rate;
	int bg_flee_penalty;

	// rAthena
	int max_third_parameter;
	int max_baby_third_parameter;
	int max_trans_parameter;
	int max_third_trans_parameter;
	int max_extended_parameter;
	int max_summoner_parameter;
	int max_third_aspd;
	int vcast_stat_scale;

	int mvp_tomb_enabled;
	int mvp_tomb_delay;

	int atcommand_suggestions_enabled;
	int min_npc_vendchat_distance;
	int atcommand_mobinfo_type;

	int mob_size_influence; // Enable modifications on earned experience, drop rates and monster status depending on monster size. [mkbu95]
	int skill_trap_type;
	int allow_consume_restricted_item;
	int allow_equip_restricted_item;
	int max_walk_path;
	int item_enabled_npc;
	int item_onfloor; // Whether to drop an undroppable item on the map or destroy it if inventory is full.
	int bowling_bash_area;
	int drop_rateincrease;
	int feature_auction;
	int feature_banking;
	int vip_storage_increase;
	int vip_base_exp_increase;
	int vip_job_exp_increase;
	int vip_zeny_penalty;
	int vip_bm_increase;
	int vip_drop_increase;
	int vip_gemstone;
	int vip_exp_penalty_base;
	int vip_exp_penalty_job;
	int vip_disp_rate;
	int mon_trans_disable_in_gvg;
	int emblem_woe_change;
	int emblem_transparency_limit;
	int discount_item_point_shop;
	int update_enemy_position;
	int devotion_rdamage;

	// autotrade persistency
	int feature_autotrade;
	int feature_autotrade_direction;
	int feature_autotrade_head_direction;
	int feature_autotrade_sit;
	int feature_autotrade_open_delay;

	// Fame points
	int fame_taekwon_mission;
	int fame_refine_lv1;
	int fame_refine_lv2;
	int fame_refine_lv3;
	int fame_forge;
	int fame_pharmacy_3;
	int fame_pharmacy_5;
	int fame_pharmacy_7;
	int fame_pharmacy_10;

	int disp_servervip_msg;
	int warg_can_falcon;
	int path_blown_halt;
	int rental_mount_speed_boost;
	int warp_suggestions_enabled;
	int taekwon_mission_mobname;
	int teleport_on_portal;
	int cart_revo_knockback;
	int guild_notice_changemap;
	int transcendent_status_points;
	int taekwon_ranker_min_lv;
	int revive_onwarp;
	int mail_delay;
	int autotrade_monsterignore;
	int idletime_option;
	int spawn_direction;
	int arrow_shower_knockback;
	int devotion_rdamage_skill_only;
	int max_extended_aspd;
	int mob_chase_refresh; //How often a monster should refresh its chase [Playtester]
	int mob_icewall_walk_block; //How a normal monster should be trapped in icewall [Playtester]
	int boss_icewall_walk_block; //How a boss monster should be trapped in icewall [Playtester]
	int snap_dodge; // Enable or disable dodging damage snapping away [csnv]
	int stormgust_knockback;
	int default_fixed_castrate;
	int default_bind_on_equip;
	int pet_ignore_infinite_def; // Makes fixed damage of petskillattack2 ignores infinite defense
	int homunculus_evo_intimacy_need;
	int homunculus_evo_intimacy_reset;
	int monster_loot_search_type;
	int feature_roulette;
	int monster_hp_bars_info;
	int min_body_style;
	int max_body_style;
	int save_body_style;
	int mob_eye_range_bonus; //Vulture's Eye and Snake's Eye range bonus
	int mob_stuck_warning; //Show warning if a monster is stuck too long
	int skill_eightpath_algorithm; //Official path algorithm
	int death_penalty_maxlv;
	int exp_cost_redemptio;
	int exp_cost_redemptio_limit;
	int exp_cost_inspiration;
	int mvp_exp_reward_message;
	int can_damage_skill; //Which BL types can damage traps
	int atcommand_levelup_events;
	int atcommand_disable_npc;
	int block_account_in_same_party;
	int tarotcard_equal_chance; //Official or equal chance for each card
	int change_party_leader_samemap;
	int dispel_song; //Can songs be dispelled?
	int guild_maprespawn_clones; // Should clones be killed by maprespawnguildid?
	int hide_fav_sell;
	int mail_daily_count;
	int mail_zeny_fee;
	int mail_attachment_price;
	int mail_attachment_weight;
	int banana_bomb_duration;
	int guild_leaderchange_delay;
	int guild_leaderchange_woe;
	int guild_alliance_onlygm;
	int feature_achievement;
	int allow_bound_sell;
	int event_refine_chance;
	int autoloot_adjust;
	int feature_petevolution;
	int feature_pet_autofeed;
	int feature_pet_autofeed_rate;
	int pet_autofeed_always;
	int broadcast_hide_name;
	int skill_drop_items_full;
	int switch_remove_edp;
	int feature_homunculus_autofeed;
	int feature_homunculus_autofeed_rate;
	int summoner_trait;
	int homunculus_autofeed_always;
	int feature_attendance;
	int feature_privateairship;
	int rental_transaction;
	int min_shop_buy;
	int min_shop_sell;
<<<<<<< HEAD
	int blocking_play_delay;
=======
	int feature_equipswitch;
	int pet_walk_speed;
	int blacksmith_fame_refine_threshold;
	int mob_nopc_idleskill_rate;
	int mob_nopc_move_rate;
	int boss_nopc_idleskill_rate;
	int boss_nopc_move_rate;
	int hom_idle_no_share;
	int idletime_hom_option;
	int devotion_standup_fix;
	int feature_bgqueue;
	int homunculus_exp_gain;
>>>>>>> 331b31d8

#include "../custom/battle_config_struct.inc"
};

extern struct Battle_Config battle_config;

void do_init_battle(void);
void do_final_battle(void);
extern int battle_config_read(const char *cfgName);
extern void battle_set_defaults(void);
int battle_set_value(const char* w1, const char* w2);
int battle_get_value(const char* w1);

//
struct block_list* battle_getenemyarea(struct block_list *src, int x, int y, int range, int type, int ignore_id);
/**
 * Royal Guard
 **/
int battle_damage_area( struct block_list *bl, va_list ap);

#endif /* BATTLE_HPP */<|MERGE_RESOLUTION|>--- conflicted
+++ resolved
@@ -664,9 +664,6 @@
 	int rental_transaction;
 	int min_shop_buy;
 	int min_shop_sell;
-<<<<<<< HEAD
-	int blocking_play_delay;
-=======
 	int feature_equipswitch;
 	int pet_walk_speed;
 	int blacksmith_fame_refine_threshold;
@@ -679,7 +676,7 @@
 	int devotion_standup_fix;
 	int feature_bgqueue;
 	int homunculus_exp_gain;
->>>>>>> 331b31d8
+	int blocking_play_delay;
 
 #include "../custom/battle_config_struct.inc"
 };
