--- conflicted
+++ resolved
@@ -15,16 +15,10 @@
 
 struct s_buyingstore_item
 {
-<<<<<<< HEAD
-	unsigned int price; ///< Value
+	int price; ///< Value
 	unsigned short amount; ///< Amount of items in Buyingstore
-	unsigned short nameid; ///< Item ID
+	t_itemid nameid; ///< Item ID
 	unsigned int price_vat; ///< Value after tax
-=======
-	int price;
-	unsigned short amount;
-	t_itemid nameid;
->>>>>>> 82183378
 };
 
 struct s_buyingstore
