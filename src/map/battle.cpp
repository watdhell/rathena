--- conflicted
+++ resolved
@@ -10284,16 +10284,14 @@
 	{ "feature.dynamicnpc_rangey",          &battle_config.feature_dynamicnpc_rangey,       2,      0,      INT_MAX,        },
 	{ "feature.dynamicnpc_direction",       &battle_config.feature_dynamicnpc_direction,    0,      0,      1,              },
 
-<<<<<<< HEAD
+	{ "mob_respawn_time",                   &battle_config.mob_respawn_time,                1000,   1000,   INT_MAX,        },
+
+	{ "feature.stylist",                    &battle_config.feature_stylist,                 1,      0,      1,              },
+
 	{ "feature.goldpc_active",              &battle_config.feature_goldpc_active,           1,      0,      1,              },
 	{ "feature.goldpc_time",                &battle_config.feature_goldpc_time,          3600,      0,   3600,              },
 	{ "feature.goldpc_max_points",          &battle_config.feature_goldpc_max_points,     300,      0,    300,              },
 	{ "feature.goldpc_vip",                 &battle_config.feature_goldpc_vip,              1,      0,      1,              },
-=======
-	{ "mob_respawn_time",                   &battle_config.mob_respawn_time,                1000,   1000,   INT_MAX,        },
-
-	{ "feature.stylist",                    &battle_config.feature_stylist,                 1,      0,      1,              },
->>>>>>> 9e476cce
 
 #include "../custom/battle_config_init.inc"
 };
