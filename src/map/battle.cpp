--- conflicted
+++ resolved
@@ -9124,9 +9124,6 @@
 	{ "min_shop_sell",                      &battle_config.min_shop_sell,                   0,      0,      INT_MAX,        },
 	{ "feature.equipswitch",                &battle_config.feature_equipswitch,             1,      0,      1,              },
 	{ "pet_walk_speed",                     &battle_config.pet_walk_speed,                  1,      1,      3,              },
-<<<<<<< HEAD
-	{ "display_tax_info",                   &battle_config.display_tax_info,                0,      0,      1,              },
-=======
 	{ "blacksmith_fame_refine_threshold",   &battle_config.blacksmith_fame_refine_threshold,10,     1,      MAX_REFINE,     },
 	{ "mob_nopc_idleskill_rate",            &battle_config.mob_nopc_idleskill_rate,         100,    0,    100,              },
 	{ "mob_nopc_move_rate",                 &battle_config.mob_nopc_move_rate,              100,    0,    100,              },
@@ -9152,7 +9149,7 @@
 	{ "mercenary_autoloot",                 &battle_config.mercenary_autoloot,              0,      0,      1,              },
 	{ "mer_idle_no_share" ,                 &battle_config.mer_idle_no_share,               0,      0,      INT_MAX,        },
 	{ "idletime_mer_option",                &battle_config.idletime_mer_option,             0x1F,   0x1,    0xFFF,          },
->>>>>>> 82183378
+	{ "display_tax_info",                   &battle_config.display_tax_info,                0,      0,      1,              },
 
 #include "../custom/battle_config_init.inc"
 };
