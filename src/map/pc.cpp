// Copyright (c) rAthena Dev Teams - Licensed under GNU GPL
// For more information, see LICENCE in the main folder

#include "pc.hpp"

#include <map>

#include <math.h>
#include <stdlib.h>

#include <yaml-cpp/yaml.h>

#include "../common/cbasetypes.hpp"
#include "../common/core.hpp" // get_svn_revision()
#include "../common/database.hpp"
#include "../common/ers.hpp"  // ers_destroy
#include "../common/malloc.hpp"
#include "../common/mmo.hpp" //NAME_LENGTH
#include "../common/nullpo.hpp"
#include "../common/random.hpp"
#include "../common/showmsg.hpp"
#include "../common/socket.hpp" // session[]
#include "../common/strlib.hpp" // safestrncpy()
#include "../common/timer.hpp"
#include "../common/utilities.hpp"
#include "../common/utils.hpp"

#include "achievement.hpp"
#include "atcommand.hpp" // get_atcommand_level()
#include "battle.hpp" // battle_config
#include "battleground.hpp"
#include "buyingstore.hpp"  // struct s_buyingstore
#include "channel.hpp"
#include "chat.hpp"
#include "chrif.hpp"
#include "clan.hpp"
#include "clif.hpp"
#include "date.hpp" // is_day_of_*()
#include "duel.hpp"
#include "elemental.hpp"
#include "guild.hpp"
#include "homunculus.hpp"
#include "instance.hpp"
#include "intif.hpp"
#include "itemdb.hpp" // MAX_ITEMGROUP
#include "log.hpp"
#include "map.hpp"
#include "mercenary.hpp"
#include "mob.hpp"
#include "npc.hpp"
#include "party.hpp" // party_search()
#include "pc_groups.hpp"
#include "pet.hpp" // pet_unlocktarget()
#include "quest.hpp"
#include "script.hpp" // struct script_reg, struct script_regstr
#include "searchstore.hpp"  // struct s_search_store_info
#include "status.hpp" // OPTION_*, struct weapon_atk
#include "storage.hpp"
#include "unit.hpp" // unit_stop_attack(), unit_stop_walking()
#include "vending.hpp" // struct s_vending

using namespace rathena;

int pc_split_atoui(char* str, unsigned int* val, char sep, int max);
static inline bool pc_attendance_rewarded_today( struct map_session_data* sd );

#define PVP_CALCRANK_INTERVAL 1000	// PVP calculation interval
#define MAX_LEVEL_BASE_EXP 99999999 ///< Max Base EXP for player on Max Base Level
#define MAX_LEVEL_JOB_EXP 999999999 ///< Max Job EXP for player on Max Job Level

static unsigned int statp[MAX_LEVEL+1];
#if defined(RENEWAL_DROP) || defined(RENEWAL_EXP)
static unsigned int level_penalty[3][CLASS_MAX][MAX_LEVEL*2+1];
#endif

// h-files are for declarations, not for implementations... [Shinomori]
struct skill_tree_entry skill_tree[CLASS_COUNT][MAX_SKILL_TREE];
// timer for night.day implementation
int day_timer_tid = INVALID_TIMER;
int night_timer_tid = INVALID_TIMER;

struct eri *pc_sc_display_ers = NULL;
struct eri *num_reg_ers;
struct eri *str_reg_ers;
int pc_expiration_tid = INVALID_TIMER;

struct fame_list smith_fame_list[MAX_FAME_LIST];
struct fame_list chemist_fame_list[MAX_FAME_LIST];
struct fame_list taekwon_fame_list[MAX_FAME_LIST];

struct s_job_info job_info[CLASS_COUNT];

const std::string AttendanceDatabase::getDefaultLocation(){
	return std::string(db_path) + "/attendance.yml";
}

/**
 * Reads and parses an entry from the attendance_db.
 * @param node: YAML node containing the entry.
 * @return count of successfully parsed rows
 */
uint64 AttendanceDatabase::parseBodyNode(const YAML::Node &node){
	uint32 start;

	if( !this->asUInt32( node, "Start", start ) ){
		return 0;
	}

	std::shared_ptr<s_attendance_period> attendance_period = this->find( start );
	bool exists = attendance_period != nullptr;

	if( !exists ){
		if( !this->nodeExists( node, "End" ) ){
			this->invalidWarning( node, "Node \"End\" is missing.\n" );
			return 0;
		}

		if( !this->nodeExists( node, "Rewards" ) ){
			this->invalidWarning( node, "Node \"Rewards\" is missing.\n" );
			return 0;
		}

		attendance_period = std::make_shared<s_attendance_period>();

		attendance_period->start = start;
	}

	// If it does not exist yet, we need to check it for sure
	bool requiresCollisionDetection = !exists;

	if( this->nodeExists( node, "End" ) ){
		uint32 end;

		if( !this->asUInt32( node, "End", end ) ){
			return 0;
		}

		// If the period is outdated already, we do not even bother parsing
		if( end < date_get( DT_YYYYMMDD ) ){
			this->invalidWarning( node, "Node \"End\" date %u has already passed, skipping.\n", end );
			return 0;
		}

		if( !exists || attendance_period->end != end ){
			requiresCollisionDetection = true;
			attendance_period->end = end;
		}
	}

	// Collision detection
	if( requiresCollisionDetection ){
		bool collision = false;

		for( std::pair<const uint32,std::shared_ptr<s_attendance_period>>& pair : *this ){
			std::shared_ptr<s_attendance_period> period = pair.second;

			if( exists && period->start == attendance_period->start ){
				// Dont compare to yourself
				continue;
			}

			// Check if start is inside another period
			if( period->start <= attendance_period->start && start <= period->end ){
				this->invalidWarning( node, "Node \"Start\" period %u intersects with period %u-%u, skipping.\n", attendance_period->start, period->start, period->end );
				collision = true;
				break;
			}

			// Check if end is inside another period
			if( period->start <= attendance_period->end && attendance_period->end <= period->end ){
				this->invalidWarning( node, "Node \"End\" period %u intersects with period %u-%u.\n", attendance_period->start, period->start, period->end );
				collision = true;
				break;
			}
		}

		if( collision ){
			return 0;
		}
	}

	if( this->nodeExists( node, "Rewards" ) ){
		const YAML::Node& rewardsNode = node["Rewards"];

		for( const YAML::Node& rewardNode : rewardsNode ){
			uint32 day;

			if( !this->asUInt32( rewardNode, "Day", day ) ){
				continue;
			}

			day -= 1;

			std::shared_ptr<s_attendance_reward> reward = util::map_find( attendance_period->rewards, day );
			bool reward_exists = reward != nullptr;

			if( !reward_exists ){
				if( !this->nodeExists( rewardNode, "ItemId" ) ){
					this->invalidWarning( rewardNode, "Node \"ItemId\" is missing.\n" );
					return 0;
				}

				reward = std::make_shared<s_attendance_reward>();
			}

			if( this->nodeExists( rewardNode, "ItemId" ) ){
				uint16 item_id;

				if( !this->asUInt16( rewardNode, "ItemId", item_id ) ){
					continue;
				}

				if( item_id == 0 || !itemdb_exists( item_id ) ){
					ShowError( "pc_attendance_load: Unknown item ID %hu for day %d.\n", item_id, day + 1 );
					continue;
				}

				reward->item_id = item_id;
			}

			if( this->nodeExists( rewardNode, "Amount" ) ){
				uint16 amount;

				if( !this->asUInt16( rewardNode, "Amount", amount ) ){
					continue;
				}

				if( amount == 0 ){
					ShowWarning( "pc_attendance_load: Invalid reward count %hu for day %d. Defaulting to 1...\n", amount, day + 1 );
					amount = 1;
				}else if( amount > MAX_AMOUNT ){
					ShowError( "pc_attendance_load: Reward count %hu above maximum %hu for day %d. Defaulting to %hu...\n", amount, MAX_AMOUNT, day + 1, MAX_AMOUNT );
					amount = MAX_AMOUNT;
				}

				reward->amount = amount;
			}else{
				if( !reward_exists ){
					reward->amount = 1;
				}
			}

			if( !reward_exists ){
				attendance_period->rewards[day] = reward;
			}
		}

		bool missing_day = false;

		for( int day = 0; day < attendance_period->rewards.size(); day++ ){
			if( attendance_period->rewards.find( day ) == attendance_period->rewards.end() ){
				ShowError( "pc_attendance_load: Reward for day %d is missing.\n", day + 1 );
				missing_day = true;
				break;
			}
		}

		if( missing_day ){
			return 0;
		}
	}

	if( !exists ){
		this->put( start, attendance_period );
	}

	return 1;
}

AttendanceDatabase attendance_db;

#define MOTD_LINE_SIZE 128
static char motd_text[MOTD_LINE_SIZE][CHAT_SIZE_MAX]; // Message of the day buffer [Valaris]

bool reg_load;

/**
 * Translation table from athena equip index to aegis bitmask
*/
unsigned int equip_bitmask[EQI_MAX] = {
	EQP_ACC_L,				// EQI_ACC_L
	EQP_ACC_R,				// EQI_ACC_R
	EQP_SHOES,				// EQI_SHOES
	EQP_GARMENT,			// EQI_GARMENT
	EQP_HEAD_LOW,			// EQI_HEAD_LOW
	EQP_HEAD_MID,			// EQI_HEAD_MID
	EQP_HEAD_TOP,			// EQI_HEAD_TOP
	EQP_ARMOR,				// EQI_ARMOR
	EQP_HAND_L,				// EQI_HAND_L
	EQP_HAND_R,				// EQI_HAND_R
	EQP_COSTUME_HEAD_TOP,	// EQI_COSTUME_HEAD_TOP
	EQP_COSTUME_HEAD_MID,	// EQI_COSTUME_HEAD_MID
	EQP_COSTUME_HEAD_LOW,	// EQI_COSTUME_HEAD_LOW
	EQP_COSTUME_GARMENT,	// EQI_COSTUME_GARMENT
	EQP_AMMO,				// EQI_AMMO
	EQP_SHADOW_ARMOR,		// EQI_SHADOW_ARMOR
	EQP_SHADOW_WEAPON,		// EQI_SHADOW_WEAPON
	EQP_SHADOW_SHIELD,		// EQI_SHADOW_SHIELD
	EQP_SHADOW_SHOES,		// EQI_SHADOW_SHOES
	EQP_SHADOW_ACC_R,		// EQI_SHADOW_ACC_R
	EQP_SHADOW_ACC_L		// EQI_SHADOW_ACC_L
};

//Links related info to the sd->hate_mob[]/sd->feel_map[] entries
const struct sg_data sg_info[MAX_PC_FEELHATE] = {
		{ SG_SUN_ANGER, SG_SUN_BLESS, SG_SUN_COMFORT, "PC_FEEL_SUN", "PC_HATE_MOB_SUN", is_day_of_sun },
		{ SG_MOON_ANGER, SG_MOON_BLESS, SG_MOON_COMFORT, "PC_FEEL_MOON", "PC_HATE_MOB_MOON", is_day_of_moon },
		{ SG_STAR_ANGER, SG_STAR_BLESS, SG_STAR_COMFORT, "PC_FEEL_STAR", "PC_HATE_MOB_STAR", is_day_of_star }
	};

void pc_set_reg_load( bool val ){
	reg_load = val;
}

/**
 * Item Cool Down Delay Saving
 * Struct item_cd is not a member of struct map_session_data
 * to keep cooldowns in memory between player log-ins.
 * All cooldowns are reset when server is restarted.
 **/
DBMap* itemcd_db = NULL; // char_id -> struct item_cd
struct item_cd {
	t_tick tick[MAX_ITEMDELAYS]; //tick
	unsigned short nameid[MAX_ITEMDELAYS]; //item id
};

/**
* Converts a class to its array index for CLASS_COUNT defined arrays.
* Note that it does not do a validity check for speed purposes, where parsing
* player input make sure to use a pcdb_checkid first!
* @param class_ Job ID see enum e_job
* @return Class Index
*/
int pc_class2idx(int class_) {
	if (class_ >= JOB_NOVICE_HIGH)
		return class_- JOB_NOVICE_HIGH+JOB_MAX_BASIC;
	return class_;
}

/**
* Get player's group ID
* @param sd
* @return Group ID
*/
int pc_get_group_id(struct map_session_data *sd) {
	return sd->group_id;
}

/** Get player's group Level
* @param sd
* @return Group Level
*/
int pc_get_group_level(struct map_session_data *sd) {
	return sd->group_level;
}

/**
 * Remove a player from queue after timeout
 * @param tid: Timer ID
 * @param tick: Timer
 * @param id: ID
 * @return 0 on success or 1 otherwise
 */
static TIMER_FUNC(pc_on_expire_active)
{
	map_session_data *sd = (map_session_data *)data;

	nullpo_retr(1, sd);

	sd->tid_queue_active = INVALID_TIMER;

	bg_queue_leave(sd);
	clif_bg_queue_entry_init(sd);
	return 0;
}

/**
 * Function used to set timer externally
 * @param sd: Player data
 */
void pc_set_bg_queue_timer(map_session_data *sd) {
	nullpo_retv(sd);

	if (sd->tid_queue_active != INVALID_TIMER) {
		delete_timer(sd->tid_queue_active, pc_on_expire_active);
		sd->tid_queue_active = INVALID_TIMER;
	}

	sd->tid_queue_active = add_timer(gettick() + 20000, pc_on_expire_active, 0, (intptr_t)sd);
}

/**
 * Function used to delete timer externally
 * @param sd: Player data
 */
void pc_delete_bg_queue_timer(map_session_data *sd) {
	nullpo_retv(sd);

	if (sd->tid_queue_active != INVALID_TIMER) {
		delete_timer(sd->tid_queue_active, pc_on_expire_active);
		sd->tid_queue_active = INVALID_TIMER;
	}
}

static TIMER_FUNC(pc_invincible_timer){
	struct map_session_data *sd;

	if( (sd=(struct map_session_data *)map_id2sd(id)) == NULL || sd->bl.type!=BL_PC )
		return 1;

	if(sd->invincible_timer != tid){
		ShowError("invincible_timer %d != %d\n",sd->invincible_timer,tid);
		return 0;
	}
	sd->invincible_timer = INVALID_TIMER;
	skill_unit_move(&sd->bl,tick,1);

	return 0;
}

void pc_setinvincibletimer(struct map_session_data* sd, int val) {
	nullpo_retv(sd);

	if( sd->invincible_timer != INVALID_TIMER )
		delete_timer(sd->invincible_timer,pc_invincible_timer);
	sd->invincible_timer = add_timer(gettick()+val,pc_invincible_timer,sd->bl.id,0);
}

void pc_delinvincibletimer(struct map_session_data* sd)
{
	nullpo_retv(sd);

	if( sd->invincible_timer != INVALID_TIMER )
	{
		delete_timer(sd->invincible_timer,pc_invincible_timer);
		sd->invincible_timer = INVALID_TIMER;
		skill_unit_move(&sd->bl,gettick(),1);
	}
}

static TIMER_FUNC(pc_spiritball_timer){
	struct map_session_data *sd;
	int i;

	if( (sd=(struct map_session_data *)map_id2sd(id)) == NULL || sd->bl.type!=BL_PC )
		return 1;

	if( sd->spiritball <= 0 )
	{
		ShowError("pc_spiritball_timer: %d spiritball's available. (aid=%d cid=%d tid=%d)\n", sd->spiritball, sd->status.account_id, sd->status.char_id, tid);
		sd->spiritball = 0;
		return 0;
	}

	ARR_FIND(0, sd->spiritball, i, sd->spirit_timer[i] == tid);
	if( i == sd->spiritball )
	{
		ShowError("pc_spiritball_timer: timer not found (aid=%d cid=%d tid=%d)\n", sd->status.account_id, sd->status.char_id, tid);
		return 0;
	}

	sd->spiritball--;
	if( i != sd->spiritball )
		memmove(sd->spirit_timer+i, sd->spirit_timer+i+1, (sd->spiritball-i)*sizeof(int));
	sd->spirit_timer[sd->spiritball] = INVALID_TIMER;

	clif_spiritball(&sd->bl);

	return 0;
}

/**
* Adds a spiritball to player for 'interval' ms
* @param sd
* @param interval
* @param max
*/
void pc_addspiritball(struct map_session_data *sd,int interval,int max)
{
	int tid;
	uint8 i;

	nullpo_retv(sd);

	if(max > MAX_SPIRITBALL)
		max = MAX_SPIRITBALL;
	if(sd->spiritball < 0)
		sd->spiritball = 0;

	if( sd->spiritball && sd->spiritball >= max )
	{
		if(sd->spirit_timer[0] != INVALID_TIMER)
			delete_timer(sd->spirit_timer[0],pc_spiritball_timer);
		sd->spiritball--;
		if( sd->spiritball != 0 )
			memmove(sd->spirit_timer+0, sd->spirit_timer+1, (sd->spiritball)*sizeof(int));
		sd->spirit_timer[sd->spiritball] = INVALID_TIMER;
	}

	tid = add_timer(gettick()+interval, pc_spiritball_timer, sd->bl.id, 0);
	ARR_FIND(0, sd->spiritball, i, sd->spirit_timer[i] == INVALID_TIMER || DIFF_TICK(get_timer(tid)->tick, get_timer(sd->spirit_timer[i])->tick) < 0);
	if( i != sd->spiritball )
		memmove(sd->spirit_timer+i+1, sd->spirit_timer+i, (sd->spiritball-i)*sizeof(int));
	sd->spirit_timer[i] = tid;
	sd->spiritball++;
	if( (sd->class_&MAPID_THIRDMASK) == MAPID_ROYAL_GUARD )
		clif_millenniumshield(&sd->bl,sd->spiritball);
	else
		clif_spiritball(&sd->bl);
}

/**
* Removes number of spiritball from player
* @param sd
* @param count
* @param type 1 = doesn't give client effect
*/
void pc_delspiritball(struct map_session_data *sd,int count,int type)
{
	uint8 i;

	nullpo_retv(sd);

	if(sd->spiritball <= 0) {
		sd->spiritball = 0;
		return;
	}

	if(count == 0)
		return;
	if(count > sd->spiritball)
		count = sd->spiritball;
	sd->spiritball -= count;
	if(count > MAX_SPIRITBALL)
		count = MAX_SPIRITBALL;

	for(i=0;i<count;i++) {
		if(sd->spirit_timer[i] != INVALID_TIMER) {
			delete_timer(sd->spirit_timer[i],pc_spiritball_timer);
			sd->spirit_timer[i] = INVALID_TIMER;
		}
	}
	for(i=count;i<MAX_SPIRITBALL;i++) {
		sd->spirit_timer[i-count] = sd->spirit_timer[i];
		sd->spirit_timer[i] = INVALID_TIMER;
	}

	if(!type) {
		if( (sd->class_&MAPID_THIRDMASK) == MAPID_ROYAL_GUARD )
			clif_millenniumshield(&sd->bl,sd->spiritball);
		else
			clif_spiritball(&sd->bl);
	}
}

static TIMER_FUNC(pc_soulball_timer)
{
	struct map_session_data *sd;

	if ((sd = (struct map_session_data *)map_id2sd(id)) == nullptr || sd->bl.type != BL_PC)
		return 1;

	if (sd->soulball <= 0) {
		ShowError("pc_soulball_timer: %d soulball's available. (aid=%d tid=%d)\n", sd->soulball, sd->status.account_id, tid);
		sd->soulball = 0;
		return 0;
	}

	int i;

	ARR_FIND(0, sd->soulball, i, sd->soul_timer[i] == tid);
	if (i == sd->soulball) {
		ShowError("pc_soulball_timer: timer not found (aid=%d tid=%d)\n", sd->status.account_id, tid);
		return 0;
	}

	sd->soulball--;
	if (i != sd->soulball)
		memmove(sd->soul_timer + i, sd->soul_timer + i + 1, (sd->soulball - i) * sizeof(int));
	sd->soul_timer[sd->soulball] = INVALID_TIMER;
	clif_soulball(sd);

	return 0;
}

/**
 * Adds a soulball to player for 'interval' ms
 * @param sd: Player data
 * @param interval: Duration
 * @param max: Max amount of soulballs
 */
int pc_addsoulball(struct map_session_data *sd, int interval, int max)
{
	nullpo_ret(sd);

	max = min(max, MAX_SOUL_BALL);
	sd->soulball = cap_value(sd->soulball, 0, MAX_SOUL_BALL);

	if (sd->soulball && sd->soulball >= max) {
		if (sd->soul_timer[0] != INVALID_TIMER)
			delete_timer(sd->soul_timer[0], pc_soulball_timer);
		sd->soulball--;
		if (sd->soulball != 0)
			memmove(sd->soul_timer + 0, sd->soul_timer + 1, (sd->soulball) * sizeof(int));
		sd->soul_timer[sd->soulball] = INVALID_TIMER;
	}

	if (interval > 0) {
		int tid = add_timer(gettick() + interval, pc_soulball_timer, sd->bl.id, 0), i;

		ARR_FIND(0, sd->soulball, i, sd->soul_timer[i] == INVALID_TIMER || DIFF_TICK(get_timer(tid)->tick, get_timer(sd->soul_timer[i])->tick) < 0);
		if (i != sd->soulball)
			memmove(sd->soul_timer + i + 1, sd->soul_timer + i, (sd->soulball - i) * sizeof(int));
		sd->soul_timer[i] = tid;
	}

	sd->soulball++;
	clif_soulball(sd);

	return 0;
}

/**
 * Removes number of soulball from player
 * @param sd: Player data
 * @param count: Amount to remove
 * @param type: 1 = doesn't give client effect
 */
int pc_delsoulball(struct map_session_data *sd, int count, int type)
{
	nullpo_ret(sd);

	if (sd->soulball <= 0) {
		sd->soulball = 0;
		return 0;
	}

	if (count <= 0)
		return 0;

	if (count > sd->soulball)
		count = sd->soulball;
	sd->soulball -= count;
	if (count > MAX_SOUL_BALL)
		count = MAX_SOUL_BALL;

	for (int i = 0; i < count; i++) {
		if (sd->soul_timer[i] != INVALID_TIMER) {
			delete_timer(sd->soul_timer[i], pc_soulball_timer);
			sd->soul_timer[i] = INVALID_TIMER;
		}
	}

	for (int i = count; i < MAX_SOUL_BALL; i++) {
		sd->soul_timer[i - count] = sd->soul_timer[i];
		sd->soul_timer[i] = INVALID_TIMER;
	}

	if (!type)
		clif_soulball(sd);

	return 0;
}

/**
* Increases a player's fame points and displays a notice to him
* @param sd Player
* @param count Fame point
*/
void pc_addfame(struct map_session_data *sd,int count)
{
	enum e_rank ranktype;
	nullpo_retv(sd);
	sd->status.fame += count;
	if(sd->status.fame > MAX_FAME)
		sd->status.fame = MAX_FAME;

	switch(sd->class_&MAPID_UPPERMASK){
		case MAPID_BLACKSMITH:	ranktype = RANK_BLACKSMITH; break;
		case MAPID_ALCHEMIST:	ranktype = RANK_ALCHEMIST; break;
		case MAPID_TAEKWON:		ranktype = RANK_TAEKWON; break;
		default:
			ShowWarning( "pc_addfame: Trying to add fame to class '%s'(%d).\n", job_name(sd->class_), sd->class_ );
			return;
	}

	clif_update_rankingpoint(sd,ranktype,count);
	chrif_updatefamelist(sd);
}

/**
 * Check whether a player ID is in the fame rankers list of its job, returns his/her position if so, 0 else
 * @param sd
 * @param job Job use enum e_mapid
 * @return Rank
 */
unsigned char pc_famerank(uint32 char_id, int job)
{
	uint8 i;

	switch(job){
		case MAPID_BLACKSMITH: // Blacksmith
		    for(i = 0; i < MAX_FAME_LIST; i++){
				if(smith_fame_list[i].id == char_id)
				    return i + 1;
			}
			break;
		case MAPID_ALCHEMIST: // Alchemist
			for(i = 0; i < MAX_FAME_LIST; i++){
				if(chemist_fame_list[i].id == char_id)
					return i + 1;
			}
			break;
		case MAPID_TAEKWON: // Taekwon
			for(i = 0; i < MAX_FAME_LIST; i++){
				if(taekwon_fame_list[i].id == char_id)
					return i + 1;
			}
			break;
	}

	return 0;
}

/**
* Restart player's HP & SP value
* @param sd
* @param type Restart type: 1 - Normal Resurection
*/
void pc_setrestartvalue(struct map_session_data *sd, char type) {
	struct status_data *status, *b_status;
	nullpo_retv(sd);

	b_status = &sd->base_status;
	status = &sd->battle_status;

	if (type&1) {	//Normal resurrection
		status->hp = 1; //Otherwise status_heal may fail if dead.
		status_heal(&sd->bl, b_status->hp, 0, 1);
		if( status->sp < b_status->sp )
			status_set_sp(&sd->bl, b_status->sp, 1);
	} else { //Just for saving on the char-server (with values as if respawned)
		sd->status.hp = b_status->hp;
		sd->status.sp = (status->sp < b_status->sp)?b_status->sp:status->sp;
	}
}

/*==========================================
	Rental System
 *------------------------------------------*/

/**
 * Ends a rental and removes the item/effect
 * @param tid: Tick ID
 * @param tick: Timer
 * @param id: Timer ID
 * @param data: Data
 * @return false - failure, true - success
 */
TIMER_FUNC(pc_inventory_rental_end){
	struct map_session_data *sd = map_id2sd(id);

	if( sd == NULL )
		return 0;
	if( tid != sd->rental_timer ) {
		ShowError("pc_inventory_rental_end: invalid timer id.\n");
		return 0;
	}

	pc_inventory_rentals(sd);
	return 1;
}

/**
 * Removes the rental timer from the player
 * @param sd: Player data
 */
void pc_inventory_rental_clear(struct map_session_data *sd)
{
	if( sd->rental_timer != INVALID_TIMER ) {
		delete_timer(sd->rental_timer, pc_inventory_rental_end);
		sd->rental_timer = INVALID_TIMER;
	}
}

/**
 * Check for items in the player's inventory that are rental type
 * @param sd: Player data
 */
void pc_inventory_rentals(struct map_session_data *sd)
{
	int i, c = 0;
	unsigned int next_tick = UINT_MAX;

	for( i = 0; i < MAX_INVENTORY; i++ ) { // Check for Rentals on Inventory
		if( sd->inventory.u.items_inventory[i].nameid == 0 )
			continue; // Nothing here
		if( sd->inventory.u.items_inventory[i].expire_time == 0 )
			continue;
		if( sd->inventory.u.items_inventory[i].expire_time <= time(NULL) ) {
			if (sd->inventory_data[i]->unequip_script)
				run_script(sd->inventory_data[i]->unequip_script, 0, sd->bl.id, fake_nd->bl.id);
			clif_rental_expired(sd, i, sd->inventory.u.items_inventory[i].nameid);
			pc_delitem(sd, i, sd->inventory.u.items_inventory[i].amount, 0, 0, LOG_TYPE_OTHER);
		} else {
			unsigned int expire_tick = (unsigned int)(sd->inventory.u.items_inventory[i].expire_time - time(NULL));

			clif_rental_time(sd, sd->inventory.u.items_inventory[i].nameid, (int)expire_tick);
			next_tick = umin(expire_tick * 1000U, next_tick);
			c++;
		}
	}

	if( c > 0 ) // min(next_tick,3600000) 1 hour each timer to keep announcing to the owner, and to avoid a but with rental time > 15 days
		sd->rental_timer = add_timer(gettick() + umin(next_tick,3600000), pc_inventory_rental_end, sd->bl.id, 0);
	else
		sd->rental_timer = INVALID_TIMER;
}

/**
 * Add a rental item to the player and adjusts the rental timer appropriately
 * @param sd: Player data
 * @param seconds: Rental time
 */
void pc_inventory_rental_add(struct map_session_data *sd, unsigned int seconds)
{
	t_tick tick = seconds * 1000;

	if( sd == NULL )
		return;

	if( sd->rental_timer != INVALID_TIMER ) {
		const struct TimerData * td;

		td = get_timer(sd->rental_timer);
		if( DIFF_TICK(td->tick, gettick()) > tick ) { // Update Timer as this one ends first than the current one
			pc_inventory_rental_clear(sd);
			sd->rental_timer = add_timer(gettick() + tick, pc_inventory_rental_end, sd->bl.id, 0);
		}
	} else
		sd->rental_timer = add_timer(gettick() + i64min(tick,3600000), pc_inventory_rental_end, sd->bl.id, 0);
}

/**
 * Check if the player can sell the current item
 * @param sd: map_session_data of the player
 * @param item: struct of the checking item
 * @param shoptype: NPC's sub type see enum npc_subtype
 * @return bool 'true' is sellable, 'false' otherwise
 */
bool pc_can_sell_item(struct map_session_data *sd, struct item *item, enum npc_subtype shoptype) {
	if (sd == NULL || item == NULL)
		return false;

	if (item->equip > 0 || item->amount < 0)
		return false;

	if (battle_config.hide_fav_sell && item->favorite)
		return false; //Cannot sell favs (optional config)

	if (!battle_config.rental_transaction && item->expire_time)
		return false; // Cannot Sell Rental Items

	if( item->equipSwitch ){
		return false;
	}

	if (itemdb_ishatched_egg(item))
		return false;

	switch (shoptype) {
		case NPCTYPE_SHOP:
			if (item->bound && battle_config.allow_bound_sell&ISR_BOUND_SELLABLE && (
				item->bound != BOUND_GUILD ||
				(sd->guild && sd->status.char_id == sd->guild->member[0].char_id) ||
				(item->bound == BOUND_GUILD && !(battle_config.allow_bound_sell&ISR_BOUND_GUILDLEADER_ONLY))
				))
				return true;
			break;
		case NPCTYPE_ITEMSHOP:
			if (item->bound && battle_config.allow_bound_sell&ISR_BOUND && (
				item->bound != BOUND_GUILD ||
				(sd->guild && sd->status.char_id == sd->guild->member[0].char_id) ||
				(item->bound == BOUND_GUILD && !(battle_config.allow_bound_sell&ISR_BOUND_GUILDLEADER_ONLY))
				))
				return true;
			else if (!item->bound) {
				struct item_data *itd = itemdb_search(item->nameid);
				if (itd && itd->flag.trade_restriction&8 && battle_config.allow_bound_sell&ISR_SELLABLE)
					return true;
			}
			break;
	}

	if (!itemdb_cansell(item, pc_get_group_level(sd)))
		return false;

	if (item->bound && !pc_can_give_bounded_items(sd))
		return false; // Don't allow sale of bound items
	return true;
}

/**
 * Determines if player can give / drop / trade / vend items
 */
bool pc_can_give_items(struct map_session_data *sd)
{
	return pc_has_permission(sd, PC_PERM_TRADE);
}

/**
 * Determines if player can give / drop / trade / vend bounded items
 */
bool pc_can_give_bounded_items(struct map_session_data *sd)
{
	return pc_has_permission(sd, PC_PERM_TRADE_BOUNDED);
}

/**
 * Determine if an item in a player's inventory is tradeable based on several merits.
 * Checks for item_trade, bound, and rental restrictions.
 * @param sd: Player data
 * @param index: Item inventory index
 * @return True if the item can be traded or false otherwise
 */
bool pc_can_trade_item(map_session_data *sd, int index) {
	if (sd && index >= 0) {
		return (sd->inventory.u.items_inventory[index].expire_time == 0 &&
			(sd->inventory.u.items_inventory[index].bound == 0 || pc_can_give_bounded_items(sd)) &&
			itemdb_cantrade(&sd->inventory.u.items_inventory[index], pc_get_group_level(sd), pc_get_group_level(sd))
			);
	}

	return false;
}

/*==========================================
 * Prepares character for saving.
 * @param sd
 *------------------------------------------*/
void pc_makesavestatus(struct map_session_data *sd) {
	nullpo_retv(sd);

	if(!battle_config.save_clothcolor)
		sd->status.clothes_color = 0;

	if(!battle_config.save_body_style)
		sd->status.body = 0;

	//Only copy the Cart/Peco/Falcon options, the rest are handled via
	//status change load/saving. [Skotlex]
#ifdef NEW_CARTS
	sd->status.option = sd->sc.option&(OPTION_INVISIBLE|OPTION_FALCON|OPTION_RIDING|OPTION_DRAGON|OPTION_WUG|OPTION_WUGRIDER|OPTION_MADOGEAR);
#else
	sd->status.option = sd->sc.option&(OPTION_INVISIBLE|OPTION_CART|OPTION_FALCON|OPTION_RIDING|OPTION_DRAGON|OPTION_WUG|OPTION_WUGRIDER|OPTION_MADOGEAR);
#endif
	if (sd->sc.data[SC_JAILED]) { //When Jailed, do not move last point.
		if(pc_isdead(sd)){
			pc_setrestartvalue(sd, 0);
		} else {
			sd->status.hp = sd->battle_status.hp;
			sd->status.sp = sd->battle_status.sp;
		}
		sd->status.last_point.map = sd->mapindex;
		sd->status.last_point.x = sd->bl.x;
		sd->status.last_point.y = sd->bl.y;
		return;
	}

	if(pc_isdead(sd)) {
		pc_setrestartvalue(sd, 0);
		memcpy(&sd->status.last_point,&sd->status.save_point,sizeof(sd->status.last_point));
	} else {
		sd->status.hp = sd->battle_status.hp;
		sd->status.sp = sd->battle_status.sp;
		sd->status.last_point.map = sd->mapindex;
		sd->status.last_point.x = sd->bl.x;
		sd->status.last_point.y = sd->bl.y;
	}

	if(map_getmapflag(sd->bl.m, MF_NOSAVE)) {
		struct map_data *mapdata = map_getmapdata(sd->bl.m);

		if(mapdata->save.map)
			memcpy(&sd->status.last_point,&mapdata->save,sizeof(sd->status.last_point));
		else
			memcpy(&sd->status.last_point,&sd->status.save_point,sizeof(sd->status.last_point));
	}
}

/*==========================================
 * Off init ? Connection?
 *------------------------------------------*/
void pc_setnewpc(struct map_session_data *sd, uint32 account_id, uint32 char_id, int login_id1, t_tick client_tick, int sex, int fd) {
	nullpo_retv(sd);

	sd->bl.id = account_id;
	sd->status.account_id = account_id;
	sd->status.char_id = char_id;
	sd->status.sex = sex;
	sd->login_id1 = login_id1;
	sd->login_id2 = 0; // at this point, we can not know the value :(
	sd->client_tick = client_tick;
	sd->state.active = 0; //to be set to 1 after player is fully authed and loaded.
	sd->bl.type = BL_PC;
	if(battle_config.prevent_logout_trigger&PLT_LOGIN)
		sd->canlog_tick = gettick();
	//Required to prevent homunculus copuing a base speed of 0.
	sd->battle_status.speed = sd->base_status.speed = DEFAULT_WALK_SPEED;
}

/**
* Get equip point for an equip
* @param sd
* @param id
*/
int pc_equippoint_sub(struct map_session_data *sd,struct item_data* id){
	int ep = 0;

	nullpo_ret(sd);
	nullpo_ret(id);

	if (!itemdb_isequip2(id))
		return 0; //Not equippable by players.

	ep = id->equip;
	if(id->look == W_DAGGER	|| id->look == W_1HSWORD || id->look == W_1HAXE) {
		if(pc_checkskill(sd,AS_LEFT) > 0 || (sd->class_&MAPID_UPPERMASK) == MAPID_ASSASSIN || (sd->class_&MAPID_UPPERMASK) == MAPID_KAGEROUOBORO) { //Kagerou and Oboro can dual wield daggers. [Rytech]
			if (ep == EQP_WEAPON)
				return EQP_ARMS;
			if (ep == EQP_SHADOW_WEAPON)
				return EQP_SHADOW_ARMS;
		}
	}
	return ep;
}

/**
* Get equip point for an equip
* @param sd
* @param n Equip index in inventory
*/
int pc_equippoint(struct map_session_data *sd,int n){
	nullpo_ret(sd);

	return pc_equippoint_sub(sd,sd->inventory_data[n]);
}

/**
 * Fill inventory_data with struct *item_data through inventory (fill with struct *item)
 * @param sd : player session
 * @return 0 sucess, 1:invalid sd
 */
void pc_setinventorydata(struct map_session_data *sd)
{
	uint8 i;
	nullpo_retv(sd);

	for(i = 0; i < MAX_INVENTORY; i++) {
		unsigned short id = sd->inventory.u.items_inventory[i].nameid;
		sd->inventory_data[i] = id?itemdb_search(id):NULL;
	}
}

/**
* 'Calculates' weapon type
* @param sd : Player
*/
void pc_calcweapontype(struct map_session_data *sd)
{
	nullpo_retv(sd);

	// single-hand
	if(sd->weapontype2 == W_FIST) {
		sd->status.weapon = sd->weapontype1;
		return;
	}
	if(sd->weapontype1 == W_FIST) {
		sd->status.weapon = sd->weapontype2;
		return;
	}
	// dual-wield
	sd->status.weapon = 0;
	switch (sd->weapontype1){
	case W_DAGGER:
		switch (sd->weapontype2) {
		case W_DAGGER:  sd->status.weapon = W_DOUBLE_DD; break;
		case W_1HSWORD: sd->status.weapon = W_DOUBLE_DS; break;
		case W_1HAXE:   sd->status.weapon = W_DOUBLE_DA; break;
		}
		break;
	case W_1HSWORD:
		switch (sd->weapontype2) {
		case W_DAGGER:  sd->status.weapon = W_DOUBLE_DS; break;
		case W_1HSWORD: sd->status.weapon = W_DOUBLE_SS; break;
		case W_1HAXE:   sd->status.weapon = W_DOUBLE_SA; break;
		}
		break;
	case W_1HAXE:
		switch (sd->weapontype2) {
		case W_DAGGER:  sd->status.weapon = W_DOUBLE_DA; break;
		case W_1HSWORD: sd->status.weapon = W_DOUBLE_SA; break;
		case W_1HAXE:   sd->status.weapon = W_DOUBLE_AA; break;
		}
	}
	// unknown, default to right hand type
	if (!sd->status.weapon)
		sd->status.weapon = sd->weapontype1;
}

/**
* Set equip index
* @param sd : Player
*/
void pc_setequipindex(struct map_session_data *sd)
{
	uint16 i;

	nullpo_retv(sd);

	for (i = 0; i < EQI_MAX; i++){
		sd->equip_index[i] = -1;
		sd->equip_switch_index[i] = -1;
	}

	for (i = 0; i < MAX_INVENTORY; i++) {
		if (sd->inventory.u.items_inventory[i].nameid <= 0)
			continue;
		if (sd->inventory.u.items_inventory[i].equip) {
			uint8 j;
			for (j = 0; j < EQI_MAX; j++)
				if (sd->inventory.u.items_inventory[i].equip & equip_bitmask[j])
					sd->equip_index[j] = i;

			if (sd->inventory.u.items_inventory[i].equip & EQP_HAND_R) {
				if (sd->inventory_data[i])
					sd->weapontype1 = sd->inventory_data[i]->look;
				else
					sd->weapontype1 = 0;
			}

			if( sd->inventory.u.items_inventory[i].equip & EQP_HAND_L ) {
				if( sd->inventory_data[i] && sd->inventory_data[i]->type == IT_WEAPON )
					sd->weapontype2 = sd->inventory_data[i]->look;
				else
					sd->weapontype2 = 0;
			}
		}
		if (sd->inventory.u.items_inventory[i].equipSwitch) {
			for (uint8 j = 0; j < EQI_MAX; j++) {
				if (sd->inventory.u.items_inventory[i].equipSwitch & equip_bitmask[j]) {
					sd->equip_switch_index[j] = i;
				}
			}
		}
	}
	pc_calcweapontype(sd);
}

//static int pc_isAllowedCardOn(struct map_session_data *sd,int s,int eqindex,int flag)
//{
//	int i;
//	struct item *item = &sd->inventory.u.items_inventory[eqindex];
//	struct item_data *data;
//
//	//Crafted/made/hatched items.
//	if (itemdb_isspecial(item->card[0]))
//		return 1;
//
//	/* scan for enchant armor gems */
//	if( item->card[MAX_SLOTS - 1] && s < MAX_SLOTS - 1 )
//		s = MAX_SLOTS - 1;
//
//	ARR_FIND( 0, s, i, item->card[i] && (data = itemdb_exists(item->card[i])) != NULL && data->flag.no_equip&flag );
//	return( i < s ) ? 0 : 1;
//}


/**
 * Check if an item is equiped by player
 * (Check if the itemid is equiped then search if that match the index in inventory (should be))
 * @param sd : player session
 * @param nameid : itemid
 * @return 1:yes, 0:no
 */
bool pc_isequipped(struct map_session_data *sd, unsigned short nameid)
{
	uint8 i;

	for( i = 0; i < EQI_MAX; i++ )
	{
		short index = sd->equip_index[i], j;
		if( index < 0 )
			continue;
		if( pc_is_same_equip_index((enum equip_index)i, sd->equip_index, index) )
			continue;
		if( !sd->inventory_data[index] ) 
			continue;
		if( sd->inventory_data[index]->nameid == nameid )
			return true;
		for( j = 0; j < sd->inventory_data[index]->slot; j++ ){
			if( sd->inventory.u.items_inventory[index].card[j] == nameid )
				return true;
		}
	}

	return false;
}

/**
 * Check adoption rules
 * @param p1_sd: Player 1
 * @param p2_sd: Player 2
 * @param b_sd: Player that will be adopted
 * @return ADOPT_ALLOWED - Sent message to Baby to accept or deny
 *         ADOPT_ALREADY_ADOPTED - Already adopted
 *         ADOPT_MARRIED_AND_PARTY - Need to be married and in the same party
 *         ADOPT_EQUIP_RINGS - Need wedding rings equipped
 *         ADOPT_NOT_NOVICE - Adoptee is not a Novice
 *         ADOPT_CHARACTER_NOT_FOUND - Parent or Baby not found
 *         ADOPT_MORE_CHILDREN - Cannot adopt more than 1 Baby (client message)
 *         ADOPT_LEVEL_70 - Parents need to be level 70+ (client message)
 *         ADOPT_MARRIED - Cannot adopt a married person (client message)
 */
enum adopt_responses pc_try_adopt(struct map_session_data *p1_sd, struct map_session_data *p2_sd, struct map_session_data *b_sd)
{
	if( !p1_sd || !p2_sd || !b_sd )
		return ADOPT_CHARACTER_NOT_FOUND;

	if( b_sd->status.father || b_sd->status.mother || b_sd->adopt_invite )
		return ADOPT_ALREADY_ADOPTED; // already adopted baby / in adopt request

	if( !p1_sd->status.partner_id || !p1_sd->status.party_id || p1_sd->status.party_id != b_sd->status.party_id )
		return ADOPT_MARRIED_AND_PARTY; // You need to be married and in party with baby to adopt

	if( p1_sd->status.partner_id != p2_sd->status.char_id || p2_sd->status.partner_id != p1_sd->status.char_id )
		return ADOPT_MARRIED_AND_PARTY; // Not married, wrong married

	if( p2_sd->status.party_id != p1_sd->status.party_id )
		return ADOPT_MARRIED_AND_PARTY; // Both parents need to be in the same party

	// Parents need to have their ring equipped
	if( !pc_isequipped(p1_sd, WEDDING_RING_M) && !pc_isequipped(p1_sd, WEDDING_RING_F) )
		return ADOPT_EQUIP_RINGS;

	if( !pc_isequipped(p2_sd, WEDDING_RING_M) && !pc_isequipped(p2_sd, WEDDING_RING_F) )
		return ADOPT_EQUIP_RINGS;

	// Already adopted a baby
	if( p1_sd->status.child || p2_sd->status.child ) {
		clif_Adopt_reply(p1_sd, ADOPT_REPLY_MORE_CHILDREN);
		return ADOPT_MORE_CHILDREN;
	}

	// Parents need at least lvl 70 to adopt
	if( p1_sd->status.base_level < 70 || p2_sd->status.base_level < 70 ) {
		clif_Adopt_reply(p1_sd, ADOPT_REPLY_LEVEL_70);
		return ADOPT_LEVEL_70;
	}

	if( b_sd->status.partner_id ) {
		clif_Adopt_reply(p1_sd, ADOPT_REPLY_MARRIED);
		return ADOPT_MARRIED;
	}

	if( !( ( b_sd->status.class_ >= JOB_NOVICE && b_sd->status.class_ <= JOB_THIEF ) || b_sd->status.class_ == JOB_SUPER_NOVICE || b_sd->status.class_ == JOB_SUPER_NOVICE_E ) )
		return ADOPT_NOT_NOVICE;

	return ADOPT_ALLOWED;
}

/*==========================================
 * Adoption Process
 *------------------------------------------*/
bool pc_adoption(struct map_session_data *p1_sd, struct map_session_data *p2_sd, struct map_session_data *b_sd)
{
	int job, joblevel;
	unsigned int jobexp;

	if( pc_try_adopt(p1_sd, p2_sd, b_sd) != ADOPT_ALLOWED )
		return false;

	// Preserve current job levels and progress
	joblevel = b_sd->status.job_level;
	jobexp = b_sd->status.job_exp;

	job = pc_mapid2jobid(b_sd->class_|JOBL_BABY, b_sd->status.sex);
	if( job != -1 && pc_jobchange(b_sd, job, 0) )
	{ // Success, proceed to configure parents and baby skills
		p1_sd->status.child = b_sd->status.char_id;
		p2_sd->status.child = b_sd->status.char_id;
		b_sd->status.father = p1_sd->status.char_id;
		b_sd->status.mother = p2_sd->status.char_id;

		// Restore progress
		b_sd->status.job_level = joblevel;
		clif_updatestatus(b_sd, SP_JOBLEVEL);
		b_sd->status.job_exp = jobexp;
		clif_updatestatus(b_sd, SP_JOBEXP);

		// Baby Skills
		pc_skill(b_sd, WE_BABY, 1, ADDSKILL_PERMANENT);
		pc_skill(b_sd, WE_CALLPARENT, 1, ADDSKILL_PERMANENT);
		pc_skill(b_sd, WE_CHEERUP, 1, ADDSKILL_PERMANENT);

		// Parents Skills
		pc_skill(p1_sd, WE_CALLBABY, 1, ADDSKILL_PERMANENT);
		pc_skill(p2_sd, WE_CALLBABY, 1, ADDSKILL_PERMANENT);

		chrif_save(p1_sd, CSAVE_NORMAL);
		chrif_save(p2_sd, CSAVE_NORMAL);
		chrif_save(b_sd, CSAVE_NORMAL);

		achievement_update_objective(b_sd, AG_BABY, 1, 1);
		achievement_update_objective(p1_sd, AG_BABY, 1, 2);
		achievement_update_objective(p2_sd, AG_BABY, 1, 2);

		return true;
	}

	return false; // Job Change Fail
}
 
/*==========================================
 * Check if player can use/equip selected item. Used by pc_isUseitem and pc_isequip
   Returns:
		false : Cannot use/equip
		true  : Can use/equip
 * Credits:
		[Inkfish] for first idea
		[Haru] for third-classes extension
		[Cydh] finishing :D
 *------------------------------------------*/
static bool pc_isItemClass (struct map_session_data *sd, struct item_data* item) {
	while (1) {
		if (item->class_upper&ITEMJ_NORMAL && !(sd->class_&(JOBL_UPPER|JOBL_THIRD|JOBL_BABY)))	//normal classes (no upper, no baby, no third)
			break;
#ifndef RENEWAL
		//allow third classes to use trans. class items
		if (item->class_upper&ITEMJ_UPPER && sd->class_&(JOBL_UPPER|JOBL_THIRD))	//trans. classes
			break;
		//third-baby classes can use same item too
		if (item->class_upper&ITEMJ_BABY && sd->class_&JOBL_BABY)	//baby classes
			break;
		//don't need to decide specific rules for third-classes?
		//items for third classes can be used for all third classes
		if (item->class_upper&(ITEMJ_THIRD|ITEMJ_THIRD_TRANS|ITEMJ_THIRD_BABY) && sd->class_&JOBL_THIRD)
			break;
#else
		//trans. classes (exl. third-trans.)
		if (item->class_upper&ITEMJ_UPPER && sd->class_&JOBL_UPPER && !(sd->class_&JOBL_THIRD))
			break;
		//baby classes (exl. third-baby)
		if (item->class_upper&ITEMJ_BABY && sd->class_&JOBL_BABY && !(sd->class_&JOBL_THIRD))
			break;
		//third classes (exl. third-trans. and baby-third)
		if (item->class_upper&ITEMJ_THIRD && sd->class_&JOBL_THIRD && !(sd->class_&(JOBL_UPPER|JOBL_BABY)))
			break;
		//trans-third classes
		if (item->class_upper&ITEMJ_THIRD_TRANS && sd->class_&JOBL_THIRD && sd->class_&JOBL_UPPER)
			break;
		//third-baby classes
		if (item->class_upper&ITEMJ_THIRD_BABY && sd->class_&JOBL_THIRD && sd->class_&JOBL_BABY)
			break;
#endif
		return false;
	}
	return true;
}

/*=================================================
 * Checks if the player can equip the item at index n in inventory.
 * @param sd
 * @param n Item index in inventory
 * @return ITEM_EQUIP_ACK_OK(0) if can be equipped, or ITEM_EQUIP_ACK_FAIL(1)/ITEM_EQUIP_ACK_FAILLEVEL(2) if can't
 *------------------------------------------------*/
uint8 pc_isequip(struct map_session_data *sd,int n)
{
	struct item_data *item;

	nullpo_retr(ITEM_EQUIP_ACK_FAIL, sd);

	item = sd->inventory_data[n];

	if(pc_has_permission(sd, PC_PERM_USE_ALL_EQUIPMENT))
		return ITEM_EQUIP_ACK_OK;

	if(item == NULL)
		return ITEM_EQUIP_ACK_FAIL;
	if(item->elv && sd->status.base_level < (unsigned int)item->elv)
		return ITEM_EQUIP_ACK_FAILLEVEL;
	if(item->elvmax && sd->status.base_level > (unsigned int)item->elvmax)
		return ITEM_EQUIP_ACK_FAILLEVEL;
	if(item->sex != 2 && sd->status.sex != item->sex)
		return ITEM_EQUIP_ACK_FAIL;

	//fail to equip if item is restricted
	if (!battle_config.allow_equip_restricted_item && itemdb_isNoEquip(item, sd->bl.m))
		return ITEM_EQUIP_ACK_FAIL;

	if (item->equip&EQP_AMMO) {
		switch (item->look) {
			case AMMO_ARROW:
				if (battle_config.ammo_check_weapon && sd->status.weapon != W_BOW && sd->status.weapon != W_MUSICAL && sd->status.weapon != W_WHIP) {
					clif_msg(sd, ITEM_NEED_BOW);
					return ITEM_EQUIP_ACK_FAIL;
				}
				break;
			case AMMO_THROWABLE_DAGGER:
				if (!pc_checkskill(sd, AS_VENOMKNIFE))
					return ITEM_EQUIP_ACK_FAIL;
				break;
			case AMMO_BULLET:
			case AMMO_SHELL:
				if (battle_config.ammo_check_weapon && sd->status.weapon != W_REVOLVER && sd->status.weapon != W_RIFLE && sd->status.weapon != W_GATLING && sd->status.weapon != W_SHOTGUN
#ifdef RENEWAL
					&& sd->status.weapon != W_GRENADE
#endif
					) {
					clif_msg(sd, ITEM_BULLET_EQUIP_FAIL);
					return ITEM_EQUIP_ACK_FAIL;
				}
				break;
#ifndef RENEWAL
			case AMMO_GRENADE:
				if (battle_config.ammo_check_weapon && sd->status.weapon != W_GRENADE) {
					clif_msg(sd, ITEM_BULLET_EQUIP_FAIL);
					return ITEM_EQUIP_ACK_FAIL;
				}
				break;
#endif
			case AMMO_CANNONBALL:
				if (!pc_ismadogear(sd) && (sd->status.class_ == JOB_MECHANIC_T || sd->status.class_ == JOB_MECHANIC)) {
					clif_msg(sd, ITEM_NEED_MADOGEAR); // Item can only be used when Mado Gear is mounted.
					return ITEM_EQUIP_ACK_FAIL;
				}
				if (sd->state.active && !pc_iscarton(sd) && //Check if sc data is already loaded
					(sd->status.class_ == JOB_GENETIC_T || sd->status.class_ == JOB_GENETIC)) {
					clif_msg(sd, ITEM_NEED_CART); // Only available when cart is mounted.
					return ITEM_EQUIP_ACK_FAIL;
				}
				break;
		}
	}

	if (sd->sc.count) {
		if(item->equip & EQP_ARMS && item->type == IT_WEAPON && sd->sc.data[SC_STRIPWEAPON]) // Also works with left-hand weapons [DracoRPG]
			return ITEM_EQUIP_ACK_FAIL;
		if(item->equip & EQP_SHIELD && item->type == IT_ARMOR && sd->sc.data[SC_STRIPSHIELD])
			return ITEM_EQUIP_ACK_FAIL;
		if(item->equip & EQP_ARMOR && sd->sc.data[SC_STRIPARMOR])
			return ITEM_EQUIP_ACK_FAIL;
		if(item->equip & EQP_HEAD_TOP && sd->sc.data[SC_STRIPHELM])
			return ITEM_EQUIP_ACK_FAIL;
		if(item->equip & EQP_ACC && sd->sc.data[SC__STRIPACCESSORY])
			return ITEM_EQUIP_ACK_FAIL;
		if (item->equip & EQP_ARMS && sd->sc.data[SC__WEAKNESS])
			return ITEM_EQUIP_ACK_FAIL;
		if(item->equip && (sd->sc.data[SC_KYOUGAKU] || sd->sc.data[SC_SUHIDE]))
			return ITEM_EQUIP_ACK_FAIL;

		if (sd->sc.data[SC_SPIRIT] && sd->sc.data[SC_SPIRIT]->val2 == SL_SUPERNOVICE) {
			//Spirit of Super Novice equip bonuses. [Skotlex]
			if (sd->status.base_level > 90 && item->equip & EQP_HELM)
				return ITEM_EQUIP_ACK_OK; //Can equip all helms

			if (sd->status.base_level > 96 && item->equip & EQP_ARMS && item->type == IT_WEAPON && item->wlv == 4)
				switch(item->look) { //In weapons, the look determines type of weapon.
					case W_DAGGER: //All level 4 - Daggers
					case W_1HSWORD: //All level 4 - 1H Swords
					case W_1HAXE: //All level 4 - 1H Axes
					case W_MACE: //All level 4 - 1H Maces
					case W_STAFF: //All level 4 - 1H Staves
					case W_2HSTAFF: //All level 4 - 2H Staves
						return ITEM_EQUIP_ACK_OK;
				}
		}
	}

	//Not equipable by class. [Skotlex]
	if (!(1ULL << (sd->class_&MAPID_BASEMASK)&item->class_base[(sd->class_&JOBL_2_1) ? 1 : ((sd->class_&JOBL_2_2) ? 2 : 0)]))
		return ITEM_EQUIP_ACK_FAIL;

	if (!pc_isItemClass(sd, item))
		return ITEM_EQUIP_ACK_FAIL;

	return ITEM_EQUIP_ACK_OK;
}

/*==========================================
 * No problem with the session id
 * set the status that has been sent from char server
 *------------------------------------------*/
bool pc_authok(struct map_session_data *sd, uint32 login_id2, time_t expiration_time, int group_id, struct mmo_charstatus *st, bool changing_mapservers)
{
	int i;
	t_tick tick = gettick();
	uint32 ip = session[sd->fd]->client_addr;

	sd->login_id2 = login_id2;
	sd->group_id = group_id;

	/* load user permissions */
	pc_group_pc_load(sd);

	memcpy(&sd->status, st, sizeof(*st));

	if (st->sex != sd->status.sex) {
		clif_authfail_fd(sd->fd, 0);
		return false;
	}

	//Set the map-server used job id. [Skotlex]
	i = pc_jobid2mapid(sd->status.class_);
	if (i == -1) { //Invalid class?
		ShowError("pc_authok: Invalid class %d for player %s (%d:%d). Class was changed to novice.\n", sd->status.class_, sd->status.name, sd->status.account_id, sd->status.char_id);
		sd->status.class_ = JOB_NOVICE;
		sd->class_ = MAPID_NOVICE;
	} else
		sd->class_ = i;

	// Checks and fixes to character status data, that are required
	// in case of configuration change or stuff, which cannot be
	// checked on char-server.
	sd->status.hair = cap_value(sd->status.hair,MIN_HAIR_STYLE,MAX_HAIR_STYLE);
	sd->status.hair_color = cap_value(sd->status.hair_color,MIN_HAIR_COLOR,MAX_HAIR_COLOR);
	sd->status.clothes_color = cap_value(sd->status.clothes_color,MIN_CLOTH_COLOR,MAX_CLOTH_COLOR);
	sd->status.body = cap_value(sd->status.body,MIN_BODY_STYLE,MAX_BODY_STYLE);

	//Initializations to null/0 unneeded since map_session_data was filled with 0 upon allocation.
	sd->state.connect_new = 1;

	sd->followtimer = INVALID_TIMER; // [MouseJstr]
	sd->invincible_timer = INVALID_TIMER;
	sd->npc_timer_id = INVALID_TIMER;
	sd->pvp_timer = INVALID_TIMER;
	sd->expiration_tid = INVALID_TIMER;
	sd->autotrade_tid = INVALID_TIMER;
	sd->respawn_tid = INVALID_TIMER;
	sd->tid_queue_active = INVALID_TIMER;

	sd->skill_keep_using.tid = INVALID_TIMER;
	sd->skill_keep_using.skill_id = 0;
	sd->skill_keep_using.level = 0;
	sd->skill_keep_using.target = 0;

#ifdef SECURE_NPCTIMEOUT
	// Initialize to defaults/expected
	sd->npc_idle_timer = INVALID_TIMER;
	sd->npc_idle_tick = tick;
	sd->npc_idle_type = NPCT_INPUT;
	sd->state.ignoretimeout = false;
#endif

	sd->canuseitem_tick = tick;
	sd->canusecashfood_tick = tick;
	sd->canequip_tick = tick;
	sd->cantalk_tick = tick;
	sd->canskill_tick = tick;
	sd->cansendmail_tick = tick;
	sd->idletime = last_tick;

	for(i = 0; i < MAX_SPIRITBALL; i++)
		sd->spirit_timer[i] = INVALID_TIMER;
	for (i = 0; i < MAX_SOUL_BALL; i++)
		sd->soul_timer[i] = INVALID_TIMER;

	if (battle_config.item_auto_get)
		sd->state.autoloot = 10000;

	if (battle_config.disp_experience)
		sd->state.showexp = 1;
	if (battle_config.disp_zeny)
		sd->state.showzeny = 1;
#ifdef VIP_ENABLE
	if (!battle_config.vip_disp_rate)
		sd->vip.disableshowrate = 1;
#endif

	if (!(battle_config.display_skill_fail&2))
		sd->state.showdelay = 1;

	memset(&sd->inventory, 0, sizeof(struct s_storage));
	memset(&sd->cart, 0, sizeof(struct s_storage));
	memset(&sd->storage, 0, sizeof(struct s_storage));
	memset(&sd->premiumStorage, 0, sizeof(struct s_storage));
	memset(&sd->equip_index, -1, sizeof(sd->equip_index));
	memset(&sd->equip_switch_index, -1, sizeof(sd->equip_switch_index));

	if( pc_isinvisible(sd) && !pc_can_use_command( sd, "hide", COMMAND_ATCOMMAND ) ){
		sd->status.option &= ~OPTION_INVISIBLE;
	}

	status_change_init(&sd->bl);

	sd->sc.option = sd->status.option; //This is the actual option used in battle.

	unit_dataset(&sd->bl);

	sd->guild_x = -1;
	sd->guild_y = -1;

	sd->delayed_damage = 0;

	// Event Timers
	for( i = 0; i < MAX_EVENTTIMER; i++ )
		sd->eventtimer[i] = INVALID_TIMER;
	// Rental Timer
	sd->rental_timer = INVALID_TIMER;

	for( i = 0; i < 3; i++ )
		sd->hate_mob[i] = -1;

	sd->quest_log = NULL;
	sd->num_quests = 0;
	sd->avail_quests = 0;
	sd->save_quest = false;
	sd->count_rewarp = 0;

	sd->regs.vars = i64db_alloc(DB_OPT_BASE);
	sd->regs.arrays = NULL;
	sd->vars_dirty = false;
	sd->vars_ok = false;
	sd->vars_received = 0x0;

	sd->qi_display = nullptr;
	sd->qi_count = 0;

	//warp player
	if ((i=pc_setpos(sd,sd->status.last_point.map, sd->status.last_point.x, sd->status.last_point.y, CLR_OUTSIGHT)) != SETPOS_OK) {
		ShowError ("Last_point_map %s - id %d not found (error code %d)\n", mapindex_id2name(sd->status.last_point.map), sd->status.last_point.map, i);

		// try warping to a default map instead (church graveyard)
		if (pc_setpos(sd, mapindex_name2id(MAP_PRONTERA), 273, 354, CLR_OUTSIGHT) != SETPOS_OK) {
			// if we fail again
			clif_authfail_fd(sd->fd, 0);
			return false;
		}
	}

	clif_authok(sd);

	//Prevent S. Novices from getting the no-death bonus just yet. [Skotlex]
	sd->die_counter=-1;

	//display login notice
	ShowInfo("'" CL_WHITE "%s" CL_RESET "' logged in."
	         " (AID/CID: '" CL_WHITE "%d/%d" CL_RESET "',"
	         " IP: '" CL_WHITE "%d.%d.%d.%d" CL_RESET "',"
	         " Group '" CL_WHITE "%d" CL_RESET "').\n",
	         sd->status.name, sd->status.account_id, sd->status.char_id,
	         CONVIP(ip), sd->group_id);
	// Send friends list
	clif_friendslist_send(sd);

	if( !changing_mapservers ) {

		if (battle_config.display_version == 1)
			pc_show_version(sd);

		// Message of the Day [Valaris]
		for(i=0; i < MOTD_LINE_SIZE && motd_text[i][0]; i++) {
			if (battle_config.motd_type)
				clif_messagecolor(&sd->bl, color_table[COLOR_LIGHT_GREEN], motd_text[i], false, SELF);
			else
				clif_displaymessage(sd->fd, motd_text[i]);
		}

		if (expiration_time != 0)
			sd->expiration_time = expiration_time;

		/**
		 * Fixes login-without-aura glitch (the screen won't blink at this point, don't worry :P)
		 **/
		clif_changemap(sd,sd->bl.m,sd->bl.x,sd->bl.y);
	}

	pc_validate_skill(sd);

	/* [Ind] */
	sd->sc_display = NULL;
	sd->sc_display_count = 0;

	// Player has not yet received the CashShop list
	sd->status.cashshop_sent = false;

	sd->last_addeditem_index = -1;
	
	sd->bonus_script.head = NULL;
	sd->bonus_script.count = 0;

	// Initialize BG queue
	sd->bg_queue_id = 0;

#if PACKETVER >= 20150513
	sd->hatEffectIDs = NULL;
	sd->hatEffectCount = 0;
#endif

	sd->catch_target_class = PET_CATCH_FAIL;

	// Check EXP overflow, since in previous revision EXP on Max Level can be more than 'official' Max EXP
	if (pc_is_maxbaselv(sd) && sd->status.base_exp > MAX_LEVEL_BASE_EXP) {
		sd->status.base_exp = MAX_LEVEL_BASE_EXP;
		clif_updatestatus(sd, SP_BASEEXP);
	}
	if (pc_is_maxjoblv(sd) && sd->status.job_exp > MAX_LEVEL_JOB_EXP) {
		sd->status.job_exp = MAX_LEVEL_JOB_EXP;
		clif_updatestatus(sd, SP_JOBEXP);
	}

	// Request all registries (auth is considered completed whence they arrive)
	intif_request_registry(sd,7);
	return true;
}

/*==========================================
 * Closes a connection because it failed to be authenticated from the char server.
 *------------------------------------------*/
void pc_authfail(struct map_session_data *sd)
{
	clif_authfail_fd(sd->fd, 0);
	return;
}

/**
 * Player register a bl as hatred
 * @param sd : player session
 * @param pos : hate position [0;2]
 * @param bl : target bl
 * @return false:failed, true:success
 */
bool pc_set_hate_mob(struct map_session_data *sd, int pos, struct block_list *bl)
{
	int class_;
	if (!sd || !bl || pos < 0 || pos > 2)
		return false;
	if (sd->hate_mob[pos] != -1)
	{	//Can't change hate targets.
		clif_hate_info(sd, pos, sd->hate_mob[pos], 0); //Display current
		return false;
	}

	class_ = status_get_class(bl);
	if (!pcdb_checkid(class_)) {
		unsigned int max_hp = status_get_max_hp(bl);
		if ((pos == 1 && max_hp < 6000) || (pos == 2 && max_hp < 20000))
			return false;
		if (pos != status_get_size(bl))
			return false; //Wrong size
	}
	sd->hate_mob[pos] = class_;
	pc_setglobalreg(sd, add_str(sg_info[pos].hate_var), class_+1);
	clif_hate_info(sd, pos, class_, 1);
	return true;
}

/*==========================================
 * Invoked once after the char/account/account2 registry variables are received. [Skotlex]
 * We didn't receive item information at this point so DO NOT attempt to do item operations here.
 * See intif_parse_StorageReceived() for item operations [lighta]
 *------------------------------------------*/
void pc_reg_received(struct map_session_data *sd)
{
	uint8 i;

	sd->vars_ok = true;

	sd->change_level_2nd = static_cast<unsigned char>(pc_readglobalreg(sd, add_str(JOBCHANGE2ND_VAR)));
	sd->change_level_3rd = static_cast<unsigned char>(pc_readglobalreg(sd, add_str(JOBCHANGE3RD_VAR)));
	sd->die_counter = static_cast<int>(pc_readglobalreg(sd, add_str(PCDIECOUNTER_VAR)));

	sd->langtype = static_cast<int>(pc_readaccountreg(sd, add_str(LANGTYPE_VAR)));
	if (msg_checklangtype(sd->langtype,true) < 0)
		sd->langtype = 0; //invalid langtype reset to default

	// Cash shop
	sd->cashPoints = static_cast<int>(pc_readaccountreg(sd, add_str(CASHPOINT_VAR)));
	sd->kafraPoints = static_cast<int>(pc_readaccountreg(sd, add_str(KAFRAPOINT_VAR)));

	// Cooking Exp
	sd->cook_mastery = static_cast<short>(pc_readglobalreg(sd, add_str(COOKMASTERY_VAR)));

	if( (sd->class_&MAPID_BASEMASK) == MAPID_TAEKWON )
	{ // Better check for class rather than skill to prevent "skill resets" from unsetting this
		sd->mission_mobid = static_cast<short>(pc_readglobalreg(sd, add_str(TKMISSIONID_VAR)));
		sd->mission_count = static_cast<unsigned char>(pc_readglobalreg(sd, add_str(TKMISSIONCOUNT_VAR)));
	}

	if (battle_config.feature_banking)
		sd->bank_vault = static_cast<int>(pc_readreg2(sd, BANK_VAULT_VAR));

	if (battle_config.feature_roulette) {
		sd->roulette_point.bronze = static_cast<int>(pc_readreg2(sd, ROULETTE_BRONZE_VAR));
		sd->roulette_point.silver = static_cast<int>(pc_readreg2(sd, ROULETTE_SILVER_VAR));
		sd->roulette_point.gold = static_cast<int>(pc_readreg2(sd, ROULETTE_GOLD_VAR));
	}
	sd->roulette.prizeIdx = -1;

	//SG map and mob read [Komurka]
	for(i=0;i<MAX_PC_FEELHATE;i++) { //for now - someone need to make reading from txt/sql
		uint16 j;

		if ((j = static_cast<uint16>(pc_readglobalreg(sd, add_str(sg_info[i].feel_var)))) != 0) {
			sd->feel_map[i].index = j;
			sd->feel_map[i].m = map_mapindex2mapid(j);
		} else {
			sd->feel_map[i].index = 0;
			sd->feel_map[i].m = -1;
		}
		sd->hate_mob[i] = static_cast<short>(pc_readglobalreg(sd, add_str(sg_info[i].hate_var)))-1;
	}

	if ((i = pc_checkskill(sd,RG_PLAGIARISM)) > 0) {
		unsigned short skid = static_cast<unsigned short>(pc_readglobalreg(sd, add_str(SKILL_VAR_PLAGIARISM)));
		sd->cloneskill_idx = skill_get_index(skid);
		if (sd->cloneskill_idx > 0) {
			sd->status.skill[sd->cloneskill_idx].id = skid;
			sd->status.skill[sd->cloneskill_idx].lv = static_cast<uint8>(pc_readglobalreg(sd, add_str(SKILL_VAR_PLAGIARISM_LV)));
			if (sd->status.skill[sd->cloneskill_idx].lv > i)
				sd->status.skill[sd->cloneskill_idx].lv = i;
			sd->status.skill[sd->cloneskill_idx].flag = SKILL_FLAG_PLAGIARIZED;
		}
	}
	if ((i = pc_checkskill(sd,SC_REPRODUCE)) > 0) {
		unsigned short skid = static_cast<unsigned short>(pc_readglobalreg(sd, add_str(SKILL_VAR_REPRODUCE)));
		sd->reproduceskill_idx = skill_get_index(skid);
		if (sd->reproduceskill_idx > 0) {
			sd->status.skill[sd->reproduceskill_idx].id = skid;
			sd->status.skill[sd->reproduceskill_idx].lv = static_cast<uint8>(pc_readglobalreg(sd, add_str(SKILL_VAR_REPRODUCE_LV)));
			if (i < sd->status.skill[sd->reproduceskill_idx].lv)
				sd->status.skill[sd->reproduceskill_idx].lv = i;
			sd->status.skill[sd->reproduceskill_idx].flag = SKILL_FLAG_PLAGIARIZED;
		}
	}
	//Weird... maybe registries were reloaded?
	if (sd->state.active)
		return;
	sd->state.active = 1;
	sd->state.pc_loaded = false; // Ensure inventory data and status data is loaded before we calculate player stats

	intif_storage_request(sd,TABLE_STORAGE, 0, STOR_MODE_ALL); // Request storage data
	intif_storage_request(sd,TABLE_CART, 0, STOR_MODE_ALL); // Request cart data
	intif_storage_request(sd,TABLE_INVENTORY, 0, STOR_MODE_ALL); // Request inventory data

	// Restore IM_CHAR instance to the player
	for (const auto &instance : instances) {
		if (instance.second->mode == IM_CHAR && instance.second->owner_id == sd->status.char_id) {
			sd->instance_id = instance.first;
			break;
		}
	}

#if PACKETVER_MAIN_NUM < 20190403 || PACKETVER_RE_NUM < 20190320 || PACKETVER_ZERO_NUM < 20190410
	if (sd->instance_id > 0)
		instance_reqinfo(sd, sd->instance_id);
	if (sd->status.party_id > 0)
		party_member_joined(sd);
	if (sd->status.guild_id > 0)
		guild_member_joined(sd);
	if (sd->status.clan_id > 0)
		clan_member_joined(sd);
#endif

	// pet
	if (sd->status.pet_id > 0)
		intif_request_petdata(sd->status.account_id, sd->status.char_id, sd->status.pet_id);

	// Homunculus [albator]
	if( sd->status.hom_id > 0 )
		intif_homunculus_requestload(sd->status.account_id, sd->status.hom_id);
	if( sd->status.mer_id > 0 )
		intif_mercenary_request(sd->status.mer_id, sd->status.char_id);
	if( sd->status.ele_id > 0 )
		intif_elemental_request(sd->status.ele_id, sd->status.char_id);

	map_addiddb(&sd->bl);
	map_delnickdb(sd->status.char_id, sd->status.name);
	if (!chrif_auth_finished(sd))
		ShowError("pc_reg_received: Failed to properly remove player %d:%d from logging db!\n", sd->status.account_id, sd->status.char_id);

	chrif_skillcooldown_request(sd->status.account_id, sd->status.char_id);
	chrif_bsdata_request(sd->status.char_id);
#ifdef VIP_ENABLE
	sd->vip.time = 0;
	sd->vip.enabled = 0;
	chrif_req_login_operation(sd->status.account_id, sd->status.name, CHRIF_OP_LOGIN_VIP, 0, 1|8, 0);  // request VIP information
#endif
	intif_Mail_requestinbox(sd->status.char_id, 0, MAIL_INBOX_NORMAL); // MAIL SYSTEM - Request Mail Inbox
	intif_request_questlog(sd);

	if (battle_config.feature_achievement) {
		sd->achievement_data.total_score = 0;
		sd->achievement_data.level = 0;
		sd->achievement_data.save = false;
		sd->achievement_data.count = 0;
		sd->achievement_data.incompleteCount = 0;
		sd->achievement_data.achievements = NULL;
		intif_request_achievements(sd->status.char_id);
	}

	if (sd->state.connect_new == 0 && sd->fd) { //Character already loaded map! Gotta trigger LoadEndAck manually.
		sd->state.connect_new = 1;
		clif_parse_LoadEndAck(sd->fd, sd);

		if( pc_isinvisible( sd ) ){
			sd->vd.class_ = JT_INVISIBLE;
			clif_displaymessage( sd->fd, msg_txt( sd, 11 ) ); // Invisible: On
			// decrement the number of pvp players on the map
			map_getmapdata( sd->bl.m )->users_pvp--;

			if( map_getmapflag( sd->bl.m, MF_PVP ) && !map_getmapflag( sd->bl.m, MF_PVP_NOCALCRANK ) && sd->pvp_timer != INVALID_TIMER ){
				// unregister the player for ranking
				delete_timer( sd->pvp_timer, pc_calc_pvprank_timer );
				sd->pvp_timer = INVALID_TIMER;
			}

			clif_changeoption( &sd->bl );
		}
	}

	channel_autojoin(sd);
}

static int pc_calc_skillpoint(struct map_session_data* sd)
{
	uint16 i, skill_point = 0;

	nullpo_ret(sd);

	for(i = 1; i < MAX_SKILL; i++) {
		if( sd->status.skill[i].id && sd->status.skill[i].lv > 0) {
			std::shared_ptr<s_skill_db> skill = skill_db.find(sd->status.skill[i].id);

			if ((!skill->inf2[INF2_ISQUEST] || battle_config.quest_skill_learn) &&
				(!skill->inf2[INF2_ISWEDDING] || skill->inf2[INF2_ISSPIRIT]) //Do not count wedding/link skills. [Skotlex]
				)
			{
				if(sd->status.skill[i].flag == SKILL_FLAG_PERMANENT)
					skill_point += sd->status.skill[i].lv;
				else if(sd->status.skill[i].flag >= SKILL_FLAG_REPLACED_LV_0)
					skill_point += (sd->status.skill[i].flag - SKILL_FLAG_REPLACED_LV_0);
			}
		}
	}

	return skill_point;
}

static bool pc_grant_allskills(struct map_session_data *sd, bool addlv) {
	if (!sd || !pc_has_permission(sd, PC_PERM_ALL_SKILL))
		return false;

	/**
	* Dummy skills must NOT be added here otherwise they'll be displayed in the,
	* skill tree and since they have no icons they'll give resource errors
	* Get ALL skills except npc/guild ones. [Skotlex]
	* Don't add SG_DEVIL [Komurka] and MO_TRIPLEATTACK and RG_SNATCHER [ultramage]
	**/
	for (const auto &skill : skill_db) {
		uint16 skill_id = skill.second->nameid;

		if (skill_id == 0 || skill.second->inf2[INF2_ISNPC]|| skill.second->inf2[INF2_ISGUILD])
			continue;
		switch (skill_id) {
			case SM_SELFPROVOKE:
			case AB_DUPLELIGHT_MELEE:
			case AB_DUPLELIGHT_MAGIC:
			case WL_CHAINLIGHTNING_ATK:
			case WL_TETRAVORTEX_FIRE:
			case WL_TETRAVORTEX_WATER:
			case WL_TETRAVORTEX_WIND:
			case WL_TETRAVORTEX_GROUND:
			case WL_SUMMON_ATK_FIRE:
			case WL_SUMMON_ATK_WIND:
			case WL_SUMMON_ATK_WATER:
			case WL_SUMMON_ATK_GROUND:
			case LG_OVERBRAND_BRANDISH:
			case LG_OVERBRAND_PLUSATK:
			case WM_SEVERE_RAINSTORM_MELEE:
			case RL_R_TRIP_PLUSATK:
			case SG_DEVIL:
			case MO_TRIPLEATTACK:
			case RG_SNATCHER:
				continue;
			default:
				{
					uint8 lv = (uint8)skill_get_max(skill_id);

					if (lv > 0) {
						uint16 idx = skill_get_index(skill_id);

						sd->status.skill[idx].id = skill_id;
						if (addlv)
							sd->status.skill[idx].lv = lv;
					}
				}
				break;
		}
	}
	return true;
}

/*==========================================
 * Calculation of skill level.
 * @param sd
 *------------------------------------------*/
void pc_calc_skilltree(struct map_session_data *sd)
{
	nullpo_retv(sd);

	int job = pc_calc_skilltree_normalize_job(sd);
	int class_ = pc_mapid2jobid(job, sd->status.sex);

	if( class_ == -1 )
	{ //Unable to normalize job??
		ShowError("pc_calc_skilltree: Unable to normalize job %d for character %s (%d:%d)\n", job, sd->status.name, sd->status.account_id, sd->status.char_id);
		return;
	}
	class_ = pc_class2idx(class_);

	for (const auto &skill : skill_db) {
		uint16 skill_id = skill.second->nameid;
		uint16 idx = skill_get_index(skill_id);

		if( sd->status.skill[idx].flag != SKILL_FLAG_PLAGIARIZED && sd->status.skill[idx].flag != SKILL_FLAG_PERM_GRANTED ) //Don't touch these
			sd->status.skill[idx].id = 0; //First clear skills.
		/* permanent skills that must be re-checked */
		if( sd->status.skill[idx].flag == SKILL_FLAG_PERM_GRANTED ) {
			if (skill_id == 0) {
				sd->status.skill[idx].id = 0;
				sd->status.skill[idx].lv = 0;
				sd->status.skill[idx].flag = SKILL_FLAG_PERMANENT;
				continue;
			}
			switch (skill_id) {
				case NV_TRICKDEAD:
					if( (sd->class_&MAPID_UPPERMASK) != MAPID_NOVICE ) {
						sd->status.skill[idx].id = 0;
						sd->status.skill[idx].lv = 0;
						sd->status.skill[idx].flag = SKILL_FLAG_PERMANENT;
					}
					break;
			}
		}
	}

	for (const auto &skill : skill_db) {
		uint16 idx = skill_get_index(skill.second->nameid);

		// Restore original level of skills after deleting earned skills.
		if( sd->status.skill[idx].flag != SKILL_FLAG_PERMANENT && sd->status.skill[idx].flag != SKILL_FLAG_PERM_GRANTED && sd->status.skill[idx].flag != SKILL_FLAG_PLAGIARIZED ) {
			sd->status.skill[idx].lv = (sd->status.skill[idx].flag == SKILL_FLAG_TEMPORARY) ? 0 : sd->status.skill[idx].flag - SKILL_FLAG_REPLACED_LV_0;
			sd->status.skill[idx].flag = SKILL_FLAG_PERMANENT;
		}
	}

	// Removes Taekwon Ranker skill bonus
	if ((sd->class_&MAPID_UPPERMASK) != MAPID_TAEKWON) {
		uint16 c_ = pc_class2idx(JOB_TAEKWON);

		for (uint16 i = 0; i < MAX_SKILL_TREE; i++) {
			uint16 sk_id = skill_tree[c_][i].skill_id;
			uint16 sk_idx = 0;

			if (!sk_id || !(sk_idx = skill_get_index(skill_tree[c_][i].skill_id)))
				continue;

			if (sd->status.skill[sk_idx].flag != SKILL_FLAG_PLAGIARIZED && sd->status.skill[sk_idx].flag != SKILL_FLAG_PERM_GRANTED) {
				if (sk_id == NV_BASIC || sk_id == NV_FIRSTAID || sk_id == WE_CALLBABY)
					continue;
				sd->status.skill[sk_idx].id = 0;
			}
		}
	}

	// Grant all skills
	pc_grant_allskills(sd, false);

	int flag;

	do {
		uint16 skid = 0;

		flag = 0;
		for (uint16 i = 0; i < MAX_SKILL_TREE && (skid = skill_tree[class_][i].skill_id) > 0; i++) {
			bool fail = false;
			uint16 sk_idx = skill_get_index(skid);

			if (sd->status.skill[sk_idx].id)
				continue; //Skill already known.

			if (!battle_config.skillfree) {
				// Checking required skills
				for(uint8 j = 0; j < MAX_PC_SKILL_REQUIRE; j++) {
					uint16 sk_need_id = skill_tree[class_][i].need[j].skill_id;
					uint16 sk_need_idx = 0;

					if (sk_need_id && (sk_need_idx = skill_get_index(sk_need_id))) {
						short sk_need = sk_need_id;

						if (sd->status.skill[sk_need_idx].id == 0 || sd->status.skill[sk_need_idx].flag == SKILL_FLAG_TEMPORARY || sd->status.skill[sk_need_idx].flag == SKILL_FLAG_PLAGIARIZED)
							sk_need = 0; //Not learned.
						else if (sd->status.skill[sk_need_idx].flag >= SKILL_FLAG_REPLACED_LV_0) //Real learned level
							sk_need = sd->status.skill[sk_need_idx].flag - SKILL_FLAG_REPLACED_LV_0;
						else
							sk_need = pc_checkskill(sd,sk_need_id);

						if (sk_need < skill_tree[class_][i].need[j].skill_lv) {
							fail = true;
							break;
						}
					}
				}

				if (sd->status.base_level < skill_tree[class_][i].baselv) { //We need to get the actual class in this case
					int c_ = pc_mapid2jobid(sd->class_, sd->status.sex);

					c_ = pc_class2idx(c_);
					if (class_ == c_ || (class_ != c_ && sd->status.base_level < skill_tree[class_][i].baselv))
						fail = true; // base level requirement wasn't satisfied
				}
				if (sd->status.job_level < skill_tree[class_][i].joblv) { //We need to get the actual class in this case
					int c_ = pc_mapid2jobid(sd->class_, sd->status.sex);

					c_ = pc_class2idx(c_);
					if (class_ == c_ || (class_ != c_ && sd->status.job_level < skill_tree[class_][i].joblv))
						fail = true; // job level requirement wasn't satisfied
				}
			}

			if (!fail) {
				std::shared_ptr<s_skill_db> skill = skill_db.find(skid);

				if (!sd->status.skill[sk_idx].lv && (
					(skill->inf2[INF2_ISQUEST] && !battle_config.quest_skill_learn) ||
					skill->inf2[INF2_ISWEDDING] ||
					(skill->inf2[INF2_ISSPIRIT] && !sd->sc.data[SC_SPIRIT])
				))
					continue; //Cannot be learned via normal means. Note this check DOES allows raising already known skills.

				sd->status.skill[sk_idx].id = skid;

				if(skill->inf2[INF2_ISSPIRIT]) { //Spirit skills cannot be learned, they will only show up on your tree when you get buffed.
					sd->status.skill[sk_idx].lv = 1; // need to manually specify a skill level
					sd->status.skill[sk_idx].flag = SKILL_FLAG_TEMPORARY; //So it is not saved, and tagged as a "bonus" skill.
				}
				flag = 1; // skill list has changed, perform another pass
			}
		}
	} while(flag);

	if( class_ > 0 && sd->status.skill_point == 0 && pc_is_taekwon_ranker(sd) ) {
		uint16 skid = 0;

		/* Taekwon Ranker Bonus Skill Tree
		============================================
		- Grant All Taekwon Tree, but only as Bonus Skills in case they drop from ranking.
		- (c > 0) to avoid grant Novice Skill Tree in case of Skill Reset (need more logic)
		- (sd->status.skill_point == 0) to wait until all skill points are assigned to avoid problems with Job Change quest. */

		for( uint16 i = 0; i < MAX_SKILL_TREE && (skid = skill_tree[class_][i].skill_id) > 0; i++ ) {
			uint16 sk_idx = skill_get_index(skid);

			if (sk_idx == 0)
				continue;

			if( skill_get_inf2_(skid, { INF2_ISQUEST, INF2_ISWEDDING }) )
				continue; //Do not include Quest/Wedding skills.
			if( sd->status.skill[sk_idx].id == 0 ) {
				sd->status.skill[sk_idx].id = skid;
				sd->status.skill[sk_idx].flag = SKILL_FLAG_TEMPORARY; // So it is not saved, and tagged as a "bonus" skill.
			} else if( skid != NV_BASIC )
				sd->status.skill[sk_idx].flag = SKILL_FLAG_REPLACED_LV_0 + sd->status.skill[sk_idx].lv; // Remember original level
			sd->status.skill[sk_idx].lv = skill_tree_get_max(skid, sd->status.class_);
		}
	}

	// Enable Bard/Dancer spirit linked skills.
	if (sd->sc.count && sd->sc.data[SC_SPIRIT] && sd->sc.data[SC_SPIRIT]->val2 == SL_BARDDANCER) {
		std::vector<std::vector<uint16>> linked_skills = { { BA_WHISTLE, DC_HUMMING },
														   { BA_ASSASSINCROSS, DC_DONTFORGETME },
														   { BA_POEMBRAGI, DC_FORTUNEKISS },
														   { BA_APPLEIDUN, DC_SERVICEFORYOU } };

		for (const auto &skill : linked_skills) {
			if (pc_checkskill(sd, skill[!sd->status.sex]) < 10)
				continue;

			// Tag it as a non-savable, non-uppable, bonus skill
			pc_skill(sd, skill[sd->status.sex], 10, ADDSKILL_TEMP);
		}
	}
}

//Checks if you can learn a new skill after having leveled up a skill.
static void pc_check_skilltree(struct map_session_data *sd)
{
	int i, flag = 0;
	int c = 0;

	if (battle_config.skillfree)
		return; //Function serves no purpose if this is set

	i = pc_calc_skilltree_normalize_job(sd);
	c = pc_mapid2jobid(i, sd->status.sex);
	if (c == -1) { //Unable to normalize job??
		ShowError("pc_check_skilltree: Unable to normalize job %d for character %s (%d:%d)\n", i, sd->status.name, sd->status.account_id, sd->status.char_id);
		return;
	}
	c = pc_class2idx(c);

	do {
		uint16 skid = 0;

		flag = 0;
		for (i = 0; i < MAX_SKILL_TREE && (skid = skill_tree[c][i].skill_id) > 0; i++ ) {
			uint16 sk_idx = skill_get_index(skid);
			bool fail = false;
			uint8 j = 0;

			if (sd->status.skill[sk_idx].id) //Already learned
				continue;

			// Checking required skills
			for (j = 0; j < MAX_PC_SKILL_REQUIRE; j++) {
				uint16 sk_need_id = skill_tree[c][i].need[j].skill_id;
				uint16 sk_need_idx = 0;

				if (sk_need_id && (sk_need_idx = skill_get_index(sk_need_id))) {
					short sk_need = sk_need_id;

					if (sd->status.skill[sk_need_idx].id == 0 || sd->status.skill[sk_need_idx].flag == SKILL_FLAG_TEMPORARY || sd->status.skill[sk_need_idx].flag == SKILL_FLAG_PLAGIARIZED)
						sk_need = 0; //Not learned.
					else if (sd->status.skill[sk_need_idx].flag >= SKILL_FLAG_REPLACED_LV_0) //Real lerned level
						sk_need = sd->status.skill[sk_need_idx].flag - SKILL_FLAG_REPLACED_LV_0;
					else
						sk_need = pc_checkskill(sd,sk_need_id);

					if (sk_need < skill_tree[c][i].need[j].skill_lv) {
						fail = true;
						break;
					}
				}
			}

			if( fail )
				continue;
			if (sd->status.base_level < skill_tree[c][i].baselv || sd->status.job_level < skill_tree[c][i].joblv)
				continue;

			std::shared_ptr<s_skill_db> skill = skill_db.find(skid);

			if( !sd->status.skill[sk_idx].lv && (
				(skill->inf2[INF2_ISQUEST] && !battle_config.quest_skill_learn) ||
				skill->inf2[INF2_ISWEDDING] ||
				(skill->inf2[INF2_ISSPIRIT] && !sd->sc.data[SC_SPIRIT])
			) )
				continue; //Cannot be learned via normal means.

			sd->status.skill[sk_idx].id = skid;
			flag = 1;
		}
	} while(flag);
}

// Make sure all the skills are in the correct condition
// before persisting to the backend.. [MouseJstr]
void pc_clean_skilltree(struct map_session_data *sd)
{
	uint16 i;
	for (i = 0; i < MAX_SKILL; i++){
		if (sd->status.skill[i].flag == SKILL_FLAG_TEMPORARY || sd->status.skill[i].flag == SKILL_FLAG_PLAGIARIZED) {
			sd->status.skill[i].id = 0;
			sd->status.skill[i].lv = 0;
			sd->status.skill[i].flag = SKILL_FLAG_PERMANENT;
		}
		else if (sd->status.skill[i].flag >= SKILL_FLAG_REPLACED_LV_0){
			sd->status.skill[i].lv = sd->status.skill[i].flag - SKILL_FLAG_REPLACED_LV_0;
			sd->status.skill[i].flag = SKILL_FLAG_PERMANENT;
		}
	}
}

int pc_calc_skilltree_normalize_job(struct map_session_data *sd)
{
	int skill_point, novice_skills;
	int c = sd->class_;

	if (!battle_config.skillup_limit || pc_has_permission(sd, PC_PERM_ALL_SKILL))
		return c;

	skill_point = pc_calc_skillpoint(sd);

	novice_skills = job_info[pc_class2idx(JOB_NOVICE)].max_level[1] - 1;

	// limit 1st class and above to novice job levels
	if(skill_point < novice_skills && (sd->class_&MAPID_BASEMASK) != MAPID_SUMMONER)
	{
		c = MAPID_NOVICE;
	}
	// limit 2nd class and above to first class job levels (super novices are exempt)
	else if (sd->class_&JOBL_2 && (sd->class_&MAPID_UPPERMASK) != MAPID_SUPER_NOVICE)
	{
		// regenerate change_level_2nd
		if (!sd->change_level_2nd)
		{
			if (sd->class_&JOBL_THIRD)
			{
				// if neither 2nd nor 3rd jobchange levels are known, we have to assume a default for 2nd
				if (!sd->change_level_3rd)
					sd->change_level_2nd = job_info[pc_class2idx(pc_mapid2jobid(sd->class_&MAPID_UPPERMASK, sd->status.sex))].max_level[1];
				else
					sd->change_level_2nd = 1 + skill_point + sd->status.skill_point
						- (sd->status.job_level - 1)
						- (sd->change_level_3rd - 1)
						- novice_skills;
			}
			else
			{
				sd->change_level_2nd = 1 + skill_point + sd->status.skill_point
						- (sd->status.job_level - 1)
						- novice_skills;

			}

			pc_setglobalreg(sd, add_str(JOBCHANGE2ND_VAR), sd->change_level_2nd);
		}

		if (skill_point < novice_skills + (sd->change_level_2nd - 1))
		{
			c &= MAPID_BASEMASK;
		}
		// limit 3rd class to 2nd class/trans job levels
		else if(sd->class_&JOBL_THIRD)
		{
			// regenerate change_level_3rd
			if (!sd->change_level_3rd)
			{
					sd->change_level_3rd = 1 + skill_point + sd->status.skill_point
						- (sd->status.job_level - 1)
						- (sd->change_level_2nd - 1)
						- novice_skills;
					pc_setglobalreg(sd, add_str(JOBCHANGE3RD_VAR), sd->change_level_3rd);
			}

			if (skill_point < novice_skills + (sd->change_level_2nd - 1) + (sd->change_level_3rd - 1))
				c &= MAPID_UPPERMASK;
		}
	}

	// restore non-limiting flags
	c |= sd->class_&(JOBL_UPPER|JOBL_BABY);

	return c;
}

/*==========================================
 * Updates the weight status
 *------------------------------------------
 * 1: overweight 50% for pre-renewal and 70% for renewal
 * 2: overweight 90%
 * It's assumed that SC_WEIGHT50 and SC_WEIGHT90 are only started/stopped here.
 */
void pc_updateweightstatus(struct map_session_data *sd)
{
	int old_overweight;
	int new_overweight;

	nullpo_retv(sd);

	old_overweight = (sd->sc.data[SC_WEIGHT90]) ? 2 : (sd->sc.data[SC_WEIGHT50]) ? 1 : 0;
#ifdef RENEWAL
	new_overweight = (pc_is90overweight(sd)) ? 2 : (pc_is70overweight(sd)) ? 1 : 0;
#else
	new_overweight = (pc_is90overweight(sd)) ? 2 : (pc_is50overweight(sd)) ? 1 : 0;
#endif

	if( old_overweight == new_overweight )
		return; // no change

	// stop old status change
	if( old_overweight == 1 )
		status_change_end(&sd->bl, SC_WEIGHT50, INVALID_TIMER);
	else if( old_overweight == 2 )
		status_change_end(&sd->bl, SC_WEIGHT90, INVALID_TIMER);

	// start new status change
	if( new_overweight == 1 )
		sc_start(&sd->bl,&sd->bl, SC_WEIGHT50, 100, 0, 0);
	else if( new_overweight == 2 )
		sc_start(&sd->bl,&sd->bl, SC_WEIGHT90, 100, 0, 0);

	// update overweight status
	sd->regen.state.overweight = new_overweight;
}

int pc_disguise(struct map_session_data *sd, int class_)
{
	if (!class_ && !sd->disguise)
		return 0;
	if (class_ && sd->disguise == class_)
		return 0;

	if(pc_isinvisible(sd))
  	{	//Character is invisible. Stealth class-change. [Skotlex]
		sd->disguise = class_; //viewdata is set on uncloaking.
		return 2;
	}

	if (sd->bl.prev != NULL) {
		pc_stop_walking(sd, 0);
		clif_clearunit_area(&sd->bl, CLR_OUTSIGHT);
	}

	if (!class_) {
		sd->disguise = 0;
		class_ = sd->status.class_;
	} else
		sd->disguise=class_;

	status_set_viewdata(&sd->bl, class_);
	clif_changeoption(&sd->bl);

	if (sd->bl.prev != NULL) {
		clif_spawn(&sd->bl);
		if (class_ == sd->status.class_ && pc_iscarton(sd))
		{	//It seems the cart info is lost on undisguise.
			clif_cartlist(sd);
			clif_updatestatus(sd,SP_CARTINFO);
		}
		if (sd->chatID) {
			struct chat_data* cd;
			if ((cd = (struct chat_data*)map_id2bl(sd->chatID)) != NULL)
				clif_dispchat(cd,0);
		}
	}
	return 1;
}

/// Show error message
#define PC_BONUS_SHOW_ERROR(type,type2,val) { ShowError("%s: %s: Invalid %s %d.\n",__FUNCTION__,#type,#type2,(val)); break; }
/// Check for valid Element, break & show error message if invalid Element
#define PC_BONUS_CHK_ELEMENT(ele,bonus) { if (!CHK_ELEMENT((ele))) { PC_BONUS_SHOW_ERROR((bonus),Element,(ele)); }}
/// Check for valid Race, break & show error message if invalid Race
#define PC_BONUS_CHK_RACE(rc,bonus) { if (!CHK_RACE((rc))) { PC_BONUS_SHOW_ERROR((bonus),Race,(rc)); }}
/// Check for valid Race2, break & show error message if invalid Race2
#define PC_BONUS_CHK_RACE2(rc2,bonus) { if (!CHK_RACE2((rc2))) { PC_BONUS_SHOW_ERROR((bonus),Race2,(rc2)); }}
/// Check for valid Class, break & show error message if invalid Class
#define PC_BONUS_CHK_CLASS(cl,bonus) { if (!CHK_CLASS((cl))) { PC_BONUS_SHOW_ERROR((bonus),Class,(cl)); }}
/// Check for valid Size, break & show error message if invalid Size
#define PC_BONUS_CHK_SIZE(sz,bonus) { if (!CHK_MOBSIZE((sz))) { PC_BONUS_SHOW_ERROR((bonus),Size,(sz)); }}
/// Check for valid SC, break & show error message if invalid SC
#define PC_BONUS_CHK_SC(sc,bonus) { if ((sc) <= SC_NONE || (sc) >= SC_MAX) { PC_BONUS_SHOW_ERROR((bonus),Effect,(sc)); }}

/**
 * Add auto spell bonus for player while attacking/attacked
 * @param spell: Spell array
 * @param id: Skill to cast
 * @param lv: Skill level
 * @param rate: Success chance
 * @param flag: Battle flag
 * @param card_id: Used to prevent card stacking
 */
static void pc_bonus_autospell(std::vector<s_autospell> &spell, short id, short lv, short rate, short flag, unsigned short card_id)
{
	if (spell.size() == MAX_PC_BONUS) {
		ShowWarning("pc_bonus_autospell: Reached max (%d) number of autospells per character!\n", MAX_PC_BONUS);
		return;
	}

	if (!rate)
		return;

	if (!(flag&BF_RANGEMASK))
		flag |= BF_SHORT | BF_LONG; //No range defined? Use both.
	if (!(flag&BF_WEAPONMASK))
		flag |= BF_WEAPON; //No attack type defined? Use weapon.
	if (!(flag&BF_SKILLMASK)) {
		if (flag&(BF_MAGIC | BF_MISC))
			flag |= BF_SKILL; //These two would never trigger without BF_SKILL
		if (flag&BF_WEAPON)
			flag |= BF_NORMAL; //By default autospells should only trigger on normal weapon attacks.
	}

	for (auto &it : spell) {
		if ((it.card_id == card_id || it.rate < 0 || rate < 0) && it.id == id && it.lv == lv && it.flag == flag) {
			if (!battle_config.autospell_stacking && it.rate > 0 && rate > 0) // Stacking disabled
				return;
			it.rate = cap_value(it.rate + rate, -10000, 10000);
			return;
		}
	}

	struct s_autospell entry = {};

	if (rate < -10000 || rate > 10000)
		ShowWarning("pc_bonus_autospell: Item bonus rate %d exceeds -10000~10000 range, capping.\n", rate);

	entry.id = id;
	entry.lv = lv;
	entry.rate = cap_value(rate, -10000, 10000);
	entry.flag = flag;
	entry.card_id = card_id;

	spell.push_back(entry);
}

/**
 * Add auto spell bonus for player while using skills
 * @param spell: Spell array
 * @param src_skill: Trigger skill
 * @param id: Support or target type
 * @param lv: Skill level
 * @param rate: Success chance
 * @param card_id: Used to prevent card stacking
 */
static void pc_bonus_autospell_onskill(std::vector<s_autospell> &spell, short src_skill, short id, short lv, short rate, unsigned short card_id)
{
	if (spell.size() == MAX_PC_BONUS) {
		ShowWarning("pc_bonus_autospell_onskill: Reached max (%d) number of autospells per character!\n", MAX_PC_BONUS);
		return;
	}

	if (!rate)
		return;

	struct s_autospell entry = {};

	if (rate < -10000 || rate > 10000)
		ShowWarning("pc_bonus_onskill: Item bonus rate %d exceeds -10000~10000 range, capping.\n", rate);

	entry.flag = src_skill;
	entry.id = id;
	entry.lv = lv;
	entry.rate = cap_value(rate, -10000, 10000);
	entry.card_id = card_id;

	spell.push_back(entry);
}

/**
 * Add inflict effect bonus for player while attacking/attacked
 * @param effect: Effect array
 * @param sc: SC/Effect type
 * @param rate: Success chance
 * @param arrow_rate: success chance if bonus comes from arrow-type item
 * @param flag: Target flag
 * @param duration: Duration. If 0 use default duration lookup for associated skill with level 7
 */
static void pc_bonus_addeff(std::vector<s_addeffect> &effect, enum sc_type sc, short rate, short arrow_rate, unsigned char flag, unsigned int duration)
{
	if (effect.size() == MAX_PC_BONUS) {
		ShowWarning("pc_bonus_addeff: Reached max (%d) number of add effects per character!\n", MAX_PC_BONUS);
		return;
	}

	if (!(flag&(ATF_SHORT | ATF_LONG)))
		flag |= ATF_SHORT | ATF_LONG; //Default range: both
	if (!(flag&(ATF_TARGET | ATF_SELF)))
		flag |= ATF_TARGET; //Default target: enemy.
	if (!(flag&(ATF_WEAPON | ATF_MAGIC | ATF_MISC)))
		flag |= ATF_WEAPON; //Default type: weapon.

	if (!duration)
		duration = (unsigned int)skill_get_time2(status_sc2skill(sc), 7);

	for (auto &it : effect) {
		if (it.sc == sc && it.flag == flag) {
			it.rate = cap_value(it.rate + rate, -10000, 10000);
			it.arrow_rate += arrow_rate;
			it.duration = umax(it.duration, duration);
			return;
		}
	}

	struct s_addeffect entry = {};

	if (rate < -10000 || rate > 10000)
		ShowWarning("pc_bonus_addeff: Item bonus rate %d exceeds -10000~10000 range, capping.\n", rate);

	entry.sc = sc;
	entry.rate = cap_value(rate, -10000, 10000);
	entry.arrow_rate = arrow_rate;
	entry.flag = flag;
	entry.duration = duration;

	effect.push_back(entry);
}

/**
 * Add inflict effect bonus for player while attacking using skill
 * @param effect: Effect array
 * @param sc: SC/Effect type
 * @param rate: Success chance
 * @param skill_id: Skill to cast
 * @param target: Target type
 * @param duration: Duration. If 0 use default duration lookup for associated skill with level 7
 */
static void pc_bonus_addeff_onskill(std::vector<s_addeffectonskill> &effect, enum sc_type sc, short rate, short skill_id, unsigned char target, unsigned int duration)
{
	if (effect.size() == MAX_PC_BONUS) {
		ShowWarning("pc_bonus_addeff_onskill: Reached max (%d) number of add effects per character!\n", MAX_PC_BONUS);
		return;
	}

	if (!duration)
		duration = (unsigned int)skill_get_time2(status_sc2skill(sc), 7);

	for (auto &it : effect) {
		if (it.sc == sc && it.skill_id == skill_id && it.target == target) {
			it.rate = cap_value(it.rate + rate, -10000, 10000);
			it.duration = umax(it.duration, duration);
			return;
		}
	}

	struct s_addeffectonskill entry = {};

	if (rate < -10000 || rate > 10000)
		ShowWarning("pc_bonus_addeff_onskill: Item bonus rate %d exceeds -10000~10000 range, capping.\n", rate);

	entry.sc = sc;
	entry.rate = cap_value(rate, -10000, 10000);
	entry.skill_id = skill_id;
	entry.target = target;
	entry.duration = duration;

	effect.push_back(entry);
}

/**
 * Adjust/add drop rate modifier for player
 * @param drop: Player's sd->add_drop (struct s_add_drop)
 * @param nameid: item id that will be dropped
 * @param group: group id
 * @param class_: target class
 * @param race: target race. if < 0, means monster_id
 * @param rate: rate value: 1 ~ 10000. If < 0, it will be multiplied with mob level/10
 */
static void pc_bonus_item_drop(std::vector<s_add_drop> &drop, unsigned short nameid, uint16 group, int class_, short race, int rate)
{
	if (!nameid && !group) {
		ShowWarning("pc_bonus_item_drop: No Item ID nor Item Group ID specified.\n");
		return;
	}
	if (nameid && !itemdb_exists(nameid)) {
		ShowWarning("pc_bonus_item_drop: Invalid item id %hu\n",nameid);
		return;
	}
	if (group && !itemdb_group_exists(group)) {
		ShowWarning("pc_bonus_item_drop: Invalid Item Group %hu\n",group);
		return;
	}

	if (drop.size() == MAX_PC_BONUS) {
		ShowWarning("pc_bonus_item_drop: Reached max (%d) number of added drops per character! (nameid: %hu group: %d class_: %d race: %d rate: %d)\n", MAX_PC_BONUS, nameid, group, class_, race, rate);
		return;
	}

	//Apply config rate adjustment settings.
	if (rate >= 0) { //Absolute drop.
		if (battle_config.item_rate_adddrop != 100)
			rate = rate*battle_config.item_rate_adddrop/100;
		if (rate < battle_config.item_drop_adddrop_min)
			rate = battle_config.item_drop_adddrop_min;
		else if (rate > battle_config.item_drop_adddrop_max)
			rate = battle_config.item_drop_adddrop_max;
	} else { //Relative drop, max/min limits are applied at drop time.
		if (battle_config.item_rate_adddrop != 100)
			rate = rate*battle_config.item_rate_adddrop/100;
		if (rate > -1)
			rate = -1;
	}

	for (auto &it : drop) {
		if (it.nameid == nameid && it.group == group && it.race == race && it.class_ == class_) {
			if ((rate < 0 && it.rate < 0) || (rate > 0 && it.rate > 0)) //Adjust the rate if it has same classification
				it.rate = cap_value(it.rate + rate, -10000, 10000);
			return;
		}
	}

	struct s_add_drop entry = {};

	if (rate < -10000 || rate > 10000)
		ShowWarning("pc_bonus_item_drop: Item bonus rate %d exceeds -10000~10000 range, capping.\n", rate);

	entry.nameid = nameid;
	entry.group = group;
	entry.race = race;
	entry.class_ = class_;
	entry.rate = cap_value(rate, -10000, 10000);

	drop.push_back(entry);
}

/**
 * Add autobonus to player when attacking/attacked
 * @param bonus: Bonus array
 * @param script: Script to execute
 * @param rate: Success chance
 * @param dur: Duration
 * @param flag: Battle flag/skill
 * @param other_script: Secondary script to execute
 * @param pos: Item equip position
 * @param onskill: Skill used to trigger autobonus
 * @return True on success or false otherwise
 */
bool pc_addautobonus(std::vector<s_autobonus> &bonus, const char *script, short rate, unsigned int dur, uint16 flag, const char *other_script, unsigned int pos, bool onskill)
{
	if (bonus.size() == MAX_PC_BONUS) {
		ShowWarning("pc_addautobonus: Reached max (%d) number of autobonus per character!\n", MAX_PC_BONUS);
		return false;
	}

	if (!onskill) {
		if (!(flag&BF_RANGEMASK))
			flag |= BF_SHORT | BF_LONG; //No range defined? Use both.
		if (!(flag&BF_WEAPONMASK))
			flag |= BF_WEAPON; //No attack type defined? Use weapon.
		if (!(flag&BF_SKILLMASK)) {
			if (flag&(BF_MAGIC | BF_MISC))
				flag |= BF_SKILL; //These two would never trigger without BF_SKILL
			if (flag&BF_WEAPON)
				flag |= BF_NORMAL | BF_SKILL;
		}
	}

	struct s_autobonus entry = {};

	if (rate < -10000 || rate > 10000)
		ShowWarning("pc_addautobonus: Item bonus rate %d exceeds -10000~10000 range, capping.\n", rate);

	entry.rate = cap_value(rate, -10000, 10000);
	entry.duration = dur;
	entry.active = INVALID_TIMER;
	entry.atk_type = flag;
	entry.pos = pos;
	entry.bonus_script = aStrdup(script);
	entry.other_script = (other_script ? aStrdup(other_script) : NULL);

	bonus.push_back(entry);

	return true;
}

/**
 * Remove an autobonus from player
 * @param sd: Player data
 * @param bonus: Autobonus array
 * @param restore: Run script on clearing or not
 */
void pc_delautobonus(struct map_session_data* sd, std::vector<s_autobonus> &bonus, bool restore)
{
	nullpo_retv(sd);

	std::vector<s_autobonus>::iterator it = bonus.begin();

	while( it != bonus.end() ){
		s_autobonus b = *it;

		if (b.active != INVALID_TIMER) {
			if (restore && (sd->state.autobonus&b.pos) == b.pos) {
				if (b.bonus_script) {
					unsigned int equip_pos_idx = 0;

					// Create a list of all equipped positions to see if all items needed for the autobonus are still present [Playtester]
					for (uint8 j = 0; j < EQI_MAX; j++) {
						if (sd->equip_index[j] >= 0)
							equip_pos_idx |= sd->inventory.u.items_inventory[sd->equip_index[j]].equip;
					}

					if ((equip_pos_idx&b.pos) == b.pos)
						script_run_autobonus(b.bonus_script, sd, b.pos);
				}

				it++;

				continue;
			} else { // Logout / Unequipped an item with an activated bonus
				delete_timer(b.active, pc_endautobonus);
				b.active = INVALID_TIMER;
			}
		}

		if (b.bonus_script)
			aFree(b.bonus_script);
		if (b.other_script)
			aFree(b.other_script);

		it = bonus.erase(it);
	}
}

/**
 * Execute autobonus on player
 * @param sd: Player data
 * @param autobonus: Autobonus to run
 */
void pc_exeautobonus(struct map_session_data *sd, std::vector<s_autobonus> *bonus, struct s_autobonus *autobonus)
{
	nullpo_retv(sd);
	nullpo_retv(autobonus);

	if (autobonus->active != INVALID_TIMER)
		delete_timer(autobonus->active, pc_endautobonus);

	if( autobonus->other_script )
	{
		int j;
		unsigned int equip_pos_idx = 0;
		//Create a list of all equipped positions to see if all items needed for the autobonus are still present [Playtester]
		for(j = 0; j < EQI_MAX; j++) {
			if(sd->equip_index[j] >= 0)
				equip_pos_idx |= sd->inventory.u.items_inventory[sd->equip_index[j]].equip;
		}
		if((equip_pos_idx&autobonus->pos) == autobonus->pos)
			script_run_autobonus(autobonus->other_script,sd,autobonus->pos);
	}

	autobonus->active = add_timer(gettick()+autobonus->duration, pc_endautobonus, sd->bl.id, (intptr_t)bonus);
	sd->state.autobonus |= autobonus->pos;
	status_calc_pc(sd,SCO_NONE);
}

/**
 * Remove autobonus timer from player
 */
TIMER_FUNC(pc_endautobonus){
	struct map_session_data *sd = map_id2sd(id);
	std::vector<s_autobonus> *bonus = (std::vector<s_autobonus> *)data;

	nullpo_ret(sd);
	nullpo_ret(bonus);

	for( struct s_autobonus& autobonus : *bonus ){
		if( autobonus.active == tid ){
			autobonus.active = INVALID_TIMER;
			sd->state.autobonus &= ~autobonus.pos;
			break;
		}
	}
	
	status_calc_pc(sd,SCO_NONE);
	return 0;
}

/**
 * Add element bonus to player when attacking
 * @param sd: Player data
 * @param ele: Element to adjust
 * @param rate: Success chance
 * @param flag: Battle flag
 */
static void pc_bonus_addele(struct map_session_data* sd, unsigned char ele, short rate, short flag)
{
	nullpo_retv(sd);

	struct weapon_data *wd = (sd->state.lr_flag ? &sd->left_weapon : &sd->right_weapon);

	if (wd->addele2.size() == MAX_PC_BONUS) {
		ShowWarning("pc_bonus_addele: Reached max (%d) number of add element damage bonuses per character!\n", MAX_PC_BONUS);
		return;
	}

	if (!(flag&BF_RANGEMASK))
		flag |= BF_SHORT | BF_LONG;
	if (!(flag&BF_WEAPONMASK))
		flag |= BF_WEAPON;
	if (!(flag&BF_SKILLMASK)) {
		if (flag&(BF_MAGIC | BF_MISC))
			flag |= BF_SKILL;
		if (flag&BF_WEAPON)
			flag |= BF_NORMAL | BF_SKILL;
	}

	for (auto &it : wd->addele2) {
		if (it.ele == ele && it.flag == flag) {
			it.rate = cap_value(it.rate + rate, -10000, 10000);
			return;
		}
	}

	struct s_addele2 entry = {};

	if (rate < -10000 || rate > 10000)
		ShowWarning("pc_bonus_addele: Item bonus rate %d exceeds -10000~10000 range, capping.\n", rate);

	entry.ele = ele;
	entry.rate = cap_value(rate, -10000, 10000);
	entry.flag = flag;

	wd->addele2.push_back(entry);
}

/**
 * Reduce element bonus to player when attacking
 * @param sd: Player data
 * @param ele: Element to adjust
 * @param rate: Success chance
 * @param flag: Battle flag
 */
static void pc_bonus_subele(struct map_session_data* sd, unsigned char ele, short rate, short flag)
{
	nullpo_retv(sd);

	if (sd->subele2.size() == MAX_PC_BONUS) {
		ShowWarning("pc_bonus_subele: Reached max (%d) number of resist element damage bonuses per character!\n", MAX_PC_BONUS);
		return;
	}

	if (!(flag&BF_RANGEMASK))
		flag |= BF_SHORT | BF_LONG;
	if (!(flag&BF_WEAPONMASK))
		flag |= BF_WEAPON;
	if (!(flag&BF_SKILLMASK)) {
		if (flag&(BF_MAGIC | BF_MISC))
			flag |= BF_SKILL;
		if (flag&BF_WEAPON)
			flag |= BF_NORMAL | BF_SKILL;
	}

	for (auto &it : sd->subele2) {
		if (it.ele == ele && it.flag == flag) {
			it.rate = cap_value(it.rate + rate, -10000, 10000);
			return;
		}
	}

	struct s_addele2 entry = {};

	if (rate < -10000 || rate > 10000)
		ShowWarning("pc_bonus_subele: Item bonus rate %d exceeds -10000~10000 range, capping.\n", rate);

	entry.ele = ele;
	entry.rate = cap_value(rate, -10000, 10000);
	entry.flag = flag;

	sd->subele2.push_back(entry);
}

/**
 * General item bonus for player
 * @param bonus: Bonus array
 * @param id: Key
 * @param val: Value
 * @param cap_rate: If Value is a rate value that needs to be capped
 */
static void pc_bonus_itembonus(std::vector<s_item_bonus> &bonus, uint16 id, int val, bool cap_rate)
{
	for (auto &it : bonus) {
		if (it.id == id) {
			if (cap_rate)
				it.val = cap_value(it.val + val, -10000, 10000);
			else
				it.val += val;
			return;
		}
	}

	struct s_item_bonus entry = {};

	if (cap_rate && (val < -10000 || val > 10000)) {
		ShowWarning("pc_bonus_itembonus: Item bonus val %d exceeds -10000~10000 range, capping.\n", val);
		val = cap_value(val, -10000, 10000);
	}

	entry.id = id;
	entry.val = val;

	bonus.push_back(entry);
}

/**
 * Remove HP/SP to player when attacking
 * @param bonus: Bonus array
 * @param rate: Success chance
 * @param per: Percentage of HP/SP to vanish
 * @param flag: Battle flag
 */
static void pc_bonus_addvanish(std::vector<s_vanish_bonus> &bonus, int16 rate, int16 per, int flag) {
	if (bonus.size() == MAX_PC_BONUS) {
		ShowWarning("pc_bonus_addvanish: Reached max (%d) number of vanish damage bonuses per character!\n", MAX_PC_BONUS);
		return;
	}

	if (!(flag&BF_RANGEMASK))
		flag |= BF_SHORT | BF_LONG;
	if (!(flag&BF_WEAPONMASK))
		flag |= BF_WEAPON;
	if (!(flag&BF_SKILLMASK)) {
		if (flag&(BF_MAGIC | BF_MISC))
			flag |= BF_SKILL;
		if (flag&BF_WEAPON)
			flag |= BF_NORMAL | BF_SKILL;
	}

	for (auto &it : bonus) {
		if (it.flag == flag) {
			it.rate = cap_value(it.rate + rate, -10000, 10000);
			it.per += per;
			return;
		}
	}

	struct s_vanish_bonus entry = {};

	if (rate < -10000 || rate > 10000)
		ShowWarning("pc_bonus_addvanish: Item bonus rate %d exceeds -10000~10000 range, capping.\n", rate);

	entry.rate = cap_value(rate, -10000, 10000);
	entry.per = per;
	entry.flag = flag;

	bonus.push_back(entry);
}

/*==========================================
 * Add a bonus(type) to player sd
 * format: bonus bBonusName,val;
 * @param sd
 * @param type Bonus type used by bBonusName
 * @param val Value that usually for rate or fixed value
 *------------------------------------------*/
void pc_bonus(struct map_session_data *sd,int type,int val)
{
	struct status_data *status;
	int bonus;
	nullpo_retv(sd);

	status = &sd->base_status;

	switch(type){
		case SP_STR:
		case SP_AGI:
		case SP_VIT:
		case SP_INT:
		case SP_DEX:
		case SP_LUK:
			if(sd->state.lr_flag != 2)
				sd->param_bonus[type-SP_STR]+=val;
			break;
		case SP_ATK1:
			if(!sd->state.lr_flag) {
				bonus = status->rhw.atk + val;
				status->rhw.atk = cap_value(bonus, 0, USHRT_MAX);
			}
			else if(sd->state.lr_flag == 1) {
				bonus = status->lhw.atk + val;
				status->lhw.atk =  cap_value(bonus, 0, USHRT_MAX);
			}
			break;
		case SP_ATK2:
			if(!sd->state.lr_flag) {
				bonus = status->rhw.atk2 + val;
				status->rhw.atk2 = cap_value(bonus, 0, USHRT_MAX);
			}
			else if(sd->state.lr_flag == 1) {
				bonus = status->lhw.atk2 + val;
				status->lhw.atk2 =  cap_value(bonus, 0, USHRT_MAX);
			}
			break;
		case SP_BASE_ATK:
			if(sd->state.lr_flag != 2) {
#ifdef RENEWAL
				bonus = sd->bonus.eatk + val;
				sd->bonus.eatk = cap_value(bonus, SHRT_MIN, SHRT_MAX);
#else
				bonus = status->batk + val;
				status->batk = cap_value(bonus, 0, USHRT_MAX);
#endif
			}
			break;
		case SP_DEF1:
			if(sd->state.lr_flag != 2) {
				bonus = status->def + val;
#ifdef RENEWAL
				status->def = cap_value(bonus, SHRT_MIN, SHRT_MAX);
#else
				status->def = cap_value(bonus, CHAR_MIN, CHAR_MAX);
#endif
			}
			break;
		case SP_DEF2:
			if(sd->state.lr_flag != 2) {
				bonus = status->def2 + val;
				status->def2 = cap_value(bonus, SHRT_MIN, SHRT_MAX);
			}
			break;
		case SP_MDEF1:
			if(sd->state.lr_flag != 2) {
				bonus = status->mdef + val;
#ifdef RENEWAL
				status->mdef = cap_value(bonus, SHRT_MIN, SHRT_MAX);
#else
				status->mdef = cap_value(bonus, CHAR_MIN, CHAR_MAX);
#endif
				if( sd->state.lr_flag == 3 ) {//Shield, used for royal guard
					sd->bonus.shieldmdef += bonus;
				}
			}
			break;
		case SP_MDEF2:
			if(sd->state.lr_flag != 2) {
				bonus = status->mdef2 + val;
				status->mdef2 = cap_value(bonus, SHRT_MIN, SHRT_MAX);
			}
			break;
		case SP_HIT:
			if(sd->state.lr_flag != 2) {
				bonus = status->hit + val;
				status->hit = cap_value(bonus, SHRT_MIN, SHRT_MAX);
			} else
				sd->bonus.arrow_hit+=val;
			break;
		case SP_FLEE1:
			if(sd->state.lr_flag != 2) {
				bonus = status->flee + val;
				status->flee = cap_value(bonus, SHRT_MIN, SHRT_MAX);
			}
			break;
		case SP_FLEE2:
			if(sd->state.lr_flag != 2) {
				bonus = status->flee2 + val*10;
				status->flee2 = cap_value(bonus, SHRT_MIN, SHRT_MAX);
			}
			break;
		case SP_CRITICAL:
			if(sd->state.lr_flag != 2) {
				bonus = status->cri + val*10;
				status->cri = cap_value(bonus, SHRT_MIN, SHRT_MAX);
			} else
				sd->bonus.arrow_cri += val*10;
			break;
		case SP_ATKELE:
			PC_BONUS_CHK_ELEMENT(val,SP_ATKELE);
			switch (sd->state.lr_flag)
			{
			case 2:
				switch (sd->status.weapon) {
					case W_BOW:
					case W_REVOLVER:
					case W_RIFLE:
					case W_GATLING:
					case W_SHOTGUN:
					case W_GRENADE:
						//Become weapon element.
						status->rhw.ele=val;
						break;
					default: //Become arrow element.
						sd->bonus.arrow_ele=val;
						break;
				}
				break;
			case 1:
				status->lhw.ele=val;
				break;
			default:
				status->rhw.ele=val;
				break;
			}
			break;
		case SP_DEFELE:
			PC_BONUS_CHK_ELEMENT(val,SP_DEFELE);
			if(sd->state.lr_flag != 2)
				status->def_ele=val;
			break;
		case SP_MAXHP:
			if(sd->state.lr_flag == 2)
				break;
			sd->bonus.hp += val;
			break;
		case SP_MAXSP:
			if(sd->state.lr_flag == 2)
				break;
			sd->bonus.sp += val;
			break;
		case SP_MAXHPRATE:
			if(sd->state.lr_flag != 2)
				sd->hprate+=val;
			break;
		case SP_MAXSPRATE:
			if(sd->state.lr_flag != 2)
				sd->sprate+=val;
			break;
		case SP_SPRATE:
			if(sd->state.lr_flag != 2)
				sd->dsprate+=val;
			break;
		case SP_ATTACKRANGE:
			switch (sd->state.lr_flag) {
			case 2:
				switch (sd->status.weapon) {
					case W_BOW:
					case W_REVOLVER:
					case W_RIFLE:
					case W_GATLING:
					case W_SHOTGUN:
					case W_GRENADE:
						status->rhw.range += val;
				}
				break;
			case 1:
				status->lhw.range += val;
				break;
			default:
				status->rhw.range += val;
				break;
			}
			break;
		case SP_SPEED_RATE:	//Non stackable increase
			if(sd->state.lr_flag != 2)
				sd->bonus.speed_rate = min(sd->bonus.speed_rate, -val);
			break;
		case SP_SPEED_ADDRATE:	//Stackable increase
			if(sd->state.lr_flag != 2)
				sd->bonus.speed_add_rate -= val;
			break;
		case SP_ASPD:	//Raw increase
			if(sd->state.lr_flag != 2)
				sd->bonus.aspd_add -= 10*val;
			break;
		case SP_ASPD_RATE:	//Stackable increase - Made it linear as per rodatazone
			if(sd->state.lr_flag != 2)
#ifndef RENEWAL_ASPD
				status->aspd_rate -= 10*val;
#else
				status->aspd_rate2 += val;
#endif
			break;
		case SP_HP_RECOV_RATE:
			if(sd->state.lr_flag != 2)
				sd->hprecov_rate += val;
			break;
		case SP_SP_RECOV_RATE:
			if(sd->state.lr_flag != 2)
				sd->sprecov_rate += val;
			break;
		case SP_CRITICAL_DEF:
			if(sd->state.lr_flag != 2)
				sd->bonus.critical_def += val;
			break;
		case SP_NEAR_ATK_DEF:
			if(sd->state.lr_flag != 2)
				sd->bonus.near_attack_def_rate += val;
			break;
		case SP_LONG_ATK_DEF:
			if(sd->state.lr_flag != 2)
				sd->bonus.long_attack_def_rate += val;
			break;
		case SP_DOUBLE_RATE:
			if(sd->state.lr_flag == 0 && sd->bonus.double_rate < val)
				sd->bonus.double_rate = val;
			break;
		case SP_DOUBLE_ADD_RATE:
			if(sd->state.lr_flag == 0)
				sd->bonus.double_add_rate += val;
			break;
		case SP_MATK_RATE:
			if(sd->state.lr_flag != 2)
				sd->matk_rate += val;
			break;
		case SP_IGNORE_DEF_ELE:
			PC_BONUS_CHK_ELEMENT(val,SP_IGNORE_DEF_ELE);
			if(!sd->state.lr_flag)
				sd->right_weapon.ignore_def_ele |= 1<<val;
			else if(sd->state.lr_flag == 1)
				sd->left_weapon.ignore_def_ele |= 1<<val;
			break;
		case SP_IGNORE_DEF_RACE:
			PC_BONUS_CHK_RACE(val,SP_IGNORE_DEF_RACE);
			if(!sd->state.lr_flag)
				sd->right_weapon.ignore_def_race |= 1<<val;
			else if(sd->state.lr_flag == 1)
				sd->left_weapon.ignore_def_race |= 1<<val;
			break;
		case SP_IGNORE_DEF_CLASS:
			PC_BONUS_CHK_CLASS(val,SP_IGNORE_DEF_CLASS);
			if(!sd->state.lr_flag)
				sd->right_weapon.ignore_def_class |= 1<<val;
			else if(sd->state.lr_flag == 1)
				sd->left_weapon.ignore_def_class |= 1<<val;
			break;
		case SP_ATK_RATE:
			if(sd->state.lr_flag != 2)
				sd->bonus.atk_rate += val;
			break;
		case SP_MAGIC_ATK_DEF:
			if(sd->state.lr_flag != 2)
				sd->bonus.magic_def_rate += val;
			break;
		case SP_MISC_ATK_DEF:
			if(sd->state.lr_flag != 2)
				sd->bonus.misc_def_rate += val;
			break;
		case SP_IGNORE_MDEF_ELE:
			PC_BONUS_CHK_ELEMENT(val,SP_IGNORE_MDEF_ELE);
			if(sd->state.lr_flag != 2)
				sd->bonus.ignore_mdef_ele |= 1<<val;
			break;
		case SP_IGNORE_MDEF_RACE:
			PC_BONUS_CHK_RACE(val,SP_IGNORE_MDEF_RACE);
			if(sd->state.lr_flag != 2)
				sd->bonus.ignore_mdef_race |= 1<<val;
			break;
		case SP_PERFECT_HIT_RATE:
			if(sd->state.lr_flag != 2 && sd->bonus.perfect_hit < val)
				sd->bonus.perfect_hit = val;
			break;
		case SP_PERFECT_HIT_ADD_RATE:
			if(sd->state.lr_flag != 2)
				sd->bonus.perfect_hit_add += val;
			break;
		case SP_CRITICAL_RATE:
			if(sd->state.lr_flag != 2)
				sd->critical_rate+=val;
			break;
		case SP_DEF_RATIO_ATK_ELE:
			PC_BONUS_CHK_ELEMENT(val,SP_DEF_RATIO_ATK_ELE);
			if(!sd->state.lr_flag)
				sd->right_weapon.def_ratio_atk_ele |= 1<<val;
			else if(sd->state.lr_flag == 1)
				sd->left_weapon.def_ratio_atk_ele |= 1<<val;
			break;
		case SP_DEF_RATIO_ATK_RACE:
			PC_BONUS_CHK_RACE(val,SP_DEF_RATIO_ATK_RACE);
			if(!sd->state.lr_flag)
				sd->right_weapon.def_ratio_atk_race |= 1<<val;
			else if(sd->state.lr_flag == 1)
				sd->left_weapon.def_ratio_atk_race |= 1<<val;
			break;
		case SP_DEF_RATIO_ATK_CLASS:
			PC_BONUS_CHK_CLASS(val,SP_DEF_RATIO_ATK_CLASS);
			if(!sd->state.lr_flag)
				sd->right_weapon.def_ratio_atk_class |= 1<<val;
			else if(sd->state.lr_flag == 1)
				sd->left_weapon.def_ratio_atk_class |= 1<<val;
			break;
		case SP_HIT_RATE:
			if(sd->state.lr_flag != 2)
				sd->hit_rate += val;
			break;
		case SP_FLEE_RATE:
			if(sd->state.lr_flag != 2)
				sd->flee_rate += val;
			break;
		case SP_FLEE2_RATE:
			if(sd->state.lr_flag != 2)
				sd->flee2_rate += val;
			break;
		case SP_DEF_RATE:
			if(sd->state.lr_flag != 2)
				sd->def_rate += val;
			break;
		case SP_DEF2_RATE:
			if(sd->state.lr_flag != 2)
				sd->def2_rate += val;
			break;
		case SP_MDEF_RATE:
			if(sd->state.lr_flag != 2)
				sd->mdef_rate += val;
			break;
		case SP_MDEF2_RATE:
			if(sd->state.lr_flag != 2)
				sd->mdef2_rate += val;
			break;
		case SP_RESTART_FULL_RECOVER:
			if(sd->state.lr_flag != 2)
				sd->special_state.restart_full_recover = 1;
			break;
		case SP_NO_CASTCANCEL:
			if(sd->state.lr_flag != 2)
				sd->special_state.no_castcancel = 1;
			break;
		case SP_NO_CASTCANCEL2:
			if(sd->state.lr_flag != 2)
				sd->special_state.no_castcancel2 = 1;
			break;
		case SP_NO_SIZEFIX:
			if(sd->state.lr_flag != 2)
				sd->special_state.no_sizefix = 1;
			break;
		case SP_NO_MAGIC_DAMAGE:
			if(sd->state.lr_flag == 2)
				break;
			val+= sd->special_state.no_magic_damage;
			sd->special_state.no_magic_damage = cap_value(val,0,100);
			break;
		case SP_NO_WEAPON_DAMAGE:
			if(sd->state.lr_flag == 2)
				break;
			val+= sd->special_state.no_weapon_damage;
			sd->special_state.no_weapon_damage = cap_value(val,0,100);
			break;
		case SP_NO_MISC_DAMAGE:
			if(sd->state.lr_flag == 2)
				break;
			val+= sd->special_state.no_misc_damage;
			sd->special_state.no_misc_damage = cap_value(val,0,100);
			break;
		case SP_NO_GEMSTONE:
			if(sd->state.lr_flag != 2 && sd->special_state.no_gemstone != 2)
				sd->special_state.no_gemstone = 1;
			break;
		case SP_INTRAVISION: // Maya Purple Card effect allowing to see Hiding/Cloaking people [DracoRPG]
			if(sd->state.lr_flag != 2) {
				sd->special_state.intravision = 1;
				clif_status_load(&sd->bl, EFST_CLAIRVOYANCE, 1);
			}
			break;
		case SP_NO_KNOCKBACK:
			if(sd->state.lr_flag != 2)
				sd->special_state.no_knockback = 1;
			break;
		case SP_SPLASH_RANGE:
			if(sd->bonus.splash_range < val)
				sd->bonus.splash_range = val;
			break;
		case SP_SPLASH_ADD_RANGE:
			sd->bonus.splash_add_range += val;
			break;
		case SP_SHORT_WEAPON_DAMAGE_RETURN:
			if(sd->state.lr_flag != 2)
				sd->bonus.short_weapon_damage_return += val;
			break;
		case SP_LONG_WEAPON_DAMAGE_RETURN:
			if(sd->state.lr_flag != 2)
				sd->bonus.long_weapon_damage_return += val;
			break;
		case SP_MAGIC_DAMAGE_RETURN: //AppleGirl Was Here
			if(sd->state.lr_flag != 2)
				sd->bonus.magic_damage_return += val;
			break;
		case SP_ALL_STATS:	// [Valaris]
			if(sd->state.lr_flag!=2) {
				sd->param_bonus[SP_STR-SP_STR]+=val;
				sd->param_bonus[SP_AGI-SP_STR]+=val;
				sd->param_bonus[SP_VIT-SP_STR]+=val;
				sd->param_bonus[SP_INT-SP_STR]+=val;
				sd->param_bonus[SP_DEX-SP_STR]+=val;
				sd->param_bonus[SP_LUK-SP_STR]+=val;
			}
			break;
		case SP_AGI_VIT:	// [Valaris]
			if(sd->state.lr_flag!=2) {
				sd->param_bonus[SP_AGI-SP_STR]+=val;
				sd->param_bonus[SP_VIT-SP_STR]+=val;
			}
			break;
		case SP_AGI_DEX_STR:	// [Valaris]
			if(sd->state.lr_flag!=2) {
				sd->param_bonus[SP_AGI-SP_STR]+=val;
				sd->param_bonus[SP_DEX-SP_STR]+=val;
				sd->param_bonus[SP_STR-SP_STR]+=val;
			}
			break;
		case SP_PERFECT_HIDE: // [Valaris]
			if(sd->state.lr_flag!=2)
				sd->special_state.perfect_hiding=1;
			break;
		case SP_UNBREAKABLE:
			if(sd->state.lr_flag!=2)
				sd->bonus.unbreakable += val;
			break;
		case SP_UNBREAKABLE_WEAPON:
			if(sd->state.lr_flag != 2)
				sd->bonus.unbreakable_equip |= EQP_WEAPON;
			break;
		case SP_UNBREAKABLE_ARMOR:
			if(sd->state.lr_flag != 2)
				sd->bonus.unbreakable_equip |= EQP_ARMOR;
			break;
		case SP_UNBREAKABLE_HELM:
			if(sd->state.lr_flag != 2)
				sd->bonus.unbreakable_equip |= EQP_HELM;
			break;
		case SP_UNBREAKABLE_SHIELD:
			if(sd->state.lr_flag != 2)
				sd->bonus.unbreakable_equip |= EQP_SHIELD;
			break;
		case SP_UNBREAKABLE_GARMENT:
			if(sd->state.lr_flag != 2)
				sd->bonus.unbreakable_equip |= EQP_GARMENT;
			break;
		case SP_UNBREAKABLE_SHOES:
			if(sd->state.lr_flag != 2)
				sd->bonus.unbreakable_equip |= EQP_SHOES;
			break;
		case SP_CLASSCHANGE: // [Valaris]
			if(sd->state.lr_flag !=2)
				sd->bonus.classchange=val;
			break;
		case SP_SHORT_ATK_RATE:
			if(sd->state.lr_flag != 2)	//[Lupus] it should stack, too. As any other cards rate bonuses
				sd->bonus.short_attack_atk_rate+=val;
			break;
		case SP_LONG_ATK_RATE:
			if(sd->state.lr_flag != 2)	//[Lupus] it should stack, too. As any other cards rate bonuses
				sd->bonus.long_attack_atk_rate+=val;
			break;
		case SP_BREAK_WEAPON_RATE:
			if(sd->state.lr_flag != 2)
				sd->bonus.break_weapon_rate+=val;
			break;
		case SP_BREAK_ARMOR_RATE:
			if(sd->state.lr_flag != 2)
				sd->bonus.break_armor_rate+=val;
			break;
		case SP_ADD_STEAL_RATE:
			if(sd->state.lr_flag != 2)
				sd->bonus.add_steal_rate+=val;
			break;
		case SP_DELAYRATE:
			if(sd->state.lr_flag != 2)
				sd->delayrate+=val;
			break;
		case SP_CRIT_ATK_RATE:
			if(sd->state.lr_flag != 2)
				sd->bonus.crit_atk_rate += val;
			break;
		case SP_NO_REGEN:
			if(sd->state.lr_flag != 2)
				sd->regen.state.block|=val;
			break;
		case SP_UNSTRIPABLE_WEAPON:
			if(sd->state.lr_flag != 2)
				sd->bonus.unstripable_equip |= EQP_WEAPON;
			break;
		case SP_UNSTRIPABLE:
		case SP_UNSTRIPABLE_ARMOR:
			if(sd->state.lr_flag != 2)
				sd->bonus.unstripable_equip |= EQP_ARMOR;
			break;
		case SP_UNSTRIPABLE_HELM:
			if(sd->state.lr_flag != 2)
				sd->bonus.unstripable_equip |= EQP_HELM;
			break;
		case SP_UNSTRIPABLE_SHIELD:
			if(sd->state.lr_flag != 2)
				sd->bonus.unstripable_equip |= EQP_SHIELD;
			break;
		case SP_HP_DRAIN_VALUE: // bonus bHPDrainValue,n;
			if(!sd->state.lr_flag) {
				sd->right_weapon.hp_drain_class[CLASS_NORMAL] += val;
				sd->right_weapon.hp_drain_class[CLASS_BOSS] += val;
			} else if(sd->state.lr_flag == 1) {
				sd->left_weapon.hp_drain_class[CLASS_NORMAL] += val;
				sd->left_weapon.hp_drain_class[CLASS_BOSS] += val;
			}
			break;
		case SP_SP_DRAIN_VALUE: // bonus bSPDrainValue,n;
			if(!sd->state.lr_flag) {
				sd->right_weapon.sp_drain_class[CLASS_NORMAL] += val;
				sd->right_weapon.sp_drain_class[CLASS_BOSS] += val;
			} else if(sd->state.lr_flag == 1) {
				sd->left_weapon.sp_drain_class[CLASS_NORMAL] += val;
				sd->left_weapon.sp_drain_class[CLASS_BOSS] += val;
			}
			break;
		case SP_SP_GAIN_VALUE:
			if(!sd->state.lr_flag)
				sd->bonus.sp_gain_value += val;
			break;
		case SP_HP_GAIN_VALUE:
			if(!sd->state.lr_flag)
				sd->bonus.hp_gain_value += val;
			break;
		case SP_LONG_SP_GAIN_VALUE:
			if(!sd->state.lr_flag)
				sd->bonus.long_sp_gain_value += val;
		case SP_LONG_HP_GAIN_VALUE:
			if(!sd->state.lr_flag)
				sd->bonus.long_hp_gain_value += val;
			break;		
		case SP_MAGIC_SP_GAIN_VALUE:
			if(!sd->state.lr_flag)
				sd->bonus.magic_sp_gain_value += val;
			break;
		case SP_MAGIC_HP_GAIN_VALUE:
			if(!sd->state.lr_flag)
				sd->bonus.magic_hp_gain_value += val;
			break;
		case SP_ADD_HEAL_RATE:
			if(sd->state.lr_flag != 2)
				sd->bonus.add_heal_rate += val;
			break;
		case SP_ADD_HEAL2_RATE:
			if(sd->state.lr_flag != 2)
				sd->bonus.add_heal2_rate += val;
			break;
		case SP_ADD_ITEM_HEAL_RATE:
			if(sd->state.lr_flag != 2)
				sd->bonus.itemhealrate2 += val;
			break;
		case SP_EMATK:
			if(sd->state.lr_flag != 2)
				sd->bonus.ematk += val;
			break;
		case SP_ADD_VARIABLECAST:
			if (sd->state.lr_flag != 2)
				sd->bonus.add_varcast += val;
			break;
#ifdef RENEWAL_CAST
		case SP_FIXCASTRATE:
			if(sd->state.lr_flag != 2)
				sd->bonus.fixcastrate = min(sd->bonus.fixcastrate,val);
			break;
		case SP_ADD_FIXEDCAST:
			if(sd->state.lr_flag != 2)
				sd->bonus.add_fixcast += val;
			break;
		case SP_CASTRATE:
		case SP_VARCASTRATE:
			if(sd->state.lr_flag != 2)
				sd->bonus.varcastrate -= val;
			break;
#else
		case SP_ADD_FIXEDCAST:
		case SP_FIXCASTRATE:
			//ShowWarning("pc_bonus: non-RENEWAL_CAST doesn't support this bonus %d.\n", type);
			break;
		case SP_VARCASTRATE:
		case SP_CASTRATE:
			if(sd->state.lr_flag != 2)
				sd->castrate += val;
			break;
#endif
		case SP_ADDMAXWEIGHT:
			if (sd->state.lr_flag != 2)
				sd->add_max_weight += val;
			break;
		case SP_ABSORB_DMG_MAXHP: // bonus bAbsorbDmgMaxHP,n;
			sd->bonus.absorb_dmg_maxhp = max(sd->bonus.absorb_dmg_maxhp, val);
			break;
		case SP_CRITICAL_RANGEATK: // bonus bCriticalLong,n;
			if (sd->state.lr_flag != 2)
				sd->bonus.critical_rangeatk += val*10;
			else
				sd->bonus.arrow_cri += val*10;
			break;
		case SP_WEAPON_ATK_RATE:
			if (sd->state.lr_flag != 2)
				sd->bonus.weapon_atk_rate += val;
			break;
		case SP_WEAPON_MATK_RATE:
			if (sd->state.lr_flag != 2)
				sd->bonus.weapon_matk_rate += val;
			break;
		case SP_NO_MADO_FUEL:
			if (sd->state.lr_flag != 2)
				sd->special_state.no_mado_fuel = 1;
			break;
		case SP_NO_WALK_DELAY:
			if (sd->state.lr_flag != 2)
				sd->special_state.no_walk_delay = 1;
			break;
		default:
			if (current_equip_combo_pos > 0) {
				ShowWarning("pc_bonus: unknown bonus type %d %d in a combo with item #%d\n", type, val, sd->inventory_data[pc_checkequip( sd, current_equip_combo_pos )]->nameid);
			}
			else if (current_equip_card_id > 0 || current_equip_item_index > 0) {
				ShowWarning("pc_bonus: unknown bonus type %d %d in item #%d\n", type, val, current_equip_card_id ? current_equip_card_id : sd->inventory_data[current_equip_item_index]->nameid);
			}
			else {
				ShowWarning("pc_bonus: unknown bonus type %d %d in unknown usage. Report this!\n", type, val);
			}
			break;
	}
}

/*==========================================
 * Player bonus (type) with args type2 and val, called trough bonus2 (npc)
 * format: bonus2 bBonusName,type2,val;
 * @param sd
 * @param type Bonus type used by bBonusName
 * @param type2
 * @param val Value that usually for rate or fixed value
 *------------------------------------------*/
void pc_bonus2(struct map_session_data *sd,int type,int type2,int val)
{
	nullpo_retv(sd);

	switch(type){
	case SP_ADDELE: // bonus2 bAddEle,e,x;
		PC_BONUS_CHK_ELEMENT(type2,SP_ADDELE);
		if(!sd->state.lr_flag || sd->state.lr_flag == 3)
			sd->right_weapon.addele[type2]+=val;
		else if(sd->state.lr_flag == 1)
			sd->left_weapon.addele[type2]+=val;
		else if(sd->state.lr_flag == 2)
			sd->arrow_addele[type2]+=val;
		break;
	case SP_ADDRACE: // bonus2 bAddRace,r,x;
		PC_BONUS_CHK_RACE(type2,SP_ADDRACE);
		if(!sd->state.lr_flag || sd->state.lr_flag == 3)
			sd->right_weapon.addrace[type2]+=val;
		else if(sd->state.lr_flag == 1)
			sd->left_weapon.addrace[type2]+=val;
		else if(sd->state.lr_flag == 2)
			sd->arrow_addrace[type2]+=val;
		break;
	case SP_ADDCLASS: // bonus2 bAddClass,c,x;
		PC_BONUS_CHK_CLASS(type2,SP_ADDCLASS);
		if(!sd->state.lr_flag || sd->state.lr_flag == 3)
			sd->right_weapon.addclass[type2]+=val;
		else if(sd->state.lr_flag == 1)
			sd->left_weapon.addclass[type2]+=val;
		else if(sd->state.lr_flag == 2)
			sd->arrow_addclass[type2]+=val;
		break;
	case SP_ADDSIZE: // bonus2 bAddSize,s,x;
		PC_BONUS_CHK_SIZE(type2,SP_ADDSIZE);
		if(!sd->state.lr_flag || sd->state.lr_flag == 3)
			sd->right_weapon.addsize[type2]+=val;
		else if(sd->state.lr_flag == 1)
			sd->left_weapon.addsize[type2]+=val;
		else if(sd->state.lr_flag == 2)
			sd->arrow_addsize[type2]+=val;
		break;
	case SP_SUBELE: // bonus2 bSubEle,e,x;
		PC_BONUS_CHK_ELEMENT(type2,SP_SUBELE);
		if(sd->state.lr_flag != 2)
			sd->subele_script[type2] += val;
		break;
	case SP_SUBRACE: // bonus2 bSubRace,r,x;
		PC_BONUS_CHK_RACE(type2,SP_SUBRACE);
		if(sd->state.lr_flag != 2)
			sd->subrace[type2]+=val;
		break;
	case SP_SUBCLASS: // bonus2 bSubClass,c,x;
		PC_BONUS_CHK_CLASS(type2,SP_SUBCLASS);
		if(sd->state.lr_flag != 2)
			sd->subclass[type2]+=val;
		break;
	case SP_ADDEFF: // bonus2 bAddEff,eff,n;
		PC_BONUS_CHK_SC(type2,SP_ADDEFF);
		pc_bonus_addeff(sd->addeff, (sc_type)type2, sd->state.lr_flag != 2 ? val : 0, sd->state.lr_flag == 2 ? val : 0, 0, 0);
		break;
	case SP_ADDEFF2: // bonus2 bAddEff2,eff,n;
		PC_BONUS_CHK_SC(type2,SP_ADDEFF2);
		pc_bonus_addeff(sd->addeff, (sc_type)type2, sd->state.lr_flag != 2 ? val : 0, sd->state.lr_flag == 2 ? val : 0, ATF_SELF, 0);
		break;
	case SP_RESEFF: // bonus2 bResEff,eff,n;
		if(sd->state.lr_flag == 2)
			break;
		if (sd->reseff.size() == MAX_PC_BONUS) {
			ShowWarning("pc_bonus2: SP_RESEFF: Reached max (%d) number of resistance bonuses per character!\n", MAX_PC_BONUS);
			break;
		}

		pc_bonus_itembonus(sd->reseff, type2, val, true);
		break;
	case SP_MAGIC_ADDELE: // bonus2 bMagicAddEle,e,x;
		PC_BONUS_CHK_ELEMENT(type2,SP_MAGIC_ADDELE);
		if(sd->state.lr_flag != 2)
			sd->magic_addele_script[type2] += val;
		break;
	case SP_MAGIC_ADDRACE: // bonus2 bMagicAddRace,r,x;
		PC_BONUS_CHK_RACE(type2,SP_MAGIC_ADDRACE);
		if(sd->state.lr_flag != 2)
			sd->magic_addrace[type2]+=val;
		break;
	case SP_MAGIC_ADDCLASS: // bonus2 bMagicAddClass,c,x;
		PC_BONUS_CHK_CLASS(type2,SP_MAGIC_ADDCLASS);
		if(sd->state.lr_flag != 2)
			sd->magic_addclass[type2]+=val;
		break;
	case SP_MAGIC_ADDSIZE: // bonus2 bMagicAddSize,s,x;
		PC_BONUS_CHK_SIZE(type2,SP_MAGIC_ADDSIZE);
		if(sd->state.lr_flag != 2)
			sd->magic_addsize[type2]+=val;
		break;
	case SP_MAGIC_ATK_ELE: // bonus2 bMagicAtkEle,e,x;
		PC_BONUS_CHK_ELEMENT(type2,SP_MAGIC_ATK_ELE);
		if(sd->state.lr_flag != 2)
			sd->magic_atk_ele[type2]+=val;
		break;
	case SP_ADD_DAMAGE_CLASS: { // bonus2 bAddDamageClass,mid,x;
			struct weapon_data *wd = (sd->state.lr_flag ? &sd->left_weapon : &sd->right_weapon);

			if (wd->add_dmg.size() == MAX_PC_BONUS) {
				ShowWarning("pc_bonus2: SP_ADD_DAMAGE_CLASS: Reached max (%d) number of add class damage bonuses per character!\n", MAX_PC_BONUS);
				break;
			}

			pc_bonus_itembonus(wd->add_dmg, type2, val, false);
		}
		break;
	case SP_ADD_MAGIC_DAMAGE_CLASS: // bonus2 bAddMagicDamageClass,mid,x;
		if(sd->state.lr_flag == 2)
			break;
		if (sd->add_mdmg.size() == MAX_PC_BONUS) {
			ShowWarning("pc_bonus2: SP_ADD_MAGIC_DAMAGE_CLASS: Reached max (%d) number of add class magic dmg bonuses per character!\n", MAX_PC_BONUS);
			break;
		}

		pc_bonus_itembonus(sd->add_mdmg, type2, val, false);
		break;
	case SP_ADD_DEF_MONSTER: // bonus2 bAddDefMonster,mid,x;
		if(sd->state.lr_flag == 2)
			break;
		if (sd->add_def.size() == MAX_PC_BONUS) {
			ShowWarning("pc_bonus2: SP_ADD_DEF_MONSTER: Reached max (%d) number of add class def bonuses per character!\n", MAX_PC_BONUS);
			break;
		}

		pc_bonus_itembonus(sd->add_def, type2, val, false);
		break;
	case SP_ADD_MDEF_MONSTER: // bonus2 bAddMDefMonster,mid,x;
		if(sd->state.lr_flag == 2)
			break;
		if (sd->add_mdef.size() == MAX_PC_BONUS) {
			ShowWarning("pc_bonus2: SP_ADD_MDEF_MONSTER: Reached max (%d) number of add class mdef bonuses per character!\n", MAX_PC_BONUS);
			break;
		}

		pc_bonus_itembonus(sd->add_mdef, type2, val, false);
		break;
	case SP_HP_DRAIN_RATE: // bonus2 bHPDrainRate,x,n;
		if(!sd->state.lr_flag) {
			sd->right_weapon.hp_drain_rate.rate += type2;
			sd->right_weapon.hp_drain_rate.per += val;
		}
		else if(sd->state.lr_flag == 1) {
			sd->left_weapon.hp_drain_rate.rate += type2;
			sd->left_weapon.hp_drain_rate.per += val;
		}
		break;
	case SP_SP_DRAIN_RATE: // bonus2 bSPDrainRate,x,n;
		if(!sd->state.lr_flag) {
			sd->right_weapon.sp_drain_rate.rate += type2;
			sd->right_weapon.sp_drain_rate.per += val;
		}
		else if(sd->state.lr_flag == 1) {
			sd->left_weapon.sp_drain_rate.rate += type2;
			sd->left_weapon.sp_drain_rate.per += val;
		}
		break;
	case SP_SP_VANISH_RATE: // bonus2 bSPVanishRate,x,n;
		if(sd->state.lr_flag != 2) {
			pc_bonus_addvanish(sd->sp_vanish, type2, val, BF_NORMAL);
		}
		break;
	case SP_HP_VANISH_RATE: // bonus2 bHPVanishRate,x,n;
		if(sd->state.lr_flag != 2) {
			pc_bonus_addvanish(sd->hp_vanish, type2, val, BF_NORMAL);
		}
		break;
	case SP_GET_ZENY_NUM: // bonus2 bGetZenyNum,x,n;
		if(sd->state.lr_flag != 2 && sd->bonus.get_zeny_rate < val) {
			sd->bonus.get_zeny_rate = val;
			sd->bonus.get_zeny_num = type2;
		}
		break;
	case SP_ADD_GET_ZENY_NUM: // bonus2 bAddGetZenyNum,x,n;
		if(sd->state.lr_flag != 2) {
			sd->bonus.get_zeny_rate += val;
			sd->bonus.get_zeny_num += type2;
		}
		break;
	case SP_WEAPON_COMA_ELE: // bonus2 bWeaponComaEle,e,n;
		PC_BONUS_CHK_ELEMENT(type2,SP_WEAPON_COMA_ELE);
		if(sd->state.lr_flag == 2)
			break;
		sd->weapon_coma_ele[type2] += val;
		sd->special_state.bonus_coma = 1;
		break;
	case SP_WEAPON_COMA_RACE: // bonus2 bWeaponComaRace,r,n;
		PC_BONUS_CHK_RACE(type2,SP_WEAPON_COMA_RACE);
		if(sd->state.lr_flag == 2)
			break;
		sd->weapon_coma_race[type2] += val;
		sd->special_state.bonus_coma = 1;
		break;
	case SP_WEAPON_COMA_CLASS: // bonus2 bWeaponComaClass,c,n;
		PC_BONUS_CHK_CLASS(type2,SP_WEAPON_COMA_CLASS);
		if(sd->state.lr_flag == 2)
			break;
		sd->weapon_coma_class[type2] += val;
		sd->special_state.bonus_coma = 1;
		break;
	case SP_WEAPON_ATK: // bonus2 bWeaponAtk,w,n;
		if(sd->state.lr_flag != 2)
			sd->weapon_atk[type2]+=val;
		break;
	case SP_WEAPON_DAMAGE_RATE: // bonus2 bWeaponDamageRate,w,n;
		if(sd->state.lr_flag != 2)
			sd->weapon_damage_rate[type2]+=val;
		break;
	case SP_CRITICAL_ADDRACE: // bonus2 bCriticalAddRace,r,n;
		PC_BONUS_CHK_RACE(type2,SP_CRITICAL_ADDRACE);
		if(sd->state.lr_flag != 2)
			sd->critaddrace[type2] += val*10;
		break;
	case SP_ADDEFF_WHENHIT: // bonus2 bAddEffWhenHit,eff,n;
		PC_BONUS_CHK_SC(type2,SP_ADDEFF_WHENHIT);
		if(sd->state.lr_flag != 2)
			pc_bonus_addeff(sd->addeff_atked, (sc_type)type2, val, 0, 0, 0);
		break;
	case SP_SKILL_ATK: // bonus2 bSkillAtk,sk,n;
		if(sd->state.lr_flag == 2)
			break;
		if (sd->skillatk.size() == MAX_PC_BONUS) {
			ShowWarning("pc_bonus2: SP_SKILL_ATK: Reached max (%d) number of skills per character, bonus skill %d (+%d%%) lost.\n", MAX_PC_BONUS, type2, val);
			break;
		}

		pc_bonus_itembonus(sd->skillatk, type2, val, false);
		break;
	case SP_SKILL_HEAL: // bonus2 bSkillHeal,sk,n;
		if(sd->state.lr_flag == 2)
			break;
		if (sd->skillheal.size() == MAX_PC_BONUS) { // Better mention this so the array length can be updated. [Skotlex]
			ShowWarning("pc_bonus2: SP_SKILL_HEAL: Reached max (%d) number of skills per character, bonus skill %d (+%d%%) lost.\n", MAX_PC_BONUS, type2, val);
			break;
		}
		
		pc_bonus_itembonus(sd->skillheal, type2, val, false);
		break;
	case SP_SKILL_HEAL2: // bonus2 bSkillHeal2,sk,n;
		if(sd->state.lr_flag == 2)
			break;
		if (sd->skillheal2.size() == MAX_PC_BONUS) { // Better mention this so the array length can be updated. [Skotlex]
			ShowWarning("pc_bonus2: SP_SKILL_HEAL2: Reached max (%d) number of skills per character, bonus skill %d (+%d%%) lost.\n", MAX_PC_BONUS, type2, val);
			break;
		}
		
		pc_bonus_itembonus(sd->skillheal2, type2, val, false);
		break;
	case SP_ADD_SKILL_BLOW: // bonus2 bAddSkillBlow,sk,n;
		if(sd->state.lr_flag == 2)
			break;
		if (sd->skillblown.size() == MAX_PC_BONUS) { //Better mention this so the array length can be updated. [Skotlex]
			ShowWarning("pc_bonus2: SP_ADD_SKILL_BLOW: Reached max (%d) number of skills per character, bonus skill %d (%d) lost.\n", MAX_PC_BONUS, type2, val);
			break;
		}
		
		pc_bonus_itembonus(sd->skillblown, type2, val, false);
		break;
	case SP_HP_LOSS_RATE: // bonus2 bHPLossRate,n,t;
		if(sd->state.lr_flag != 2) {
			sd->hp_loss.value = type2;
			sd->hp_loss.rate = val;
		}
		break;
	case SP_HP_REGEN_RATE: // bonus2 bHPRegenRate,n,t;
		if(sd->state.lr_flag != 2) {
			sd->hp_regen.value = type2;
			sd->hp_regen.rate = val;
		}
		break;
	case SP_REGEN_PERCENT_HP: // bonus2 bRegenPercentHP,n,t;
		if (sd->state.lr_flag != 2) {
			sd->percent_hp_regen.value = type2;
			sd->percent_hp_regen.rate = val;
		}
		break;
	case SP_REGEN_PERCENT_SP: // bonus2 bRegenPercentSP,n,t;
		if (sd->state.lr_flag != 2) {
			sd->percent_sp_regen.value = type2;
			sd->percent_sp_regen.rate = val;
		}
		break;
	case SP_ADDRACE2: // bonus2 bAddRace2,mr,x;
		PC_BONUS_CHK_RACE2(type2,SP_ADDRACE2);
		if(sd->state.lr_flag != 2)
			sd->right_weapon.addrace2[type2] += val;
		else
			sd->left_weapon.addrace2[type2] += val;
		break;
	case SP_SUBSIZE: // bonus2 bSubSize,s,x;
		PC_BONUS_CHK_SIZE(type2,SP_SUBSIZE);
		if(sd->state.lr_flag != 2)
			sd->subsize[type2]+=val;
		break;
	case SP_SUBRACE2: // bonus2 bSubRace2,mr,x;
		PC_BONUS_CHK_RACE2(type2,SP_SUBRACE2);
		if(sd->state.lr_flag != 2)
			sd->subrace2[type2]+=val;
		break;
	case SP_ADD_ITEM_HEAL_RATE: // bonus2 bAddItemHealRate,iid,n;
		if(sd->state.lr_flag == 2)
			break;
		if (!itemdb_exists(type2)) {
			ShowWarning("pc_bonus2: SP_ADD_ITEM_HEAL_RATE Invalid item with id %d\n", type2);
			break;
		}
		if (sd->itemhealrate.size() == MAX_PC_BONUS) {
			ShowWarning("pc_bonus2: SP_ADD_ITEM_HEAL_RATE: Reached max (%d) number of item heal bonuses per character!\n", MAX_PC_BONUS);
			break;
		}

		pc_bonus_itembonus(sd->itemhealrate, type2, val, false);
		break;
	case SP_ADD_ITEMGROUP_HEAL_RATE: // bonus2 bAddItemGroupHealRate,ig,n;
		if (sd->state.lr_flag == 2)
			break;
		if (!type2 || !itemdb_group_exists(type2)) {
			ShowWarning("pc_bonus2: SP_ADD_ITEMGROUP_HEAL_RATE: Invalid item group with id %d\n", type2);
			break;
		}
		if (sd->itemhealrate.size() == MAX_PC_BONUS) {
			ShowWarning("pc_bonus2: SP_ADD_ITEMGROUP_HEAL_RATE: Reached max (%d) number of item heal bonuses per character!\n", MAX_PC_BONUS);
			break;
		}

		pc_bonus_itembonus(sd->itemgrouphealrate, type2, val, false);
		break;
	case SP_EXP_ADDRACE: // bonus2 bExpAddRace,r,x;
		PC_BONUS_CHK_RACE(type2,SP_EXP_ADDRACE);
		if(sd->state.lr_flag != 2)
			sd->expaddrace[type2]+=val;
		break;
	case SP_EXP_ADDCLASS: // bonus2 bExpAddClass,c,x;
		PC_BONUS_CHK_CLASS(type2,SP_EXP_ADDCLASS);
		if(sd->state.lr_flag != 2)
			sd->expaddclass[type2]+=val;
		break;
	case SP_SP_GAIN_RACE: // bonus2 bSPGainRace,r,n;
		PC_BONUS_CHK_RACE(type2,SP_SP_GAIN_RACE);
		if(sd->state.lr_flag != 2)
			sd->sp_gain_race[type2]+=val;
		break;
	case SP_ADD_MONSTER_DROP_ITEM: // bonus2 bAddMonsterDropItem,iid,n;
		if (sd->state.lr_flag != 2)
			pc_bonus_item_drop(sd->add_drop, type2, 0, CLASS_ALL, RC_NONE_, val);
		break;
	case SP_ADD_MONSTER_DROP_ITEMGROUP: // bonus2 bAddMonsterDropItemGroup,ig,n;
		if (sd->state.lr_flag != 2)
			pc_bonus_item_drop(sd->add_drop, 0, type2, CLASS_ALL, RC_NONE_, val);
		break;
	case SP_SP_LOSS_RATE: // bonus2 bSPLossRate,n,t;
		if(sd->state.lr_flag != 2) {
			sd->sp_loss.value = type2;
			sd->sp_loss.rate = val;
		}
		break;
	case SP_SP_REGEN_RATE: // bonus2 bSPRegenRate,n,t;
		if(sd->state.lr_flag != 2) {
			sd->sp_regen.value = type2;
			sd->sp_regen.rate = val;
		}
		break;
	case SP_HP_DRAIN_VALUE_RACE: // bonus2 bHPDrainValueRace,r,n;
		PC_BONUS_CHK_RACE(type2,SP_HP_DRAIN_VALUE_RACE);
		if(!sd->state.lr_flag) {
			sd->right_weapon.hp_drain_race[type2] += val;
		}
		else if(sd->state.lr_flag == 1) {
			sd->left_weapon.hp_drain_race[type2] += val;
		}
		break;
	case SP_SP_DRAIN_VALUE_RACE: // bonus2 bSPDrainValueRace,r,n;
		PC_BONUS_CHK_RACE(type2,SP_SP_DRAIN_VALUE_RACE);
		if(!sd->state.lr_flag) {
			sd->right_weapon.sp_drain_race[type2] += val;
		}
		else if(sd->state.lr_flag == 1) {
			sd->left_weapon.sp_drain_race[type2] += val;
		}
		break;
	case SP_HP_DRAIN_VALUE_CLASS: // bonus2 bHPDrainValueClass,c,n;
		PC_BONUS_CHK_CLASS(type2,SP_HP_DRAIN_VALUE_CLASS);
		if(!sd->state.lr_flag) {
			sd->right_weapon.hp_drain_class[type2] += val;
		}
		else if(sd->state.lr_flag == 1) {
			sd->left_weapon.hp_drain_class[type2] += val;
		}
		break;
	case SP_SP_DRAIN_VALUE_CLASS: // bonus2 bSPDrainValueClass,c,n;
		PC_BONUS_CHK_CLASS(type2,SP_SP_DRAIN_VALUE_CLASS);
		if(!sd->state.lr_flag) {
			sd->right_weapon.sp_drain_class[type2] += val;
		}
		else if(sd->state.lr_flag == 1) {
			sd->left_weapon.sp_drain_class[type2] += val;
		}
		break;
	case SP_IGNORE_MDEF_RACE_RATE: // bonus2 bIgnoreMdefRaceRate,r,n;
		PC_BONUS_CHK_RACE(type2,SP_IGNORE_MDEF_RACE_RATE);
		if(sd->state.lr_flag != 2)
			sd->ignore_mdef_by_race[type2] += val;
		break;
	case SP_IGNORE_MDEF_CLASS_RATE: // bonus2 bIgnoreMdefClassRate,c,n;
		PC_BONUS_CHK_CLASS(type2,SP_IGNORE_MDEF_CLASS_RATE);
		if(sd->state.lr_flag != 2)
			sd->ignore_mdef_by_class[type2] += val;
		break;
	case SP_IGNORE_DEF_RACE_RATE: // bonus2 bIgnoreDefRaceRate,r,n;
		PC_BONUS_CHK_RACE(type2,SP_IGNORE_DEF_RACE_RATE);
		if(sd->state.lr_flag != 2)
			sd->ignore_def_by_race[type2] += val;
		break;
	case SP_IGNORE_DEF_CLASS_RATE: // bonus2 bIgnoreDefClassRate,r,n;
		PC_BONUS_CHK_CLASS(type2, SP_IGNORE_DEF_CLASS_RATE);
		if (sd->state.lr_flag != 2)
			sd->ignore_def_by_class[type2] += val;
		break;
	case SP_SKILL_USE_SP_RATE: // bonus2 bSkillUseSPrate,sk,n;
		if(sd->state.lr_flag == 2)
			break;
		if (sd->skillusesprate.size() == MAX_PC_BONUS) {
			ShowWarning("pc_bonus2: SP_SKILL_USE_SP_RATE: Reached max (%d) number of skills per character, bonus skill %d (+%d%%) lost.\n", MAX_PC_BONUS, type2, val);
			break;
		}
		
		pc_bonus_itembonus(sd->skillusesprate, type2, val, true);
		break;
	case SP_SKILL_DELAY:
		if(sd->state.lr_flag == 2)
			break;
		if (sd->skilldelay.size() == MAX_PC_BONUS) {
			ShowWarning("pc_bonus2: SP_SKILL_DELAY: Reached max (%d) number of skills per character, bonus skill %d (%d) lost.\n", MAX_PC_BONUS, type2, val);
			break;
		}

		pc_bonus_itembonus(sd->skilldelay, type2, val, false);
		break;
	case SP_SKILL_COOLDOWN: // bonus2 bSkillCooldown,sk,t;
		if(sd->state.lr_flag == 2)
			break;
		if (sd->skillcooldown.size() == MAX_PC_BONUS) {
			ShowWarning("pc_bonus2: SP_SKILL_COOLDOWN: Reached max (%d) number of skills per character, bonus skill %d (%d) lost.\n", MAX_PC_BONUS, type2, val);
			break;
		}

		pc_bonus_itembonus(sd->skillcooldown, type2, val, false);
		break;
	case SP_SKILL_VARIABLECAST: // bonus2 bSkillVariableCast,sk,t;
		if (sd->state.lr_flag == 2)
			break;
		if (sd->skillvarcast.size() == MAX_PC_BONUS) {
			ShowWarning("pc_bonus2: SP_SKILL_VARIABLECAST: Reached max (%d) number of skills per character, bonus skill %d (%d) lost.\n", MAX_PC_BONUS, type2, val);
			break;
		}

		pc_bonus_itembonus(sd->skillvarcast, type2, val, false);
		break;
#ifdef RENEWAL_CAST
	case SP_SKILL_FIXEDCAST: // bonus2 bSkillFixedCast,sk,t;
		if(sd->state.lr_flag == 2)
			break;
		if (sd->skillfixcast.size() == MAX_PC_BONUS) {
			ShowWarning("pc_bonus2: SP_SKILL_FIXEDCAST: Reached max (%d) number of skills per character, bonus skill %d (%d) lost.\n", MAX_PC_BONUS, type2, val);
			break;
		}

		pc_bonus_itembonus(sd->skillfixcast, type2, val, false);
		break;
	case SP_CASTRATE: // bonus2 bCastrate,sk,n;
	case SP_VARCASTRATE: // bonus2 bVariableCastrate,sk,n;
		if(sd->state.lr_flag == 2)
			break;
		if (sd->skillcastrate.size() == MAX_PC_BONUS) {
			ShowWarning("pc_bonus2: SP_VARCASTRATE: Reached max (%d) number of skills per character, bonus skill %d (%d%%) lost.\n", MAX_PC_BONUS, type2, val);
			break;
		}

		pc_bonus_itembonus(sd->skillcastrate, type2, -val, true); // Send inversed value here
		break;
	case SP_FIXCASTRATE: // bonus2 bFixedCastrate,sk,n;
		if(sd->state.lr_flag == 2)
			break;
		if (sd->skillfixcastrate.size() == MAX_PC_BONUS) {
			ShowWarning("pc_bonus2: SP_FIXCASTRATE: Reached max (%d) number of skills per character, bonus skill %d (%d%%) lost.\n", MAX_PC_BONUS, type2, val);
			break;
		}

		pc_bonus_itembonus(sd->skillfixcastrate, type2, -val, true); // Send inversed value here
		break;
#else
	case SP_SKILL_FIXEDCAST: // bonus2 bSkillFixedCast,sk,t;
	case SP_FIXCASTRATE: // bonus2 bFixedCastrate,sk,n;
		//ShowWarning("pc_bonus2: Non-RENEWAL_CAST doesn't support this bonus %d.\n", type);
		break;
	case SP_VARCASTRATE: // bonus2 bVariableCastrate,sk,n;
	case SP_CASTRATE: // bonus2 bCastrate,sk,n;
		if(sd->state.lr_flag == 2)
			break;
		if (sd->skillcastrate.size() == MAX_PC_BONUS) { //Better mention this so the array length can be updated. [Skotlex]
			ShowWarning("pc_bonus2: %s: Reached max (%d) number of skills per character, bonus skill %d (%d%%) lost.\n", (type == SP_CASTRATE) ? "SP_CASTRATE" : "SP_VARCASTRATE", MAX_PC_BONUS, type2, val);
			break;
		}

		pc_bonus_itembonus(sd->skillcastrate, type2, val, true);
		break;
#endif
	case SP_SKILL_USE_SP: // bonus2 bSkillUseSP,sk,n;
		if(sd->state.lr_flag == 2)
			break;
		if (sd->skillusesp.size() == MAX_PC_BONUS) {
			ShowWarning("pc_bonus2: SP_SKILL_USE_SP: Reached max (%d) number of skills per character, bonus skill %d (%d) lost.\n", MAX_PC_BONUS, type2, val);
			break;
		}

		pc_bonus_itembonus(sd->skillusesp, type2, val, false);
		break;
	case SP_SUB_SKILL: // bonus2 bSubSkill,sk,n;
		if (sd->subskill.size() == MAX_PC_BONUS) {
			ShowWarning("pc_bonus2: SP_SUB_SKILL: Reached max (%d) number of skills per character, bonus skill %d (%d) lost.\n", MAX_PC_BONUS, type2, val);
			break;
		}

		pc_bonus_itembonus(sd->subskill, type2, val, false);
		break;
	case SP_SUBDEF_ELE: // bonus2 bSubDefEle,e,x;
		PC_BONUS_CHK_ELEMENT(type2,SP_SUBDEF_ELE);
		sd->subdefele[type2] += val;
		break;
	case SP_COMA_CLASS: // bonus2 bComaClass,c,n;
		PC_BONUS_CHK_CLASS(type2,SP_COMA_CLASS);
		sd->coma_class[type2] += val;
		sd->special_state.bonus_coma = 1;
		break;
	case SP_COMA_RACE: // bonus2 bComaRace,r,n;
		PC_BONUS_CHK_RACE(type2,SP_COMA_RACE);
		sd->coma_race[type2] += val;
		sd->special_state.bonus_coma = 1;
		break;
	case SP_MAGIC_ADDRACE2: // bonus2 bMagicAddRace2,mr,n;
		PC_BONUS_CHK_RACE2(type2, SP_MAGIC_ADDRACE2);
		if(sd->state.lr_flag != 2)
			sd->magic_addrace2[type2] += val;
		break;
	case SP_IGNORE_MDEF_RACE2_RATE: //bonus2 bIgnoreMdefRace2Rate,mr,n;
		PC_BONUS_CHK_RACE2(type2, SP_IGNORE_MDEF_RACE2);
		if (sd->state.lr_flag != 2)
			sd->ignore_mdef_by_race2[type2] += val;
		break;
	case SP_DROP_ADDRACE: // bonus2 bDropAddRace,r,x;
		PC_BONUS_CHK_RACE(type2, SP_DROP_ADDRACE);
		if (sd->state.lr_flag != 2)
			sd->dropaddrace[type2] += val;
		break;
	case SP_DROP_ADDCLASS: // bonus2 bDropAddClass,c,x;
		PC_BONUS_CHK_CLASS(type2, SP_DROP_ADDCLASS);
		if (sd->state.lr_flag != 2)
			sd->dropaddclass[type2] += val;
		break;
	default:
		if (current_equip_combo_pos > 0) {
			ShowWarning("pc_bonus2: unknown bonus type %d %d %d in a combo with item #%d\n", type, type2, val, sd->inventory_data[pc_checkequip( sd, current_equip_combo_pos )]->nameid);
		} 
		else if (current_equip_card_id > 0 || current_equip_item_index > 0) {
			ShowWarning("pc_bonus2: unknown bonus type %d %d %d in item #%d\n", type, type2, val, current_equip_card_id ? current_equip_card_id : sd->inventory_data[current_equip_item_index]->nameid);
		}
		else {
			ShowWarning("pc_bonus2: unknown bonus type %d %d %d in unknown usage. Report this!\n", type, type2, val);
		}
		break;
	}
}

/**
 * Gives item bonus to player for format: bonus3 bBonusName,type2,type3,val;
 * @param sd
 * @param type Bonus type used by bBonusName
 * @param type2
 * @param type3
 * @param val Value that usually for rate or fixed value
 */
void pc_bonus3(struct map_session_data *sd,int type,int type2,int type3,int val)
{
	nullpo_retv(sd);

	switch(type){
	case SP_ADD_MONSTER_DROP_ITEM: // bonus3 bAddMonsterDropItem,iid,r,n;
		if(sd->state.lr_flag != 2)
			pc_bonus_item_drop(sd->add_drop, type2, 0, CLASS_NONE, type3, val);
		break;
	case SP_ADD_MONSTER_ID_DROP_ITEM: // bonus3 bAddMonsterIdDropItem,iid,mid,n;
		if(sd->state.lr_flag != 2)
			pc_bonus_item_drop(sd->add_drop, type2, 0, CLASS_NONE, -type3, val);
		break;
	case SP_ADD_CLASS_DROP_ITEM: // bonus3 bAddClassDropItem,iid,c,n;
		if(sd->state.lr_flag != 2)
			pc_bonus_item_drop(sd->add_drop, type2, 0, type3, RC_NONE_, val);
		break;
	case SP_AUTOSPELL: // bonus3 bAutoSpell,sk,y,n;
		if(sd->state.lr_flag != 2)
		{
			int target = skill_get_inf(type2); //Support or Self (non-auto-target) skills should pick self.
			target = target&INF_SUPPORT_SKILL || (target&INF_SELF_SKILL && !skill_get_inf2(type2, INF2_NOTARGETSELF));
			pc_bonus_autospell(sd->autospell, target?-type2:type2, type3, val, 0, current_equip_card_id);
		}
		break;
	case SP_AUTOSPELL_WHENHIT: // bonus3 bAutoSpellWhenHit,sk,y,n;
		if(sd->state.lr_flag != 2)
		{
			int target = skill_get_inf(type2); //Support or Self (non-auto-target) skills should pick self.
			target = target&INF_SUPPORT_SKILL || (target&INF_SELF_SKILL && !skill_get_inf2(type2, INF2_NOTARGETSELF));
			pc_bonus_autospell(sd->autospell2, target?-type2:type2, type3, val, BF_NORMAL|BF_SKILL, current_equip_card_id);
		}
		break;
	case SP_ADD_MONSTER_DROP_ITEMGROUP: // bonus3 bAddMonsterDropItemGroup,ig,r,n;
		if (sd->state.lr_flag != 2)
			pc_bonus_item_drop(sd->add_drop, 0, type2, CLASS_NONE, type3, val);
		break;
	case SP_ADD_CLASS_DROP_ITEMGROUP: // bonus3 bAddClassDropItemGroup,ig,c,n;
		if (sd->state.lr_flag != 2)
			pc_bonus_item_drop(sd->add_drop, 0, type2, type3, RC_NONE_, val);
		break;

	case SP_ADDEFF: // bonus3 bAddEff,eff,n,y;
		PC_BONUS_CHK_SC(type2,SP_ADDEFF);
		pc_bonus_addeff(sd->addeff, (sc_type)type2, sd->state.lr_flag != 2 ? type3 : 0, sd->state.lr_flag == 2 ? type3 : 0, val, 0);
		break;

	case SP_ADDEFF_WHENHIT: // bonus3 bAddEffWhenHit,eff,n,y;
		PC_BONUS_CHK_SC(type2,SP_ADDEFF_WHENHIT);
		if(sd->state.lr_flag != 2)
			pc_bonus_addeff(sd->addeff_atked, (sc_type)type2, type3, 0, val, 0);
		break;

	case SP_ADDEFF_ONSKILL: // bonus3 bAddEffOnSkill,sk,eff,n;
		PC_BONUS_CHK_SC(type2,SP_ADDEFF_ONSKILL);
		if( sd->state.lr_flag != 2 )
			pc_bonus_addeff_onskill(sd->addeff_onskill, (sc_type)type3, val, type2, ATF_TARGET, 0);
		break;

	case SP_ADDELE: // bonus3 bAddEle,e,x,bf;
		PC_BONUS_CHK_ELEMENT(type2,SP_ADDELE);
		if (sd->state.lr_flag != 2)
			pc_bonus_addele(sd, (unsigned char)type2, type3, val);
		break;

	case SP_SUBELE: // bonus3 bSubEle,e,x,bf;
		PC_BONUS_CHK_ELEMENT(type2,SP_SUBELE);
		if (sd->state.lr_flag != 2)
			pc_bonus_subele(sd, (unsigned char)type2, type3, val);
		break;
		
	case SP_SP_VANISH_RACE_RATE: // bonus3 bSPVanishRaceRate,r,x,n;
		PC_BONUS_CHK_RACE(type2,SP_SP_VANISH_RACE_RATE);
		if(sd->state.lr_flag != 2) {
			sd->sp_vanish_race[type2].rate += type3;
			sd->sp_vanish_race[type2].per += val;
		}
		break;

	case SP_HP_VANISH_RACE_RATE: // bonus3 bHPVanishRaceRate,r,x,n;
		PC_BONUS_CHK_RACE(type2,SP_HP_VANISH_RACE_RATE);
		if(sd->state.lr_flag != 2) {
			sd->hp_vanish_race[type2].rate += type3;
			sd->hp_vanish_race[type2].per += val;
		}
		break;

	case SP_SP_VANISH_RATE: // bonus3 bSPVanishRate,x,n,bf;
		if(sd->state.lr_flag != 2) {
			pc_bonus_addvanish(sd->sp_vanish, type2, type3, val);
		}
		break;

	case SP_HP_VANISH_RATE: // bonus3 bHPVanishRate,x,n,bf;
		if(sd->state.lr_flag != 2) {
			pc_bonus_addvanish(sd->hp_vanish, type2, type3, val);
		}
		break;

	case SP_STATE_NORECOVER_RACE: // bonus3 bStateNoRecoverRace,r,x,t;
		PC_BONUS_CHK_RACE(type2, SP_STATE_NORECOVER_RACE);
		if (sd->state.lr_flag == 2)
			break;
		//! CONFIRM: Is it not stackable? Does not check max or min value?
		//if (type3 > sd->norecover_state_race[type2].rate) {
		//	sd->norecover_state_race[type2].rate = type3;
		//	sd->norecover_state_race[type2].tick = val;
		//	break;
		//}
		sd->norecover_state_race[type2].rate = type3;
		sd->norecover_state_race[type2].tick = val;
		break;
	default:
		if (current_equip_combo_pos > 0) {
			ShowWarning("pc_bonus3: unknown bonus type %d %d %d %d in a combo with item #%d\n", type, type2, type3, val, sd->inventory_data[pc_checkequip( sd, current_equip_combo_pos )]->nameid);
		}
		else if (current_equip_card_id > 0 || current_equip_item_index > 0) {
			ShowWarning("pc_bonus3: unknown bonus type %d %d %d %d in item #%d\n", type, type2, type3, val, current_equip_card_id ? current_equip_card_id : sd->inventory_data[current_equip_item_index]->nameid);
		}
		else {
			ShowWarning("pc_bonus3: unknown bonus type %d %d %d %d in unknown usage. Report this!\n", type, type2, type3, val);
		}
		break;
	}
}

/**
 * Gives item bonus to player for format: bonus4 bBonusName,type2,type3,type4,val;
 * @param sd
 * @param type Bonus type used by bBonusName
 * @param type2
 * @param type3
 * @param type4
 * @param val Value that usually for rate or fixed value
 */
void pc_bonus4(struct map_session_data *sd,int type,int type2,int type3,int type4,int val)
{
	nullpo_retv(sd);

	switch(type){
	case SP_AUTOSPELL: // bonus4 bAutoSpell,sk,y,n,i;
		if(sd->state.lr_flag != 2)
			pc_bonus_autospell(sd->autospell, (val&1?type2:-type2), (val&2?-type3:type3), type4, 0, current_equip_card_id);
		break;

	case SP_AUTOSPELL_WHENHIT: // bonus4 bAutoSpellWhenHit,sk,y,n,i;
		if(sd->state.lr_flag != 2)
			pc_bonus_autospell(sd->autospell2, (val&1?type2:-type2), (val&2?-type3:type3), type4, BF_NORMAL|BF_SKILL, current_equip_card_id);
		break;

	case SP_AUTOSPELL_ONSKILL: // bonus4 bAutoSpellOnSkill,sk,x,y,n;
		if(sd->state.lr_flag != 2)
		{
			int target = skill_get_inf(type3); //Support or Self (non-auto-target) skills should pick self.
			target = target&INF_SUPPORT_SKILL || (target&INF_SELF_SKILL && !skill_get_inf2(type3, INF2_NOTARGETSELF));

			pc_bonus_autospell_onskill(sd->autospell3, type2, target?-type3:type3, type4, val, current_equip_card_id);
		}
		break;

	case SP_ADDEFF: // bonus4 bAddEff,eff,n,y,t;
		PC_BONUS_CHK_SC(type2,SP_ADDEFF);
		pc_bonus_addeff(sd->addeff, (sc_type)type2, sd->state.lr_flag != 2 ? type3 : 0, sd->state.lr_flag == 2 ? type3 : 0, type4, val);
		break;

	case SP_ADDEFF_WHENHIT: // bonus4 bAddEffWhenHit,eff,n,y,t;
		PC_BONUS_CHK_SC(type2,SP_ADDEFF_WHENHIT);
		if (sd->state.lr_flag != 2)
			pc_bonus_addeff(sd->addeff_atked, (sc_type)type2, type3, 0, type4, val);
		break;

	case SP_ADDEFF_ONSKILL: // bonus4 bAddEffOnSkill,sk,eff,n,y;
		PC_BONUS_CHK_SC(type3,SP_ADDEFF_ONSKILL);
		if( sd->state.lr_flag != 2 )
			pc_bonus_addeff_onskill(sd->addeff_onskill, (sc_type)type3, type4, type2, val, 0);
		break;

	case SP_SET_DEF_RACE: // bonus4 bSetDefRace,r,n,t,y;
		PC_BONUS_CHK_RACE(type2,SP_SET_DEF_RACE);
		if(sd->state.lr_flag == 2)
			break;
		sd->def_set_race[type2].rate = type3;
		sd->def_set_race[type2].tick = type4;
		sd->def_set_race[type2].value = val;
		break;

	case SP_SET_MDEF_RACE: // bonus4 bSetMDefRace,r,n,t,y;
		PC_BONUS_CHK_RACE(type2,SP_SET_MDEF_RACE);
		if(sd->state.lr_flag == 2)
			break;
		sd->mdef_set_race[type2].rate = type3;
		sd->mdef_set_race[type2].tick = type4;
		sd->mdef_set_race[type2].value = val;
		break;

	default:
		if (current_equip_combo_pos > 0) {
			ShowWarning("pc_bonus4: unknown bonus type %d %d %d %d %d in a combo with item #%d\n", type, type2, type3, type4, val, sd->inventory_data[pc_checkequip( sd, current_equip_combo_pos )]->nameid);
		}
		else if (current_equip_card_id > 0 || current_equip_item_index > 0) {
			ShowWarning("pc_bonus4: unknown bonus type %d %d %d %d %d in item #%d\n", type, type2, type3, type4, val, current_equip_card_id ? current_equip_card_id : sd->inventory_data[current_equip_item_index]->nameid);
		}
		else {
			ShowWarning("pc_bonus4: unknown bonus type %d %d %d %d %d in unknown usage. Report this!\n", type, type2, type3, type4, val);
		}
		break;
	}
}

/**
* Gives item bonus to player for format: bonus5 bBonusName,type2,type3,type4,val;
* @param sd
* @param type Bonus type used by bBonusName
* @param type2
* @param type3
* @param type4
* @param val Value that usually for rate or fixed value
*/
void pc_bonus5(struct map_session_data *sd,int type,int type2,int type3,int type4,int type5,int val)
{
	nullpo_retv(sd);

	switch(type){
	case SP_AUTOSPELL: // bonus5 bAutoSpell,sk,y,n,bf,i;
		if(sd->state.lr_flag != 2)
			pc_bonus_autospell(sd->autospell, (val&1?type2:-type2), (val&2?-type3:type3), type4, type5, current_equip_card_id);
		break;

	case SP_AUTOSPELL_WHENHIT: // bonus5 bAutoSpellWhenHit,sk,y,n,bf,i;
		if(sd->state.lr_flag != 2)
			pc_bonus_autospell(sd->autospell2, (val&1?type2:-type2), (val&2?-type3:type3), type4, type5, current_equip_card_id);
		break;

	case SP_AUTOSPELL_ONSKILL: // bonus5 bAutoSpellOnSkill,sk,x,y,n,i;
		if(sd->state.lr_flag != 2)
			pc_bonus_autospell_onskill(sd->autospell3, type2, (val&1?-type3:type3), (val&2?-type4:type4), type5, current_equip_card_id);
		break;
 
	case SP_ADDEFF_ONSKILL: // bonus5 bAddEffOnSkill,sk,eff,n,y,t;
		PC_BONUS_CHK_SC(type3,SP_ADDEFF_ONSKILL);
		if( sd->state.lr_flag != 2 )
			pc_bonus_addeff_onskill(sd->addeff_onskill, (sc_type)type3, type4, type2, type5, val);
		break;

	default:
		if (current_equip_combo_pos > 0) {
			ShowWarning("pc_bonus5: unknown bonus type %d %d %d %d %d %d in a combo with item #%d\n", type, type2, type3, type4, type5, val, sd->inventory_data[pc_checkequip( sd, current_equip_combo_pos )]->nameid);
		}
		else if (current_equip_card_id > 0 || current_equip_item_index > 0) {
			ShowWarning("pc_bonus5: unknown bonus type %d %d %d %d %d %d in item #%d\n", type, type2, type3, type4, type5, val, current_equip_card_id ? current_equip_card_id : sd->inventory_data[current_equip_item_index]->nameid);
		}
		else {
			ShowWarning("pc_bonus5: unknown bonus type %d %d %d %d %d %d in unknown usage. Report this!\n", type, type2, type3, type4, type5, val);
		}
		break;
	}
}

/*==========================================
 *	Grants a player a given skill. Flag values are:
 *	0 - Grant permanent skill to be bound to skill tree
 *	1 - Grant an item skill (temporary)
 *	2 - Like 1, except the level granted can stack with previously learned level.
 *	4 - Like 0, except the skill will ignore skill tree (saves through job changes and resets).
 *------------------------------------------*/
bool pc_skill(struct map_session_data* sd, uint16 skill_id, int level, enum e_addskill_type type) {
	uint16 idx = 0;
	nullpo_ret(sd);

	if (!skill_id || !(idx = skill_get_index(skill_id))) {
		ShowError("pc_skill: Skill with id %d does not exist in the skill database\n", skill_id);
		return false;
	}
	if (level > MAX_SKILL_LEVEL) {
		ShowError("pc_skill: Skill level %d too high. Max lv supported is %d\n", level, MAX_SKILL_LEVEL);
		return false;
	}
	if (type == ADDSKILL_TEMP_ADDLEVEL && sd->status.skill[idx].lv + level > MAX_SKILL_LEVEL) {
		ShowWarning("pc_skill: Skill level bonus %d too high. Max lv supported is %d. Curr lv is %d. Set to max level.\n", level, MAX_SKILL_LEVEL, sd->status.skill[idx].lv);
		level = MAX_SKILL_LEVEL - sd->status.skill[idx].lv;
	}

	switch (type) {
		case ADDSKILL_PERMANENT: //Set skill data overwriting whatever was there before.
			sd->status.skill[idx].id   = skill_id;
			sd->status.skill[idx].lv   = level;
			sd->status.skill[idx].flag = SKILL_FLAG_PERMANENT;
			if (level == 0) { //Remove skill.
				sd->status.skill[idx].id = 0;
				clif_deleteskill(sd,skill_id);
			} else
				clif_addskill(sd,skill_id);
			if (!skill_get_inf(skill_id) || pc_checkskill_summoner(sd, SUMMONER_POWER_LAND) >= 20 || pc_checkskill_summoner(sd, SUMMONER_POWER_SEA) >= 20) //Only recalculate for passive skills.
				status_calc_pc(sd, SCO_NONE);
			break;

		case ADDSKILL_TEMP: //Item bonus skill.
			if (sd->status.skill[idx].id != 0) {
				if (sd->status.skill[idx].lv >= level)
					return true;
				if (sd->status.skill[idx].flag == SKILL_FLAG_PERMANENT) //Non-granted skill, store it's level.
					sd->status.skill[idx].flag = SKILL_FLAG_REPLACED_LV_0 + sd->status.skill[idx].lv;
			} else {
				sd->status.skill[idx].id   = skill_id;
				sd->status.skill[idx].flag = SKILL_FLAG_TEMPORARY;
			}
			sd->status.skill[idx].lv = level;
			break;

		case ADDSKILL_TEMP_ADDLEVEL: //Add skill bonus on top of what you had.
			if (sd->status.skill[idx].id != 0) {
				if (sd->status.skill[idx].flag == SKILL_FLAG_PERMANENT)
					sd->status.skill[idx].flag = SKILL_FLAG_REPLACED_LV_0 + sd->status.skill[idx].lv; // Store previous level.
			} else {
				sd->status.skill[idx].id   = skill_id;
				sd->status.skill[idx].flag = SKILL_FLAG_TEMPORARY; //Set that this is a bonus skill.
			}
			sd->status.skill[idx].lv += level;
			break;

		case ADDSKILL_PERMANENT_GRANTED: //Permanent granted skills ignore the skill tree
			sd->status.skill[idx].id   = skill_id;
			sd->status.skill[idx].lv   = level;
			sd->status.skill[idx].flag = SKILL_FLAG_PERM_GRANTED;
			if (level == 0) { //Remove skill.
				sd->status.skill[idx].id = 0;
				clif_deleteskill(sd,skill_id);
			} else
				clif_addskill(sd,skill_id);
			if (!skill_get_inf(skill_id) || pc_checkskill_summoner(sd, SUMMONER_POWER_LAND) >= 20 || pc_checkskill_summoner(sd, SUMMONER_POWER_SEA) >= 20) //Only recalculate for passive skills.
				status_calc_pc(sd, SCO_NONE);
			break;

		default:
			return false;
	}
	return true;
}
/*==========================================
 * Append a card to an item ?
 *------------------------------------------*/
int pc_insert_card(struct map_session_data* sd, int idx_card, int idx_equip)
{
	int i;
	unsigned short nameid;

	nullpo_ret(sd);

	if( idx_equip < 0 || idx_equip >= MAX_INVENTORY || sd->inventory_data[idx_equip] == NULL )
		return 0; //Invalid item index.
	if( idx_card < 0 || idx_card >= MAX_INVENTORY || sd->inventory_data[idx_card] == NULL )
		return 0; //Invalid card index.
	if( sd->inventory.u.items_inventory[idx_equip].nameid <= 0 || sd->inventory.u.items_inventory[idx_equip].amount < 1 )
		return 0; // target item missing
	if( sd->inventory.u.items_inventory[idx_card].nameid <= 0 || sd->inventory.u.items_inventory[idx_card].amount < 1 )
		return 0; // target card missing
	if( sd->inventory_data[idx_equip]->type != IT_WEAPON && sd->inventory_data[idx_equip]->type != IT_ARMOR )
		return 0; // only weapons and armor are allowed
	if( sd->inventory_data[idx_card]->type != IT_CARD )
		return 0; // must be a card
	if( sd->inventory.u.items_inventory[idx_equip].identify == 0 )
		return 0; // target must be identified
	if( itemdb_isspecial(sd->inventory.u.items_inventory[idx_equip].card[0]) )
		return 0; // card slots reserved for other purposes
	if( (sd->inventory_data[idx_equip]->equip & sd->inventory_data[idx_card]->equip) == 0 )
		return 0; // card cannot be compounded on this item type
	if( sd->inventory_data[idx_equip]->type == IT_WEAPON && sd->inventory_data[idx_card]->equip == EQP_SHIELD )
		return 0; // attempted to place shield card on left-hand weapon.
	if( sd->inventory.u.items_inventory[idx_equip].equip != 0 )
		return 0; // item must be unequipped

	ARR_FIND( 0, sd->inventory_data[idx_equip]->slot, i, sd->inventory.u.items_inventory[idx_equip].card[i] == 0 );
	if( i == sd->inventory_data[idx_equip]->slot )
		return 0; // no free slots

	// remember the card id to insert
	nameid = sd->inventory.u.items_inventory[idx_card].nameid;

	if( pc_delitem(sd,idx_card,1,1,0,LOG_TYPE_OTHER) == 1 )
	{// failed
		clif_insert_card(sd,idx_equip,idx_card,1);
	}
	else
	{// success
		log_pick_pc(sd, LOG_TYPE_OTHER, -1, &sd->inventory.u.items_inventory[idx_equip]);
		sd->inventory.u.items_inventory[idx_equip].card[i] = nameid;
		log_pick_pc(sd, LOG_TYPE_OTHER,  1, &sd->inventory.u.items_inventory[idx_equip]);
		clif_insert_card(sd,idx_equip,idx_card,0);
	}

	return 0;
}

/**
 * Returns the count of unidentified items with the option to identify too.
 * @param sd: Player data
 * @param identify_item: Whether or not to identify any unidentified items
 * @return Unidentified items count
 */
int pc_identifyall(struct map_session_data *sd, bool identify_item)
{
	int unidentified_count = 0;

	for (int i = 0; i < MAX_INVENTORY; i++) {
		if (sd->inventory.u.items_inventory[i].nameid > 0 && sd->inventory.u.items_inventory[i].identify != 1) {
			if (identify_item == true) {
				sd->inventory.u.items_inventory[i].identify = 1;
				clif_item_identified(sd,i,0);
			}
			unidentified_count++;
		}
	}

	return unidentified_count;
}

//
// Items
//

/*==========================================
 * Update buying value by skills
 *------------------------------------------*/
int pc_modifybuyvalue(struct map_session_data *sd,int orig_value)
{
	int skill,val = orig_value,rate1 = 0,rate2 = 0;
	if((skill=pc_checkskill(sd,MC_DISCOUNT))>0)	// merchant discount
		rate1 = 5+skill*2-((skill==10)? 1:0);
	if((skill=pc_checkskill(sd,RG_COMPULSION))>0)	 // rogue discount
		rate2 = 5+skill*4;
	if(rate1 < rate2) rate1 = rate2;
	if(rate1)
		val = (int)((double)orig_value*(double)(100-rate1)/100.);
	if(val < battle_config.min_shop_buy)
		val = battle_config.min_shop_buy;

	return val;
}

/*==========================================
 * Update selling value by skills
 *------------------------------------------*/
int pc_modifysellvalue(struct map_session_data *sd,int orig_value)
{
	int skill,val = orig_value,rate = 0;
	if((skill=pc_checkskill(sd,MC_OVERCHARGE))>0)	//OverCharge
		rate = 5+skill*2-((skill==10)? 1:0);
	if(rate)
		val = (int)((double)orig_value*(double)(100+rate)/100.);
	if (val < battle_config.min_shop_sell)
		val = battle_config.min_shop_sell;

	return val;
}

/*==========================================
 * Checking if we have enough place on inventory for new item
 * Make sure to take 30k as limit (for client I guess)
 * @param sd
 * @param nameid
 * @param amount
 * @return e_chkitem_result
 *------------------------------------------*/
char pc_checkadditem(struct map_session_data *sd, unsigned short nameid, int amount)
{
	int i;
	struct item_data* data;

	nullpo_ret(sd);

	if(amount > MAX_AMOUNT)
		return CHKADDITEM_OVERAMOUNT;

	data = itemdb_search(nameid);

	if(!itemdb_isstackable2(data))
		return CHKADDITEM_NEW;

	if( data->stack.inventory && amount > data->stack.amount )
		return CHKADDITEM_OVERAMOUNT;

	if (data->flag.guid)
		return CHKADDITEM_NEW;

	for(i=0;i<MAX_INVENTORY;i++){
		// FIXME: This does not consider the checked item's cards, thus could check a wrong slot for stackability.
		if(sd->inventory.u.items_inventory[i].nameid == nameid){
			if( amount > MAX_AMOUNT - sd->inventory.u.items_inventory[i].amount || ( data->stack.inventory && amount > data->stack.amount - sd->inventory.u.items_inventory[i].amount ) )
				return CHKADDITEM_OVERAMOUNT;
			return CHKADDITEM_EXIST;
		}
	}

	return CHKADDITEM_NEW;
}

/*==========================================
 * Return number of available place in inventory
 * Each non stackable item will reduce place by 1
 * @param sd
 * @return Number of empty slots
 *------------------------------------------*/
uint8 pc_inventoryblank(struct map_session_data *sd)
{
	uint8 i, b;

	nullpo_ret(sd);

	for(i = 0, b = 0; i < MAX_INVENTORY; i++){
		if(sd->inventory.u.items_inventory[i].nameid == 0)
			b++;
	}

	return b;
}

/**
 * Attempts to remove zeny from player
 * @param sd: Player
 * @param zeny: Zeny removed
 * @param type: Log type
 * @param tsd: (optional) From who to log (if null take sd)
 * @return 0: Success, 1: Failed (Removing negative Zeny or not enough Zeny), 2: Player not found
 */
char pc_payzeny(struct map_session_data *sd, int zeny, enum e_log_pick_type type, struct map_session_data *tsd)
{
	nullpo_retr(2,sd);

	zeny = cap_value(zeny,-MAX_ZENY,MAX_ZENY); //prevent command UB
	if( zeny < 0 )
	{
		ShowError("pc_payzeny: Paying negative Zeny (zeny=%d, account_id=%d, char_id=%d).\n", zeny, sd->status.account_id, sd->status.char_id);
		return 1;
	}

	if( sd->status.zeny < zeny )
		return 1; //Not enough.

	sd->status.zeny -= zeny;
	clif_updatestatus(sd,SP_ZENY);

	if(!tsd) tsd = sd;
	log_zeny(sd, type, tsd, -zeny);
	if( zeny > 0 && sd->state.showzeny ) {
		char output[255];
		sprintf(output, "Removed %dz.", zeny);
		clif_messagecolor(&sd->bl, color_table[COLOR_LIGHT_GREEN], output, false, SELF);
	}

	return 0;
}

/**
 * Attempts to give zeny to player
 * @param sd: Player
 * @param type: Log type
 * @param tsd: (optional) From who to log (if null take sd)
 * @return -1: Player not found, 0: Success, 1: Giving negative Zeny
 */
char pc_getzeny(struct map_session_data *sd, int zeny, enum e_log_pick_type type, struct map_session_data *tsd)
{
	nullpo_retr(-1,sd);

	zeny = cap_value(zeny,-MAX_ZENY,MAX_ZENY); //prevent command UB
	if( zeny < 0 )
	{
		ShowError("pc_getzeny: Obtaining negative Zeny (zeny=%d, account_id=%d, char_id=%d).\n", zeny, sd->status.account_id, sd->status.char_id);
		return 1;
	}

	if( zeny > MAX_ZENY - sd->status.zeny )
		zeny = MAX_ZENY - sd->status.zeny;

	sd->status.zeny += zeny;
	clif_updatestatus(sd,SP_ZENY);

	if(!tsd) tsd = sd;
	log_zeny(sd, type, tsd, zeny);
	if( zeny > 0 && sd->state.showzeny ) {
		char output[255];
		sprintf(output, "Gained %dz.", zeny);
		clif_messagecolor(&sd->bl, color_table[COLOR_LIGHT_GREEN], output, false, SELF);
	}

	achievement_update_objective(sd, AG_GET_ZENY, 1, sd->status.zeny);

	return 0;
}

/**
 * Attempts to remove Cash Points from player
 * @param sd: Player
 * @param price: Total points (cash + kafra) the player has to pay
 * @param points: Kafra points the player has to pay
 * @param type: Log type
 * @return -1: Not enough points, otherwise success (cash+points)
 */
int pc_paycash(struct map_session_data *sd, int price, int points, e_log_pick_type type)
{
	int cash;
	nullpo_retr(-1,sd);

	points = cap_value(points, 0, MAX_ZENY); //prevent command UB

	cash = price-points;

	if( sd->cashPoints < cash || sd->kafraPoints < points )
	{
		ShowError("pc_paycash: Not enough points (cash=%d, kafra=%d) to cover the price (cash=%d, kafra=%d) (account_id=%d, char_id=%d).\n", sd->cashPoints, sd->kafraPoints, cash, points, sd->status.account_id, sd->status.char_id);
		return -1;
	}

	if( cash ){
		pc_setaccountreg(sd, add_str(CASHPOINT_VAR), sd->cashPoints - cash);
		sd->cashPoints -= cash;
		log_cash( sd, type, LOG_CASH_TYPE_CASH, -cash );
	}

	if( points ){
		pc_setaccountreg(sd, add_str(KAFRAPOINT_VAR), sd->kafraPoints - points);
		sd->kafraPoints -= points;
		log_cash( sd, type, LOG_CASH_TYPE_KAFRA, -points );
	}

	if( battle_config.cashshop_show_points )
	{
		char output[CHAT_SIZE_MAX];

		sprintf(output, msg_txt(sd,504), points, cash, sd->kafraPoints, sd->cashPoints); // Used %d kafra points and %d cash points. %d kafra and %d cash points remaining.
		clif_messagecolor(&sd->bl, color_table[COLOR_LIGHT_GREEN], output, false, SELF);
	}
	return cash+points;
}

/**
 * Attempts to give Cash Points to player
 * @param sd: Player
 * @param cash: Cash points the player gets
 * @param points: Kafra points the player gets
 * @param type: Log type
 * @return -1: Error, otherwise success (cash or points)
 */
int pc_getcash(struct map_session_data *sd, int cash, int points, e_log_pick_type type)
{
	char output[CHAT_SIZE_MAX];

	nullpo_retr(-1,sd);

	cash = cap_value(cash, 0, MAX_ZENY); //prevent command UB
	points = cap_value(points, 0, MAX_ZENY); //prevent command UB
	if( cash > 0 )
	{
		if( cash > MAX_ZENY-sd->cashPoints )
		{
			ShowWarning("pc_getcash: Cash point overflow (cash=%d, have cash=%d, account_id=%d, char_id=%d).\n", cash, sd->cashPoints, sd->status.account_id, sd->status.char_id);
			cash = MAX_ZENY-sd->cashPoints;
		}

		pc_setaccountreg(sd, add_str(CASHPOINT_VAR), sd->cashPoints+cash);
		sd->cashPoints += cash;
		log_cash( sd, type, LOG_CASH_TYPE_CASH, cash );

		if( battle_config.cashshop_show_points )
		{
			sprintf(output, msg_txt(sd,505), cash, sd->cashPoints);
			clif_messagecolor(&sd->bl, color_table[COLOR_LIGHT_GREEN], output, false, SELF);
		}
		return cash;
	}

	if( points > 0 )
	{
		if( points > MAX_ZENY-sd->kafraPoints )
		{
			ShowWarning("pc_getcash: Kafra point overflow (points=%d, have points=%d, account_id=%d, char_id=%d).\n", points, sd->kafraPoints, sd->status.account_id, sd->status.char_id);
			points = MAX_ZENY-sd->kafraPoints;
		}

		pc_setaccountreg(sd, add_str(KAFRAPOINT_VAR), sd->kafraPoints+points);
		sd->kafraPoints += points;
		log_cash( sd, type, LOG_CASH_TYPE_KAFRA, points );

		if( battle_config.cashshop_show_points )
		{
			sprintf(output, msg_txt(sd,506), points, sd->kafraPoints);
			clif_messagecolor(&sd->bl, color_table[COLOR_LIGHT_GREEN], output, false, SELF);
		}
		return points;
	}

	return -1; //shouldn't happen but just in case
}

/**
 * Searching a specified itemid in inventory and return his stored index
 * @param sd Player
 * @param nameid Find this Item!
 * @return Stored index in inventory, or -1 if not found.
 **/
short pc_search_inventory(struct map_session_data *sd, unsigned short nameid) {
	short i;
	nullpo_retr(-1, sd);

	ARR_FIND( 0, MAX_INVENTORY, i, sd->inventory.u.items_inventory[i].nameid == nameid && (sd->inventory.u.items_inventory[i].amount > 0 || nameid == 0) );
	return ( i < MAX_INVENTORY ) ? i : -1;
}

/** Attempt to add a new item to player inventory
 * @param sd
 * @param item_data
 * @param amount
 * @param log_type
 * @return
 *   0 = success
 *   1 = invalid itemid not found or negative amount
 *   2 = overweight
 *   3 = ?
 *   4 = no free place found
 *   5 = max amount reached
 *   6 = ?
 *   7 = stack limitation
 */
enum e_additem_result pc_additem(struct map_session_data *sd,struct item *item,int amount,e_log_pick_type log_type) {
	struct item_data *id;
	int16 i;
	unsigned int w;

	nullpo_retr(ADDITEM_INVALID, sd);
	nullpo_retr(ADDITEM_INVALID, item);

	if( item->nameid == 0 || amount <= 0 )
		return ADDITEM_INVALID;
	if( amount > MAX_AMOUNT )
		return ADDITEM_OVERAMOUNT;

	id = itemdb_search(item->nameid);

	if( id->stack.inventory && amount > id->stack.amount )
	{// item stack limitation
		return ADDITEM_STACKLIMIT;
	}

	w = id->weight*amount;
	if(sd->weight + w > sd->max_weight)
		return ADDITEM_OVERWEIGHT;

	i = MAX_INVENTORY;

	if (id->flag.guid && !item->unique_id)
		item->unique_id = pc_generate_unique_id(sd);

	// Stackable | Non Rental
	if( itemdb_isstackable2(id) && item->expire_time == 0 ) {
		for( i = 0; i < MAX_INVENTORY; i++ ) {
			if( sd->inventory.u.items_inventory[i].nameid == item->nameid &&
				sd->inventory.u.items_inventory[i].bound == item->bound &&
				sd->inventory.u.items_inventory[i].expire_time == 0 &&
				sd->inventory.u.items_inventory[i].unique_id == item->unique_id &&
				memcmp(&sd->inventory.u.items_inventory[i].card, &item->card, sizeof(item->card)) == 0 ) {
				if( amount > MAX_AMOUNT - sd->inventory.u.items_inventory[i].amount || ( id->stack.inventory && amount > id->stack.amount - sd->inventory.u.items_inventory[i].amount ) )
					return ADDITEM_OVERAMOUNT;
				sd->inventory.u.items_inventory[i].amount += amount;
				clif_additem(sd,i,amount,0);
				break;
			}
		}
	}

	if (i >= MAX_INVENTORY) {
		i = pc_search_inventory(sd,0);
		if( i < 0 )
			return ADDITEM_OVERITEM;

		memcpy(&sd->inventory.u.items_inventory[i], item, sizeof(sd->inventory.u.items_inventory[0]));
		// clear equip and favorite fields first, just in case
		if( item->equip )
			sd->inventory.u.items_inventory[i].equip = 0;
		if( item->favorite )
			sd->inventory.u.items_inventory[i].favorite = 0;
		if( item->equipSwitch )
			sd->inventory.u.items_inventory[i].equipSwitch = 0;

		sd->inventory.u.items_inventory[i].amount = amount;
		sd->inventory_data[i] = id;
		sd->last_addeditem_index = i;

		if (!itemdb_isstackable2(id) || id->flag.guid)
			sd->inventory.u.items_inventory[i].unique_id = item->unique_id ? item->unique_id : pc_generate_unique_id(sd);

		clif_additem(sd,i,amount,0);
	}

	log_pick_pc(sd, log_type, amount, &sd->inventory.u.items_inventory[i]);

	sd->weight += w;
	clif_updatestatus(sd,SP_WEIGHT);
	//Auto-equip
	if(id->flag.autoequip)
		pc_equipitem(sd, i, id->equip);

	/* rental item check */
	if( item->expire_time ) {
		if( time(NULL) > item->expire_time ) {
			clif_rental_expired(sd, i, sd->inventory.u.items_inventory[i].nameid);
			pc_delitem(sd, i, sd->inventory.u.items_inventory[i].amount, 1, 0, LOG_TYPE_OTHER);
		} else {
			unsigned int seconds = (unsigned int)( item->expire_time - time(NULL) );
			clif_rental_time(sd, sd->inventory.u.items_inventory[i].nameid, seconds);
			pc_inventory_rental_add(sd, seconds);
		}
	}

	achievement_update_objective(sd, AG_GET_ITEM, 1, id->value_sell);
	pc_show_questinfo(sd);

	return ADDITEM_SUCCESS;
}

/*==========================================
 * Remove an item at index n from inventory by amount.
 * @param sd
 * @param n Item index in inventory
 * @param amount
 * @param type &1: Don't notify deletion; &2 Don't notify weight change; &4 Don't calculate status
 * @param reason Delete reason
 * @param log_type e_log_pick_type
 * @return 1 - invalid itemid or negative amount; 0 - Success
 *------------------------------------------*/
char pc_delitem(struct map_session_data *sd,int n,int amount,int type, short reason, e_log_pick_type log_type)
{
	nullpo_retr(1, sd);

	if(n < 0 || sd->inventory.u.items_inventory[n].nameid == 0 || amount <= 0 || sd->inventory.u.items_inventory[n].amount<amount || sd->inventory_data[n] == NULL)
		return 1;

	log_pick_pc(sd, log_type, -amount, &sd->inventory.u.items_inventory[n]);

	sd->inventory.u.items_inventory[n].amount -= amount;
	sd->weight -= sd->inventory_data[n]->weight*amount ;
	if( sd->inventory.u.items_inventory[n].amount <= 0 ){
		if(sd->inventory.u.items_inventory[n].equip)
			pc_unequipitem(sd,n,2|(!(type&4) ? 1 : 0));
		memset(&sd->inventory.u.items_inventory[n],0,sizeof(sd->inventory.u.items_inventory[0]));
		sd->inventory_data[n] = NULL;
	}
	if(!(type&1))
		clif_delitem(sd,n,amount,reason);
	if(!(type&2))
		clif_updatestatus(sd,SP_WEIGHT);

	pc_show_questinfo(sd);

	return 0;
}

/*==========================================
 * Attempt to drop an item.
 * @param sd
 * @param n Item index in inventory
 * @param amount Amount of item
 * @return False = fail; True = success
 *------------------------------------------*/
bool pc_dropitem(struct map_session_data *sd,int n,int amount)
{
	nullpo_retr(1, sd);

	if(n < 0 || n >= MAX_INVENTORY)
		return false;

	if(amount <= 0)
		return false;

	if(sd->inventory.u.items_inventory[n].nameid <= 0 ||
		sd->inventory.u.items_inventory[n].amount <= 0 ||
		sd->inventory.u.items_inventory[n].amount < amount ||
		sd->state.trading || sd->state.vending ||
		!sd->inventory_data[n] //pc_delitem would fail on this case.
		)
		return false;

	if( sd->inventory.u.items_inventory[n].equipSwitch )
		return false;

	if( map_getmapflag(sd->bl.m, MF_NODROP) )
	{
		clif_displaymessage (sd->fd, msg_txt(sd,271));
		return false; //Can't drop items in nodrop mapflag maps.
	}

	if( !pc_candrop(sd,&sd->inventory.u.items_inventory[n]) )
	{
		clif_displaymessage (sd->fd, msg_txt(sd,263));
		return false;
	}

	if (!map_addflooritem(&sd->inventory.u.items_inventory[n], amount, sd->bl.m, sd->bl.x, sd->bl.y, 0, 0, 0, 2, 0))
		return false;

	pc_delitem(sd, n, amount, 1, 0, LOG_TYPE_PICKDROP_PLAYER);
	clif_dropitem(sd, n, amount);
	return true;
}

/*==========================================
 * Attempt to pick up an item.
 * @param sd
 * @param fitem Item that will be picked
 * @return False = fail; True = success
 *------------------------------------------*/
bool pc_takeitem(struct map_session_data *sd,struct flooritem_data *fitem)
{
	int flag = 0;
	t_tick tick = gettick();
	struct party_data *p = NULL;

	nullpo_ret(sd);
	nullpo_ret(fitem);

	if (!check_distance_bl(&fitem->bl, &sd->bl, 2) && sd->ud.skill_id!=BS_GREED)
		return false;	// Distance is too far

	if (sd->sc.cant.pickup)
		return false;

	if (sd->status.party_id)
		p = party_search(sd->status.party_id);

	if (fitem->first_get_charid > 0 && fitem->first_get_charid != sd->status.char_id) {
		struct map_session_data *first_sd = map_charid2sd(fitem->first_get_charid);
		if (DIFF_TICK(tick,fitem->first_get_tick) < 0) {
			if (!(p && p->party.item&1 &&
				first_sd && first_sd->status.party_id == sd->status.party_id
				))
				return false;
		}
		else if (fitem->second_get_charid > 0 && fitem->second_get_charid != sd->status.char_id) {
			struct map_session_data *second_sd = map_charid2sd(fitem->second_get_charid);
			if (DIFF_TICK(tick, fitem->second_get_tick) < 0) {
				if (!(p && p->party.item&1 &&
					((first_sd && first_sd->status.party_id == sd->status.party_id) ||
					(second_sd && second_sd->status.party_id == sd->status.party_id))
					))
					return false;
			}
			else if (fitem->third_get_charid > 0 && fitem->third_get_charid != sd->status.char_id){
				struct map_session_data *third_sd = map_charid2sd(fitem->third_get_charid);
				if (DIFF_TICK(tick,fitem->third_get_tick) < 0) {
					if(!(p && p->party.item&1 &&
						((first_sd && first_sd->status.party_id == sd->status.party_id) ||
						(second_sd && second_sd->status.party_id == sd->status.party_id) ||
						(third_sd && third_sd->status.party_id == sd->status.party_id))
						))
						return false;
				}
			}
		}
	}

	//This function takes care of giving the item to whoever should have it, considering party-share options.
	if ((flag = party_share_loot(p,sd,&fitem->item, fitem->first_get_charid))) {
		clif_additem(sd,0,0,flag);
		return true;
	}

	//Display pickup animation.
	pc_stop_attack(sd);
	clif_takeitem(&sd->bl,&fitem->bl);

	if (fitem->mob_id &&
		(itemdb_search(fitem->item.nameid))->flag.broadcast &&
		(!p || !(p->party.item&2)) // Somehow, if party's pickup distribution is 'Even Share', no announcemet
		)
		intif_broadcast_obtain_special_item(sd, fitem->item.nameid, fitem->mob_id, ITEMOBTAIN_TYPE_MONSTER_ITEM);

	map_clearflooritem(&fitem->bl);
	return true;
}

/*==========================================
 * Check if item is usable.
 * Return:
 *	false = no
 *	true = yes
 *------------------------------------------*/
bool pc_isUseitem(struct map_session_data *sd,int n)
{
	struct item_data *item;
	unsigned short nameid;

	nullpo_ret(sd);

	item = sd->inventory_data[n];
	nameid = sd->inventory.u.items_inventory[n].nameid;

	if( item == NULL )
		return false;
	//Not consumable item
	if( item->type != IT_HEALING && item->type != IT_USABLE && item->type != IT_CASH )
		return false;
	if (pc_has_permission(sd,PC_PERM_ITEM_UNCONDITIONAL))
		return true;

	struct map_data *mapdata = map_getmapdata(sd->bl.m);

	if(mapdata->flag[MF_NOITEMCONSUMPTION]) //consumable but mapflag prevent it
		return false;
	//Prevent mass item usage. [Skotlex]
	if( DIFF_TICK(sd->canuseitem_tick,gettick()) > 0 ||
		(itemdb_group_item_exists(IG_CASH_FOOD, nameid) && DIFF_TICK(sd->canusecashfood_tick,gettick()) > 0)
	)
		return false;

	if( (item->item_usage.flag&NOUSE_SITTING) && (pc_issit(sd) == 1) && (pc_get_group_level(sd) < item->item_usage.override) ) {
		clif_msg(sd,ITEM_NOUSE_SITTING);
		return false; // You cannot use this item while sitting.
	}

	if (sd->state.storage_flag && item->type != IT_CASH) {
		clif_messagecolor(&sd->bl, color_table[COLOR_RED], msg_txt(sd,388), false, SELF);
		return false; // You cannot use this item while storage is open.
	}

	if (item->flag.dead_branch && (mapdata->flag[MF_NOBRANCH] || mapdata_flag_gvg2(mapdata)))
		return false;

	switch( nameid ) {
		case ITEMID_WING_OF_FLY:
		case ITEMID_GIANT_FLY_WING:
		case ITEMID_N_FLY_WING:
			if( mapdata->flag[MF_NOTELEPORT] || mapdata_flag_gvg2(mapdata) ) {
				clif_skill_teleportmessage(sd,0);
				return false;
			}
			if (nameid == ITEMID_GIANT_FLY_WING) {
				struct party_data *pd = party_search(sd->status.party_id);

				if (pd) {
					int i;

					ARR_FIND(0, MAX_PARTY, i, pd->data[i].sd == sd && pd->party.member[i].leader);
					if (i == MAX_PARTY) { // User is not party leader
						clif_msg(sd, ITEM_PARTY_MEMBER_NOT_SUMMONED);
						break;
					}

					ARR_FIND(0, MAX_PARTY, i, pd->data[i].sd && pd->data[i].sd != sd && pd->data[i].sd->bl.m == sd->bl.m && !pc_isdead(pd->data[i].sd));
					if (i == MAX_PARTY) { // No party members found on same map
						clif_msg(sd, ITEM_PARTY_NO_MEMBER_IN_MAP);
						break;
					}
				} else {
					clif_msg(sd, ITEM_PARTY_MEMBER_NOT_SUMMONED);
					break;
				}
			}
		// Fall through
		case ITEMID_WING_OF_BUTTERFLY:
		case ITEMID_N_BUTTERFLY_WING:
		case ITEMID_DUN_TELE_SCROLL1:
		case ITEMID_DUN_TELE_SCROLL2:
		case ITEMID_DUN_TELE_SCROLL3:
		case ITEMID_WOB_RUNE:
		case ITEMID_WOB_SCHWALTZ:
		case ITEMID_WOB_RACHEL:
		case ITEMID_WOB_LOCAL:
		case ITEMID_SIEGE_TELEPORT_SCROLL:
			if( sd->duel_group && !battle_config.duel_allow_teleport ) {
				clif_displaymessage(sd->fd, msg_txt(sd,663));
				return false;
			}
			if( mapdata->flag[MF_NORETURN] && nameid != ITEMID_WING_OF_FLY && nameid != ITEMID_GIANT_FLY_WING && nameid != ITEMID_N_FLY_WING )
				return false;
			break;
		case ITEMID_MERCENARY_RED_POTION:
		case ITEMID_MERCENARY_BLUE_POTION:
		case ITEMID_M_CENTER_POTION:
		case ITEMID_M_AWAKENING_POTION:
		case ITEMID_M_BERSERK_POTION:
			if( sd->md == NULL || sd->md->db == NULL )
				return false;
			if( sd->md->sc.data[SC_BERSERK] )
				return false;
			if( nameid == ITEMID_M_AWAKENING_POTION && sd->md->db->lv < 40 )
				return false;
			if( nameid == ITEMID_M_BERSERK_POTION && sd->md->db->lv < 80 )
				return false;
			break;

		case ITEMID_NEURALIZER:
			if( !mapdata->flag[MF_RESET] )
				return false;
			break;
	}

	if( itemdb_group_item_exists(IG_MERCENARY, nameid) && sd->md != NULL )
		return false; // Mercenary Scrolls

	if( item->flag.group || item->type == IT_CASH) {	//safe check type cash disappear when overweight [Napster]
		if( pc_is90overweight(sd) ) {
			clif_msg(sd, ITEM_CANT_OBTAIN_WEIGHT);
			return false;
		}
		if( !pc_inventoryblank(sd) ) {
			clif_messagecolor(&sd->bl, color_table[COLOR_RED], msg_txt(sd, 732), false, SELF); //Item cannot be open when inventory is full
			return false;
		}
	}

	//Gender check
	if(item->sex != 2 && sd->status.sex != item->sex)
		return false;
	//Required level check
	if(item->elv && sd->status.base_level < (unsigned int)item->elv)
		return false;
	if(item->elvmax && sd->status.base_level > (unsigned int)item->elvmax)
		return false;

	//Not equipable by class. [Skotlex]
	if (!(
		(1ULL<<(sd->class_&MAPID_BASEMASK)) &
		(item->class_base[sd->class_&JOBL_2_1?1:(sd->class_&JOBL_2_2?2:0)])
	))
		return false;
	
	if (sd->sc.count && (
		sd->sc.data[SC_BERSERK] || sd->sc.data[SC_SATURDAYNIGHTFEVER] ||
		(sd->sc.data[SC_GRAVITATION] && sd->sc.data[SC_GRAVITATION]->val3 == BCT_SELF) ||
		sd->sc.data[SC_TRICKDEAD] ||
		sd->sc.data[SC_HIDING] ||
		sd->sc.data[SC__SHADOWFORM] ||
		sd->sc.data[SC__INVISIBILITY] ||
		sd->sc.data[SC__MANHOLE] ||
		sd->sc.data[SC_DEEPSLEEP] ||
		sd->sc.data[SC_CRYSTALIZE] ||
		sd->sc.data[SC_KAGEHUMI] ||
		(sd->sc.data[SC_NOCHAT] && sd->sc.data[SC_NOCHAT]->val1&MANNER_NOITEM) ||
		sd->sc.data[SC_KINGS_GRACE] ||
		sd->sc.data[SC_SUHIDE]))
		return false;
	
	if (!pc_isItemClass(sd,item))
		return false;

	//Dead Branch items
	if( item->flag.dead_branch )
		log_branch(sd);

	return true;
}

/*==========================================
 * Last checks to use an item.
 * Return:
 *	0 = fail
 *	1 = success
 *------------------------------------------*/
int pc_useitem(struct map_session_data *sd,int n)
{
	t_tick tick = gettick();
	int amount;
	unsigned short nameid;
	struct script_code *script;
	struct item item;
	struct item_data *id;

	nullpo_ret(sd);

	if (sd->state.mail_writing)
		return 0;

	if (sd->npc_id) {
		if (sd->progressbar.npc_id) {
			clif_progressbar_abort(sd);
			return 0; // First item use attempt cancels the progress bar
		}

		if( pc_hasprogress( sd, WIP_DISABLE_SKILLITEM ) || !sd->npc_item_flag ){
#ifdef RENEWAL
			clif_msg( sd, WORK_IN_PROGRESS );
#endif
			return 0;
		}
	}
	item = sd->inventory.u.items_inventory[n];
	id = sd->inventory_data[n];

	if (item.nameid == 0 || item.amount <= 0)
		return 0;

	if( !pc_isUseitem(sd,n) )
		return 0;

	// Store information for later use before it is lost (via pc_delitem) [Paradox924X]
	nameid = id->nameid;

	if (nameid != ITEMID_NAUTHIZ && sd->sc.opt1 > 0 && sd->sc.opt1 != OPT1_STONEWAIT && sd->sc.opt1 != OPT1_BURNING)
		return 0;

	/* Items with delayed consume are not meant to work while in mounts except reins of mount(12622) */
	if( id->flag.delay_consume ) {
		if( nameid != ITEMID_REINS_OF_MOUNT && sd->sc.data[SC_ALL_RIDING] )
			return 0;
		else if( pc_issit(sd) )
			return 0;
	}
	//Since most delay-consume items involve using a "skill-type" target cursor,
	//perform a skill-use check before going through. [Skotlex]
	//resurrection was picked as testing skill, as a non-offensive, generic skill, it will do.
	//FIXME: Is this really needed here? It'll be checked in unit.cpp after all and this prevents skill items using when silenced [Inkfish]
	if( id->flag.delay_consume && ( sd->ud.skilltimer != INVALID_TIMER /*|| !status_check_skilluse(&sd->bl, &sd->bl, ALL_RESURRECTION, 0)*/ ) )
		return 0;

	if( id->delay > 0 && !pc_has_permission(sd,PC_PERM_ITEM_UNCONDITIONAL) && pc_itemcd_check(sd, id, tick, n))
		return 0;

	/* on restricted maps the item is consumed but the effect is not used */
	if (!pc_has_permission(sd,PC_PERM_ITEM_UNCONDITIONAL) && itemdb_isNoEquip(id,sd->bl.m)) {
		clif_msg(sd,ITEM_CANT_USE_AREA); // This item cannot be used within this area
		if( battle_config.allow_consume_restricted_item && !id->flag.delay_consume ) { //need confirmation for delayed consumption items
			clif_useitemack(sd,n,item.amount-1,true);
			pc_delitem(sd,n,1,1,0,LOG_TYPE_CONSUME);
		}
		return 0;/* regardless, effect is not run */
	}

	sd->itemid = item.nameid;
	sd->itemindex = n;
	if(sd->catch_target_class != PET_CATCH_FAIL) //Abort pet catching.
		sd->catch_target_class = PET_CATCH_FAIL;

	amount = item.amount;
	script = id->script;
	//Check if the item is to be consumed immediately [Skotlex]
	if (id->flag.delay_consume)
		clif_useitemack(sd, n, amount, true);
	else
	{
		if( item.expire_time == 0 && nameid != ITEMID_REINS_OF_MOUNT )
		{
			clif_useitemack(sd, n, amount - 1, true);
			pc_delitem(sd, n, 1, 1, 0, LOG_TYPE_CONSUME); // Rental Usable Items are not deleted until expiration
		}
		else
			clif_useitemack(sd, n, 0, false);
	}
	if (item.card[0]==CARD0_CREATE && pc_famerank(MakeDWord(item.card[2],item.card[3]), MAPID_ALCHEMIST))
	    potion_flag = 2; // Famous player's potions have 50% more efficiency

	//Update item use time.
	sd->canuseitem_tick = tick + battle_config.item_use_interval;
	if( itemdb_group_item_exists(IG_CASH_FOOD, nameid) )
		sd->canusecashfood_tick = tick + battle_config.cashfood_use_interval;

	run_script(script,0,sd->bl.id,fake_nd->bl.id);
	potion_flag = 0;
	return 1;
}

/**
 * Add item on cart for given index.
 * @param sd
 * @param item
 * @param amount
 * @param log_type
 * @return See pc.hpp::e_additem_result
 */
enum e_additem_result pc_cart_additem(struct map_session_data *sd,struct item *item,int amount,e_log_pick_type log_type)
{
	struct item_data *data;
	int i,w;

	nullpo_retr(ADDITEM_INVALID, sd);
	nullpo_retr(ADDITEM_INVALID, item);

	if(item->nameid == 0 || amount <= 0)
		return ADDITEM_INVALID;

	if (itemdb_ishatched_egg(item))
		return ADDITEM_INVALID;

	data = itemdb_search(item->nameid);

	if( data->stack.cart && amount > data->stack.amount )
	{// item stack limitation
		return ADDITEM_STACKLIMIT;
	}

	if( !itemdb_cancartstore(item, pc_get_group_level(sd)) || (item->bound > BOUND_ACCOUNT && !pc_can_give_bounded_items(sd)))
	{ // Check item trade restrictions	[Skotlex]
		clif_displaymessage (sd->fd, msg_txt(sd,264));
		return ADDITEM_INVALID;
	}

	if( (w = data->weight*amount) + sd->cart_weight > sd->cart_weight_max )
		return ADDITEM_OVERWEIGHT;

	i = MAX_CART;
	if( itemdb_isstackable2(data) && !item->expire_time )
	{
		for (i = 0; i < MAX_CART; i++) {
			if (sd->cart.u.items_cart[i].nameid == item->nameid
				&& sd->cart.u.items_cart[i].bound == item->bound
				&& sd->cart.u.items_cart[i].unique_id == item->unique_id
				&& memcmp(sd->cart.u.items_cart[i].card, item->card, sizeof(item->card)) == 0
				)
				break;
		}
	}

	if( i < MAX_CART )
	{// item already in cart, stack it
		if( amount > MAX_AMOUNT - sd->cart.u.items_cart[i].amount || ( data->stack.cart && amount > data->stack.amount - sd->cart.u.items_cart[i].amount ) )
			return ADDITEM_OVERAMOUNT; // no slot

		sd->cart.u.items_cart[i].amount += amount;
		clif_cart_additem(sd,i,amount);
	}
	else
	{// item not stackable or not present, add it
		ARR_FIND( 0, MAX_CART, i, sd->cart.u.items_cart[i].nameid == 0 );
		if( i == MAX_CART )
			return ADDITEM_OVERAMOUNT; // no slot

		memcpy(&sd->cart.u.items_cart[i],item,sizeof(sd->cart.u.items_cart[0]));
		sd->cart.u.items_cart[i].id = 0;
		sd->cart.u.items_cart[i].amount = amount;
		sd->cart_num++;
		clif_cart_additem(sd,i,amount);
	}
	sd->cart.u.items_cart[i].favorite = 0; // clear
	sd->cart.u.items_cart[i].equipSwitch = 0;
	log_pick_pc(sd, log_type, amount, &sd->cart.u.items_cart[i]);

	sd->cart_weight += w;
	clif_updatestatus(sd,SP_CARTINFO);

	return ADDITEM_SUCCESS;
}

/*==========================================
 * Delete item on cart for given index.
 *------------------------------------------*/
void pc_cart_delitem(struct map_session_data *sd,int n,int amount,int type,e_log_pick_type log_type)
{
	nullpo_retv(sd);

	if(sd->cart.u.items_cart[n].nameid == 0 ||
		sd->cart.u.items_cart[n].amount < amount)
		return;

	log_pick_pc(sd, log_type, -amount, &sd->cart.u.items_cart[n]);

	sd->cart.u.items_cart[n].amount -= amount;
	sd->cart_weight -= itemdb_weight(sd->cart.u.items_cart[n].nameid) * amount;
	if(sd->cart.u.items_cart[n].amount <= 0) {
		memset(&sd->cart.u.items_cart[n],0,sizeof(sd->cart.u.items_cart[0]));
		sd->cart_num--;
	}
	if(!type) {
		clif_cart_delitem(sd,n,amount);
		clif_updatestatus(sd,SP_CARTINFO);
	}
}

/*==========================================
 * Transfer item from inventory to cart.
 *------------------------------------------*/
void pc_putitemtocart(struct map_session_data *sd,int idx,int amount)
{
	nullpo_retv(sd);

	if (idx < 0 || idx >= MAX_INVENTORY) //Invalid index check [Skotlex]
		return;

	struct item *item_data = &sd->inventory.u.items_inventory[idx];

	if( item_data->nameid == 0 || amount < 1 || item_data->amount < amount || sd->state.vending || sd->state.prevend )
		return;

	if( item_data->equipSwitch ){
		clif_msg( sd, C_ITEM_EQUIP_SWITCH );
		return;
	}

	enum e_additem_result flag = pc_cart_additem(sd,item_data,amount,LOG_TYPE_NONE);

	if (flag == ADDITEM_SUCCESS)
		pc_delitem(sd,idx,amount,0,5,LOG_TYPE_NONE);
	else {
		clif_cart_additem_ack(sd, (flag == ADDITEM_OVERAMOUNT) ? ADDITEM_TO_CART_FAIL_COUNT : ADDITEM_TO_CART_FAIL_WEIGHT);
		clif_additem(sd, idx, amount, 0);
		clif_delitem(sd, idx, amount, 0);
	}
}

/*==========================================
 * Get number of item in cart.
 * Return:
        -1 = itemid not found or no amount found
        x = remaining itemid on cart after get
 *------------------------------------------*/
int pc_cartitem_amount(struct map_session_data* sd, int idx, int amount)
{
	struct item* item_data;

	nullpo_retr(-1, sd);

	item_data = &sd->cart.u.items_cart[idx];
	if( item_data->nameid == 0 || item_data->amount == 0 )
		return -1;

	return item_data->amount - amount;
}

/*==========================================
 * Retrieve an item at index idx from cart.
 *------------------------------------------*/
void pc_getitemfromcart(struct map_session_data *sd,int idx,int amount)
{
	nullpo_retv(sd);

	if (idx < 0 || idx >= MAX_CART) //Invalid index check [Skotlex]
		return;

	struct item *item_data=&sd->cart.u.items_cart[idx];

	if (item_data->nameid == 0 || amount < 1 || item_data->amount < amount || sd->state.vending || sd->state.prevend)
		return;

	enum e_additem_result flag = pc_additem(sd, item_data, amount, LOG_TYPE_NONE);

	if (flag == ADDITEM_SUCCESS)
		pc_cart_delitem(sd, idx, amount, 0, LOG_TYPE_NONE);
	else {
		clif_cart_delitem(sd, idx, amount);
		clif_additem(sd, idx, amount, flag);
		clif_cart_additem(sd, idx, amount);
	}
}

/*==========================================
 * Bound Item Check
 * Type:
 * 1 Account Bound
 * 2 Guild Bound
 * 3 Party Bound
 * 4 Character Bound
 *------------------------------------------*/
int pc_bound_chk(TBL_PC *sd,enum bound_type type,int *idxlist)
{
	int i = 0, j = 0;
	for(i = 0; i < MAX_INVENTORY; i++) {
		if(sd->inventory.u.items_inventory[i].nameid > 0 && sd->inventory.u.items_inventory[i].amount > 0 && sd->inventory.u.items_inventory[i].bound == type) {
			idxlist[j] = i;
			j++;
		}
	}
	return j;
}

/*==========================================
 *  Display item stolen msg to player sd
 *------------------------------------------*/
int pc_show_steal(struct block_list *bl,va_list ap)
{
	struct map_session_data *sd;
	int itemid;

	struct item_data *item=NULL;
	char output[100];

	sd=va_arg(ap,struct map_session_data *);
	itemid=va_arg(ap,int);

	if((item=itemdb_exists(itemid))==NULL)
		sprintf(output,"%s stole an Unknown Item (id: %i).",sd->status.name, itemid);
	else
		sprintf(output,"%s stole %s.",sd->status.name,item->jname);
	clif_displaymessage( ((struct map_session_data *)bl)->fd, output);

	return 0;
}

/**
 * Steal an item from bl (mob).
 * @param sd: Player data
 * @param bl: Object to steal from
 * @param skill_lv: Level of skill used
 * @return True on success or false otherwise
 */
bool pc_steal_item(struct map_session_data *sd,struct block_list *bl, uint16 skill_lv)
{
	int i,itemid;
	double rate;
	unsigned char flag = 0;
	struct status_data *sd_status, *md_status;
	struct mob_data *md;
	struct item tmp_item;

	if(!sd || !bl || bl->type!=BL_MOB)
		return false;

	md = (TBL_MOB *)bl;

	if(md->state.steal_flag == UCHAR_MAX || ( md->sc.opt1 && md->sc.opt1 != OPT1_BURNING ) ) //already stolen from / status change check
		return false;

	sd_status= status_get_status_data(&sd->bl);
	md_status= status_get_status_data(bl);

	if (md->master_id || status_has_mode(md_status, MD_STATUS_IMMUNE) || status_get_race2(&md->bl) == RC2_TREASURE ||
		map_getmapflag(bl->m, MF_NOMOBLOOT) || // check noloot map flag [Lorky]
		(battle_config.skill_steal_max_tries && //Reached limit of steal attempts. [Lupus]
			md->state.steal_flag++ >= battle_config.skill_steal_max_tries)
  	) { //Can't steal from
		md->state.steal_flag = UCHAR_MAX;
		return false;
	}

	// base skill success chance (percentual)
	rate = (sd_status->dex - md_status->dex)/2 + skill_lv*6 + 4;
	rate += sd->bonus.add_steal_rate;

	if( rate < 1
#ifdef RENEWAL
		|| rnd()%100 >= rate
#endif
	)
		return false;

	// Try dropping one item, in the order from first to last possible slot.
	// Droprate is affected by the skill success rate.
	for( i = 0; i < MAX_STEAL_DROP; i++ )
		if( md->db->dropitem[i].nameid > 0 && !md->db->dropitem[i].steal_protected && itemdb_exists(md->db->dropitem[i].nameid) && rnd() % 10000 < md->db->dropitem[i].p
#ifndef RENEWAL
		* rate/100.
#endif
		)
			break;
	if( i == MAX_STEAL_DROP )
		return false;

	itemid = md->db->dropitem[i].nameid;
	memset(&tmp_item,0,sizeof(tmp_item));
	tmp_item.nameid = itemid;
	tmp_item.amount = 1;
	tmp_item.identify = itemdb_isidentified(itemid);
	mob_setdropitem_option(&tmp_item, &md->db->dropitem[i]);
	flag = pc_additem(sd,&tmp_item,1,LOG_TYPE_PICKDROP_PLAYER);

	//TODO: Should we disable stealing when the item you stole couldn't be added to your inventory? Perhaps players will figure out a way to exploit this behaviour otherwise?
	md->state.steal_flag = UCHAR_MAX; //you can't steal from this mob any more

	if(flag) { //Failed to steal due to overweight
		clif_additem(sd,0,0,flag);
		return false;
	}

	if(battle_config.show_steal_in_same_party)
		party_foreachsamemap(pc_show_steal,sd,AREA_SIZE,sd,tmp_item.nameid);

	//Logs items, Stolen from mobs [Lupus]
	log_pick_mob(md, LOG_TYPE_STEAL, -1, &tmp_item);

	//A Rare Steal Global Announce by Lupus
	if(md->db->dropitem[i].p<=battle_config.rare_drop_announce) {
		struct item_data *i_data;
		char message[128];
		i_data = itemdb_search(itemid);
		sprintf (message, msg_txt(sd,542), (sd->status.name[0])?sd->status.name :"GM", md->db->jname, i_data->jname, (float)md->db->dropitem[i].p/100);
		//MSG: "'%s' stole %s's %s (chance: %0.02f%%)"
		intif_broadcast(message, strlen(message) + 1, BC_DEFAULT);
	}
	return true;
}

/*==========================================
 * Stole zeny from bl (mob)
 * return
 *	0 = fail
 *	1 = success
 *------------------------------------------*/
int pc_steal_coin(struct map_session_data *sd,struct block_list *target)
{
	int rate, target_lv;
	struct mob_data *md;

	if(!sd || !target || target->type != BL_MOB)
		return 0;

	md = (TBL_MOB*)target;
	target_lv = status_get_lv(target);

	if (md->state.steal_coin_flag || md->sc.data[SC_STONE] || md->sc.data[SC_FREEZE] || status_bl_has_mode(target,MD_STATUS_IMMUNE) || status_get_race2(&md->bl) == RC2_TREASURE)
		return 0;

	rate = sd->battle_status.dex / 2 + 2 * (sd->status.base_level - target_lv) + (10 * pc_checkskill(sd, RG_STEALCOIN)) + sd->battle_status.luk / 2;
	if(rnd()%1000 < rate)
	{
		// Zeny Steal Amount: (rnd() % (10 * target_lv + 1 - 8 * target_lv)) + 8 * target_lv
		int amount = (rnd() % (2 * target_lv + 1)) + 8 * target_lv; // Reduced formula

		pc_getzeny(sd, amount, LOG_TYPE_STEAL, NULL);
		md->state.steal_coin_flag = 1;
		return 1;
	}
	return 0;
}

/*==========================================
 * Set's a player position.
 * @param sd
 * @param mapindex
 * @param x
 * @param y
 * @param clrtype
 * @return	SETPOS_OK			Success
 *			SETPOS_MAPINDEX		Invalid map index
 *			SETPOS_NO_MAPSERVER	Map not in this map-server, and failed to locate alternate map-server.
 *			SETPOS_AUTOTRADE	Player is in autotrade state
 *------------------------------------------*/
enum e_setpos pc_setpos(struct map_session_data* sd, unsigned short mapindex, int x, int y, clr_type clrtype)
{
	nullpo_retr(SETPOS_OK,sd);

	if( !mapindex || !mapindex_id2name(mapindex) ) {
		ShowDebug("pc_setpos: Passed mapindex(%d) is invalid!\n", mapindex);
		return SETPOS_MAPINDEX;
	}

	if ( sd->state.autotrade && (sd->vender_id || sd->buyer_id) ) // Player with autotrade just causes clif glitch! @ FIXME
		return SETPOS_AUTOTRADE;

	if( battle_config.revive_onwarp && pc_isdead(sd) ) { //Revive dead people before warping them
		pc_setstand(sd, true);
		pc_setrestartvalue(sd,1);
	}

	int16 m = map_mapindex2mapid(mapindex);
	struct map_data *mapdata = map_getmapdata(m);
	status_change *sc = status_get_sc(&sd->bl);

	sd->state.changemap = (sd->mapindex != mapindex);
	sd->state.warping = 1;
	sd->state.workinprogress = WIP_DISABLE_NONE;

	if( sd->state.changemap ) { // Misc map-changing settings
		int curr_map_instance_id = map_getmapdata(sd->bl.m)->instance_id, new_map_instance_id = (mapdata ? mapdata->instance_id : 0);

		if (curr_map_instance_id != new_map_instance_id) {
			if (curr_map_instance_id > 0) { // Update instance timer for the map on leave
				instance_delusers(curr_map_instance_id);
				sd->instance_mode = util::umap_find(instances, curr_map_instance_id)->mode; // Store mode for instance destruction button checks
			}

			if (new_map_instance_id > 0) // Update instance timer for the map on enter
				instance_addusers(new_map_instance_id);
		}

		if (sd->bg_id && !mapdata->flag[MF_BATTLEGROUND]) // Moving to a map that isn't a Battlegrounds
			bg_team_leave(sd, false, true);

		sd->state.pmap = sd->bl.m;
<<<<<<< HEAD

		if (battle_config.blocking_play_delay)
			sc_start(&sd->bl, &sd->bl, SC_BLOCKING_PLAY, 100, 0, 0);

		if (sd->sc.count) { // Cancel some map related stuff.
			if (sd->sc.data[SC_JAILED])
=======
		if (sc && sc->count) { // Cancel some map related stuff.
			if (sc->data[SC_JAILED])
>>>>>>> d6d56bab
				return SETPOS_MAPINDEX; //You may not get out!
			status_change_end(&sd->bl, SC_BOSSMAPINFO, INVALID_TIMER);
			status_change_end(&sd->bl, SC_WARM, INVALID_TIMER);
			status_change_end(&sd->bl, SC_SUN_COMFORT, INVALID_TIMER);
			status_change_end(&sd->bl, SC_MOON_COMFORT, INVALID_TIMER);
			status_change_end(&sd->bl, SC_STAR_COMFORT, INVALID_TIMER);
			status_change_end(&sd->bl, SC_MIRACLE, INVALID_TIMER);
			if (sc->data[SC_KNOWLEDGE]) {
				struct status_change_entry *sce = sc->data[SC_KNOWLEDGE];
				if (sce->timer != INVALID_TIMER)
					delete_timer(sce->timer, status_change_timer);
				sce->timer = add_timer(gettick() + skill_get_time(SG_KNOWLEDGE, sce->val1), status_change_timer, sd->bl.id, SC_KNOWLEDGE);
			}
			status_change_end(&sd->bl, SC_PROPERTYWALK, INVALID_TIMER);
			status_change_end(&sd->bl, SC_CLOAKING, INVALID_TIMER);
			status_change_end(&sd->bl, SC_CLOAKINGEXCEED, INVALID_TIMER);
			status_change_end(&sd->bl, SC_SUHIDE, INVALID_TIMER);
		}
		for(int i = 0; i < EQI_MAX; i++ ) {
			if( sd->equip_index[i] >= 0 )
				if( pc_isequip(sd,sd->equip_index[i]) )
					pc_unequipitem(sd,sd->equip_index[i],2);
		}
		if (battle_config.clear_unit_onwarp&BL_PC)
			skill_clear_unitgroup(&sd->bl);
		party_send_dot_remove(sd); //minimap dot fix [Kevin]
		guild_send_dot_remove(sd);
		bg_send_dot_remove(sd);
		if (sd->regen.state.gc)
			sd->regen.state.gc = 0;
		// make sure vending is allowed here
		if (sd->state.vending && mapdata->flag[MF_NOVENDING]) {
			clif_displaymessage (sd->fd, msg_txt(sd,276)); // "You can't open a shop on this map"
			vending_closevending(sd);
		}

		channel_pcquit(sd,4); //quit map chan

		// Remove Cloaked NPC if changing to another map
		for (auto it = sd->cloaked_npc.begin(); it != sd->cloaked_npc.end(); ++it) {
			block_list *npc_bl = map_id2bl(*it);

			if (npc_bl && npc_bl->m != m) {
				sd->cloaked_npc.erase(it);
				break;
			}
		}
	}

	if( m < 0 )
	{
		uint32 ip;
		uint16 port;
		struct script_state *st;

		//if can't find any map-servers, just abort setting position.
		if(!sd->mapindex || map_mapname2ipport(mapindex,&ip,&port))
			return SETPOS_NO_MAPSERVER;

		if (sd->npc_id){
			npc_event_dequeue(sd,false);
			st = sd->st;
		}else{
			st = nullptr;
		}

		npc_script_event(sd, NPCE_LOGOUT);
		//remove from map, THEN change x/y coordinates
		unit_remove_map_pc(sd,clrtype);
		sd->mapindex = mapindex;
		sd->bl.x=x;
		sd->bl.y=y;
		pc_clean_skilltree(sd);
		chrif_save(sd, CSAVE_CHANGE_MAPSERV|CSAVE_INVENTORY|CSAVE_CART);
		chrif_changemapserver(sd, ip, (short)port);

		//Free session data from this map server [Kevin]
		unit_free_pc(sd);

		if( st ){
			// Has to be done here, because otherwise unit_free_pc will free the stack already
			st->state = END;
		}

		return SETPOS_OK;
	}

	if( x < 0 || x >= mapdata->xs || y < 0 || y >= mapdata->ys )
	{
		ShowError("pc_setpos: attempt to place player '%s' (%d:%d) on invalid coordinates (%s-%d,%d)\n", sd->status.name, sd->status.account_id, sd->status.char_id, mapindex_id2name(mapindex),x,y);
		x = y = 0; // make it random
	}

	if( x == 0 && y == 0 ) { // pick a random walkable cell
		int c=0;
		do {
			x = rnd()%(mapdata->xs-2)+1;
			y = rnd()%(mapdata->ys-2)+1;
			c++;
			
			if(c > (mapdata->xs * mapdata->ys)*3){ //force out
				ShowError("pc_setpos: couldn't found a valid coordinates for player '%s' (%d:%d) on (%s), preventing warp\n", sd->status.name, sd->status.account_id, sd->status.char_id, mapindex_id2name(mapindex));
				return SETPOS_OK; //preventing warp
				//break; //allow warp anyway
			}
		} while(map_getcell(m,x,y,CELL_CHKNOPASS) || (!battle_config.teleport_on_portal && npc_check_areanpc(1,m,x,y,1)));
	}

	if (sd->state.vending && map_getcell(m,x,y,CELL_CHKNOVENDING)) {
		clif_displaymessage (sd->fd, msg_txt(sd,204)); // "You can't open a shop on this cell."
		vending_closevending(sd);
	}

	if(sd->bl.prev != NULL){
		unit_remove_map_pc(sd,clrtype);
		clif_changemap(sd,m,x,y); // [MouseJstr]
	} else if(sd->state.active) //Tag player for rewarping after map-loading is done. [Skotlex]
		sd->state.rewarp = 1;

	sd->mapindex = mapindex;
	sd->bl.m = m;
	sd->bl.x = sd->ud.to_x = x;
	sd->bl.y = sd->ud.to_y = y;

	if( sd->status.guild_id > 0 && mapdata->flag[MF_GVG_CASTLE] )
	{	// Increased guild castle regen [Valaris]
		struct guild_castle *gc = guild_mapindex2gc(sd->mapindex);
		if(gc && gc->guild_id == sd->status.guild_id)
			sd->regen.state.gc = 1;
	}

	if( sd->status.pet_id > 0 && sd->pd && sd->pd->pet.intimate > 0 )
	{
		sd->pd->bl.m = m;
		sd->pd->bl.x = sd->pd->ud.to_x = x;
		sd->pd->bl.y = sd->pd->ud.to_y = y;
		sd->pd->ud.dir = sd->ud.dir;
	}

	if( hom_is_active(sd->hd) )
	{
		sd->hd->bl.m = m;
		sd->hd->bl.x = sd->hd->ud.to_x = x;
		sd->hd->bl.y = sd->hd->ud.to_y = y;
		sd->hd->ud.dir = sd->ud.dir;
	}

	if( sd->md )
	{
		sd->md->bl.m = m;
		sd->md->bl.x = sd->md->ud.to_x = x;
		sd->md->bl.y = sd->md->ud.to_y = y;
		sd->md->ud.dir = sd->ud.dir;
	}

	if( sd->ed ) {
		sd->ed->bl.m = m;
		sd->ed->bl.x = sd->ed->ud.to_x = x;
		sd->ed->bl.y = sd->ed->ud.to_y = y;
		sd->ed->ud.dir = sd->ud.dir;
	}

	pc_cell_basilica(sd);

	//check if we gonna be rewarped [lighta]
	if(npc_check_areanpc(1,m,x,y,0)){
		sd->count_rewarp++;
	}
	else 
		sd->count_rewarp = 0;
	
	return SETPOS_OK;
}

/*==========================================
 * Warp player sd to random location on current map.
 * May fail if no walkable cell found (1000 attempts).
 * Return:
 *	0 = Success
 *	1,2,3 = Fail
 *------------------------------------------*/
char pc_randomwarp(struct map_session_data *sd, clr_type type)
{
	int x,y,i=0;

	nullpo_ret(sd);

	struct map_data *mapdata = map_getmapdata(sd->bl.m);

	if (mapdata->flag[MF_NOTELEPORT]) //Teleport forbidden
		return 3;

	do {
		x = rnd()%(mapdata->xs-2)+1;
		y = rnd()%(mapdata->ys-2)+1;
	} while((map_getcell(sd->bl.m,x,y,CELL_CHKNOPASS) || (!battle_config.teleport_on_portal && npc_check_areanpc(1,sd->bl.m,x,y,1))) && (i++) < 1000);

	if (i < 1000)
		return pc_setpos(sd,mapdata->index,x,y,type);

	return 3;
}

/*==========================================
 * Records a memo point at sd's current position
 * pos - entry to replace, (-1: shift oldest entry out)
 *------------------------------------------*/
bool pc_memo(struct map_session_data* sd, int pos)
{
	int skill;

	nullpo_ret(sd);

	// check mapflags
	if( sd->bl.m >= 0 && (map_getmapflag(sd->bl.m, MF_NOMEMO) || map_getmapflag(sd->bl.m, MF_NOWARPTO)) && !pc_has_permission(sd, PC_PERM_WARP_ANYWHERE) ) {
		clif_skill_teleportmessage(sd, 1); // "Saved point cannot be memorized."
		return false;
	}

	// check inputs
	if( pos < -1 || pos >= MAX_MEMOPOINTS )
		return false; // invalid input

	// check required skill level
	skill = pc_checkskill(sd, AL_WARP);
	if( skill < 1 ) {
		clif_skill_memomessage(sd,2); // "You haven't learned Warp."
		return false;
	}
	if( skill < 2 || skill - 2 < pos ) {
		clif_skill_memomessage(sd,1); // "Skill Level is not high enough."
		return false;
	}

	if( pos == -1 )
	{
		uint8 i;
		// prevent memo-ing the same map multiple times
		ARR_FIND( 0, MAX_MEMOPOINTS, i, sd->status.memo_point[i].map == map_id2index(sd->bl.m) );
		memmove(&sd->status.memo_point[1], &sd->status.memo_point[0], (u8min(i,MAX_MEMOPOINTS-1))*sizeof(struct point));
		pos = 0;
	}

	if( map_getmapdata(sd->bl.m)->instance_id ) {
		clif_displaymessage( sd->fd, msg_txt(sd,384) ); // You cannot create a memo in an instance.
		return false;
	}

	sd->status.memo_point[pos].map = map_id2index(sd->bl.m);
	sd->status.memo_point[pos].x = sd->bl.x;
	sd->status.memo_point[pos].y = sd->bl.y;

	clif_skill_memomessage(sd, 0);

	return true;
}

//
// Skills
//

/**
 * Get the skill current cooldown for player.
 * (get the db base cooldown for skill + player specific cooldown)
 * @param sd : player pointer
 * @param id : skill id
 * @param lv : skill lv
 * @return player skill cooldown
 */
int pc_get_skillcooldown(struct map_session_data *sd, uint16 skill_id, uint16 skill_lv) {
	if (skill_id == SJ_NOVAEXPLOSING) {
		struct status_change *sc = status_get_sc(&sd->bl);

		if (sc && sc->data[SC_DIMENSION])
			return 0;
	}

	int cooldown = skill_get_cooldown(skill_id, skill_lv);

	if (cooldown == 0)
		return 0;

	if (skill_id == SU_TUNABELLY && pc_checkskill(sd, SU_SPIRITOFSEA))
		cooldown -= skill_get_time(SU_TUNABELLY, skill_lv);

	for (auto &it : sd->skillcooldown) {
		if (it.id == skill_id) {
			cooldown += it.val;
			cooldown = max(0, cooldown);
			break;
		}
	}
	return cooldown;
}

/*==========================================
 * Return player sd skill_lv learned for given skill
 *------------------------------------------*/
uint8 pc_checkskill(struct map_session_data *sd, uint16 skill_id)
{
	uint16 idx = 0;
	if (sd == NULL)
		return 0;
	if ((idx = skill_get_index(skill_id)) == 0) {
		ShowError("pc_checkskill: Invalid skill id %d (char_id=%d).\n", skill_id, sd->status.char_id);
		return 0;
	}
	if (SKILL_CHK_GUILD(skill_id) ) {
		struct guild *g;

		if( sd->status.guild_id>0 && (g=sd->guild)!=NULL)
			return guild_checkskill(g,skill_id);
		return 0;
	}
	return (sd->status.skill[idx].id == skill_id) ? sd->status.skill[idx].lv : 0;
}

/**
 * Returns the amount of skill points invested in a Summoner's Power of Sea/Land/Life
 * @param sd: Player data
 * @param type: Summoner Power Type
 * @return Skill points invested
 */
uint8 pc_checkskill_summoner(map_session_data *sd, e_summoner_power_type type) {
	if (sd == nullptr)
		return 0;

	uint8 count = 0;

	switch (type) {
		case SUMMONER_POWER_SEA:
			count = pc_checkskill(sd, SU_TUNABELLY) + pc_checkskill(sd, SU_TUNAPARTY) + pc_checkskill(sd, SU_BUNCHOFSHRIMP) + pc_checkskill(sd, SU_FRESHSHRIMP) +
				pc_checkskill(sd, SU_GROOMING) + pc_checkskill(sd, SU_PURRING) + pc_checkskill(sd, SU_SHRIMPARTY);
			break;
		case SUMMONER_POWER_LAND:
			count = pc_checkskill(sd, SU_SV_STEMSPEAR) + pc_checkskill(sd, SU_CN_POWDERING) + pc_checkskill(sd, SU_CN_METEOR) + pc_checkskill(sd, SU_SV_ROOTTWIST) +
				pc_checkskill(sd, SU_CHATTERING) + pc_checkskill(sd, SU_MEOWMEOW) + pc_checkskill(sd, SU_NYANGGRASS);
			break;
		case SUMMONER_POWER_LIFE:
			count = pc_checkskill(sd, SU_SCAROFTAROU) + pc_checkskill(sd, SU_PICKYPECK) + pc_checkskill(sd, SU_ARCLOUSEDASH) + pc_checkskill(sd, SU_LUNATICCARROTBEAT) +
				pc_checkskill(sd, SU_HISS) + pc_checkskill(sd, SU_POWEROFFLOCK) + pc_checkskill(sd, SU_SVG_SPIRIT);
			break;
	}

	return count;
}

/**
 * Check if we still have the correct weapon to continue the skill (actually status)
 * If not ending it
 * @param sd
 * @return 0:error, 1:check done
 */
static void pc_checkallowskill(struct map_session_data *sd)
{
	const enum sc_type scw_list[] = {
		SC_TWOHANDQUICKEN,
		SC_ONEHAND,
		SC_AURABLADE,
		SC_PARRYING,
		SC_SPEARQUICKEN,
		SC_ADRENALINE,
		SC_ADRENALINE2,
		SC_DANCING,
		SC_GATLINGFEVER,
	};
	uint8 i;
	nullpo_retv(sd);

	if(!sd->sc.count)
		return;

	for (i = 0; i < ARRAYLENGTH(scw_list); i++)
	{	// Skills requiring specific weapon types
		if( scw_list[i] == SC_DANCING && !battle_config.dancing_weaponswitch_fix )
			continue;
		if(sd->sc.data[scw_list[i]] &&
			!pc_check_weapontype(sd,skill_get_weapontype(status_sc2skill(scw_list[i]))))
			status_change_end(&sd->bl, scw_list[i], INVALID_TIMER);
	}

	if(sd->sc.data[SC_SPURT] && sd->status.weapon)
		// Spurt requires bare hands (feet, in fact xD)
		status_change_end(&sd->bl, SC_SPURT, INVALID_TIMER);

	if(sd->status.shield <= 0) { // Skills requiring a shield
		const enum sc_type scs_list[] = {
			SC_AUTOGUARD,
			SC_DEFENDER,
			SC_REFLECTSHIELD,
			SC_REFLECTDAMAGE
		};
		for (i = 0; i < ARRAYLENGTH(scs_list); i++)
			if(sd->sc.data[scs_list[i]])
				status_change_end(&sd->bl, scs_list[i], INVALID_TIMER);
	}
}

/*==========================================
 * Return equipped index of item on player sd at pos
 * Return
 * -1 : Nothing equipped
 * idx : (this index could be used in inventory to found item_data)
 *------------------------------------------*/
short pc_checkequip(struct map_session_data *sd,int pos, bool checkall)
{
	uint8 i;

	nullpo_retr(-1, sd);

	for(i=0;i<EQI_MAX;i++){
		if(pos & equip_bitmask[i]){
			if( checkall && ( pos&~equip_bitmask[i] ) != 0 && sd->equip_index[i] == -1 ){
				// Check all if any match is found
				continue;
			}

			return sd->equip_index[i];
		}
	}

	return -1;
}

/*==========================================
 * Check if sd has nameid equipped somewhere
 * @sd : the player session
 * @nameid : id of the item to check
 * @min : : see pc.hpp enum equip_index from ? to @max
 * @max : see pc.hpp enum equip_index for @min to ?
 * -return true,false
 *------------------------------------------*/
bool pc_checkequip2(struct map_session_data *sd, unsigned short nameid, int min, int max)
{
	int i;

	for(i = min; i < max; i++) {
		if(equip_bitmask[i]) {
			int idx = sd->equip_index[i];

			if (sd->inventory.u.items_inventory[idx].nameid == nameid)
				return true;
		}
	}
	return false;
}

/*==========================================
 * Convert's from the client's lame Job ID system
 * to the map server's 'makes sense' system. [Skotlex]
 *------------------------------------------*/
int pc_jobid2mapid(unsigned short b_class)
{
	switch(b_class)
	{
	//Novice And 1-1 Jobs
		case JOB_NOVICE:                return MAPID_NOVICE;
		case JOB_SWORDMAN:              return MAPID_SWORDMAN;
		case JOB_MAGE:                  return MAPID_MAGE;
		case JOB_ARCHER:                return MAPID_ARCHER;
		case JOB_ACOLYTE:               return MAPID_ACOLYTE;
		case JOB_MERCHANT:              return MAPID_MERCHANT;
		case JOB_THIEF:                 return MAPID_THIEF;
		case JOB_TAEKWON:               return MAPID_TAEKWON;
		case JOB_WEDDING:               return MAPID_WEDDING;
		case JOB_GUNSLINGER:            return MAPID_GUNSLINGER;
		case JOB_NINJA:                 return MAPID_NINJA;
		case JOB_XMAS:                  return MAPID_XMAS;
		case JOB_SUMMER:                return MAPID_SUMMER;
		case JOB_HANBOK:                return MAPID_HANBOK;
		case JOB_GANGSI:                return MAPID_GANGSI;
		case JOB_OKTOBERFEST:           return MAPID_OKTOBERFEST;
		case JOB_SUMMER2:               return MAPID_SUMMER2;
	//2-1 Jobs
		case JOB_SUPER_NOVICE:          return MAPID_SUPER_NOVICE;
		case JOB_KNIGHT:                return MAPID_KNIGHT;
		case JOB_WIZARD:                return MAPID_WIZARD;
		case JOB_HUNTER:                return MAPID_HUNTER;
		case JOB_PRIEST:                return MAPID_PRIEST;
		case JOB_BLACKSMITH:            return MAPID_BLACKSMITH;
		case JOB_ASSASSIN:              return MAPID_ASSASSIN;
		case JOB_STAR_GLADIATOR:        return MAPID_STAR_GLADIATOR;
		case JOB_KAGEROU:
		case JOB_OBORO:                 return MAPID_KAGEROUOBORO;
		case JOB_REBELLION:             return MAPID_REBELLION;
		case JOB_DEATH_KNIGHT:          return MAPID_DEATH_KNIGHT;
	//2-2 Jobs
		case JOB_CRUSADER:              return MAPID_CRUSADER;
		case JOB_SAGE:                  return MAPID_SAGE;
		case JOB_BARD:
		case JOB_DANCER:                return MAPID_BARDDANCER;
		case JOB_MONK:                  return MAPID_MONK;
		case JOB_ALCHEMIST:             return MAPID_ALCHEMIST;
		case JOB_ROGUE:                 return MAPID_ROGUE;
		case JOB_SOUL_LINKER:           return MAPID_SOUL_LINKER;
		case JOB_DARK_COLLECTOR:        return MAPID_DARK_COLLECTOR;
	//Trans Novice And Trans 1-1 Jobs
		case JOB_NOVICE_HIGH:           return MAPID_NOVICE_HIGH;
		case JOB_SWORDMAN_HIGH:         return MAPID_SWORDMAN_HIGH;
		case JOB_MAGE_HIGH:             return MAPID_MAGE_HIGH;
		case JOB_ARCHER_HIGH:           return MAPID_ARCHER_HIGH;
		case JOB_ACOLYTE_HIGH:          return MAPID_ACOLYTE_HIGH;
		case JOB_MERCHANT_HIGH:         return MAPID_MERCHANT_HIGH;
		case JOB_THIEF_HIGH:            return MAPID_THIEF_HIGH;
	//Trans 2-1 Jobs
		case JOB_LORD_KNIGHT:           return MAPID_LORD_KNIGHT;
		case JOB_HIGH_WIZARD:           return MAPID_HIGH_WIZARD;
		case JOB_SNIPER:                return MAPID_SNIPER;
		case JOB_HIGH_PRIEST:           return MAPID_HIGH_PRIEST;
		case JOB_WHITESMITH:            return MAPID_WHITESMITH;
		case JOB_ASSASSIN_CROSS:        return MAPID_ASSASSIN_CROSS;
	//Trans 2-2 Jobs
		case JOB_PALADIN:               return MAPID_PALADIN;
		case JOB_PROFESSOR:             return MAPID_PROFESSOR;
		case JOB_CLOWN:
		case JOB_GYPSY:                 return MAPID_CLOWNGYPSY;
		case JOB_CHAMPION:              return MAPID_CHAMPION;
		case JOB_CREATOR:               return MAPID_CREATOR;
		case JOB_STALKER:               return MAPID_STALKER;
	//Baby Novice And Baby 1-1 Jobs
		case JOB_BABY:                  return MAPID_BABY;
		case JOB_BABY_SWORDMAN:         return MAPID_BABY_SWORDMAN;
		case JOB_BABY_MAGE:             return MAPID_BABY_MAGE;
		case JOB_BABY_ARCHER:           return MAPID_BABY_ARCHER;
		case JOB_BABY_ACOLYTE:          return MAPID_BABY_ACOLYTE;
		case JOB_BABY_MERCHANT:         return MAPID_BABY_MERCHANT;
		case JOB_BABY_THIEF:            return MAPID_BABY_THIEF;
		case JOB_BABY_TAEKWON:          return MAPID_BABY_TAEKWON;
		case JOB_BABY_GUNSLINGER:       return MAPID_BABY_GUNSLINGER;
		case JOB_BABY_NINJA:            return MAPID_BABY_NINJA;
		case JOB_BABY_SUMMONER:         return MAPID_BABY_SUMMONER;
	//Baby 2-1 Jobs
		case JOB_SUPER_BABY:            return MAPID_SUPER_BABY;
		case JOB_BABY_KNIGHT:           return MAPID_BABY_KNIGHT;
		case JOB_BABY_WIZARD:           return MAPID_BABY_WIZARD;
		case JOB_BABY_HUNTER:           return MAPID_BABY_HUNTER;
		case JOB_BABY_PRIEST:           return MAPID_BABY_PRIEST;
		case JOB_BABY_BLACKSMITH:       return MAPID_BABY_BLACKSMITH;
		case JOB_BABY_ASSASSIN:         return MAPID_BABY_ASSASSIN;
		case JOB_BABY_STAR_GLADIATOR:   return MAPID_BABY_STAR_GLADIATOR;
		case JOB_BABY_REBELLION:        return MAPID_BABY_REBELLION;
		case JOB_BABY_KAGEROU:
		case JOB_BABY_OBORO:            return MAPID_BABY_KAGEROUOBORO;
	//Baby 2-2 Jobs
		case JOB_BABY_CRUSADER:         return MAPID_BABY_CRUSADER;
		case JOB_BABY_SAGE:             return MAPID_BABY_SAGE;
		case JOB_BABY_BARD:
		case JOB_BABY_DANCER:           return MAPID_BABY_BARDDANCER;
		case JOB_BABY_MONK:             return MAPID_BABY_MONK;
		case JOB_BABY_ALCHEMIST:        return MAPID_BABY_ALCHEMIST;
		case JOB_BABY_ROGUE:            return MAPID_BABY_ROGUE;
		case JOB_BABY_SOUL_LINKER:      return MAPID_BABY_SOUL_LINKER;
	//3-1 Jobs
		case JOB_SUPER_NOVICE_E:        return MAPID_SUPER_NOVICE_E;
		case JOB_RUNE_KNIGHT:           return MAPID_RUNE_KNIGHT;
		case JOB_WARLOCK:               return MAPID_WARLOCK;
		case JOB_RANGER:                return MAPID_RANGER;
		case JOB_ARCH_BISHOP:           return MAPID_ARCH_BISHOP;
		case JOB_MECHANIC:              return MAPID_MECHANIC;
		case JOB_GUILLOTINE_CROSS:      return MAPID_GUILLOTINE_CROSS;
		case JOB_STAR_EMPEROR:          return MAPID_STAR_EMPEROR;
	//3-2 Jobs
		case JOB_ROYAL_GUARD:           return MAPID_ROYAL_GUARD;
		case JOB_SORCERER:              return MAPID_SORCERER;
		case JOB_MINSTREL:
		case JOB_WANDERER:              return MAPID_MINSTRELWANDERER;
		case JOB_SURA:                  return MAPID_SURA;
		case JOB_GENETIC:               return MAPID_GENETIC;
		case JOB_SHADOW_CHASER:         return MAPID_SHADOW_CHASER;
		case JOB_SOUL_REAPER:           return MAPID_SOUL_REAPER;
	//Trans 3-1 Jobs
		case JOB_RUNE_KNIGHT_T:         return MAPID_RUNE_KNIGHT_T;
		case JOB_WARLOCK_T:             return MAPID_WARLOCK_T;
		case JOB_RANGER_T:              return MAPID_RANGER_T;
		case JOB_ARCH_BISHOP_T:         return MAPID_ARCH_BISHOP_T;
		case JOB_MECHANIC_T:            return MAPID_MECHANIC_T;
		case JOB_GUILLOTINE_CROSS_T:    return MAPID_GUILLOTINE_CROSS_T;
	//Trans 3-2 Jobs
		case JOB_ROYAL_GUARD_T:         return MAPID_ROYAL_GUARD_T;
		case JOB_SORCERER_T:            return MAPID_SORCERER_T;
		case JOB_MINSTREL_T:
		case JOB_WANDERER_T:            return MAPID_MINSTRELWANDERER_T;
		case JOB_SURA_T:                return MAPID_SURA_T;
		case JOB_GENETIC_T:             return MAPID_GENETIC_T;
		case JOB_SHADOW_CHASER_T:       return MAPID_SHADOW_CHASER_T;
	//Baby 3-1 Jobs
		case JOB_SUPER_BABY_E:          return MAPID_SUPER_BABY_E;
		case JOB_BABY_RUNE_KNIGHT:      return MAPID_BABY_RUNE_KNIGHT;
		case JOB_BABY_WARLOCK:          return MAPID_BABY_WARLOCK;
		case JOB_BABY_RANGER:           return MAPID_BABY_RANGER;
		case JOB_BABY_ARCH_BISHOP:      return MAPID_BABY_ARCH_BISHOP;
		case JOB_BABY_MECHANIC:         return MAPID_BABY_MECHANIC;
		case JOB_BABY_GUILLOTINE_CROSS: return MAPID_BABY_GUILLOTINE_CROSS;
		case JOB_BABY_STAR_EMPEROR:     return MAPID_BABY_STAR_EMPEROR;
	//Baby 3-2 Jobs
		case JOB_BABY_ROYAL_GUARD:      return MAPID_BABY_ROYAL_GUARD;
		case JOB_BABY_SORCERER:         return MAPID_BABY_SORCERER;
		case JOB_BABY_MINSTREL:
		case JOB_BABY_WANDERER:         return MAPID_BABY_MINSTRELWANDERER;
		case JOB_BABY_SURA:             return MAPID_BABY_SURA;
		case JOB_BABY_GENETIC:          return MAPID_BABY_GENETIC;
		case JOB_BABY_SHADOW_CHASER:    return MAPID_BABY_SHADOW_CHASER;
		case JOB_BABY_SOUL_REAPER:      return MAPID_BABY_SOUL_REAPER;
	//Doram Jobs
		case JOB_SUMMONER:              return MAPID_SUMMONER;
		default:
			return -1;
	}
}

//Reverts the map-style class id to the client-style one.
int pc_mapid2jobid(unsigned short class_, int sex)
{
	switch(class_) {
	//Novice And 1-1 Jobs
		case MAPID_NOVICE:                return JOB_NOVICE;
		case MAPID_SWORDMAN:              return JOB_SWORDMAN;
		case MAPID_MAGE:                  return JOB_MAGE;
		case MAPID_ARCHER:                return JOB_ARCHER;
		case MAPID_ACOLYTE:               return JOB_ACOLYTE;
		case MAPID_MERCHANT:              return JOB_MERCHANT;
		case MAPID_THIEF:                 return JOB_THIEF;
		case MAPID_TAEKWON:               return JOB_TAEKWON;
		case MAPID_WEDDING:               return JOB_WEDDING;
		case MAPID_GUNSLINGER:            return JOB_GUNSLINGER;
		case MAPID_NINJA:                 return JOB_NINJA;
		case MAPID_XMAS:                  return JOB_XMAS;
		case MAPID_SUMMER:                return JOB_SUMMER;
		case MAPID_HANBOK:                return JOB_HANBOK;
		case MAPID_GANGSI:                return JOB_GANGSI;
		case MAPID_OKTOBERFEST:           return JOB_OKTOBERFEST;
		case MAPID_SUMMER2:               return JOB_SUMMER2;
	//2-1 Jobs
		case MAPID_SUPER_NOVICE:          return JOB_SUPER_NOVICE;
		case MAPID_KNIGHT:                return JOB_KNIGHT;
		case MAPID_WIZARD:                return JOB_WIZARD;
		case MAPID_HUNTER:                return JOB_HUNTER;
		case MAPID_PRIEST:                return JOB_PRIEST;
		case MAPID_BLACKSMITH:            return JOB_BLACKSMITH;
		case MAPID_ASSASSIN:              return JOB_ASSASSIN;
		case MAPID_STAR_GLADIATOR:        return JOB_STAR_GLADIATOR;
		case MAPID_KAGEROUOBORO:          return sex?JOB_KAGEROU:JOB_OBORO;
		case MAPID_REBELLION:             return JOB_REBELLION;
		case MAPID_DEATH_KNIGHT:          return JOB_DEATH_KNIGHT;
	//2-2 Jobs
		case MAPID_CRUSADER:              return JOB_CRUSADER;
		case MAPID_SAGE:                  return JOB_SAGE;
		case MAPID_BARDDANCER:            return sex?JOB_BARD:JOB_DANCER;
		case MAPID_MONK:                  return JOB_MONK;
		case MAPID_ALCHEMIST:             return JOB_ALCHEMIST;
		case MAPID_ROGUE:                 return JOB_ROGUE;
		case MAPID_SOUL_LINKER:           return JOB_SOUL_LINKER;
		case MAPID_DARK_COLLECTOR:        return JOB_DARK_COLLECTOR;
	//Trans Novice And Trans 2-1 Jobs
		case MAPID_NOVICE_HIGH:           return JOB_NOVICE_HIGH;
		case MAPID_SWORDMAN_HIGH:         return JOB_SWORDMAN_HIGH;
		case MAPID_MAGE_HIGH:             return JOB_MAGE_HIGH;
		case MAPID_ARCHER_HIGH:           return JOB_ARCHER_HIGH;
		case MAPID_ACOLYTE_HIGH:          return JOB_ACOLYTE_HIGH;
		case MAPID_MERCHANT_HIGH:         return JOB_MERCHANT_HIGH;
		case MAPID_THIEF_HIGH:            return JOB_THIEF_HIGH;
	//Trans 2-1 Jobs
		case MAPID_LORD_KNIGHT:           return JOB_LORD_KNIGHT;
		case MAPID_HIGH_WIZARD:           return JOB_HIGH_WIZARD;
		case MAPID_SNIPER:                return JOB_SNIPER;
		case MAPID_HIGH_PRIEST:           return JOB_HIGH_PRIEST;
		case MAPID_WHITESMITH:            return JOB_WHITESMITH;
		case MAPID_ASSASSIN_CROSS:        return JOB_ASSASSIN_CROSS;
	//Trans 2-2 Jobs
		case MAPID_PALADIN:               return JOB_PALADIN;
		case MAPID_PROFESSOR:             return JOB_PROFESSOR;
		case MAPID_CLOWNGYPSY:            return sex?JOB_CLOWN:JOB_GYPSY;
		case MAPID_CHAMPION:              return JOB_CHAMPION;
		case MAPID_CREATOR:               return JOB_CREATOR;
		case MAPID_STALKER:               return JOB_STALKER;
	//Baby Novice And Baby 1-1 Jobs
		case MAPID_BABY:                  return JOB_BABY;
		case MAPID_BABY_SWORDMAN:         return JOB_BABY_SWORDMAN;
		case MAPID_BABY_MAGE:             return JOB_BABY_MAGE;
		case MAPID_BABY_ARCHER:           return JOB_BABY_ARCHER;
		case MAPID_BABY_ACOLYTE:          return JOB_BABY_ACOLYTE;
		case MAPID_BABY_MERCHANT:         return JOB_BABY_MERCHANT;
		case MAPID_BABY_THIEF:            return JOB_BABY_THIEF;
		case MAPID_BABY_TAEKWON:          return JOB_BABY_TAEKWON;
		case MAPID_BABY_GUNSLINGER:       return JOB_BABY_GUNSLINGER;
		case MAPID_BABY_NINJA:            return JOB_BABY_NINJA;
		case MAPID_BABY_SUMMONER:         return JOB_BABY_SUMMONER;
	//Baby 2-1 Jobs
		case MAPID_SUPER_BABY:            return JOB_SUPER_BABY;
		case MAPID_BABY_KNIGHT:           return JOB_BABY_KNIGHT;
		case MAPID_BABY_WIZARD:           return JOB_BABY_WIZARD;
		case MAPID_BABY_HUNTER:           return JOB_BABY_HUNTER;
		case MAPID_BABY_PRIEST:           return JOB_BABY_PRIEST;
		case MAPID_BABY_BLACKSMITH:       return JOB_BABY_BLACKSMITH;
		case MAPID_BABY_ASSASSIN:         return JOB_BABY_ASSASSIN;
		case MAPID_BABY_STAR_GLADIATOR:   return JOB_BABY_STAR_GLADIATOR;
		case MAPID_BABY_REBELLION:        return JOB_BABY_REBELLION;
		case MAPID_BABY_KAGEROUOBORO:     return sex?JOB_BABY_KAGEROU:JOB_BABY_OBORO;
	//Baby 2-2 Jobs
		case MAPID_BABY_CRUSADER:         return JOB_BABY_CRUSADER;
		case MAPID_BABY_SAGE:             return JOB_BABY_SAGE;
		case MAPID_BABY_BARDDANCER:       return sex?JOB_BABY_BARD:JOB_BABY_DANCER;
		case MAPID_BABY_MONK:             return JOB_BABY_MONK;
		case MAPID_BABY_ALCHEMIST:        return JOB_BABY_ALCHEMIST;
		case MAPID_BABY_ROGUE:            return JOB_BABY_ROGUE;
		case MAPID_BABY_SOUL_LINKER:      return JOB_BABY_SOUL_LINKER;
	//3-1 Jobs
		case MAPID_SUPER_NOVICE_E:        return JOB_SUPER_NOVICE_E;
		case MAPID_RUNE_KNIGHT:           return JOB_RUNE_KNIGHT;
		case MAPID_WARLOCK:               return JOB_WARLOCK;
		case MAPID_RANGER:                return JOB_RANGER;
		case MAPID_ARCH_BISHOP:           return JOB_ARCH_BISHOP;
		case MAPID_MECHANIC:              return JOB_MECHANIC;
		case MAPID_GUILLOTINE_CROSS:      return JOB_GUILLOTINE_CROSS;
		case MAPID_STAR_EMPEROR:          return JOB_STAR_EMPEROR;
	//3-2 Jobs
		case MAPID_ROYAL_GUARD:           return JOB_ROYAL_GUARD;
		case MAPID_SORCERER:              return JOB_SORCERER;
		case MAPID_MINSTRELWANDERER:      return sex?JOB_MINSTREL:JOB_WANDERER;
		case MAPID_SURA:                  return JOB_SURA;
		case MAPID_GENETIC:               return JOB_GENETIC;
		case MAPID_SHADOW_CHASER:         return JOB_SHADOW_CHASER;
		case MAPID_SOUL_REAPER:           return JOB_SOUL_REAPER;
	//Trans 3-1 Jobs
		case MAPID_RUNE_KNIGHT_T:         return JOB_RUNE_KNIGHT_T;
		case MAPID_WARLOCK_T:             return JOB_WARLOCK_T;
		case MAPID_RANGER_T:              return JOB_RANGER_T;
		case MAPID_ARCH_BISHOP_T:         return JOB_ARCH_BISHOP_T;
		case MAPID_MECHANIC_T:            return JOB_MECHANIC_T;
		case MAPID_GUILLOTINE_CROSS_T:    return JOB_GUILLOTINE_CROSS_T;
	//Trans 3-2 Jobs
		case MAPID_ROYAL_GUARD_T:         return JOB_ROYAL_GUARD_T;
		case MAPID_SORCERER_T:            return JOB_SORCERER_T;
		case MAPID_MINSTRELWANDERER_T:    return sex?JOB_MINSTREL_T:JOB_WANDERER_T;
		case MAPID_SURA_T:                return JOB_SURA_T;
		case MAPID_GENETIC_T:             return JOB_GENETIC_T;
		case MAPID_SHADOW_CHASER_T:       return JOB_SHADOW_CHASER_T;
	//Baby 3-1 Jobs
		case MAPID_SUPER_BABY_E:          return JOB_SUPER_BABY_E;
		case MAPID_BABY_RUNE_KNIGHT:      return JOB_BABY_RUNE_KNIGHT;
		case MAPID_BABY_WARLOCK:          return JOB_BABY_WARLOCK;
		case MAPID_BABY_RANGER:           return JOB_BABY_RANGER;
		case MAPID_BABY_ARCH_BISHOP:      return JOB_BABY_ARCH_BISHOP;
		case MAPID_BABY_MECHANIC:         return JOB_BABY_MECHANIC;
		case MAPID_BABY_GUILLOTINE_CROSS: return JOB_BABY_GUILLOTINE_CROSS;
		case MAPID_BABY_STAR_EMPEROR:     return JOB_BABY_STAR_EMPEROR;
	//Baby 3-2 Jobs
		case MAPID_BABY_ROYAL_GUARD:      return JOB_BABY_ROYAL_GUARD;
		case MAPID_BABY_SORCERER:         return JOB_BABY_SORCERER;
		case MAPID_BABY_MINSTRELWANDERER: return sex?JOB_BABY_MINSTREL:JOB_BABY_WANDERER;
		case MAPID_BABY_SURA:             return JOB_BABY_SURA;
		case MAPID_BABY_GENETIC:          return JOB_BABY_GENETIC;
		case MAPID_BABY_SHADOW_CHASER:    return JOB_BABY_SHADOW_CHASER;
		case MAPID_BABY_SOUL_REAPER:      return JOB_BABY_SOUL_REAPER;
	//Doram Jobs
		case MAPID_SUMMONER:              return JOB_SUMMONER;
		default:
			return -1;
	}
}

/*====================================================
 * This function return the name of the job (by [Yor])
 *----------------------------------------------------*/
const char* job_name(int class_)
{
	switch (class_) {
	case JOB_NOVICE:
	case JOB_SWORDMAN:
	case JOB_MAGE:
	case JOB_ARCHER:
	case JOB_ACOLYTE:
	case JOB_MERCHANT:
	case JOB_THIEF:
		return msg_txt(NULL,550 - JOB_NOVICE+class_);

	case JOB_KNIGHT:
	case JOB_PRIEST:
	case JOB_WIZARD:
	case JOB_BLACKSMITH:
	case JOB_HUNTER:
	case JOB_ASSASSIN:
		return msg_txt(NULL,557 - JOB_KNIGHT+class_);

	case JOB_KNIGHT2:
		return msg_txt(NULL,557);

	case JOB_CRUSADER:
	case JOB_MONK:
	case JOB_SAGE:
	case JOB_ROGUE:
	case JOB_ALCHEMIST:
	case JOB_BARD:
	case JOB_DANCER:
		return msg_txt(NULL,563 - JOB_CRUSADER+class_);

	case JOB_CRUSADER2:
		return msg_txt(NULL,563);

	case JOB_WEDDING:
	case JOB_SUPER_NOVICE:
	case JOB_GUNSLINGER:
	case JOB_NINJA:
	case JOB_XMAS:
		return msg_txt(NULL,570 - JOB_WEDDING+class_);

	case JOB_SUMMER:
	case JOB_SUMMER2:
		return msg_txt(NULL,621);

	case JOB_HANBOK:
		return msg_txt(NULL,694);

	case JOB_OKTOBERFEST:
		return msg_txt(NULL,696);

	case JOB_NOVICE_HIGH:
	case JOB_SWORDMAN_HIGH:
	case JOB_MAGE_HIGH:
	case JOB_ARCHER_HIGH:
	case JOB_ACOLYTE_HIGH:
	case JOB_MERCHANT_HIGH:
	case JOB_THIEF_HIGH:
		return msg_txt(NULL,575 - JOB_NOVICE_HIGH+class_);

	case JOB_LORD_KNIGHT:
	case JOB_HIGH_PRIEST:
	case JOB_HIGH_WIZARD:
	case JOB_WHITESMITH:
	case JOB_SNIPER:
	case JOB_ASSASSIN_CROSS:
		return msg_txt(NULL,582 - JOB_LORD_KNIGHT+class_);

	case JOB_LORD_KNIGHT2:
		return msg_txt(NULL,582);

	case JOB_PALADIN:
	case JOB_CHAMPION:
	case JOB_PROFESSOR:
	case JOB_STALKER:
	case JOB_CREATOR:
	case JOB_CLOWN:
	case JOB_GYPSY:
		return msg_txt(NULL,588 - JOB_PALADIN + class_);

	case JOB_PALADIN2:
		return msg_txt(NULL,588);

	case JOB_BABY:
	case JOB_BABY_SWORDMAN:
	case JOB_BABY_MAGE:
	case JOB_BABY_ARCHER:
	case JOB_BABY_ACOLYTE:
	case JOB_BABY_MERCHANT:
	case JOB_BABY_THIEF:
		return msg_txt(NULL,595 - JOB_BABY + class_);

	case JOB_BABY_KNIGHT:
	case JOB_BABY_PRIEST:
	case JOB_BABY_WIZARD:
	case JOB_BABY_BLACKSMITH:
	case JOB_BABY_HUNTER:
	case JOB_BABY_ASSASSIN:
		return msg_txt(NULL,602 - JOB_BABY_KNIGHT + class_);

	case JOB_BABY_KNIGHT2:
		return msg_txt(NULL,602);

	case JOB_BABY_CRUSADER:
	case JOB_BABY_MONK:
	case JOB_BABY_SAGE:
	case JOB_BABY_ROGUE:
	case JOB_BABY_ALCHEMIST:
	case JOB_BABY_BARD:
	case JOB_BABY_DANCER:
		return msg_txt(NULL,608 - JOB_BABY_CRUSADER + class_);

	case JOB_BABY_CRUSADER2:
		return msg_txt(NULL,608);

	case JOB_SUPER_BABY:
		return msg_txt(NULL,615);

	case JOB_TAEKWON:
		return msg_txt(NULL,616);
	case JOB_STAR_GLADIATOR:
	case JOB_STAR_GLADIATOR2:
		return msg_txt(NULL,617);
	case JOB_SOUL_LINKER:
		return msg_txt(NULL,618);

	case JOB_GANGSI:
	case JOB_DEATH_KNIGHT:
	case JOB_DARK_COLLECTOR:
		return msg_txt(NULL,622 - JOB_GANGSI+class_);

	case JOB_RUNE_KNIGHT:
	case JOB_WARLOCK:
	case JOB_RANGER:
	case JOB_ARCH_BISHOP:
	case JOB_MECHANIC:
	case JOB_GUILLOTINE_CROSS:
		return msg_txt(NULL,625 - JOB_RUNE_KNIGHT+class_);

	case JOB_RUNE_KNIGHT_T:
	case JOB_WARLOCK_T:
	case JOB_RANGER_T:
	case JOB_ARCH_BISHOP_T:
	case JOB_MECHANIC_T:
	case JOB_GUILLOTINE_CROSS_T:
		return msg_txt(NULL,681 - JOB_RUNE_KNIGHT_T+class_);

	case JOB_ROYAL_GUARD:
	case JOB_SORCERER:
	case JOB_MINSTREL:
	case JOB_WANDERER:
	case JOB_SURA:
	case JOB_GENETIC:
	case JOB_SHADOW_CHASER:
		return msg_txt(NULL,631 - JOB_ROYAL_GUARD+class_);

	case JOB_ROYAL_GUARD_T:
	case JOB_SORCERER_T:
	case JOB_MINSTREL_T:
	case JOB_WANDERER_T:
	case JOB_SURA_T:
	case JOB_GENETIC_T:
	case JOB_SHADOW_CHASER_T:
		return msg_txt(NULL,687 - JOB_ROYAL_GUARD_T+class_);

	case JOB_RUNE_KNIGHT2:
	case JOB_RUNE_KNIGHT_T2:
		return msg_txt(NULL,625);

	case JOB_ROYAL_GUARD2:
	case JOB_ROYAL_GUARD_T2:
		return msg_txt(NULL,631);

	case JOB_RANGER2:
	case JOB_RANGER_T2:
		return msg_txt(NULL,627);

	case JOB_MECHANIC2:
	case JOB_MECHANIC_T2:
		return msg_txt(NULL,629);

	case JOB_BABY_RUNE_KNIGHT:
	case JOB_BABY_WARLOCK:
	case JOB_BABY_RANGER:
	case JOB_BABY_ARCH_BISHOP:
	case JOB_BABY_MECHANIC:
	case JOB_BABY_GUILLOTINE_CROSS:
	case JOB_BABY_ROYAL_GUARD:
	case JOB_BABY_SORCERER:
	case JOB_BABY_MINSTREL:
	case JOB_BABY_WANDERER:
	case JOB_BABY_SURA:
	case JOB_BABY_GENETIC:
	case JOB_BABY_SHADOW_CHASER:
		return msg_txt(NULL,638 - JOB_BABY_RUNE_KNIGHT+class_);

	case JOB_BABY_RUNE_KNIGHT2:
		return msg_txt(NULL,638);

	case JOB_BABY_ROYAL_GUARD2:
		return msg_txt(NULL,644);

	case JOB_BABY_RANGER2:
		return msg_txt(NULL,640);

	case JOB_BABY_MECHANIC2:
		return msg_txt(NULL,642);

	case JOB_SUPER_NOVICE_E:
	case JOB_SUPER_BABY_E:
		return msg_txt(NULL,651 - JOB_SUPER_NOVICE_E+class_);

	case JOB_KAGEROU:
	case JOB_OBORO:
		return msg_txt(NULL,653 - JOB_KAGEROU+class_);

	case JOB_REBELLION:
		return msg_txt(NULL,695);

	case JOB_SUMMONER:
		return msg_txt(NULL,697);
	case JOB_BABY_SUMMONER:
		return msg_txt(NULL,698);
	case JOB_BABY_NINJA:
		return msg_txt(NULL,699);

	case JOB_BABY_KAGEROU:
	case JOB_BABY_OBORO:
	case JOB_BABY_TAEKWON:
	case JOB_BABY_STAR_GLADIATOR:
	case JOB_BABY_SOUL_LINKER:
	case JOB_BABY_GUNSLINGER:
	case JOB_BABY_REBELLION:
		return msg_txt(NULL,753 - JOB_BABY_KAGEROU+class_);

	case JOB_BABY_STAR_GLADIATOR2:
		return msg_txt(NULL,756);

	case JOB_STAR_EMPEROR:
	case JOB_SOUL_REAPER:
	case JOB_BABY_STAR_EMPEROR:
	case JOB_BABY_SOUL_REAPER:
		return msg_txt(NULL,782 - JOB_STAR_EMPEROR + class_);

	case JOB_STAR_EMPEROR2:
		return msg_txt(NULL,782);

	case JOB_BABY_STAR_EMPEROR2:
		return msg_txt(NULL,784);

	default:
		return msg_txt(NULL,655);
	}
}

/*====================================================
 * Timered function to make id follow a target.
 * @id = bl.id (player only atm)
 * target is define in sd->followtarget (bl.id)
 * used by pc_follow
 *----------------------------------------------------*/
TIMER_FUNC(pc_follow_timer){
	struct map_session_data *sd;
	struct block_list *tbl;

	sd = map_id2sd(id);
	nullpo_ret(sd);

	if (sd->followtimer != tid){
		ShowError("pc_follow_timer %d != %d\n",sd->followtimer,tid);
		sd->followtimer = INVALID_TIMER;
		return 0;
	}

	sd->followtimer = INVALID_TIMER;
	tbl = map_id2bl(sd->followtarget);

	if (tbl == NULL || pc_isdead(sd))
	{
		pc_stop_following(sd);
		return 0;
	}

	// either player or target is currently detached from map blocks (could be teleporting),
	// but still connected to this map, so we'll just increment the timer and check back later
	if (sd->bl.prev != NULL && tbl->prev != NULL &&
		sd->ud.skilltimer == INVALID_TIMER && sd->ud.attacktimer == INVALID_TIMER && sd->ud.walktimer == INVALID_TIMER)
	{
		if((sd->bl.m == tbl->m) && unit_can_reach_bl(&sd->bl,tbl, AREA_SIZE, 0, NULL, NULL)) {
			if (!check_distance_bl(&sd->bl, tbl, 5))
				unit_walktobl(&sd->bl, tbl, 5, 0);
		} else
			pc_setpos(sd, map_id2index(tbl->m), tbl->x, tbl->y, CLR_TELEPORT);
	}
	sd->followtimer = add_timer(
		tick + 1000,	// increase time a bit to loosen up map's load
		pc_follow_timer, sd->bl.id, 0);
	return 0;
}

int pc_stop_following (struct map_session_data *sd)
{
	nullpo_ret(sd);

	if (sd->followtimer != INVALID_TIMER) {
		delete_timer(sd->followtimer,pc_follow_timer);
		sd->followtimer = INVALID_TIMER;
	}
	sd->followtarget = -1;
	sd->ud.target_to = 0;

	unit_stop_walking(&sd->bl, 1);

	return 0;
}

int pc_follow(struct map_session_data *sd,int target_id)
{
	struct block_list *bl = map_id2bl(target_id);
	if (bl == NULL /*|| bl->type != BL_PC*/)
		return 1;
	if (sd->followtimer != INVALID_TIMER)
		pc_stop_following(sd);

	sd->followtarget = target_id;
	pc_follow_timer(INVALID_TIMER, gettick(), sd->bl.id, 0);

	return 0;
}

int pc_checkbaselevelup(struct map_session_data *sd) {
	unsigned int next = pc_nextbaseexp(sd);

	if (!next || sd->status.base_exp < next || pc_is_maxbaselv(sd))
		return 0;

	do {
		sd->status.base_exp -= next;
		//Kyoki pointed out that the max overcarry exp is the exp needed for the previous level -1. [Skotlex]
		if( ( !battle_config.multi_level_up || ( battle_config.multi_level_up_base > 0 && sd->status.base_level >= battle_config.multi_level_up_base ) ) && sd->status.base_exp > next-1 )
			sd->status.base_exp = next-1;

		next = pc_gets_status_point(sd->status.base_level);
		sd->status.base_level++;
		sd->status.status_point += next;

		if( pc_is_maxbaselv(sd) ){
			sd->status.base_exp = u32min(sd->status.base_exp,MAX_LEVEL_BASE_EXP);
			break;
		}
	} while ((next=pc_nextbaseexp(sd)) > 0 && sd->status.base_exp >= next);

	if (battle_config.pet_lv_rate && sd->pd)	//<Skotlex> update pet's level
		status_calc_pet(sd->pd,SCO_NONE);

	clif_updatestatus(sd,SP_STATUSPOINT);
	clif_updatestatus(sd,SP_BASELEVEL);
	clif_updatestatus(sd,SP_BASEEXP);
	clif_updatestatus(sd,SP_NEXTBASEEXP);
	status_calc_pc(sd,SCO_FORCE);
	status_percent_heal(&sd->bl,100,100);

	if ((sd->class_&MAPID_UPPERMASK) == MAPID_SUPER_NOVICE) {
		sc_start(&sd->bl,&sd->bl,status_skill2sc(PR_KYRIE),100,1,skill_get_time(PR_KYRIE,1));
		sc_start(&sd->bl,&sd->bl,status_skill2sc(PR_IMPOSITIO),100,1,skill_get_time(PR_IMPOSITIO,1));
		sc_start(&sd->bl,&sd->bl,status_skill2sc(PR_MAGNIFICAT),100,1,skill_get_time(PR_MAGNIFICAT,1));
		sc_start(&sd->bl,&sd->bl,status_skill2sc(PR_GLORIA),100,1,skill_get_time(PR_GLORIA,1));
		sc_start(&sd->bl,&sd->bl,status_skill2sc(PR_SUFFRAGIUM),100,1,skill_get_time(PR_SUFFRAGIUM,1));
		if (sd->state.snovice_dead_flag)
			sd->state.snovice_dead_flag = 0; //Reenable steelbody resurrection on dead.
	} else if( (sd->class_&MAPID_BASEMASK) == MAPID_TAEKWON ) {
		sc_start(&sd->bl,&sd->bl,status_skill2sc(AL_INCAGI),100,10,600000);
		sc_start(&sd->bl,&sd->bl,status_skill2sc(AL_BLESSING),100,10,600000);
	}
	clif_misceffect(&sd->bl,0);
	npc_script_event(sd, NPCE_BASELVUP); //LORDALFA - LVLUPEVENT

	if(sd->status.party_id)
		party_send_levelup(sd);

	pc_baselevelchanged(sd);
	achievement_update_objective(sd, AG_GOAL_LEVEL, 1, sd->status.base_level);
	achievement_update_objective(sd, AG_GOAL_STATUS, 2, sd->status.base_level, sd->status.class_);
	return 1;
}

void pc_baselevelchanged(struct map_session_data *sd) {
	uint8 i;
	for( i = 0; i < EQI_MAX; i++ ) {
		if( sd->equip_index[i] >= 0 ) {
			if( sd->inventory_data[ sd->equip_index[i] ]->elvmax && sd->status.base_level > (unsigned int)sd->inventory_data[ sd->equip_index[i] ]->elvmax )
				pc_unequipitem(sd, sd->equip_index[i], 3);
		}
	}
	pc_show_questinfo(sd);
}

int pc_checkjoblevelup(struct map_session_data *sd)
{
	unsigned int next = pc_nextjobexp(sd);

	nullpo_ret(sd);
	if(!next || sd->status.job_exp < next || pc_is_maxjoblv(sd))
		return 0;

	do {
		sd->status.job_exp -= next;
		//Kyoki pointed out that the max overcarry exp is the exp needed for the previous level -1. [Skotlex]
		if( ( !battle_config.multi_level_up || ( battle_config.multi_level_up_job > 0 && sd->status.job_level >= battle_config.multi_level_up_job ) ) && sd->status.job_exp > next-1 )
			sd->status.job_exp = next-1;

		sd->status.job_level ++;
		sd->status.skill_point ++;

		if( pc_is_maxjoblv(sd) ){
			sd->status.job_exp = u32min(sd->status.job_exp,MAX_LEVEL_JOB_EXP);
			break;
		}
	} while ((next=pc_nextjobexp(sd)) > 0 && sd->status.job_exp >= next);

	clif_updatestatus(sd,SP_JOBLEVEL);
	clif_updatestatus(sd,SP_JOBEXP);
	clif_updatestatus(sd,SP_NEXTJOBEXP);
	clif_updatestatus(sd,SP_SKILLPOINT);
	status_calc_pc(sd,SCO_FORCE);
	clif_misceffect(&sd->bl,1);
	if (pc_checkskill(sd, SG_DEVIL) && ((sd->class_&MAPID_THIRDMASK) == MAPID_STAR_EMPEROR || pc_is_maxjoblv(sd)) )
		clif_status_change(&sd->bl, EFST_DEVIL1, 1, 0, 0, 0, 1); //Permanent blind effect from SG_DEVIL.

	npc_script_event(sd, NPCE_JOBLVUP);
	achievement_update_objective(sd, AG_GOAL_LEVEL, 1, sd->status.job_level);

	pc_show_questinfo(sd);
	return 1;
}

/** Alters experiences calculation based on self bonuses that do not get even shared to the party.
* @param sd Player
* @param base_exp Base EXP before peronal bonuses
* @param job_exp Job EXP before peronal bonuses
* @param src Block list that affecting the exp calculation
*/
static void pc_calcexp(struct map_session_data *sd, unsigned int *base_exp, unsigned int *job_exp, struct block_list *src)
{
	int bonus = 0, vip_bonus_base = 0, vip_bonus_job = 0;

	if (src) {
		struct status_data *status = status_get_status_data(src);

		if( sd->expaddrace[status->race] )
			bonus += sd->expaddrace[status->race];
		if( sd->expaddrace[RC_ALL] )
			bonus += sd->expaddrace[RC_ALL];
		if( sd->expaddclass[status->class_] )
			bonus += sd->expaddclass[status->class_];
		if( sd->expaddclass[CLASS_ALL] )
			bonus += sd->expaddclass[CLASS_ALL];

		if (battle_config.pk_mode &&
			(int)(status_get_lv(src) - sd->status.base_level) >= 20)
			bonus += 15; // pk_mode additional exp if monster >20 levels [Valaris]

		if (src && src->type == BL_MOB && pc_isvip(sd)) { // EXP bonus for VIP player
			vip_bonus_base = battle_config.vip_base_exp_increase;
			vip_bonus_job = battle_config.vip_job_exp_increase;
		}
	}

	// Give EXPBOOST for quests even if src is NULL.
	if (sd->sc.data[SC_EXPBOOST]) {
		bonus += sd->sc.data[SC_EXPBOOST]->val1;
		if (battle_config.vip_bm_increase && pc_isvip(sd)) // Increase Battle Manual EXP rate for VIP
			bonus += (sd->sc.data[SC_EXPBOOST]->val1 / battle_config.vip_bm_increase);
	}

	if (*base_exp) {
		unsigned int exp = (unsigned int)(*base_exp + (double)*base_exp * (bonus + vip_bonus_base)/100.);
		*base_exp =  cap_value(exp, 1, UINT_MAX);
	}

	// Give JEXPBOOST for quests even if src is NULL.
	if (sd->sc.data[SC_JEXPBOOST])
		bonus += sd->sc.data[SC_JEXPBOOST]->val1;

	if (*job_exp) {
		unsigned int exp = (unsigned int)(*job_exp + (double)*job_exp * (bonus + vip_bonus_job)/100.);
		*job_exp = cap_value(exp, 1, UINT_MAX);
	}

	return;
}

/**
 * Show EXP gained by player in percentage by @showexp
 * @param sd Player
 * @param base_exp Base EXP gained/loss
 * @param next_base_exp Base EXP needed for next base level
 * @param job_exp Job EXP gained/loss
 * @param next_job_exp Job EXP needed for next job level
 * @param lost True:EXP penalty, lose EXP
 **/
void pc_gainexp_disp(struct map_session_data *sd, unsigned int base_exp, unsigned int next_base_exp, unsigned int job_exp, unsigned int next_job_exp, bool lost) {
	char output[CHAT_SIZE_MAX];

	nullpo_retv(sd);

	sprintf(output, msg_txt(sd,743), // Experience %s Base:%ld (%0.2f%%) Job:%ld (%0.2f%%)
		(lost) ? msg_txt(sd,742) : msg_txt(sd,741),
		(long)base_exp * (lost ? -1 : 1), (base_exp / (float)next_base_exp * 100 * (lost ? -1 : 1)),
		(long)job_exp * (lost ? -1 : 1), (job_exp / (float)next_job_exp * 100 * (lost ? -1 : 1)));
	clif_messagecolor(&sd->bl, color_table[COLOR_LIGHT_GREEN], output, false, SELF);
}

/**
 * Give Base or Job EXP to player, then calculate remaining exp for next lvl
 * @param sd Player
 * @param src EXP source
 * @param base_exp Base EXP gained
 * @param base_exp Job EXP gained
 * @param exp_flag 1: Quest EXP; 2: Param Exp (Ignore Guild EXP tax, EXP adjustments)
 * @return
 **/
void pc_gainexp(struct map_session_data *sd, struct block_list *src, unsigned int base_exp, unsigned int job_exp, uint8 exp_flag)
{
	unsigned int nextb = 0, nextj = 0;
	uint8 flag = 0; ///< 1: Base EXP given, 2: Job EXP given, 4: Max Base level, 8: Max Job Level

	nullpo_retv(sd);

	if(sd->bl.prev == NULL || pc_isdead(sd))
		return;

	if (!(exp_flag&2)) {

		if (!battle_config.pvp_exp && map_getmapflag(sd->bl.m, MF_PVP))  // [MouseJstr]
			return; // no exp on pvp maps
	
		if (sd->status.guild_id>0)
			base_exp -= guild_payexp(sd,base_exp);
	}

	flag = ((base_exp) ? 1 : 0) |
		((job_exp) ? 2 : 0) |
		((pc_is_maxbaselv(sd)) ? 4 : 0) |
		((pc_is_maxjoblv(sd)) ? 8 : 0);

	if (!(exp_flag&2))
		pc_calcexp(sd, &base_exp, &job_exp, src);

	nextb = pc_nextbaseexp(sd);
	nextj = pc_nextjobexp(sd);

	if (flag&4){
		if( sd->status.base_exp >= MAX_LEVEL_BASE_EXP )
			base_exp = 0;
		else if( sd->status.base_exp + base_exp >= MAX_LEVEL_BASE_EXP )
			base_exp = MAX_LEVEL_BASE_EXP - sd->status.base_exp;
	}
	if (flag&8){
		if( sd->status.job_exp >= MAX_LEVEL_JOB_EXP )
			job_exp = 0;
		else if( sd->status.job_exp + job_exp >= MAX_LEVEL_JOB_EXP )
			job_exp = MAX_LEVEL_JOB_EXP - sd->status.job_exp;
	}

	if (!(exp_flag&2) && battle_config.max_exp_gain_rate && (base_exp || job_exp)) {
		//Note that this value should never be greater than the original
		//therefore no overflow checks are needed. [Skotlex]
		if (nextb > 0) {
			float nextbp = (float) base_exp / (float) nextb;
			if (nextbp > battle_config.max_exp_gain_rate/1000.)
				base_exp = (unsigned int)(battle_config.max_exp_gain_rate/1000.*nextb);
		}
		if (nextj > 0) {
			float nextjp = (float) job_exp / (float) nextj;
			if (nextjp > battle_config.max_exp_gain_rate/1000.)
				job_exp = (unsigned int)(battle_config.max_exp_gain_rate/1000.*nextj);
		}
	}

	// Give EXP for Base Level
	if (base_exp) {
		if ((uint64)sd->status.base_exp + base_exp > UINT32_MAX)
			sd->status.base_exp = UINT32_MAX;
		else
			sd->status.base_exp += base_exp;
		if (!pc_checkbaselevelup(sd))
			clif_updatestatus(sd,SP_BASEEXP);
	}

	// Give EXP for Job Level
	if (job_exp) {
		if ((uint64)sd->status.job_exp + job_exp > UINT32_MAX)
			sd->status.job_exp = UINT32_MAX;
		else
			sd->status.job_exp += job_exp;
		if (!pc_checkjoblevelup(sd))
			clif_updatestatus(sd,SP_JOBEXP);
	}

	if (flag&1)
		clif_displayexp(sd, (flag&4) ? 0 : base_exp, SP_BASEEXP, exp_flag&1, false);
	if (flag&2)
		clif_displayexp(sd, (flag&8) ? 0 : job_exp,  SP_JOBEXP, exp_flag&1, false);

	if (sd->state.showexp && (base_exp || job_exp))
		pc_gainexp_disp(sd, base_exp, nextb, job_exp, nextj, false);
}

/**
 * Lost Base/Job EXP from a player
 * @param sd Player
 * @param base_exp Base EXP lost
 * @param job_exp Job EXP lost
 **/
void pc_lostexp(struct map_session_data *sd, unsigned int base_exp, unsigned int job_exp) {

	nullpo_retv(sd);

	if (base_exp) {
		base_exp = u32min(sd->status.base_exp, base_exp);
		sd->status.base_exp -= base_exp;
		clif_displayexp(sd, base_exp, SP_BASEEXP, false, true);
		clif_updatestatus(sd, SP_BASEEXP);
	}

	if (job_exp) {
		job_exp = u32min(sd->status.job_exp, job_exp);
		sd->status.job_exp -= job_exp;
		clif_displayexp(sd, job_exp, SP_JOBEXP, false, true);
		clif_updatestatus(sd, SP_JOBEXP);
	}

	if (sd->state.showexp && (base_exp || job_exp))
		pc_gainexp_disp(sd, base_exp, pc_nextbaseexp(sd), job_exp, pc_nextjobexp(sd), true);
}

/**
 * Returns max base level for this character's class.
 * @param class_: Player's class
 * @return Max Base Level
 */
static unsigned int pc_class_maxbaselv(unsigned short class_) {
	return job_info[pc_class2idx(class_)].max_level[0];
}

/**
 * Returns max base level for this character.
 * @param sd Player
 * @return Max Base Level
 **/
unsigned int pc_maxbaselv(struct map_session_data *sd){
	return pc_class_maxbaselv(sd->status.class_);
}

/**
 * Returns max job level for this character's class.
 * @param class_: Player's class
 * @return Max Job Level
 */
static unsigned int pc_class_maxjoblv(unsigned short class_) {
	return job_info[pc_class2idx(class_)].max_level[1];
}

/**
 * Returns max job level for this character.
 * @param sd Player
 * @return Max Job Level
 **/
unsigned int pc_maxjoblv(struct map_session_data *sd){
	return pc_class_maxjoblv(sd->status.class_);
}

/**
 * Check if player is reached max base level
 * @param sd
 * @return True if reached max level
 **/
bool pc_is_maxbaselv(struct map_session_data *sd) {
	nullpo_retr(false, sd);
	return (sd->status.base_level >= pc_maxbaselv(sd));
}

/**
 * Check if player is reached max base level
 * @param sd
 * @return True if reached max level
 **/
bool pc_is_maxjoblv(struct map_session_data *sd) {
	nullpo_retr(false, sd);
	return (sd->status.job_level >= pc_maxjoblv(sd));
}

/**
 * Base exp needed for player to level up.
 * @param sd
 * @return Base EXP needed for next base level
 **/
unsigned int pc_nextbaseexp(struct map_session_data *sd){
	nullpo_ret(sd);
	if (sd->status.base_level == 0) // Is this something that possible?
		return 0;
	if (pc_is_maxbaselv(sd))
		return MAX_LEVEL_BASE_EXP; // On max level, player's base EXP limit is 99,999,999
	return job_info[pc_class2idx(sd->status.class_)].exp_table[0][sd->status.base_level-1];
}

/**
 * Job exp needed for player to level up.
 * @param sd
 * @return Job EXP needed for next job level
 **/
unsigned int pc_nextjobexp(struct map_session_data *sd){
	nullpo_ret(sd);
	if (sd->status.job_level == 0) // Is this something that possible?
		return 0;
	if (pc_is_maxjoblv(sd))
		return MAX_LEVEL_JOB_EXP; // On max level, player's job EXP limit is 999,999,999
	return job_info[pc_class2idx(sd->status.class_)].exp_table[1][sd->status.job_level-1];
}

/// Returns the value of the specified stat.
static int pc_getstat(struct map_session_data* sd, int type)
{
	nullpo_retr(-1, sd);

	switch( type ) {
	case SP_STR: return sd->status.str;
	case SP_AGI: return sd->status.agi;
	case SP_VIT: return sd->status.vit;
	case SP_INT: return sd->status.int_;
	case SP_DEX: return sd->status.dex;
	case SP_LUK: return sd->status.luk;
	default:
		return -1;
	}
}

/// Sets the specified stat to the specified value.
/// Returns the new value.
static int pc_setstat(struct map_session_data* sd, int type, int val)
{
	nullpo_retr(-1, sd);

	switch( type ) {
	case SP_STR: sd->status.str = val; break;
	case SP_AGI: sd->status.agi = val; break;
	case SP_VIT: sd->status.vit = val; break;
	case SP_INT: sd->status.int_ = val; break;
	case SP_DEX: sd->status.dex = val; break;
	case SP_LUK: sd->status.luk = val; break;
	default:
		return -1;
	}

	return val;
}

// Calculates the number of status points PC gets when leveling up (from level to level+1)
int pc_gets_status_point(int level)
{
	if (battle_config.use_statpoint_table) //Use values from "db/statpoint.txt"
		return (statp[level+1] - statp[level]);
	else //Default increase
		return ((level+15) / 5);
}

#ifdef RENEWAL_STAT
/// Renewal status point cost formula
#define PC_STATUS_POINT_COST(low) (((low) < 100) ? (2 + ((low) - 1) / 10) : (16 + 4 * (((low) - 100) / 5)))
#else
/// Pre-Renewal status point cost formula
#define PC_STATUS_POINT_COST(low) (( 1 + ((low) + 9) / 10 ))
#endif

/// Returns the number of stat points needed to change the specified stat by val.
/// If val is negative, returns the number of stat points that would be needed to
/// raise the specified stat from (current value - val) to current value.
int pc_need_status_point(struct map_session_data* sd, int type, int val)
{
	int low, high, sp = 0, max = 0;

	if ( val == 0 )
		return 0;

	low = pc_getstat(sd,type);
	max = pc_maxparameter(sd,(enum e_params)(type-SP_STR));

	if ( low >= max && val > 0 )
		return 0; // Official servers show '0' when max is reached

	high = low + val;

	if ( val < 0 )
		SWAP(low, high);

	for ( ; low < high; low++ )
		sp += PC_STATUS_POINT_COST(low);

	return sp;
}

/**
 * Returns the value the specified stat can be increased by with the current
 * amount of available status points for the current character's class.
 *
 * @param sd   The target character.
 * @param type Stat to verify.
 * @return Maximum value the stat could grow by.
 */
int pc_maxparameterincrease(struct map_session_data* sd, int type)
{
	int base, final_val, status_points, max_param;

	nullpo_ret(sd);

	base = final_val = pc_getstat(sd, type);
	status_points = sd->status.status_point;
	max_param = pc_maxparameter(sd, (enum e_params)(type-SP_STR));

	while (final_val <= max_param && status_points >= 0) {
		status_points -= PC_STATUS_POINT_COST(final_val);
		final_val++;
	}
	final_val--;

	return (final_val > base ? final_val-base : 0);
}

/**
 * Raises a stat by the specified amount.
 *
 * Obeys max_parameter limits.
 * Subtracts status points according to the cost of the increased stat points.
 *
 * @param sd       The target character.
 * @param type     The stat to change (see enum _sp)
 * @param increase The stat increase (strictly positive) amount.
 * @retval true  if the stat was increased by any amount.
 * @retval false if there were no changes.
 */
bool pc_statusup(struct map_session_data* sd, int type, int increase)
{
	int max_increase = 0, current = 0, needed_points = 0, final_value = 0;

	nullpo_ret(sd);

	// check conditions
	if (type < SP_STR || type > SP_LUK || increase <= 0) {
		clif_statusupack(sd, type, 0, 0);
		return false;
	}

	// check limits
	current = pc_getstat(sd, type);
	max_increase = pc_maxparameterincrease(sd, type);
	increase = cap_value(increase, 0, max_increase); // cap to the maximum status points available
	if (increase <= 0 || current + increase > pc_maxparameter(sd, (enum e_params)(type-SP_STR))) {
		clif_statusupack(sd, type, 0, 0);
		return false;
	}

	// check status points
	needed_points = pc_need_status_point(sd, type, increase);
	if (needed_points < 0 || needed_points > sd->status.status_point) { // Sanity check
		clif_statusupack(sd, type, 0, 0);
		return false;
	}

	// set new values
	final_value = pc_setstat(sd, type, current + increase);
	sd->status.status_point -= needed_points;

	status_calc_pc(sd,SCO_NONE);

	// update increase cost indicator
	clif_updatestatus(sd, SP_USTR + type-SP_STR);

	// update statpoint count
	clif_updatestatus(sd, SP_STATUSPOINT);

	// update stat value
	clif_statusupack(sd, type, 1, final_value); // required
	if( final_value > 255 )
		clif_updatestatus(sd, type); // send after the 'ack' to override the truncated value

	achievement_update_objective(sd, AG_GOAL_STATUS, 1, final_value);

	return true;
}

/**
 * Raises a stat by the specified amount.
 *
 * Obeys max_parameter limits.
 * Does not subtract status points for the cost of the modified stat points.
 *
 * @param sd   The target character.
 * @param type The stat to change (see enum _sp)
 * @param val  The stat increase (or decrease) amount.
 * @return the stat increase amount.
 * @retval 0 if no changes were made.
 */
int pc_statusup2(struct map_session_data* sd, int type, int val)
{
	int max, need;
	nullpo_ret(sd);

	if( type < SP_STR || type > SP_LUK )
	{
		clif_statusupack(sd,type,0,0);
		return 0;
	}

	need = pc_need_status_point(sd,type,1);
	max = pc_maxparameter(sd,(enum e_params)(type-SP_STR)); // set new value

	val = pc_setstat(sd, type, cap_value(pc_getstat(sd,type) + val, 1, max));

	status_calc_pc(sd,SCO_NONE);

	// update increase cost indicator
	if( need != pc_need_status_point(sd,type,1) )
		clif_updatestatus(sd, SP_USTR + type-SP_STR);

	// update stat value
	clif_statusupack(sd,type,1,val); // required
	if( val > 255 )
		clif_updatestatus(sd,type); // send after the 'ack' to override the truncated value

	return val;
}

/*==========================================
 * Update skill_lv for player sd
 * Skill point allocation
 *------------------------------------------*/
void pc_skillup(struct map_session_data *sd,uint16 skill_id)
{
	uint16 idx = skill_get_index(skill_id);

	nullpo_retv(sd);

	if (!idx) {
		if (skill_id)
			ShowError("pc_skillup: Player attempts to level up invalid skill '%d'\n", skill_id);
		return;
	}

	// Level up guild skill
	if (SKILL_CHK_GUILD(skill_id)) {
		guild_skillup(sd, skill_id);
		return;
	}
	// Level up homunculus skill
	else if (sd->hd && SKILL_CHK_HOMUN(skill_id)) {
		hom_skillup(sd->hd, skill_id);
		return;
	}
	else {
		if( sd->status.skill_point > 0 &&
			sd->status.skill[idx].id &&
			sd->status.skill[idx].flag == SKILL_FLAG_PERMANENT && //Don't allow raising while you have granted skills. [Skotlex]
			sd->status.skill[idx].lv < skill_tree_get_max(skill_id, sd->status.class_) )
		{
			int lv, range, upgradable;
			sd->status.skill[idx].lv++;
			sd->status.skill_point--;
			if( !skill_get_inf(skill_id) || pc_checkskill_summoner(sd, SUMMONER_POWER_LAND) >= 20 || pc_checkskill_summoner(sd, SUMMONER_POWER_SEA) >= 20 )
				status_calc_pc(sd,SCO_NONE); // Only recalculate for passive skills.
			else if( sd->status.skill_point == 0 && pc_is_taekwon_ranker(sd) )
				pc_calc_skilltree(sd); // Required to grant all TK Ranker skills.
			else
				pc_check_skilltree(sd); // Check if a new skill can Lvlup

			lv = sd->status.skill[idx].lv;
			range = skill_get_range2(&sd->bl, skill_id, lv, false);
			upgradable = (lv < skill_tree_get_max(sd->status.skill[idx].id, sd->status.class_)) ? 1 : 0;
			clif_skillup(sd,skill_id,lv,range,upgradable);
			clif_updatestatus(sd,SP_SKILLPOINT);
			if( skill_id == GN_REMODELING_CART ) /* cart weight info was updated by status_calc_pc */
				clif_updatestatus(sd,SP_CARTINFO);
			if (pc_checkskill(sd, SG_DEVIL) && ((sd->class_&MAPID_THIRDMASK) == MAPID_STAR_EMPEROR || pc_is_maxjoblv(sd)))
				clif_status_change(&sd->bl, EFST_DEVIL1, 1, 0, 0, 0, 1); //Permanent blind effect from SG_DEVIL.
			if (!pc_has_permission(sd, PC_PERM_ALL_SKILL)) // may skill everything at any time anyways, and this would cause a huge slowdown
				clif_skillinfoblock(sd);
		}
		//else
		//	ShowDebug("Skill Level up failed. ID:%d idx:%d (CID=%d. AID=%d)\n", skill_id, idx, sd->status.char_id, sd->status.account_id);
	}
}

/*==========================================
 * /allskill
 *------------------------------------------*/
int pc_allskillup(struct map_session_data *sd)
{
	int i;

	nullpo_ret(sd);

	for (i = 0; i < MAX_SKILL; i++) {
		if (sd->status.skill[i].flag != SKILL_FLAG_PERMANENT && sd->status.skill[i].flag != SKILL_FLAG_PERM_GRANTED && sd->status.skill[i].flag != SKILL_FLAG_PLAGIARIZED) {
			sd->status.skill[i].lv = (sd->status.skill[i].flag == SKILL_FLAG_TEMPORARY) ? 0 : sd->status.skill[i].flag - SKILL_FLAG_REPLACED_LV_0;
			sd->status.skill[i].flag = SKILL_FLAG_PERMANENT;
			if (sd->status.skill[i].lv == 0)
				sd->status.skill[i].id = 0;
		}
	}

	if (!pc_grant_allskills(sd, true)) {
		uint16 sk_id;
		for (i = 0; i < MAX_SKILL_TREE && (sk_id = skill_tree[pc_class2idx(sd->status.class_)][i].skill_id) > 0;i++){
			uint16 sk_idx = skill_get_index(sk_id);

			if (sk_id == 0 || sk_idx == 0)
				continue;

			std::shared_ptr<s_skill_db> skill = skill_db.find(sk_id);

			if (
				(skill->inf2[INF2_ISQUEST] && !battle_config.quest_skill_learn) ||
				((skill->inf2[INF2_ISWEDDING] || skill->inf2[INF2_ISSPIRIT])) ||
				sk_id == SG_DEVIL
			)
				continue; //Cannot be learned normally.

			sd->status.skill[sk_idx].id = sk_id;
			sd->status.skill[sk_idx].lv = skill_tree_get_max(sk_id, sd->status.class_);	// celest
		}
	}
	status_calc_pc(sd,SCO_NONE);
	//Required because if you could level up all skills previously,
	//the update will not be sent as only the lv variable changes.
	clif_skillinfoblock(sd);
	return 0;
}

/*==========================================
 * /resetlvl
 *------------------------------------------*/
int pc_resetlvl(struct map_session_data* sd,int type)
{
	int  i;

	nullpo_ret(sd);

	if (type != 3) //Also reset skills
		pc_resetskill(sd, 0);

	if(type == 1){
		sd->status.skill_point=0;
		sd->status.base_level=1;
		sd->status.job_level=1;
		sd->status.base_exp=0;
		sd->status.job_exp=0;
		if(sd->sc.option !=0)
			sd->sc.option = 0;

		sd->status.str=1;
		sd->status.agi=1;
		sd->status.vit=1;
		sd->status.int_=1;
		sd->status.dex=1;
		sd->status.luk=1;
		if(sd->status.class_ == JOB_NOVICE_HIGH) {
			sd->status.status_point=100;	// not 88 [celest]
			// give platinum skills upon changing
			pc_skill(sd,NV_FIRSTAID,1,ADDSKILL_PERMANENT);
			pc_skill(sd,NV_TRICKDEAD,1,ADDSKILL_PERMANENT);
		}
	}

	if(type == 2){
		sd->status.skill_point=0;
		sd->status.base_level=1;
		sd->status.job_level=1;
		sd->status.base_exp=0;
		sd->status.job_exp=0;
	}
	if(type == 3){
		sd->status.base_level=1;
		sd->status.base_exp=0;
	}
	if(type == 4){
		sd->status.job_level=1;
		sd->status.job_exp=0;
	}

	clif_updatestatus(sd,SP_STATUSPOINT);
	clif_updatestatus(sd,SP_STR);
	clif_updatestatus(sd,SP_AGI);
	clif_updatestatus(sd,SP_VIT);
	clif_updatestatus(sd,SP_INT);
	clif_updatestatus(sd,SP_DEX);
	clif_updatestatus(sd,SP_LUK);
	clif_updatestatus(sd,SP_BASELEVEL);
	clif_updatestatus(sd,SP_JOBLEVEL);
	clif_updatestatus(sd,SP_STATUSPOINT);
	clif_updatestatus(sd,SP_BASEEXP);
	clif_updatestatus(sd,SP_JOBEXP);
	clif_updatestatus(sd,SP_NEXTBASEEXP);
	clif_updatestatus(sd,SP_NEXTJOBEXP);
	clif_updatestatus(sd,SP_SKILLPOINT);

	clif_updatestatus(sd,SP_USTR);	// Updates needed stat points - Valaris
	clif_updatestatus(sd,SP_UAGI);
	clif_updatestatus(sd,SP_UVIT);
	clif_updatestatus(sd,SP_UINT);
	clif_updatestatus(sd,SP_UDEX);
	clif_updatestatus(sd,SP_ULUK);	// End Addition

	for(i=0;i<EQI_MAX;i++) { // unequip items that can't be equipped by base 1 [Valaris]
		if(sd->equip_index[i] >= 0)
			if(pc_isequip(sd,sd->equip_index[i]))
				pc_unequipitem(sd,sd->equip_index[i],2);
	}

	if ((type == 1 || type == 2 || type == 3) && sd->status.party_id)
		party_send_levelup(sd);

	status_calc_pc(sd, SCO_FORCE);
	clif_skillinfoblock(sd);

	return 0;
}
/*==========================================
 * /resetstate
 *------------------------------------------*/
int pc_resetstate(struct map_session_data* sd)
{
	nullpo_ret(sd);

	if (battle_config.use_statpoint_table)
	{	// New statpoint table used here - Dexity
		if (sd->status.base_level > MAX_LEVEL)
		{	//statp[] goes out of bounds, can't reset!
			ShowError("pc_resetstate: Can't reset stats of %d:%d, the base level (%d) is greater than the max level supported (%d)\n",
				sd->status.account_id, sd->status.char_id, sd->status.base_level, MAX_LEVEL);
			return 0;
		}

		sd->status.status_point = statp[sd->status.base_level] + ( sd->class_&JOBL_UPPER ? 52 : 0 ); // extra 52+48=100 stat points
	}
	else
	{
		int add=0;
		add += pc_need_status_point(sd, SP_STR, 1-pc_getstat(sd, SP_STR));
		add += pc_need_status_point(sd, SP_AGI, 1-pc_getstat(sd, SP_AGI));
		add += pc_need_status_point(sd, SP_VIT, 1-pc_getstat(sd, SP_VIT));
		add += pc_need_status_point(sd, SP_INT, 1-pc_getstat(sd, SP_INT));
		add += pc_need_status_point(sd, SP_DEX, 1-pc_getstat(sd, SP_DEX));
		add += pc_need_status_point(sd, SP_LUK, 1-pc_getstat(sd, SP_LUK));

		sd->status.status_point+=add;
	}

	pc_setstat(sd, SP_STR, 1);
	pc_setstat(sd, SP_AGI, 1);
	pc_setstat(sd, SP_VIT, 1);
	pc_setstat(sd, SP_INT, 1);
	pc_setstat(sd, SP_DEX, 1);
	pc_setstat(sd, SP_LUK, 1);

	clif_updatestatus(sd,SP_STR);
	clif_updatestatus(sd,SP_AGI);
	clif_updatestatus(sd,SP_VIT);
	clif_updatestatus(sd,SP_INT);
	clif_updatestatus(sd,SP_DEX);
	clif_updatestatus(sd,SP_LUK);

	clif_updatestatus(sd,SP_USTR);	// Updates needed stat points - Valaris
	clif_updatestatus(sd,SP_UAGI);
	clif_updatestatus(sd,SP_UVIT);
	clif_updatestatus(sd,SP_UINT);
	clif_updatestatus(sd,SP_UDEX);
	clif_updatestatus(sd,SP_ULUK);	// End Addition

	clif_updatestatus(sd,SP_STATUSPOINT);

	if( sd->mission_mobid ) { //bugreport:2200
		sd->mission_mobid = 0;
		sd->mission_count = 0;
		pc_setglobalreg(sd, add_str(TKMISSIONID_VAR), 0);
	}

	status_calc_pc(sd, SCO_NONE);

	return 1;
}

/*==========================================
 * /resetskill
 * if flag&1, perform block resync and status_calc call.
 * if flag&2, just count total amount of skill points used by player, do not really reset.
 * if flag&4, just reset the skills if the player class is a bard/dancer type (for changesex.)
 *------------------------------------------*/
int pc_resetskill(struct map_session_data* sd, int flag)
{
	int i, skill_point=0;
	nullpo_ret(sd);

	if( flag&4 && (sd->class_&MAPID_UPPERMASK) != MAPID_BARDDANCER )
		return 0;

	if( !(flag&2) ) { //Remove stuff lost when resetting skills.
		/**
		 * It has been confirmed on official servers that when you reset skills with a ranked Taekwon your skills are not reset (because you have all of them anyway)
		 **/
		if( pc_is_taekwon_ranker(sd) )
			return 0;

		if( pc_checkskill(sd, SG_DEVIL) && ((sd->class_&MAPID_THIRDMASK) == MAPID_STAR_EMPEROR || pc_is_maxjoblv(sd)) )
			clif_status_load(&sd->bl, EFST_DEVIL1, 0); //Remove perma blindness due to skill-reset. [Skotlex]
		i = sd->sc.option;
		if( i&OPTION_RIDING && pc_checkskill(sd, KN_RIDING) )
			i &= ~OPTION_RIDING;
		if( i&OPTION_FALCON && pc_checkskill(sd, HT_FALCON) )
			i &= ~OPTION_FALCON;
		if( i&OPTION_DRAGON && pc_checkskill(sd, RK_DRAGONTRAINING) )
			i &= ~OPTION_DRAGON;
		if( i&OPTION_WUG && pc_checkskill(sd, RA_WUGMASTERY) )
			i &= ~OPTION_WUG;
		if( i&OPTION_WUGRIDER && pc_checkskill(sd, RA_WUGRIDER) )
			i &= ~OPTION_WUGRIDER;
		if( i&OPTION_MADOGEAR && ( sd->class_&MAPID_THIRDMASK ) == MAPID_MECHANIC )
			i &= ~OPTION_MADOGEAR;
#ifndef NEW_CARTS
		if( i&OPTION_CART && pc_checkskill(sd, MC_PUSHCART) )
			i &= ~OPTION_CART;
#else
		if( sd->sc.data[SC_PUSH_CART] )
			pc_setcart(sd, 0);
#endif
		if( i != sd->sc.option )
			pc_setoption(sd, i);

		if( hom_is_active(sd->hd) && pc_checkskill(sd, AM_CALLHOMUN) )
			hom_vaporize(sd, HOM_ST_ACTIVE);

		if (sd->sc.data[SC_SPRITEMABLE] && pc_checkskill(sd, SU_SPRITEMABLE))
			status_change_end(&sd->bl, SC_SPRITEMABLE, INVALID_TIMER);
	}

	for (const auto &skill : skill_db) {
		uint16 skill_id = skill.second->nameid, idx = skill_get_index(skill_id);
		uint8 lv = sd->status.skill[idx].lv;

		if (lv == 0 || skill_id == 0)
			continue;

		if( skill.second->inf2[INF2_ISWEDDING] || skill.second->inf2[INF2_ISSPIRIT] ) //Avoid reseting wedding/linker skills.
			continue;

		// Don't reset trick dead if not a novice/baby
		if( skill_id == NV_TRICKDEAD && (sd->class_&MAPID_UPPERMASK) != MAPID_NOVICE )
		{
			sd->status.skill[idx].lv = 0;
			sd->status.skill[idx].flag = SKILL_FLAG_PERMANENT;
			continue;
		}

		// do not reset basic skill
		if (skill_id == NV_BASIC && (sd->class_&MAPID_UPPERMASK) != MAPID_NOVICE )
			continue;

		if( sd->status.skill[idx].flag == SKILL_FLAG_PERM_GRANTED )
			continue;

		if( flag&4 && !skill_ischangesex(skill_id) )
			continue;

		if( skill.second->inf2[INF2_ISQUEST] && !battle_config.quest_skill_learn )
		{ //Only handle quest skills in a special way when you can't learn them manually
			if( battle_config.quest_skill_reset && !(flag&2) )
			{	//Wipe them
				sd->status.skill[idx].lv = 0;
				sd->status.skill[idx].flag = SKILL_FLAG_PERMANENT;
			}
			continue;
		}
		if( sd->status.skill[idx].flag == SKILL_FLAG_PERMANENT )
			skill_point += lv;
		else
		if( sd->status.skill[idx].flag >= SKILL_FLAG_REPLACED_LV_0 )
			skill_point += (sd->status.skill[idx].flag - SKILL_FLAG_REPLACED_LV_0);

		if( !(flag&2) )
		{// reset
			sd->status.skill[idx].lv = 0;
			sd->status.skill[idx].flag = SKILL_FLAG_PERMANENT;
		}
	}

	if( flag&2 || !skill_point ) return skill_point;

	sd->status.skill_point += skill_point;

	if (flag&1) {
		clif_updatestatus(sd,SP_SKILLPOINT);
		clif_skillinfoblock(sd);
		status_calc_pc(sd, SCO_FORCE);
	}

	return skill_point;
}

/*==========================================
 * /resetfeel [Komurka]
 *------------------------------------------*/
int pc_resetfeel(struct map_session_data* sd)
{
	int i;
	nullpo_ret(sd);

	for (i=0; i<MAX_PC_FEELHATE; i++)
	{
		sd->feel_map[i].m = -1;
		sd->feel_map[i].index = 0;
		pc_setglobalreg(sd, add_str(sg_info[i].feel_var), 0);
	}

	return 0;
}

int pc_resethate(struct map_session_data* sd)
{
	int i;
	nullpo_ret(sd);

	for (i=0; i<MAX_PC_FEELHATE; i++)
	{
		sd->hate_mob[i] = -1;
		pc_setglobalreg(sd, add_str(sg_info[i].hate_var), 0);
	}
	return 0;
}

int pc_skillatk_bonus(struct map_session_data *sd, uint16 skill_id)
{
	int bonus = 0;

	nullpo_ret(sd);

	skill_id = skill_dummy2skill_id(skill_id);

	for (auto &it : sd->skillatk) {
		if (it.id == skill_id) {
			bonus += it.val;
			break;
		}
	}

	return bonus;
}

int pc_sub_skillatk_bonus(struct map_session_data *sd, uint16 skill_id)
{
	int bonus = 0;

	nullpo_ret(sd);

	skill_id = skill_dummy2skill_id(skill_id);

	for (auto &it : sd->subskill) {
		if (it.id == skill_id) {
			bonus += it.val;
			break;
		}
	}

	return bonus;
}

int pc_skillheal_bonus(struct map_session_data *sd, uint16 skill_id) {
	int bonus = sd->bonus.add_heal_rate;

	nullpo_ret(sd);

	skill_id = skill_dummy2skill_id(skill_id);

	if( bonus ) {
		switch( skill_id ) {
			case AL_HEAL:           if( !(battle_config.skill_add_heal_rate&1) ) bonus = 0; break;
			case PR_SANCTUARY:      if( !(battle_config.skill_add_heal_rate&2) ) bonus = 0; break;
			case AM_POTIONPITCHER:  if( !(battle_config.skill_add_heal_rate&4) ) bonus = 0; break;
			case CR_SLIMPITCHER:    if( !(battle_config.skill_add_heal_rate&8) ) bonus = 0; break;
			case BA_APPLEIDUN:      if( !(battle_config.skill_add_heal_rate&16)) bonus = 0; break;
		}
	}

	for (auto &it : sd->skillheal) {
		if (it.id == skill_id) {
			bonus += it.val;
			break;
		}
	}

	return bonus;
}

int pc_skillheal2_bonus(struct map_session_data *sd, uint16 skill_id) {
	int bonus = sd->bonus.add_heal2_rate;

	skill_id = skill_dummy2skill_id(skill_id);

	for (auto &it : sd->skillheal2) {
		if (it.id == skill_id) {
			bonus += it.val;
			break;
		}
	}

	return bonus;
}

void pc_respawn(struct map_session_data* sd, clr_type clrtype)
{
	if( !pc_isdead(sd) )
		return; // not applicable
	if( sd->bg_id && bg_member_respawn(sd) )
		return; // member revived by battleground

	pc_setstand(sd, true);
	pc_setrestartvalue(sd,3);
	if( pc_setpos(sd, sd->status.save_point.map, sd->status.save_point.x, sd->status.save_point.y, clrtype) != SETPOS_OK )
		clif_resurrection(&sd->bl, 1); //If warping fails, send a normal stand up packet.
}

static TIMER_FUNC(pc_respawn_timer){
	struct map_session_data *sd = map_id2sd(id);
	if( sd != NULL )
	{
		sd->pvp_point=0;
		sd->respawn_tid = INVALID_TIMER;
		pc_respawn(sd,CLR_OUTSIGHT);
	}

	return 0;
}

/*==========================================
 * Invoked when a player has received damage
 *------------------------------------------*/
void pc_damage(struct map_session_data *sd,struct block_list *src,unsigned int hp, unsigned int sp)
{
	if (sp) clif_updatestatus(sd,SP_SP);
	if (hp) clif_updatestatus(sd,SP_HP);
	else return;

	if (!src)
		return;

	if( pc_issit(sd) ) {
		pc_setstand(sd, true);
		skill_sit(sd,0);
	}

	if (sd->progressbar.npc_id)
		clif_progressbar_abort(sd);

	if( sd->status.pet_id > 0 && sd->pd && battle_config.pet_damage_support )
		pet_target_check(sd->pd,src,1);

	if( sd->status.ele_id > 0 )
		elemental_set_target(sd,src);

	if(battle_config.prevent_logout_trigger&PLT_DAMAGE)
		sd->canlog_tick = gettick();
}

TIMER_FUNC(pc_close_npc_timer){
	TBL_PC *sd = map_id2sd(id);
	if(sd) pc_close_npc(sd,data);
	return 0;
}
/**
 * Method to properly close a NPC for player and clear anything related.
 * @param sd: Player attached
 * @param flag: Method of closure
 *   1: Produce a close button and end the NPC
 *   2: End the NPC (best for no dialog windows)
 */
void pc_close_npc(struct map_session_data *sd,int flag)
{
	nullpo_retv(sd);

	if (sd->npc_id || sd->npc_shopid) {
		if (sd->state.using_fake_npc) {
			clif_clearunit_single(sd->npc_id, CLR_OUTSIGHT, sd->fd);
			sd->state.using_fake_npc = 0;
		}

		if (sd->st) {
			if(sd->st->state == RUN){ //wait ending code execution
				add_timer(gettick()+500,pc_close_npc_timer,sd->bl.id,flag);
				return;
			}
			sd->st->state = ((flag==1 && sd->st->mes_active)?CLOSE:END);
			sd->st->mes_active = 0;
		}
		sd->state.menu_or_input = 0;
		sd->npc_menu = 0;
		sd->npc_shopid = 0;
#ifdef SECURE_NPCTIMEOUT
		sd->npc_idle_timer = INVALID_TIMER;
#endif
		if (sd->st) {
			if (sd->st->state == CLOSE) {
				clif_scriptclose(sd, sd->npc_id);
				clif_scriptclear(sd, sd->npc_id); // [Ind/Hercules]
				sd->st->state = END; // Force to end now
			}
			if (sd->st->state == END) { // free attached scripts that are waiting
				script_free_state(sd->st);
				sd->st = NULL;
				sd->npc_id = 0;
			}
		}
	}
}

/*==========================================
 * Invoked when a player has negative current hp
 *------------------------------------------*/
int pc_dead(struct map_session_data *sd,struct block_list *src)
{
	int i=0,k=0;
	t_tick tick = gettick();
	struct map_data *mapdata = map_getmapdata(sd->bl.m);

	// Activate Steel body if a super novice dies at 99+% exp [celest]
	// Super Novices have no kill or die functions attached when saved by their angel
	if (!sd->state.snovice_dead_flag && (sd->class_&MAPID_UPPERMASK) == MAPID_SUPER_NOVICE) {
		unsigned int exp = pc_nextbaseexp(sd);

		if( exp && get_percentage(sd->status.base_exp,exp) >= 99 ) {
			sd->state.snovice_dead_flag = 1;
			pc_setrestartvalue(sd,1);
			status_percent_heal(&sd->bl, 100, 100);
			clif_resurrection(&sd->bl, 1);
			if(battle_config.pc_invincible_time)
				pc_setinvincibletimer(sd, battle_config.pc_invincible_time);
			sc_start(&sd->bl,&sd->bl,status_skill2sc(MO_STEELBODY),100,5,skill_get_time(MO_STEELBODY,5));
			if(mapdata_flag_gvg2(mapdata))
				pc_respawn_timer(INVALID_TIMER, gettick(), sd->bl.id, 0);
			return 0;
		}
	}

	for(k = 0; k < MAX_DEVOTION; k++) {
		if (sd->devotion[k]){
			struct map_session_data *devsd = map_id2sd(sd->devotion[k]);
			if (devsd)
				status_change_end(&devsd->bl, SC_DEVOTION, INVALID_TIMER);
			sd->devotion[k] = 0;
		}
	}

	for (k = 0; k < MAX_STELLAR_MARKS; k++) {
		if (sd->stellar_mark[k]) {
			struct map_session_data *smarksd = map_id2sd(sd->stellar_mark[k]);

			if (smarksd)
				status_change_end(&smarksd->bl, SC_FLASHKICK, INVALID_TIMER);
			sd->stellar_mark[k] = 0;
		}
	}

	for (k = 0; k < MAX_UNITED_SOULS; k++) {
		if (sd->united_soul[k]) {
			struct map_session_data *usoulsd = map_id2sd(sd->united_soul[k]);

			if (usoulsd)
				status_change_end(&usoulsd->bl, SC_SOULUNITY, INVALID_TIMER);
			sd->united_soul[k] = 0;
		}
	}

	if(sd->shadowform_id) { //if we were target of shadowform
		status_change_end(map_id2bl(sd->shadowform_id), SC__SHADOWFORM, INVALID_TIMER);
		sd->shadowform_id = 0; //should be remove on status end anyway
	}

	if(sd->status.pet_id > 0 && sd->pd) {
		struct pet_data *pd = sd->pd;
		if( !mapdata->flag[MF_NOEXPPENALTY] ) {
			pet_set_intimate(pd, pd->pet.intimate + pd->get_pet_db()->die);
			if( pd->pet.intimate <= PET_INTIMATE_NONE )
				pet_set_intimate(pd, PET_INTIMATE_NONE);
			clif_send_petdata(sd,sd->pd,1,pd->pet.intimate);
		}
		if( sd->pd->target_id ) // Unlock all targets...
			pet_unlocktarget(sd->pd);
	}

	if (hom_is_active(sd->hd) && battle_config.homunculus_auto_vapor && get_percentage(sd->hd->battle_status.hp, sd->hd->battle_status.max_hp) >= battle_config.homunculus_auto_vapor)
		hom_vaporize(sd, HOM_ST_ACTIVE);

	if( sd->md )
		mercenary_delete(sd->md, 3); // Your mercenary soldier has ran away.

	if( sd->ed )
		elemental_delete(sd->ed);

	// Leave duel if you die [LuzZza]
	if(battle_config.duel_autoleave_when_die) {
		if(sd->duel_group > 0)
			duel_leave(sd->duel_group, sd);
		if(sd->duel_invite > 0)
			duel_reject(sd->duel_invite, sd);
	}

	pc_close_npc(sd,2); //close npc if we were using one

	/* e.g. not killed thru pc_damage */
	if( pc_issit(sd) ) {
		clif_status_load(&sd->bl,EFST_SIT,0);
	}

	pc_setdead(sd);

	clif_party_dead( sd );

	pc_setparam(sd, SP_PCDIECOUNTER, sd->die_counter+1);
	pc_setparam(sd, SP_KILLERRID, src?src->id:0);

	//Reset menu skills/item skills
	if ((sd->skillitem) != 0)
		sd->skillitem = sd->skillitemlv = 0;
	if ((sd->menuskill_id) != 0)
		sd->menuskill_id = sd->menuskill_val = 0;
	//Reset ticks.
	sd->hp_loss.tick = sd->sp_loss.tick = sd->hp_regen.tick = sd->sp_regen.tick = 0;

	if ( sd->spiritball !=0 )
		pc_delspiritball(sd,sd->spiritball,0);
	if (sd->soulball != 0)
		pc_delsoulball(sd, sd->soulball, 0);

	if (sd->spiritcharm_type != CHARM_TYPE_NONE && sd->spiritcharm > 0)
		pc_delspiritcharm(sd,sd->spiritcharm,sd->spiritcharm_type);

	if (src)
	switch (src->type) {
		case BL_MOB:
		{
			struct mob_data *md=(struct mob_data *)src;
			if(md->target_id==sd->bl.id)
				mob_unlocktarget(md,tick);
			if(battle_config.mobs_level_up && md->status.hp &&
				(unsigned int)md->level < pc_maxbaselv(sd) &&
				!md->guardian_data && !md->special_state.ai// Guardians/summons should not level. [Skotlex]
			) { 	// monster level up [Valaris]
				clif_misceffect(&md->bl,0);
				md->level++;
				status_calc_mob(md, SCO_NONE);
				status_percent_heal(src,10,0);

				if( battle_config.show_mob_info&4 )
				{// update name with new level
					clif_name_area(&md->bl);
				}
			}
			src = battle_get_master(src); // Maybe Player Summon
		}
			break;
		case BL_PET: //Pass on to master...
		case BL_HOM:
		case BL_MER:
			src = battle_get_master(src);
			break;
	}

	if (src && src->type == BL_PC) {
		struct map_session_data *ssd = (struct map_session_data *)src;
		pc_setparam(ssd, SP_KILLEDRID, sd->bl.id);
		npc_script_event(ssd, NPCE_KILLPC);

		if (battle_config.pk_mode&2) {
			ssd->status.manner -= 5;
			if(ssd->status.manner < 0)
				sc_start(&sd->bl,src,SC_NOCHAT,100,0,0);
#if 0
			// PK/Karma system code (not enabled yet) [celest]
			// originally from Kade Online, so i don't know if any of these is correct ^^;
			// note: karma is measured REVERSE, so more karma = more 'evil' / less honourable,
			// karma going down = more 'good' / more honourable.
			// The Karma System way...

			if (sd->status.karma > ssd->status.karma) {	// If player killed was more evil
				sd->status.karma--;
				ssd->status.karma--;
			}
			else if (sd->status.karma < ssd->status.karma)	// If player killed was more good
				ssd->status.karma++;


			// or the PK System way...

			if (sd->status.karma > 0)	// player killed is dishonourable?
				ssd->status.karma--; // honour points earned
			sd->status.karma++;	// honour points lost

			// To-do: Receive exp on certain occasions
#endif
		}
	}

	if(battle_config.bone_drop==2
		|| (battle_config.bone_drop==1 && mapdata->flag[MF_PVP]))
	{
		struct item item_tmp;
		memset(&item_tmp,0,sizeof(item_tmp));
		item_tmp.nameid=ITEMID_SKULL_;
		item_tmp.identify=1;
		item_tmp.card[0]=CARD0_CREATE;
		item_tmp.card[1]=0;
		item_tmp.card[2]=GetWord(sd->status.char_id,0); // CharId
		item_tmp.card[3]=GetWord(sd->status.char_id,1);
		map_addflooritem(&item_tmp,1,sd->bl.m,sd->bl.x,sd->bl.y,0,0,0,0,0);
	}

	//Remove bonus_script when dead
	pc_bonus_script_clear(sd,BSF_REM_ON_DEAD);

	// changed penalty options, added death by player if pk_mode [Valaris]
	if(battle_config.death_penalty_type
		&& (sd->class_&MAPID_UPPERMASK) != MAPID_NOVICE	// only novices will receive no penalty
		&& !sd->sc.data[SC_BABY] && !sd->sc.data[SC_LIFEINSURANCE]
		&& !mapdata->flag[MF_NOEXPPENALTY] && !mapdata_flag_gvg2(mapdata))
	{
		uint32 base_penalty = 0;
		uint32 job_penalty = 0;
		uint32 zeny_penalty = 0;

		if (pc_isvip(sd)) { // EXP penalty for VIP
			base_penalty = battle_config.vip_exp_penalty_base;
			job_penalty = battle_config.vip_exp_penalty_job;
			zeny_penalty = battle_config.vip_zeny_penalty;
		} else {
			base_penalty = battle_config.death_penalty_base;
			job_penalty = battle_config.death_penalty_job;
			zeny_penalty = battle_config.zeny_penalty;
		}

		if ((battle_config.death_penalty_maxlv&1 || !pc_is_maxbaselv(sd)) && base_penalty > 0) {
			switch (battle_config.death_penalty_type) {
				case 1: base_penalty = (uint32) ( pc_nextbaseexp(sd) * ( base_penalty / 10000. ) ); break;
				case 2: base_penalty = (uint32) ( sd->status.base_exp * ( base_penalty / 10000. ) ); break;
			}
			if (base_penalty){ //recheck after altering to speedup
				if (battle_config.pk_mode && src && src->type==BL_PC)
					base_penalty *= 2;
				base_penalty = u32min(sd->status.base_exp, base_penalty);
			}
		}
		else 
			base_penalty = 0;

		if ((battle_config.death_penalty_maxlv&2 || !pc_is_maxjoblv(sd)) && job_penalty > 0) {
			switch (battle_config.death_penalty_type) {
				case 1: job_penalty = (uint32) ( pc_nextjobexp(sd) * ( job_penalty / 10000. ) ); break;
				case 2: job_penalty = (uint32) ( sd->status.job_exp * ( job_penalty /10000. ) ); break;
			}
			if (job_penalty) {
				if (battle_config.pk_mode && src && src->type==BL_PC)
					job_penalty *= 2;
				job_penalty = u32min(sd->status.job_exp, job_penalty);
			}
		}
		else
			job_penalty = 0;

		if (base_penalty || job_penalty)
			pc_lostexp(sd, base_penalty, job_penalty);

		if( zeny_penalty > 0 && !mapdata->flag[MF_NOZENYPENALTY]) {
			zeny_penalty = (uint32)( sd->status.zeny * ( zeny_penalty / 10000. ) );
			if(zeny_penalty)
				pc_payzeny(sd, zeny_penalty, LOG_TYPE_PICKDROP_PLAYER, NULL);
		}
	}

	if( mapdata->flag[MF_PVP_NIGHTMAREDROP] ) { // Moved this outside so it works when PVP isn't enabled and during pk mode [Ancyker]
		for (const auto &it : mapdata->drop_list) {
			int id = it.drop_id, per = it.drop_per;
			enum e_nightmare_drop_type type = it.drop_type;

			if(id == 0)
				continue;
			if(id == -1){
				int eq_num=0,eq_n[MAX_INVENTORY];
				memset(eq_n,0,sizeof(eq_n));
				for(i=0;i<MAX_INVENTORY;i++) {
					if( (type&NMDT_INVENTORY && !sd->inventory.u.items_inventory[i].equip)
						|| (type&NMDT_EQUIP && sd->inventory.u.items_inventory[i].equip)
						||  type&NMDT_ALL)
					{
						int l;
						ARR_FIND( 0, MAX_INVENTORY, l, eq_n[l] <= 0 );
						if( l < MAX_INVENTORY )
							eq_n[l] = i;

						eq_num++;
					}
				}
				if(eq_num > 0){
					int n = eq_n[rnd()%eq_num];
					if(rnd()%10000 < per) {
						if(sd->inventory.u.items_inventory[n].equip)
							pc_unequipitem(sd,n,3);
						pc_dropitem(sd,n,1);
					}
				}
			}
			else if(id > 0) {
				for(i=0;i<MAX_INVENTORY;i++){
					if(sd->inventory.u.items_inventory[i].nameid == id
						&& rnd()%10000 < per
						&& ((type&NMDT_INVENTORY && !sd->inventory.u.items_inventory[i].equip)
							|| (type&NMDT_EQUIP && sd->inventory.u.items_inventory[i].equip)
							|| type&NMDT_ALL) ){
						if(sd->inventory.u.items_inventory[i].equip)
							pc_unequipitem(sd,i,3);
						pc_dropitem(sd,i,1);
						break;
					}
				}
			}
		}
	}
	// pvp
	// disable certain pvp functions on pk_mode [Valaris]
	if( !battle_config.pk_mode && mapdata->flag[MF_PVP] && !mapdata->flag[MF_PVP_NOCALCRANK] ) {
		sd->pvp_point -= 5;
		sd->pvp_lost++;
		if( src && src->type == BL_PC ) {
			struct map_session_data *ssd = (struct map_session_data *)src;
			ssd->pvp_point++;
			ssd->pvp_won++;
		}
		if( sd->pvp_point < 0 ) {
			sd->respawn_tid = add_timer(tick+1000, pc_respawn_timer,sd->bl.id,0);
			return 1|8;
		}
	}
	//GvG
	if( mapdata_flag_gvg2(mapdata) ) {
		sd->respawn_tid = add_timer(tick+1000, pc_respawn_timer, sd->bl.id, 0);
		return 1|8;
	}
	else if( sd->bg_id ) {
		std::shared_ptr<s_battleground_data> bg = util::umap_find(bg_team_db, sd->bg_id);

		if (bg) {
			if (bg->cemetery.map > 0) { // Respawn by BG
				sd->respawn_tid = add_timer(tick + 1000, pc_respawn_timer, sd->bl.id, 0);
				return 1|8;
			}
		}
	}

	//Reset "can log out" tick.
	if( battle_config.prevent_logout )
		sd->canlog_tick = gettick() - battle_config.prevent_logout;
	return 1;
}

void pc_revive(struct map_session_data *sd,unsigned int hp, unsigned int sp) {
	if(hp) clif_updatestatus(sd,SP_HP);
	if(sp) clif_updatestatus(sd,SP_SP);

	pc_setstand(sd, true);
	if(battle_config.pc_invincible_time > 0)
		pc_setinvincibletimer(sd, battle_config.pc_invincible_time);

	if( sd->state.gmaster_flag ) {
		guild_guildaura_refresh(sd,GD_LEADERSHIP,guild_checkskill(sd->guild,GD_LEADERSHIP));
		guild_guildaura_refresh(sd,GD_GLORYWOUNDS,guild_checkskill(sd->guild,GD_GLORYWOUNDS));
		guild_guildaura_refresh(sd,GD_SOULCOLD,guild_checkskill(sd->guild,GD_SOULCOLD));
		guild_guildaura_refresh(sd,GD_HAWKEYES,guild_checkskill(sd->guild,GD_HAWKEYES));
	}
}

bool pc_revive_item(struct map_session_data *sd) {
	nullpo_retr(false, sd);

	if (!pc_isdead(sd) || sd->respawn_tid != INVALID_TIMER)
		return false;

	if (sd->sc.data[SC_HELLPOWER]) // Cannot resurrect while under the effect of SC_HELLPOWER.
		return false;

	int16 item_position = itemdb_group_item_exists_pc(sd, IG_TOKEN_OF_SIEGFRIED);
	uint8 hp = 100, sp = 100;

	if (item_position < 0) {
		if (sd->sc.data[SC_LIGHT_OF_REGENE]) {
			hp = sd->sc.data[SC_LIGHT_OF_REGENE]->val2;
			sp = 0;
		}
		else
			return false;
	}

	if (!status_revive(&sd->bl, hp, sp))
		return false;

	if (item_position < 0)
		status_change_end(&sd->bl, SC_LIGHT_OF_REGENE, INVALID_TIMER);
	else
		pc_delitem(sd, item_position, 1, 0, 1, LOG_TYPE_CONSUME);

	clif_skill_nodamage(&sd->bl, &sd->bl, ALL_RESURRECTION, 4, 1);

	return true;
}

// script
//
/*==========================================
 * script reading pc status registry
 *------------------------------------------*/
int64 pc_readparam(struct map_session_data* sd,int64 type)
{
	int64 val = 0;

	nullpo_ret(sd);

	switch(type) {
		case SP_SKILLPOINT:      val = sd->status.skill_point; break;
		case SP_STATUSPOINT:     val = sd->status.status_point; break;
		case SP_ZENY:            val = sd->status.zeny; break;
		case SP_BASELEVEL:       val = sd->status.base_level; break;
		case SP_JOBLEVEL:        val = sd->status.job_level; break;
		case SP_CLASS:           val = sd->status.class_; break;
		case SP_BASEJOB:         val = pc_mapid2jobid(sd->class_&MAPID_UPPERMASK, sd->status.sex); break; //Base job, extracting upper type.
		case SP_UPPER:           val = sd->class_&JOBL_UPPER?1:(sd->class_&JOBL_BABY?2:0); break;
		case SP_BASECLASS:       val = pc_mapid2jobid(sd->class_&MAPID_BASEMASK, sd->status.sex); break; //Extract base class tree. [Skotlex]
		case SP_SEX:             val = sd->status.sex; break;
		case SP_WEIGHT:          val = sd->weight; break;
		case SP_MAXWEIGHT:       val = sd->max_weight; break;
		case SP_BASEEXP:         val = sd->status.base_exp; break;
		case SP_JOBEXP:          val = sd->status.job_exp; break;
		case SP_NEXTBASEEXP:     val = pc_nextbaseexp(sd); break;
		case SP_NEXTJOBEXP:      val = pc_nextjobexp(sd); break;
		case SP_HP:              val = sd->battle_status.hp; break;
		case SP_MAXHP:           val = sd->battle_status.max_hp; break;
		case SP_SP:              val = sd->battle_status.sp; break;
		case SP_MAXSP:           val = sd->battle_status.max_sp; break;
		case SP_STR:             val = sd->status.str; break;
		case SP_AGI:             val = sd->status.agi; break;
		case SP_VIT:             val = sd->status.vit; break;
		case SP_INT:             val = sd->status.int_; break;
		case SP_DEX:             val = sd->status.dex; break;
		case SP_LUK:             val = sd->status.luk; break;
		case SP_KARMA:           val = sd->status.karma; break;
		case SP_MANNER:          val = sd->status.manner; break;
		case SP_FAME:            val = sd->status.fame; break;
		case SP_KILLERRID:       val = sd->killerrid; break;
		case SP_KILLEDRID:       val = sd->killedrid; break;
		case SP_KILLEDGID:       val = sd->killedgid; break;
		case SP_SITTING:         val = pc_issit(sd)?1:0; break;
		case SP_CHARMOVE:		 val = sd->status.character_moves; break;
		case SP_CHARRENAME:		 val = sd->status.rename; break;
		case SP_CHARFONT:		 val = sd->status.font; break;
		case SP_BANK_VAULT:      val = sd->bank_vault; break;
		case SP_CASHPOINTS:      val = sd->cashPoints; break;
		case SP_KAFRAPOINTS:     val = sd->kafraPoints; break;
		case SP_ROULETTE_BRONZE: val = sd->roulette_point.bronze; break;
		case SP_ROULETTE_SILVER: val = sd->roulette_point.silver; break;
		case SP_ROULETTE_GOLD:   val = sd->roulette_point.gold; break;
		case SP_PCDIECOUNTER:    val = sd->die_counter; break;
		case SP_COOKMASTERY:     val = sd->cook_mastery; break;
		case SP_ACHIEVEMENT_LEVEL: val = sd->achievement_data.level; break;
		case SP_CRITICAL:        val = sd->battle_status.cri/10; break;
		case SP_ASPD:            val = (2000-sd->battle_status.amotion)/10; break;
		case SP_BASE_ATK:
#ifdef RENEWAL
			val = sd->bonus.eatk;
#else
			val = sd->battle_status.batk;
#endif
			break;
		case SP_DEF1:		     val = sd->battle_status.def; break;
		case SP_DEF2:		     val = sd->battle_status.def2; break;
		case SP_MDEF1:		     val = sd->battle_status.mdef; break;
		case SP_MDEF2:		     val = sd->battle_status.mdef2; break;
		case SP_HIT:		     val = sd->battle_status.hit; break;
		case SP_FLEE1:		     val = sd->battle_status.flee; break;
		case SP_FLEE2:		     val = sd->battle_status.flee2; break;
		case SP_DEFELE:		     val = sd->battle_status.def_ele; break;
		case SP_MAXHPRATE:	     val = sd->hprate; break;
		case SP_MAXSPRATE:	     val = sd->sprate; break;
		case SP_SPRATE:		     val = sd->dsprate; break;
		case SP_SPEED_RATE:	     val = sd->bonus.speed_rate; break;
		case SP_SPEED_ADDRATE:   val = sd->bonus.speed_add_rate; break;
		case SP_ASPD_RATE:
#ifndef RENEWAL_ASPD
			val = sd->battle_status.aspd_rate;
#else
			val = sd->battle_status.aspd_rate2;
#endif
			break;
		case SP_HP_RECOV_RATE:   val = sd->hprecov_rate; break;
		case SP_SP_RECOV_RATE:   val = sd->sprecov_rate; break;
		case SP_CRITICAL_DEF:    val = sd->bonus.critical_def; break;
		case SP_NEAR_ATK_DEF:    val = sd->bonus.near_attack_def_rate; break;
		case SP_LONG_ATK_DEF:    val = sd->bonus.long_attack_def_rate; break;
		case SP_DOUBLE_RATE:     val = sd->bonus.double_rate; break;
		case SP_DOUBLE_ADD_RATE: val = sd->bonus.double_add_rate; break;
		case SP_MATK_RATE:       val = sd->matk_rate; break;
		case SP_ATK_RATE:        val = sd->bonus.atk_rate; break;
		case SP_MAGIC_ATK_DEF:   val = sd->bonus.magic_def_rate; break;
		case SP_MISC_ATK_DEF:    val = sd->bonus.misc_def_rate; break;
		case SP_PERFECT_HIT_RATE:val = sd->bonus.perfect_hit; break;
		case SP_PERFECT_HIT_ADD_RATE: val = sd->bonus.perfect_hit_add; break;
		case SP_CRITICAL_RATE:   val = sd->critical_rate; break;
		case SP_HIT_RATE:        val = sd->hit_rate; break;
		case SP_FLEE_RATE:       val = sd->flee_rate; break;
		case SP_FLEE2_RATE:      val = sd->flee2_rate; break;
		case SP_DEF_RATE:        val = sd->def_rate; break;
		case SP_DEF2_RATE:       val = sd->def2_rate; break;
		case SP_MDEF_RATE:       val = sd->mdef_rate; break;
		case SP_MDEF2_RATE:      val = sd->mdef2_rate; break;
		case SP_RESTART_FULL_RECOVER: val = sd->special_state.restart_full_recover?1:0; break;
		case SP_NO_CASTCANCEL:   val = sd->special_state.no_castcancel?1:0; break;
		case SP_NO_CASTCANCEL2:  val = sd->special_state.no_castcancel2?1:0; break;
		case SP_NO_SIZEFIX:      val = sd->special_state.no_sizefix?1:0; break;
		case SP_NO_MAGIC_DAMAGE: val = sd->special_state.no_magic_damage; break;
		case SP_NO_WEAPON_DAMAGE:val = sd->special_state.no_weapon_damage; break;
		case SP_NO_MISC_DAMAGE:  val = sd->special_state.no_misc_damage; break;
		case SP_NO_GEMSTONE:     val = sd->special_state.no_gemstone?1:0; break;
		case SP_INTRAVISION:     val = sd->special_state.intravision?1:0; break;
		case SP_NO_KNOCKBACK:    val = sd->special_state.no_knockback?1:0; break;
		case SP_NO_MADO_FUEL:    val = sd->special_state.no_mado_fuel?1:0; break;
		case SP_NO_WALK_DELAY:   val = sd->special_state.no_walk_delay?1:0; break;
		case SP_SPLASH_RANGE:    val = sd->bonus.splash_range; break;
		case SP_SPLASH_ADD_RANGE:val = sd->bonus.splash_add_range; break;
		case SP_SHORT_WEAPON_DAMAGE_RETURN: val = sd->bonus.short_weapon_damage_return; break;
		case SP_LONG_WEAPON_DAMAGE_RETURN: val = sd->bonus.long_weapon_damage_return; break;
		case SP_MAGIC_DAMAGE_RETURN: val = sd->bonus.magic_damage_return; break;
		case SP_PERFECT_HIDE:    val = sd->special_state.perfect_hiding?1:0; break;
		case SP_UNBREAKABLE:     val = sd->bonus.unbreakable; break;
		case SP_UNBREAKABLE_WEAPON: val = (sd->bonus.unbreakable_equip&EQP_WEAPON)?1:0; break;
		case SP_UNBREAKABLE_ARMOR: val = (sd->bonus.unbreakable_equip&EQP_ARMOR)?1:0; break;
		case SP_UNBREAKABLE_HELM: val = (sd->bonus.unbreakable_equip&EQP_HELM)?1:0; break;
		case SP_UNBREAKABLE_SHIELD: val = (sd->bonus.unbreakable_equip&EQP_SHIELD)?1:0; break;
		case SP_UNBREAKABLE_GARMENT: val = (sd->bonus.unbreakable_equip&EQP_GARMENT)?1:0; break;
		case SP_UNBREAKABLE_SHOES: val = (sd->bonus.unbreakable_equip&EQP_SHOES)?1:0; break;
		case SP_CLASSCHANGE:     val = sd->bonus.classchange; break;
		case SP_SHORT_ATK_RATE:  val = sd->bonus.short_attack_atk_rate; break;
		case SP_LONG_ATK_RATE:   val = sd->bonus.long_attack_atk_rate; break;
		case SP_BREAK_WEAPON_RATE: val = sd->bonus.break_weapon_rate; break;
		case SP_BREAK_ARMOR_RATE: val = sd->bonus.break_armor_rate; break;
		case SP_ADD_STEAL_RATE:  val = sd->bonus.add_steal_rate; break;
		case SP_DELAYRATE:       val = sd->delayrate; break;
		case SP_CRIT_ATK_RATE:   val = sd->bonus.crit_atk_rate; break;
		case SP_UNSTRIPABLE_WEAPON: val = (sd->bonus.unstripable_equip&EQP_WEAPON)?1:0; break;
		case SP_UNSTRIPABLE:
		case SP_UNSTRIPABLE_ARMOR:
			val = (sd->bonus.unstripable_equip&EQP_ARMOR)?1:0;
			break;
		case SP_UNSTRIPABLE_HELM: val = (sd->bonus.unstripable_equip&EQP_HELM)?1:0; break;
		case SP_UNSTRIPABLE_SHIELD: val = (sd->bonus.unstripable_equip&EQP_SHIELD)?1:0; break;
		case SP_SP_GAIN_VALUE:   val = sd->bonus.sp_gain_value; break;
		case SP_HP_GAIN_VALUE:   val = sd->bonus.hp_gain_value; break;
		case SP_LONG_SP_GAIN_VALUE:   val = sd->bonus.long_sp_gain_value; break;
		case SP_LONG_HP_GAIN_VALUE:   val = sd->bonus.long_hp_gain_value; break;
		case SP_MAGIC_SP_GAIN_VALUE: val = sd->bonus.magic_sp_gain_value; break;
		case SP_MAGIC_HP_GAIN_VALUE: val = sd->bonus.magic_hp_gain_value; break;
		case SP_ADD_HEAL_RATE:   val = sd->bonus.add_heal_rate; break;
		case SP_ADD_HEAL2_RATE:  val = sd->bonus.add_heal2_rate; break;
		case SP_ADD_ITEM_HEAL_RATE: val = sd->bonus.itemhealrate2; break;
		case SP_EMATK:           val = sd->bonus.ematk; break;
		case SP_FIXCASTRATE:     val = sd->bonus.fixcastrate; break;
		case SP_ADD_FIXEDCAST:   val = sd->bonus.add_fixcast; break;
		case SP_ADD_VARIABLECAST:  val = sd->bonus.add_varcast; break;
		case SP_CASTRATE:
		case SP_VARCASTRATE:
#ifdef RENEWAL_CAST
			val = sd->bonus.varcastrate; break;
#else
			val = sd->castrate; break;
#endif
		default:
			ShowError("pc_readparam: Attempt to read unknown parameter '%lld'.\n", type);
			return -1;
	}

	return val;
}

/*==========================================
 * script set pc status registry
 *------------------------------------------*/
bool pc_setparam(struct map_session_data *sd,int64 type,int64 val_tmp)
{
	nullpo_retr(false,sd);

	int val = static_cast<unsigned int>(val_tmp);

	switch(type){
	case SP_BASELEVEL:
		if (val > pc_maxbaselv(sd)) //Capping to max
			val = pc_maxbaselv(sd);
		if (val > sd->status.base_level) {
			int i = 0;
			int stat=0;
			for (i = 0; i < (int)(val - sd->status.base_level); i++)
				stat += pc_gets_status_point(sd->status.base_level + i);
			sd->status.status_point += stat;
		}
		sd->status.base_level = val;
		sd->status.base_exp = 0;
		// clif_updatestatus(sd, SP_BASELEVEL);  // Gets updated at the bottom
		clif_updatestatus(sd, SP_NEXTBASEEXP);
		clif_updatestatus(sd, SP_STATUSPOINT);
		clif_updatestatus(sd, SP_BASEEXP);
		status_calc_pc(sd, SCO_FORCE);
		if(sd->status.party_id)
			party_send_levelup(sd);
		break;
	case SP_JOBLEVEL:
		if (val >= sd->status.job_level) {
			if (val > pc_maxjoblv(sd)) val = pc_maxjoblv(sd);
			sd->status.skill_point += val - sd->status.job_level;
			clif_updatestatus(sd, SP_SKILLPOINT);
		}
		sd->status.job_level = val;
		sd->status.job_exp = 0;
		// clif_updatestatus(sd, SP_JOBLEVEL);  // Gets updated at the bottom
		clif_updatestatus(sd, SP_NEXTJOBEXP);
		clif_updatestatus(sd, SP_JOBEXP);
		status_calc_pc(sd, SCO_FORCE);
		break;
	case SP_SKILLPOINT:
		sd->status.skill_point = val;
		break;
	case SP_STATUSPOINT:
		sd->status.status_point = val;
		break;
	case SP_ZENY:
		if( val < 0 )
			return false;// can't set negative zeny
		log_zeny(sd, LOG_TYPE_SCRIPT, sd, -(sd->status.zeny - cap_value(val, 0, MAX_ZENY)));
		sd->status.zeny = cap_value(val, 0, MAX_ZENY);
		break;
	case SP_BASEEXP:
		{
			val = cap_value(val, 0, INT_MAX);
			if (val < sd->status.base_exp) // Lost
				pc_lostexp(sd, sd->status.base_exp - val, 0);
			else // Gained
				pc_gainexp(sd, NULL, val - sd->status.base_exp, 0, 2);
		}
		return true;
	case SP_JOBEXP:
		{
			val = cap_value(val, 0, INT_MAX);
			if (val < sd->status.job_exp) // Lost
				pc_lostexp(sd, 0, sd->status.job_exp - val);
			else // Gained
				pc_gainexp(sd, NULL, 0, val - sd->status.job_exp, 2);
		}
		return true;
	case SP_SEX:
		sd->status.sex = val ? SEX_MALE : SEX_FEMALE;
		break;
	case SP_WEIGHT:
		sd->weight = val;
		break;
	case SP_MAXWEIGHT:
		sd->max_weight = val;
		break;
	case SP_HP:
		sd->battle_status.hp = cap_value(val, 1, (int)sd->battle_status.max_hp);
		break;
	case SP_MAXHP:
		if (sd->status.base_level < 100)
			sd->battle_status.max_hp = cap_value(val, 1, battle_config.max_hp_lv99);
		else if (sd->status.base_level < 151)
			sd->battle_status.max_hp = cap_value(val, 1, battle_config.max_hp_lv150);
		else
			sd->battle_status.max_hp = cap_value(val, 1, battle_config.max_hp);

		if( sd->battle_status.max_hp < sd->battle_status.hp )
		{
			sd->battle_status.hp = sd->battle_status.max_hp;
			clif_updatestatus(sd, SP_HP);
		}
		break;
	case SP_SP:
		sd->battle_status.sp = cap_value(val, 0, (int)sd->battle_status.max_sp);
		break;
	case SP_MAXSP:
		sd->battle_status.max_sp = cap_value(val, 1, battle_config.max_sp);

		if( sd->battle_status.max_sp < sd->battle_status.sp )
		{
			sd->battle_status.sp = sd->battle_status.max_sp;
			clif_updatestatus(sd, SP_SP);
		}
		break;
	case SP_STR:
		sd->status.str = cap_value(val, 1, pc_maxparameter(sd,PARAM_STR));
		break;
	case SP_AGI:
		sd->status.agi = cap_value(val, 1, pc_maxparameter(sd,PARAM_AGI));
		break;
	case SP_VIT:
		sd->status.vit = cap_value(val, 1, pc_maxparameter(sd,PARAM_VIT));
		break;
	case SP_INT:
		sd->status.int_ = cap_value(val, 1, pc_maxparameter(sd,PARAM_INT));
		break;
	case SP_DEX:
		sd->status.dex = cap_value(val, 1, pc_maxparameter(sd,PARAM_DEX));
		break;
	case SP_LUK:
		sd->status.luk = cap_value(val, 1, pc_maxparameter(sd,PARAM_LUK));
		break;
	case SP_KARMA:
		sd->status.karma = val;
		break;
	case SP_MANNER:
		sd->status.manner = val;
		if( val < 0 )
			sc_start(NULL, &sd->bl, SC_NOCHAT, 100, 0, 0);
		else {
			status_change_end(&sd->bl, SC_NOCHAT, INVALID_TIMER);
			clif_manner_message(sd, 5);
		}
		return true; // status_change_start/status_change_end already sends packets warning the client
	case SP_FAME:
		sd->status.fame = val;
		break;
	case SP_KILLERRID:
		sd->killerrid = val;
		return true;
	case SP_KILLEDRID:
		sd->killedrid = val;
		return true;
	case SP_KILLEDGID:
		sd->killedgid = val;
		return true;
	case SP_CHARMOVE:
		sd->status.character_moves = val;
		return true;
	case SP_CHARRENAME:	
		sd->status.rename = val;
		return true;
	case SP_CHARFONT:
		sd->status.font = val;
		clif_font(sd);
		return true;
	case SP_BANK_VAULT:
		if (val < 0)
			return false;
		log_zeny(sd, LOG_TYPE_BANK, sd, -(sd->bank_vault - cap_value(val, 0, MAX_BANK_ZENY)));
		sd->bank_vault = cap_value(val, 0, MAX_BANK_ZENY);
		pc_setreg2(sd, BANK_VAULT_VAR, sd->bank_vault);
		return true;
	case SP_ROULETTE_BRONZE:
		sd->roulette_point.bronze = val;
		pc_setreg2(sd, ROULETTE_BRONZE_VAR, sd->roulette_point.bronze);
		return true;
	case SP_ROULETTE_SILVER:
		sd->roulette_point.silver = val;
		pc_setreg2(sd, ROULETTE_SILVER_VAR, sd->roulette_point.silver);
		return true;
	case SP_ROULETTE_GOLD:
		sd->roulette_point.gold = val;
		pc_setreg2(sd, ROULETTE_GOLD_VAR, sd->roulette_point.gold);
		return true;
	case SP_CASHPOINTS:
		if (val < 0)
			return false;
		if (!sd->state.connect_new)
			log_cash(sd, LOG_TYPE_SCRIPT, LOG_CASH_TYPE_CASH, -(sd->cashPoints - cap_value(val, 0, MAX_ZENY)));
		sd->cashPoints = cap_value(val, 0, MAX_ZENY);
		pc_setaccountreg(sd, add_str(CASHPOINT_VAR), sd->cashPoints);
		return true;
	case SP_KAFRAPOINTS:
		if (val < 0)
			return false;
		if (!sd->state.connect_new)
			log_cash(sd, LOG_TYPE_SCRIPT, LOG_CASH_TYPE_KAFRA, -(sd->kafraPoints - cap_value(val, 0, MAX_ZENY)));
		sd->kafraPoints = cap_value(val, 0, MAX_ZENY);
		pc_setaccountreg(sd, add_str(KAFRAPOINT_VAR), sd->kafraPoints);
		return true;
	case SP_PCDIECOUNTER:
		if (val < 0)
			return false;
		if (sd->die_counter == val)
			return true;
		sd->die_counter = val;
		if (!sd->state.connect_new && sd->die_counter == 1 && (sd->class_&MAPID_UPPERMASK) == MAPID_SUPER_NOVICE)
			status_calc_pc(sd, SCO_NONE); // Lost the bonus.
		pc_setglobalreg(sd, add_str(PCDIECOUNTER_VAR), sd->die_counter);
		return true;
	case SP_COOKMASTERY:
		if (val < 0)
			return false;
		if (sd->cook_mastery == val)
			return true;
		val = cap_value(val, 0, 1999);
		sd->cook_mastery = val;
		pc_setglobalreg(sd, add_str(COOKMASTERY_VAR), sd->cook_mastery);
		return true;
	default:
		ShowError("pc_setparam: Attempted to set unknown parameter '%lld'.\n", type);
		return false;
	}
	clif_updatestatus(sd,static_cast<int>(type));

	return true;
}

/*==========================================
 * HP/SP Healing. If flag is passed, the heal type is through clif_heal, otherwise update status.
 *------------------------------------------*/
void pc_heal(struct map_session_data *sd,unsigned int hp,unsigned int sp, int type)
{
	if (type&2) {
		if (hp || type&4)
			clif_heal(sd->fd,SP_HP,hp);
		if (sp)
			clif_heal(sd->fd,SP_SP,sp);
	} else {
		if(hp)
			clif_updatestatus(sd,SP_HP);
		if(sp)
			clif_updatestatus(sd,SP_SP);
	}
	return;
}

/**
 * Heal player HP and/or SP linearly. Calculate any bonus based on active statuses.
 * @param sd: Player data
 * @param itemid: Item ID
 * @param hp: HP to heal
 * @param sp: SP to heal
 * @return Amount healed to an object
 */
int pc_itemheal(struct map_session_data *sd, int itemid, int hp, int sp)
{
	int bonus, tmp, penalty = 0;

	if (hp) {
		bonus = 100 + (sd->battle_status.vit << 1) + pc_checkskill(sd, SM_RECOVERY) * 10 + pc_checkskill(sd, AM_LEARNINGPOTION) * 5;
		// A potion produced by an Alchemist in the Fame Top 10 gets +50% effect [DracoRPG]
		if (potion_flag == 2) {
			bonus += bonus * 50 / 100;
			if (sd->sc.data[SC_SPIRIT] && sd->sc.data[SC_SPIRIT]->val2 == SL_ROGUE)
				bonus += bonus; // Receive an additional +100% effect from ranked potions to HP only
		}
		//All item bonuses.
		bonus += sd->bonus.itemhealrate2;
		//Item Group bonuses
		bonus += bonus * pc_get_itemgroup_bonus(sd, itemid) / 100;
		//Individual item bonuses.
		for(const auto &it : sd->itemhealrate) {
			if (it.id == itemid) {
				bonus += bonus * it.val / 100;
				break;
			}
		}
		// Recovery Potion
		if (sd->sc.data[SC_INCHEALRATE])
			bonus += bonus * sd->sc.data[SC_INCHEALRATE]->val1 / 100;
		// 2014 Halloween Event : Pumpkin Bonus
		if (sd->sc.data[SC_MTF_PUMPKIN] && itemid == ITEMID_PUMPKIN)
			bonus += bonus * sd->sc.data[SC_MTF_PUMPKIN]->val1 / 100;

		tmp = hp * bonus / 100; // Overflow check
		if (bonus != 100 && tmp > hp)
			hp = tmp;
	}
	if (sp) {
		bonus = 100 + (sd->battle_status.int_ << 1) + pc_checkskill(sd, MG_SRECOVERY) * 10 + pc_checkskill(sd, AM_LEARNINGPOTION) * 5;
		// A potion produced by an Alchemist in the Fame Top 10 gets +50% effect [DracoRPG]
		if (potion_flag == 2)
			bonus += bonus * 50 / 100;

		tmp = sp * bonus / 100; // Overflow check
		if (bonus != 100 && tmp > sp)
			sp = tmp;
	}
	if (sd->sc.count) {
		// Critical Wound and Death Hurt stack
		if (sd->sc.data[SC_CRITICALWOUND])
			penalty += sd->sc.data[SC_CRITICALWOUND]->val2;

		if (sd->sc.data[SC_DEATHHURT] && sd->sc.data[SC_DEATHHURT]->val3 == 1)
			penalty += 20;

		if (sd->sc.data[SC_NORECOVER_STATE])
			penalty = 100;

		if (sd->sc.data[SC_VITALITYACTIVATION])
			hp += hp / 2; // 1.5 times

		if (sd->sc.data[SC_WATER_INSIGNIA] && sd->sc.data[SC_WATER_INSIGNIA]->val1 == 2) {
			hp += hp / 10;
			sp += sp / 10;
		}

#ifdef RENEWAL
		if (sd->sc.data[SC_APPLEIDUN])
			hp += sd->sc.data[SC_APPLEIDUN]->val3 / 100;
#endif

		if (penalty > 0) {
			hp -= hp * penalty / 100;
			sp -= sp * penalty / 100;
		}

#ifdef RENEWAL
		if (sd->sc.data[SC_EXTREMITYFIST2])
			sp = 0;
#endif
		if (sd->sc.data[SC_BITESCAR])
			hp = 0;
	}

	return status_heal(&sd->bl, hp, sp, 1);
}

/*==========================================
 * HP/SP Recovery
 * Heal player hp nad/or sp by rate
 *------------------------------------------*/
int pc_percentheal(struct map_session_data *sd,int hp,int sp)
{
	nullpo_ret(sd);

	if (hp > 100) hp = 100;
	else if (hp <-100) hp = -100;

	if (sp > 100) sp = 100;
	else if (sp <-100) sp = -100;

	if(hp >= 0 && sp >= 0) //Heal
		return status_percent_heal(&sd->bl, hp, sp);

	if(hp <= 0 && sp <= 0) //Damage (negative rates indicate % of max rather than current), and only kill target IF the specified amount is 100%
		return status_percent_damage(NULL, &sd->bl, hp, sp, hp==-100);

	//Crossed signs
	if(hp) {
		if(hp > 0)
			status_percent_heal(&sd->bl, hp, 0);
		else
			status_percent_damage(NULL, &sd->bl, hp, 0, hp==-100);
	}

	if(sp) {
		if(sp > 0)
			status_percent_heal(&sd->bl, 0, sp);
		else
			status_percent_damage(NULL, &sd->bl, 0, sp, false);
	}
	return 0;
}

static int jobchange_killclone(struct block_list *bl, va_list ap)
{
	struct mob_data *md;
		int flag;
	md = (struct mob_data *)bl;
	nullpo_ret(md);
	flag = va_arg(ap, int);

	if (md->master_id && md->special_state.clone && md->master_id == flag)
		status_kill(&md->bl);
	return 1;
}

/**
 * Called when player changes job
 * Rewrote to make it tidider [Celest]
 * @param sd
 * @param job JOB ID. See enum e_job
 * @param upper 1 - JOBL_UPPER; 2 - JOBL_BABY
 * @return True if success, false if failed
 **/
bool pc_jobchange(struct map_session_data *sd,int job, char upper)
{
	int i, fame_flag = 0;
	int b_class;

	nullpo_retr(false,sd);

	if (job < 0)
		return false;

	//Normalize job.
	b_class = pc_jobid2mapid(job);
	if (b_class == -1)
		return false;
	switch (upper) {
		case 1:
			b_class|= JOBL_UPPER;
			break;
		case 2:
			b_class|= JOBL_BABY;
			break;
	}
	//This will automatically adjust bard/dancer classes to the correct gender
	//That is, if you try to jobchange into dancer, it will turn you to bard.
	job = pc_mapid2jobid(b_class, sd->status.sex);
	if (job == -1)
		return false;

	if ((unsigned short)b_class == sd->class_)
		return false; //Nothing to change.

	// changing from 1st to 2nd job
	if ((b_class&JOBL_2) && !(sd->class_&JOBL_2) && (sd->class_&MAPID_UPPERMASK) != MAPID_SUPER_NOVICE) {
		sd->change_level_2nd = sd->status.job_level;
		pc_setglobalreg(sd, add_str(JOBCHANGE2ND_VAR), sd->change_level_2nd);
	}
	// changing from 2nd to 3rd job
	else if((b_class&JOBL_THIRD) && !(sd->class_&JOBL_THIRD)) {
		sd->change_level_3rd = sd->status.job_level;
		pc_setglobalreg(sd, add_str(JOBCHANGE3RD_VAR), sd->change_level_3rd);
	}

	if(sd->cloneskill_idx > 0) {
		if( sd->status.skill[sd->cloneskill_idx].flag == SKILL_FLAG_PLAGIARIZED ) {
			sd->status.skill[sd->cloneskill_idx].id = 0;
			sd->status.skill[sd->cloneskill_idx].lv = 0;
			sd->status.skill[sd->cloneskill_idx].flag = SKILL_FLAG_PERMANENT;
			clif_deleteskill(sd, static_cast<int>(pc_readglobalreg(sd, add_str(SKILL_VAR_PLAGIARISM))));
		}
		sd->cloneskill_idx = 0;
		pc_setglobalreg(sd, add_str(SKILL_VAR_PLAGIARISM), 0);
		pc_setglobalreg(sd, add_str(SKILL_VAR_PLAGIARISM_LV), 0);
	}

	if(sd->reproduceskill_idx > 0) {
		if( sd->status.skill[sd->reproduceskill_idx].flag == SKILL_FLAG_PLAGIARIZED ) {
			sd->status.skill[sd->reproduceskill_idx].id = 0;
			sd->status.skill[sd->reproduceskill_idx].lv = 0;
			sd->status.skill[sd->reproduceskill_idx].flag = SKILL_FLAG_PERMANENT;
			clif_deleteskill(sd, static_cast<int>(pc_readglobalreg(sd, add_str(SKILL_VAR_REPRODUCE))));
		}
		sd->reproduceskill_idx = 0;
		pc_setglobalreg(sd, add_str(SKILL_VAR_REPRODUCE), 0);
		pc_setglobalreg(sd, add_str(SKILL_VAR_REPRODUCE_LV), 0);
	}

	// Give or reduce transcendent status points
	if( (b_class&JOBL_UPPER) && !(sd->class_&JOBL_UPPER) ){ // Change from a non t class to a t class -> give points
		sd->status.status_point += battle_config.transcendent_status_points;
		clif_updatestatus(sd,SP_STATUSPOINT);
	}else if( !(b_class&JOBL_UPPER) && (sd->class_&JOBL_UPPER) ){ // Change from a t class to a non t class -> remove points
		if( sd->status.status_point < battle_config.transcendent_status_points ){
			// The player already used his bonus points, so we have to reset his status points
			pc_resetstate(sd);
		}
		sd->status.status_point -= battle_config.transcendent_status_points;
		clif_updatestatus(sd,SP_STATUSPOINT);
	}

	if ( (b_class&MAPID_UPPERMASK) != (sd->class_&MAPID_UPPERMASK) ) { //Things to remove when changing class tree.
		const int class_ = pc_class2idx(sd->status.class_);
		uint16 skill_id;
		for(i = 0; i < MAX_SKILL_TREE && (skill_id = skill_tree[class_][i].skill_id) > 0; i++) {
			//Remove status specific to your current tree skills.
			enum sc_type sc = status_skill2sc(skill_id);
			if (sc > SC_COMMON_MAX && sd->sc.data[sc])
				status_change_end(&sd->bl, sc, INVALID_TIMER);
		}
	}

	if( (sd->class_&MAPID_UPPERMASK) == MAPID_STAR_GLADIATOR && (b_class&MAPID_UPPERMASK) != MAPID_STAR_GLADIATOR) {
		/* going off star glad lineage, reset feel to not store no-longer-used vars in the database */
		pc_resetfeel(sd);
	}

	// Reset body style to 0 before changing job to avoid
	// errors since not every job has a alternate outfit.
	sd->status.body = 0;
	clif_changelook(&sd->bl,LOOK_BODY2,0);

	sd->status.class_ = job;
	fame_flag = pc_famerank(sd->status.char_id,sd->class_&MAPID_UPPERMASK);
	sd->class_ = (unsigned short)b_class;
	sd->status.job_level=1;
	sd->status.job_exp=0;

	if (sd->status.base_level > pc_maxbaselv(sd)) {
		sd->status.base_level = pc_maxbaselv(sd);
		sd->status.base_exp=0;
		pc_resetstate(sd);
		clif_updatestatus(sd,SP_STATUSPOINT);
		clif_updatestatus(sd,SP_BASELEVEL);
		clif_updatestatus(sd,SP_BASEEXP);
		clif_updatestatus(sd,SP_NEXTBASEEXP);
	}

	clif_updatestatus(sd,SP_JOBLEVEL);
	clif_updatestatus(sd,SP_JOBEXP);
	clif_updatestatus(sd,SP_NEXTJOBEXP);

	for(i=0;i<EQI_MAX;i++) {
		if(sd->equip_index[i] >= 0)
			if(pc_isequip(sd,sd->equip_index[i]))
				pc_unequipitem(sd,sd->equip_index[i],2);	// unequip invalid item for class
	}

	//Change look, if disguised, you need to undisguise
	//to correctly calculate new job sprite without
	if (sd->disguise)
		pc_disguise(sd, 0);

	status_set_viewdata(&sd->bl, job);
	clif_changelook(&sd->bl,LOOK_BASE,sd->vd.class_); // move sprite update to prevent client crashes with incompatible equipment [Valaris]
#if PACKETVER >= 20151001
	clif_changelook(&sd->bl, LOOK_HAIR, sd->vd.hair_style); // Update player's head (only matters when switching to or from Doram)
#endif
	if(sd->vd.cloth_color)
		clif_changelook(&sd->bl,LOOK_CLOTHES_COLOR,sd->vd.cloth_color);
	/*
	if(sd->vd.body_style)
		clif_changelook(&sd->bl,LOOK_BODY2,sd->vd.body_style);
	*/
	//Update skill tree.
	pc_calc_skilltree(sd);
	clif_skillinfoblock(sd);

	if (sd->ed)
		elemental_delete(sd->ed);
	if (sd->state.vending)
		vending_closevending(sd);
	if (sd->state.buyingstore)
		buyingstore_close(sd);

	map_foreachinmap(jobchange_killclone, sd->bl.m, BL_MOB, sd->bl.id);

	//Remove peco/cart/falcon
	i = sd->sc.option;
	if( i&OPTION_RIDING && !pc_checkskill(sd, KN_RIDING) )
		i&=~OPTION_RIDING;
	if( i&OPTION_FALCON && !pc_checkskill(sd, HT_FALCON) )
		i&=~OPTION_FALCON;
	if( i&OPTION_DRAGON && !pc_checkskill(sd,RK_DRAGONTRAINING) )
		i&=~OPTION_DRAGON;
	if( i&OPTION_WUGRIDER && !pc_checkskill(sd,RA_WUGMASTERY) )
		i&=~OPTION_WUGRIDER;
	if( i&OPTION_WUG && !pc_checkskill(sd,RA_WUGMASTERY) )
		i&=~OPTION_WUG;
	if( i&OPTION_MADOGEAR ) //You do not need a skill for this.
		i&=~OPTION_MADOGEAR;
#ifndef NEW_CARTS
	if( i&OPTION_CART && !pc_checkskill(sd, MC_PUSHCART) )
		i&=~OPTION_CART;
#else
	if( sd->sc.data[SC_PUSH_CART] && !pc_checkskill(sd, MC_PUSHCART) )
		pc_setcart(sd, 0);
#endif
	if(i != sd->sc.option)
		pc_setoption(sd, i);

	if(hom_is_active(sd->hd) && !pc_checkskill(sd, AM_CALLHOMUN))
		hom_vaporize(sd, HOM_ST_ACTIVE);

	if (sd->sc.data[SC_SPRITEMABLE] && !pc_checkskill(sd, SU_SPRITEMABLE))
		status_change_end(&sd->bl, SC_SPRITEMABLE, INVALID_TIMER);

	if(sd->status.manner < 0)
		clif_changestatus(sd,SP_MANNER,sd->status.manner);

	status_calc_pc(sd,SCO_FORCE);
	pc_checkallowskill(sd);
	pc_equiplookall(sd);
	pc_show_questinfo(sd);
	achievement_update_objective(sd, AG_JOB_CHANGE, 2, sd->status.base_level, job);
	if( sd->status.party_id ){
		struct party_data* p;
		
		if( ( p = party_search( sd->status.party_id ) ) != NULL ){
			ARR_FIND(0, MAX_PARTY, i, p->party.member[i].char_id == sd->status.char_id);

			if( i < MAX_PARTY ){
				p->party.member[i].class_ = sd->status.class_;
				clif_party_job_and_level(sd);
			}
		}
	}

	chrif_save(sd, CSAVE_NORMAL);
	//if you were previously famous, not anymore.
	if (fame_flag)
		chrif_buildfamelist();
	else if (sd->status.fame > 0) {
		//It may be that now they are famous?
 		switch (sd->class_&MAPID_UPPERMASK) {
			case MAPID_BLACKSMITH:
			case MAPID_ALCHEMIST:
			case MAPID_TAEKWON:
				chrif_buildfamelist();
			break;
		}
	}

	return true;
}

/*==========================================
 * Tell client player sd has change equipement
 *------------------------------------------*/
void pc_equiplookall(struct map_session_data *sd)
{
	nullpo_retv(sd);

	clif_changelook(&sd->bl,LOOK_WEAPON,0);
	clif_changelook(&sd->bl,LOOK_SHOES,0);
	clif_changelook(&sd->bl,LOOK_HEAD_BOTTOM,sd->status.head_bottom);
	clif_changelook(&sd->bl,LOOK_HEAD_TOP,sd->status.head_top);
	clif_changelook(&sd->bl,LOOK_HEAD_MID,sd->status.head_mid);
	clif_changelook(&sd->bl,LOOK_ROBE, sd->status.robe);
}

/*==========================================
 * Tell client player sd has change look (hair,equip...)
 *------------------------------------------*/
void pc_changelook(struct map_session_data *sd,int type,int val) {
	nullpo_retv(sd);

	switch(type) {
	case LOOK_HAIR:	//Use the battle_config limits! [Skotlex]
		val = cap_value(val, MIN_HAIR_STYLE, MAX_HAIR_STYLE);

		if (sd->status.hair != val) {
			sd->status.hair = val;
			if (sd->status.guild_id) //Update Guild Window. [Skotlex]
				intif_guild_change_memberinfo(sd->status.guild_id, sd->status.account_id, sd->status.char_id,
				GMI_HAIR, &sd->status.hair, sizeof(sd->status.hair));
		}
		break;
	case LOOK_WEAPON:
		sd->status.weapon = val;
		break;
	case LOOK_HEAD_BOTTOM:
		sd->status.head_bottom = val;
		sd->setlook_head_bottom = val;
		break;
	case LOOK_HEAD_TOP:
		sd->status.head_top = val;
		sd->setlook_head_top = val;
		break;
	case LOOK_HEAD_MID:
		sd->status.head_mid = val;
		sd->setlook_head_mid = val;
		break;
	case LOOK_HAIR_COLOR:	//Use the battle_config limits! [Skotlex]
		val = cap_value(val, MIN_HAIR_COLOR, MAX_HAIR_COLOR);

		if (sd->status.hair_color != val) {
			sd->status.hair_color = val;
			if (sd->status.guild_id) //Update Guild Window. [Skotlex]
				intif_guild_change_memberinfo(sd->status.guild_id, sd->status.account_id, sd->status.char_id,
				GMI_HAIR_COLOR, &sd->status.hair_color, sizeof(sd->status.hair_color));
		}
		break;
	case LOOK_CLOTHES_COLOR:	//Use the battle_config limits! [Skotlex]
		val = cap_value(val, MIN_CLOTH_COLOR, MAX_CLOTH_COLOR);

		sd->status.clothes_color = val;
		break;
	case LOOK_SHIELD:
		sd->status.shield = val;
		break;
	case LOOK_SHOES:
		break;
	case LOOK_ROBE:
		sd->status.robe = val;
		sd->setlook_robe = val;
		break;
	case LOOK_BODY2:
		val = cap_value(val, MIN_BODY_STYLE, MAX_BODY_STYLE);

		sd->status.body = val;
		break;
	}
	clif_changelook(&sd->bl, type, val);
}

/*==========================================
 * Give an option (type) to player (sd) and display it to client
 *------------------------------------------*/
void pc_setoption(struct map_session_data *sd,int type)
{
	int p_type, new_look=0;
	nullpo_retv(sd);
	p_type = sd->sc.option;

	//Option has to be changed client-side before the class sprite or it won't always work (eg: Wedding sprite) [Skotlex]
	sd->sc.option=type;
	clif_changeoption(&sd->bl);

	if( (type&OPTION_RIDING && !(p_type&OPTION_RIDING)) || (type&OPTION_DRAGON && !(p_type&OPTION_DRAGON) && pc_checkskill(sd,RK_DRAGONTRAINING) > 0) )
	{ // Mounting
		clif_status_load(&sd->bl,EFST_RIDING,1);
		status_calc_pc(sd,SCO_NONE);
	}
	else if( (!(type&OPTION_RIDING) && p_type&OPTION_RIDING) || (!(type&OPTION_DRAGON) && p_type&OPTION_DRAGON && pc_checkskill(sd,RK_DRAGONTRAINING) > 0) )
	{ // Dismount
		clif_status_load(&sd->bl,EFST_RIDING,0);
		status_calc_pc(sd,SCO_NONE);
	}

#ifndef NEW_CARTS
	if( type&OPTION_CART && !( p_type&OPTION_CART ) ) { //Cart On
		clif_cartlist(sd);
		clif_updatestatus(sd, SP_CARTINFO);
		if(pc_checkskill(sd, MC_PUSHCART) < 10)
			status_calc_pc(sd,SCO_NONE); //Apply speed penalty.
	} else if( !( type&OPTION_CART ) && p_type&OPTION_CART ){ //Cart Off
		clif_clearcart(sd->fd);
		if(pc_checkskill(sd, MC_PUSHCART) < 10)
			status_calc_pc(sd,SCO_NONE); //Remove speed penalty.
	}
#endif

	if (type&OPTION_FALCON && !(p_type&OPTION_FALCON)) //Falcon ON
		clif_status_load(&sd->bl,EFST_FALCON,1);
	else if (!(type&OPTION_FALCON) && p_type&OPTION_FALCON) //Falcon OFF
		clif_status_load(&sd->bl,EFST_FALCON,0);

	if( (sd->class_&MAPID_THIRDMASK) == MAPID_RANGER ) {
		if( type&OPTION_WUGRIDER && !(p_type&OPTION_WUGRIDER) ) { // Mounting
			clif_status_load(&sd->bl,EFST_WUGRIDER,1);
			status_calc_pc(sd,SCO_NONE);
		} else if( !(type&OPTION_WUGRIDER) && p_type&OPTION_WUGRIDER ) { // Dismount
			clif_status_load(&sd->bl,EFST_WUGRIDER,0);
			status_calc_pc(sd,SCO_NONE);
		}
	}
	if( (sd->class_&MAPID_THIRDMASK) == MAPID_MECHANIC ) {
		if( type&OPTION_MADOGEAR && !(p_type&OPTION_MADOGEAR) ) {
			static const sc_type statuses [] = { SC_MAXIMIZEPOWER, SC_OVERTHRUST, SC_WEAPONPERFECTION, SC_ADRENALINE, SC_CARTBOOST, SC_MELTDOWN, SC_MAXOVERTHRUST };

			status_calc_pc(sd,SCO_NONE);
			for (uint8 i = 0; i < ARRAYLENGTH(statuses); i++) {
				int skill_id = status_sc2skill(statuses[i]);

				if (skill_id > 0 && !skill_get_inf2(skill_id, INF2_ALLOWONMADO))
					status_change_end(&sd->bl,statuses[i],INVALID_TIMER);
			}
			pc_bonus_script_clear(sd,BSF_REM_ON_MADOGEAR);

#if PACKETVER_MAIN_NUM >= 20191120 || PACKETVER_RE_NUM >= 20191106
			clif_status_load( &sd->bl, EFST_MADOGEAR, 1 );
#endif
		} else if( !(type&OPTION_MADOGEAR) && p_type&OPTION_MADOGEAR ) {
			status_calc_pc(sd,SCO_NONE);
			status_change_end(&sd->bl,SC_SHAPESHIFT,INVALID_TIMER);
			status_change_end(&sd->bl,SC_HOVERING,INVALID_TIMER);
			status_change_end(&sd->bl,SC_ACCELERATION,INVALID_TIMER);
			status_change_end(&sd->bl,SC_OVERHEAT_LIMITPOINT,INVALID_TIMER);
			status_change_end(&sd->bl,SC_OVERHEAT,INVALID_TIMER);
			status_change_end(&sd->bl,SC_MAGNETICFIELD,INVALID_TIMER);
			status_change_end(&sd->bl,SC_NEUTRALBARRIER_MASTER,INVALID_TIMER);
			status_change_end(&sd->bl,SC_STEALTHFIELD_MASTER,INVALID_TIMER);
			pc_bonus_script_clear(sd,BSF_REM_ON_MADOGEAR);

#if PACKETVER_MAIN_NUM >= 20191120 || PACKETVER_RE_NUM >= 20191106
			clif_status_load( &sd->bl, EFST_MADOGEAR, 0 );
#endif
		}
	}

	if (type&OPTION_FLYING && !(p_type&OPTION_FLYING))
		new_look = JOB_STAR_GLADIATOR2;
	else if (!(type&OPTION_FLYING) && p_type&OPTION_FLYING)
		new_look = -1;

	if (sd->disguise || !new_look)
		return; //Disguises break sprite changes

	if (new_look < 0) { //Restore normal look.
		status_set_viewdata(&sd->bl, sd->status.class_);
		new_look = sd->vd.class_;
	}

	pc_stop_attack(sd); //Stop attacking on new view change (to prevent wedding/santa attacks.
	clif_changelook(&sd->bl,LOOK_BASE,new_look);
	if (sd->vd.cloth_color)
		clif_changelook(&sd->bl,LOOK_CLOTHES_COLOR,sd->vd.cloth_color);
	if( sd->vd.body_style )
		clif_changelook(&sd->bl,LOOK_BODY2,sd->vd.body_style);
	clif_skillinfoblock(sd); // Skill list needs to be updated after base change.
}

/**
 * Give player a cart
 * @param sd Player
 * @param type 0:Remove cart, 1 ~ MAX_CARTS: Cart type
 **/
bool pc_setcart(struct map_session_data *sd,int type) {
#ifndef NEW_CARTS
	int cart[6] = {0x0000,OPTION_CART1,OPTION_CART2,OPTION_CART3,OPTION_CART4,OPTION_CART5};
	int option;
#endif
	nullpo_retr(false,sd);

	if( type < 0 || type > MAX_CARTS )
		return false;// Never trust the values sent by the client! [Skotlex]

	if( pc_checkskill(sd,MC_PUSHCART) <= 0 && type != 0 )
		return false;// Push cart is required

#ifdef NEW_CARTS

	switch( type ) {
		case 0:
			if( !sd->sc.data[SC_PUSH_CART] )
				return 0;
			status_change_end(&sd->bl,SC_PUSH_CART,INVALID_TIMER);
			clif_clearcart(sd->fd);
			break;
		default:/* everything else is an allowed ID so we can move on */
			if( !sd->sc.data[SC_PUSH_CART] ) { /* first time, so fill cart data */
				clif_cartlist(sd);
				status_calc_cart_weight(sd, (e_status_calc_weight_opt)(CALCWT_ITEM|CALCWT_MAXBONUS|CALCWT_CARTSTATE));
			}
			clif_updatestatus(sd, SP_CARTINFO);
			sc_start(&sd->bl, &sd->bl, SC_PUSH_CART, 100, type, 0);
			break;
	}

	if(pc_checkskill(sd, MC_PUSHCART) < 10)
		status_calc_pc(sd,SCO_NONE); //Recalc speed penalty.
#else
	// Update option
	option = sd->sc.option;
	option &= ~OPTION_CART;// clear cart bits
	option |= cart[type]; // set cart
	pc_setoption(sd, option);
#endif

	return true;
}

/*==========================================
 * Give player a falcon
 *------------------------------------------*/
void pc_setfalcon(struct map_session_data* sd, int flag)
{
	if( flag ){
		if( pc_checkskill(sd,HT_FALCON)>0 )	// add falcon if he have the skill
			pc_setoption(sd,sd->sc.option|OPTION_FALCON);
	} else if( pc_isfalcon(sd) ){
		pc_setoption(sd,sd->sc.option&~OPTION_FALCON); // remove falcon
	}
}

/*==========================================
 *  Set player riding
 *------------------------------------------*/
void pc_setriding(struct map_session_data* sd, int flag)
{
	if( sd->sc.data[SC_ALL_RIDING] )
		return;

	if( flag ){
		if( pc_checkskill(sd,KN_RIDING) > 0 ) // add peco
			pc_setoption(sd, sd->sc.option|OPTION_RIDING);
	} else if( pc_isriding(sd) ){
			pc_setoption(sd, sd->sc.option&~OPTION_RIDING);
	}
}

/*==========================================
 * Give player a mado
 *------------------------------------------*/
void pc_setmadogear(struct map_session_data* sd, int flag)
{
	if( flag ){
		if( pc_checkskill(sd,NC_MADOLICENCE) > 0 )
			pc_setoption(sd, sd->sc.option|OPTION_MADOGEAR);
	} else if( pc_ismadogear(sd) ){
			pc_setoption(sd, sd->sc.option&~OPTION_MADOGEAR);
	}
}

/*==========================================
 * Check if player can drop an item
 *------------------------------------------*/
bool pc_candrop(struct map_session_data *sd, struct item *item)
{
	if( item && ((item->expire_time || (item->bound && !pc_can_give_bounded_items(sd))) || (itemdb_ishatched_egg(item))) )
		return false;
	if( !pc_can_give_items(sd) || sd->sc.cant.drop) //check if this GM level can drop items
		return false;
	return (itemdb_isdropable(item, pc_get_group_level(sd)));
}

/**
 * Determines whether a player can attack based on status changes
 *  Why not use status_check_skilluse?
 *  "src MAY be null to indicate we shouldn't check it, this is a ground-based skill attack."
 *  Even ground-based attacks should be blocked by these statuses
 * Called from unit_attack and unit_attack_timer_sub
 * @retval true Can attack
 **/
bool pc_can_attack( struct map_session_data *sd, int target_id ) {
	nullpo_retr(false, sd);

	if( pc_is90overweight(sd) || pc_isridingwug(sd) )
		return false;

	if (sd->state.block_action & PCBLOCK_ATTACK)
		return false;

	if(
#ifdef RENEWAL
		sd->sc.data[SC_BASILICA_CELL] ||
#else
		sd->sc.data[SC_BASILICA] ||
#endif
		sd->sc.data[SC__SHADOWFORM] ||
		sd->sc.data[SC_CURSEDCIRCLE_ATKER] ||
		sd->sc.data[SC_CURSEDCIRCLE_TARGET] ||
		sd->sc.data[SC_CRYSTALIZE] ||
		sd->sc.data[SC_ALL_RIDING] || // The client doesn't let you, this is to make cheat-safe
		sd->sc.data[SC_TRICKDEAD] ||
		(sd->sc.data[SC_VOICEOFSIREN] && sd->sc.data[SC_VOICEOFSIREN]->val2 == target_id) ||
		sd->sc.data[SC_BLADESTOP] ||
		sd->sc.data[SC_DEEPSLEEP] ||
		(sd->sc.data[SC_GRAVITATION] && sd->sc.data[SC_GRAVITATION]->val3 == BCT_SELF) ||
		sd->sc.data[SC_KINGS_GRACE] )
			return false;

	return true;
}

/*==========================================
 * Read '@type' variables (temporary numeric char reg)
 *------------------------------------------*/
int64 pc_readreg(struct map_session_data* sd, int64 reg)
{
	return i64db_i64get(sd->regs.vars, reg);
}

/*==========================================
 * Set '@type' variables (temporary numeric char reg)
 *------------------------------------------*/
bool pc_setreg(struct map_session_data* sd, int64 reg, int64 val)
{
	uint32 index = script_getvaridx(reg);

	nullpo_retr(false, sd);

	if( val ) {
		i64db_i64put(sd->regs.vars, reg, val);
		if( index )
			script_array_update(&sd->regs, reg, false);
	} else {
		i64db_remove(sd->regs.vars, reg);
		if( index )
			script_array_update(&sd->regs, reg, true);
	}

	return true;
}

/*==========================================
 * Read '@type$' variables (temporary string char reg)
 *------------------------------------------*/
char* pc_readregstr(struct map_session_data* sd, int64 reg)
{
	struct script_reg_str *p = NULL;

	p = (struct script_reg_str *)i64db_get(sd->regs.vars, reg);

	return p ? p->value : NULL;
}

/*==========================================
 * Set '@type$' variables (temporary string char reg)
 *------------------------------------------*/
bool pc_setregstr(struct map_session_data* sd, int64 reg, const char* str)
{
	struct script_reg_str *p = NULL;
	unsigned int index = script_getvaridx(reg);
	DBData prev;

	nullpo_retr(false, sd);

	if( str[0] ) {
		p = ers_alloc(str_reg_ers, struct script_reg_str);

		p->value = aStrdup(str);
		p->flag.type = 1;

		if (sd->regs.vars->put(sd->regs.vars, db_i642key(reg), db_ptr2data(p), &prev)) {
			p = (struct script_reg_str *)db_data2ptr(&prev);
			if( p->value )
				aFree(p->value);
			ers_free(str_reg_ers, p);
		} else {
			if( index )
				script_array_update(&sd->regs, reg, false);
		}
	} else {
		if (sd->regs.vars->remove(sd->regs.vars, db_i642key(reg), &prev)) {
			p = (struct script_reg_str *)db_data2ptr(&prev);
			if( p->value )
				aFree(p->value);
			ers_free(str_reg_ers, p);
			if( index )
				script_array_update(&sd->regs, reg, true);
		}
	}

	return true;
}

/**
 * Serves the following variable types:
 * - 'type' (permanent numeric char reg)
 * - '#type' (permanent numeric account reg)
 * - '##type' (permanent numeric account reg2)
 **/
int64 pc_readregistry(struct map_session_data *sd, int64 reg)
{
	struct script_reg_num *p = NULL;

	if (!sd->vars_ok) {
		ShowError("pc_readregistry: Trying to read reg %s before it's been loaded!\n", get_str(script_getvarid(reg)));
		//This really shouldn't happen, so it's possible the data was lost somewhere, we should request it again.
		//intif->request_registry(sd,type==3?4:type);
		set_eof(sd->fd);
		return 0;
	}

	p = (struct script_reg_num *)i64db_get(sd->regs.vars, reg);

	return p ? p->value : 0;
}

/**
 * Serves the following variable types:
 * - 'type$' (permanent str char reg)
 * - '#type$' (permanent str account reg)
 * - '##type$' (permanent str account reg2)
 **/
char* pc_readregistry_str(struct map_session_data *sd, int64 reg)
{
	struct script_reg_str *p = NULL;

	if (!sd->vars_ok) {
		ShowError("pc_readregistry_str: Trying to read reg %s before it's been loaded!\n", get_str(script_getvarid(reg)));
		//This really shouldn't happen, so it's possible the data was lost somewhere, we should request it again.
		//intif->request_registry(sd,type==3?4:type);
		set_eof(sd->fd);
		return NULL;
	}

	p = (struct script_reg_str *)i64db_get(sd->regs.vars, reg);

	return p ? p->value : NULL;
}

/**
 * Serves the following variable types:
 * - 'type' (permanent numeric char reg)
 * - '#type' (permanent numeric account reg)
 * - '##type' (permanent numeric account reg2)
 **/
bool pc_setregistry(struct map_session_data *sd, int64 reg, int64 val)
{
	struct script_reg_num *p = NULL;
	const char *regname = get_str(script_getvarid(reg));
	uint32 index = script_getvaridx(reg);

	if ( !reg_load && !sd->vars_ok ) {
		ShowError("pc_setregistry : refusing to set %s until vars are received.\n", regname);
		return false;
	}

	if ((p = (struct script_reg_num *)i64db_get(sd->regs.vars, reg))) {
		if( val ) {
			if( !p->value && index ) /* its a entry that was deleted, so we reset array */
				script_array_update(&sd->regs, reg, false);
			p->value = val;
		} else {
			p->value = 0;
			if( index )
				script_array_update(&sd->regs, reg, true);
		}
		if (!reg_load)
			p->flag.update = 1;/* either way, it will require either delete or replace */
	} else if( val ) {
		DBData prev;

		if( index )
			script_array_update(&sd->regs, reg, false);

		p = ers_alloc(num_reg_ers, struct script_reg_num);

		p->value = val;
		if (!reg_load)
			p->flag.update = 1;

		if (sd->regs.vars->put(sd->regs.vars, db_i642key(reg), db_ptr2data(p), &prev)) {
			p = (struct script_reg_num *)db_data2ptr(&prev);
			ers_free(num_reg_ers, p);
		}
	}

	if (!reg_load && p)
		sd->vars_dirty = true;

	return true;
}

/**
 * Serves the following variable types:
 * - 'type$' (permanent str char reg)
 * - '#type$' (permanent str account reg)
 * - '##type$' (permanent str account reg2)
 **/
bool pc_setregistry_str(struct map_session_data *sd, int64 reg, const char *val)
{
	struct script_reg_str *p = NULL;
	const char *regname = get_str(script_getvarid(reg));
	unsigned int index = script_getvaridx(reg);
	size_t vlen = 0;

	if (!reg_load && !sd->vars_ok) {
		ShowError("pc_setregistry_str : refusing to set %s until vars are received.\n", regname);
		return false;
	}

	if ( !script_check_RegistryVariableLength(1, val, &vlen ) )
	{
		ShowError("pc_check_RegistryVariableLength: Variable value length is too long (aid: %d, cid: %d): '%s' sz=%zu\n", sd->status.account_id, sd->status.char_id, val, vlen);
		return false;
	}

	if( (p = (struct script_reg_str *)i64db_get(sd->regs.vars, reg) ) ) {
		if( val[0] ) {
			if( p->value )
				aFree(p->value);
			else if ( index ) // an entry that was deleted, so we reset
				script_array_update(&sd->regs, reg, false);
			p->value = aStrdup(val);
		} else {
			if (p->value)
				aFree(p->value);
			p->value = NULL;
			if( index )
				script_array_update(&sd->regs, reg, true);
		}
		if( !reg_load )
			p->flag.update = 1; // either way, it will require either delete or replace
	} else if( val[0] ) {
		DBData prev;

		if( index )
			script_array_update(&sd->regs, reg, false);

		p = ers_alloc(str_reg_ers, struct script_reg_str);

		p->value = aStrdup(val);
		if( !reg_load )
			p->flag.update = 1;
		p->flag.type = 1;

		if( sd->regs.vars->put(sd->regs.vars, db_i642key(reg), db_ptr2data(p), &prev) ) {
			p = (struct script_reg_str *)db_data2ptr(&prev);
			if( p->value )
				aFree(p->value);
			ers_free(str_reg_ers, p);
		}
	}

	if( !reg_load && p )
		sd->vars_dirty = true;

	return true;
}

/**
 * Set value of player variable
 * @param sd Player
 * @param reg Variable name
 * @param value
 * @return True if success, false if failed.
 **/
bool pc_setreg2(struct map_session_data *sd, const char *reg, int64 val) {
	char prefix = reg[0];

	nullpo_retr(false, sd);

	if (reg[strlen(reg)-1] == '$') {
		ShowError("pc_setreg2: Invalid variable scope '%s'\n", reg);
		return false;
	}

	val = cap_value(val, INT_MIN, INT_MAX);

	switch (prefix) {
		case '.':
		case '\'':
		case '$':
			ShowError("pc_setreg2: Invalid variable scope '%s'\n", reg);
			return false;
		case '@':
			return pc_setreg(sd, add_str(reg), val);
		case '#':
			return (reg[1] == '#') ? pc_setaccountreg2(sd, add_str(reg), val) : pc_setaccountreg(sd, add_str(reg), val);
		default:
			return pc_setglobalreg(sd, add_str(reg), val);
	}

	return false;
}

/**
 * Get value of player variable
 * @param sd Player
 * @param reg Variable name
 * @return Variable value or 0 if failed.
 **/
int64 pc_readreg2(struct map_session_data *sd, const char *reg) {
	char prefix = reg[0];

	nullpo_ret(sd);

	if (reg[strlen(reg)-1] == '$') {
		ShowError("pc_readreg2: Invalid variable scope '%s'\n", reg);
		return 0;
	}

	switch (prefix) {
		case '.':
		case '\'':
		case '$':
			ShowError("pc_readreg2: Invalid variable scope '%s'\n", reg);
			return 0;
		case '@':
			return pc_readreg(sd, add_str(reg));
		case '#':
			return (reg[1] == '#') ? pc_readaccountreg2(sd, add_str(reg)) : pc_readaccountreg(sd, add_str(reg));
		default:
			return pc_readglobalreg(sd, add_str(reg));
	}

	return 0;
}

/*==========================================
 * Exec eventtimer for player sd (retrieved from map_session (id))
 *------------------------------------------*/
static TIMER_FUNC(pc_eventtimer){
	struct map_session_data *sd=map_id2sd(id);
	char *p = (char *)data;
	int i;
	if(sd==NULL)
		return 0;

	ARR_FIND( 0, MAX_EVENTTIMER, i, sd->eventtimer[i] == tid );
	if( i < MAX_EVENTTIMER )
	{
		sd->eventtimer[i] = INVALID_TIMER;
		sd->eventcount--;
		npc_event(sd,p,0);
	}
	else
		ShowError("pc_eventtimer: no such event timer\n");

	if (p) aFree(p);
	return 0;
}

/*==========================================
 * Add eventtimer for player sd ?
 *------------------------------------------*/
bool pc_addeventtimer(struct map_session_data *sd,int tick,const char *name)
{
	int i;
	nullpo_retr(false,sd);

	ARR_FIND( 0, MAX_EVENTTIMER, i, sd->eventtimer[i] == INVALID_TIMER );
	if( i == MAX_EVENTTIMER )
		return false;

	sd->eventtimer[i] = add_timer(gettick()+tick, pc_eventtimer, sd->bl.id, (intptr_t)aStrdup(name));
	sd->eventcount++;

	return true;
}

/*==========================================
 * Del eventtimer for player sd ?
 *------------------------------------------*/
bool pc_deleventtimer(struct map_session_data *sd,const char *name)
{
	char* p = NULL;
	int i;

	nullpo_retr(false,sd);
	if (sd->eventcount == 0)
		return false;

	// find the named event timer
	ARR_FIND( 0, MAX_EVENTTIMER, i,
		sd->eventtimer[i] != INVALID_TIMER &&
		(p = (char *)(get_timer(sd->eventtimer[i])->data)) != NULL &&
		strcmp(p, name) == 0
	);
	if( i == MAX_EVENTTIMER )
		return false; // not found

	delete_timer(sd->eventtimer[i],pc_eventtimer);
	sd->eventtimer[i] = INVALID_TIMER;
	if(sd->eventcount > 0)
		sd->eventcount--;
	aFree(p);

	return true;
}

/*==========================================
 * Update eventtimer count for player sd
 *------------------------------------------*/
void pc_addeventtimercount(struct map_session_data *sd,const char *name,int tick)
{
	int i;

	nullpo_retv(sd);

	for(i=0;i<MAX_EVENTTIMER;i++)
		if( sd->eventtimer[i] != INVALID_TIMER && strcmp(
			(char *)(get_timer(sd->eventtimer[i])->data), name)==0 ){
				addt_tickimer(sd->eventtimer[i],tick);
				break;
		}
}

/*==========================================
 * Remove all eventtimer for player sd
 *------------------------------------------*/
void pc_cleareventtimer(struct map_session_data *sd)
{
	int i;

	nullpo_retv(sd);

	if (sd->eventcount == 0)
		return;

	for(i=0;i<MAX_EVENTTIMER;i++){
		if( sd->eventtimer[i] != INVALID_TIMER ){
			char *p = (char *)(get_timer(sd->eventtimer[i])->data);
			delete_timer(sd->eventtimer[i],pc_eventtimer);
			sd->eventtimer[i] = INVALID_TIMER;
			if(sd->eventcount > 0) //avoid looping to max val
				sd->eventcount--;
			if (p) aFree(p);
		}
	}
}

/**
* Called when an item with combo is worn
* @param *sd
* @param *data struct item_data
* @return success numbers of succeed combo
*/
static int pc_checkcombo(struct map_session_data *sd, struct item_data *data) {
	uint16 i;
	int success = 0;
	for( i = 0; i < data->combos_count; i++ ) {
		struct itemchk {
			int idx;
			unsigned short nameid;
			short card[MAX_SLOTS];
		} *combo_idx;
		int idx, j;
		int nb_itemCombo;
		unsigned int pos = 0;
		/* ensure this isn't a duplicate combo */
		if( sd->combos.bonus != NULL ) {
			int x;
			ARR_FIND( 0, sd->combos.count, x, sd->combos.id[x] == data->combos[i]->id );
			/* found a match, skip this combo */
			if( x < sd->combos.count )
				continue;
		}

		nb_itemCombo = data->combos[i]->count;
		if(nb_itemCombo<2) //a combo with less then 2 item ?? how that possible
			continue;
		CREATE(combo_idx,struct itemchk,nb_itemCombo);
		for(j=0; j < nb_itemCombo; j++){
			combo_idx[j].idx=-1;
			combo_idx[j].nameid=-1;
			memset(combo_idx[j].card,-1,MAX_SLOTS);
		}
			
		for( j = 0; j < nb_itemCombo; j++ ) {
			uint16 id = data->combos[i]->nameid[j], k;
			bool found = false;
			
			for( k = 0; k < EQI_MAX; k++ ) {
				short index = sd->equip_index[k];
				if( index < 0 )
					continue;
				if( pc_is_same_equip_index((enum equip_index)k, sd->equip_index, index) )
					continue;
				if (!sd->inventory_data[index] )
					continue;
				
				if ( itemdb_type(id) != IT_CARD ) {
					if ( sd->inventory_data[index]->nameid != id )
						continue;
					if(j>0){ //check if this item not already used
						bool do_continue = false; //used to continue that specific loop with some check that also use some loop
						uint8 z;
						for (z = 0; z < nb_itemCombo-1; z++)
							if(combo_idx[z].idx == index && combo_idx[z].nameid == id) //we already have that index recorded
								do_continue=true;
						if(do_continue)
							continue;
					}
					combo_idx[j].nameid = id;
					combo_idx[j].idx = index;
					pos |= sd->inventory.u.items_inventory[index].equip;
					found = true;
					break;
				} else { //Cards and enchants
					uint16 z;
					if ( itemdb_isspecial(sd->inventory.u.items_inventory[index].card[0]) )
						continue;
					for (z = 0; z < MAX_SLOTS; z++) {
						bool do_continue=false;			
						if (sd->inventory.u.items_inventory[index].card[z] != id)
							continue;
						if(j>0){
							int c1, c2;
							for (c1 = 0; c1 < nb_itemCombo-1; c1++){
								if(combo_idx[c1].idx == index && combo_idx[c1].nameid == id){
									for (c2 = 0; c2 < MAX_SLOTS; c2++){
										if(combo_idx[c1].card[c2] == id){ //we already have that card recorded (at this same idx)
											do_continue = true;
											break;
										}
									}
								}
							}
						}
						if(do_continue)
							continue;
						combo_idx[j].nameid = id;
						combo_idx[j].idx = index;
						combo_idx[j].card[z] = id;
						pos |= sd->inventory.u.items_inventory[index].equip;
						found = true;
 						break;
 					}
				}
			}
			if( !found )
				break;/* we haven't found all the ids for this combo, so we can return */
		}
		aFree(combo_idx);
		/* means we broke out of the count loop w/o finding all ids, we can move to the next combo */
		if( j < nb_itemCombo )
			continue;
		/* we got here, means all items in the combo are matching */
		idx = sd->combos.count;
		if( sd->combos.bonus == NULL ) {
			CREATE(sd->combos.bonus, struct script_code *, 1);
			CREATE(sd->combos.id, unsigned short, 1);
			CREATE(sd->combos.pos, unsigned int, 1);
			sd->combos.count = 1;
		} else {
			RECREATE(sd->combos.bonus, struct script_code *, ++sd->combos.count);
			RECREATE(sd->combos.id, unsigned short, sd->combos.count);
			RECREATE(sd->combos.pos, unsigned int, sd->combos.count);
		}
		/* we simply copy the pointer */
		sd->combos.bonus[idx] = data->combos[i]->script;
		/* save this combo's id */
		sd->combos.id[idx] = data->combos[i]->id;
		/* save pos of combo*/
		sd->combos.pos[idx] = pos;
		success++;
	}
	return success;
}

/**
* Called when an item with combo is removed
* @param *sd
* @param *data struct item_data
* @return retval numbers of removed combo
*/
static int pc_removecombo(struct map_session_data *sd, struct item_data *data ) {
	int i, retval = 0;

	if( sd->combos.bonus == NULL )
		return 0;/* nothing to do here, player has no combos */
	for( i = 0; i < data->combos_count; i++ ) {
		/* check if this combo exists in this user */
		int x = 0, cursor = 0, j;
		ARR_FIND( 0, sd->combos.count, x, sd->combos.id[x] == data->combos[i]->id );
		/* no match, skip this combo */
		if(x >= sd->combos.count)
			continue;

		sd->combos.bonus[x] = NULL;
		sd->combos.id[x] = 0;
		sd->combos.pos[x] = 0;
		retval++;

		/* check if combo requirements still fit */
		if( pc_checkcombo( sd, data ) )
			continue;

		/* move next value to empty slot */
		for( j = 0, cursor = 0; j < sd->combos.count; j++ ) {
			if( sd->combos.bonus[j] == NULL )
				continue;

			if( cursor != j ) {
				sd->combos.bonus[cursor] = sd->combos.bonus[j];
				sd->combos.id[cursor]    = sd->combos.id[j];
				sd->combos.pos[cursor]   = sd->combos.pos[j];
			}
			cursor++;
		}

		/* it's empty, we can clear all the memory */
		if( (sd->combos.count = cursor) == 0 ) {
			aFree(sd->combos.bonus);
			aFree(sd->combos.id);
			aFree(sd->combos.pos);
			sd->combos.bonus = NULL;
			sd->combos.id = NULL;
			sd->combos.pos = NULL;
			return retval; /* we also can return at this point for we have no more combos to check */
		}
	}

	return retval;
}

/**
* Load combo data(s) of player
* @param *sd
* @return ret numbers of succeed combo
*/
int pc_load_combo(struct map_session_data *sd) {
	int i, ret = 0;
	for( i = 0; i < EQI_MAX; i++ ) {
		struct item_data *id = NULL;
		short idx = sd->equip_index[i];
		if( idx < 0 || !(id = sd->inventory_data[idx] ) )
			continue;
		if( id->combos_count )
			ret += pc_checkcombo(sd,id);
		if(!itemdb_isspecial(sd->inventory.u.items_inventory[idx].card[0])) {
			struct item_data *data;
			int j;
			for( j = 0; j < MAX_SLOTS; j++ ) {
				if (!sd->inventory.u.items_inventory[idx].card[j])
					continue;
				if ( ( data = itemdb_exists(sd->inventory.u.items_inventory[idx].card[j]) ) != NULL ) {
					if( data->combos_count )
						ret += pc_checkcombo(sd,data);
				}
			}
		}
	}
	return ret;
}
/*==========================================
 * Equip item on player sd at req_pos from inventory index n
 * return: false - fail; true - success
 *------------------------------------------*/
bool pc_equipitem(struct map_session_data *sd,short n,int req_pos,bool equipswitch)
{
	int i, pos, flag = 0, iflag;
	struct item_data *id;
	uint8 res = ITEM_EQUIP_ACK_OK;
	short* equip_index;

	nullpo_retr(false,sd);

	if( n < 0 || n >= MAX_INVENTORY ) {
		if( equipswitch ){
			clif_equipswitch_add( sd, n, req_pos, ITEM_EQUIP_ACK_FAIL );
		}else{
			clif_equipitemack(sd,0,0,ITEM_EQUIP_ACK_FAIL);
		}
		return false;
	}
	if( DIFF_TICK(sd->canequip_tick,gettick()) > 0 ) {
		if( equipswitch ){
			clif_equipswitch_add( sd, n, req_pos, ITEM_EQUIP_ACK_FAIL );
		}else{
			clif_equipitemack(sd,n,0,ITEM_EQUIP_ACK_FAIL);
		}
		return false;
	}

	if (!(id = sd->inventory_data[n]))
		return false;
	pos = pc_equippoint(sd,n); //With a few exceptions, item should go in all specified slots.

	if(battle_config.battle_log && !equipswitch)
		ShowInfo("equip %hu (%d) %x:%x\n",sd->inventory.u.items_inventory[n].nameid,n,id?id->equip:0,req_pos);

	if((res = pc_isequip(sd,n))) {
		if( equipswitch ){
			clif_equipswitch_add( sd, n, req_pos, res );
		}else{
			clif_equipitemack(sd,n,0,res);	// fail
		}
		return false;
	}

	if( equipswitch && id->type == IT_AMMO ){
		clif_equipswitch_add( sd, n, req_pos, ITEM_EQUIP_ACK_FAIL );
		return false;
	}

	if (!(pos&req_pos) || sd->inventory.u.items_inventory[n].equip != 0 || sd->inventory.u.items_inventory[n].attribute==1 ) { // [Valaris]
		if( equipswitch ){
			clif_equipswitch_add( sd, n, req_pos, ITEM_EQUIP_ACK_FAIL );
		}else{
			clif_equipitemack(sd,n,0,ITEM_EQUIP_ACK_FAIL);	// fail
		}
		return false;
	}
	if( sd->sc.count && (sd->sc.data[SC_BERSERK] || sd->sc.data[SC_SATURDAYNIGHTFEVER] ||
		sd->sc.data[SC_KYOUGAKU] || (sd->sc.data[SC_PYROCLASTIC] && sd->inventory_data[n]->type == IT_WEAPON)) || sd->sc.data[SC_BLOCKING_PLAY]) {
		if( equipswitch ){
			clif_equipswitch_add( sd, n, req_pos, ITEM_EQUIP_ACK_FAIL );
		}else{
			clif_equipitemack(sd,n,0,ITEM_EQUIP_ACK_FAIL); //Fail
		}
		return false;
	}

	equip_index = equipswitch ? sd->equip_switch_index : sd->equip_index;

	if ( !equipswitch && id->flag.bindOnEquip && !sd->inventory.u.items_inventory[n].bound) {
		sd->inventory.u.items_inventory[n].bound = (char)battle_config.default_bind_on_equip;
		clif_notify_bindOnEquip(sd,n);
	}

	if(pos == EQP_ACC) { //Accessories should only go in one of the two.
		pos = req_pos&EQP_ACC;
		if (pos == EQP_ACC) //User specified both slots.
			pos = equip_index[EQI_ACC_R] >= 0 ? EQP_ACC_L : EQP_ACC_R;

		for (i = 0; i < sd->inventory_data[n]->slot; i++) { // Accessories that have cards that force equip location
			if (!sd->inventory.u.items_inventory[n].card[i])
				continue;

			struct item_data *card_data = itemdb_exists(sd->inventory.u.items_inventory[n].card[i]);

			if (card_data) {
				int card_pos = card_data->equip;

				if (card_pos == EQP_ACC_L || card_pos == EQP_ACC_R) {
					pos = card_pos; // Use the card's equip position
					break;
				}
			}
		}
	} else if(pos == EQP_ARMS && id->equip == EQP_HAND_R) { //Dual wield capable weapon.
		pos = (req_pos&EQP_ARMS);
		if (pos == EQP_ARMS) //User specified both slots, pick one for them.
			pos = equip_index[EQI_HAND_R] >= 0 ? EQP_HAND_L : EQP_HAND_R;
	} else if(pos == EQP_SHADOW_ACC) { // Shadow System
		pos = req_pos&EQP_SHADOW_ACC;
		if (pos == EQP_SHADOW_ACC)
			pos = equip_index[EQI_SHADOW_ACC_L] >= 0 ? EQP_SHADOW_ACC_R : EQP_SHADOW_ACC_L;
	} else if(pos == EQP_SHADOW_ARMS && id->equip == EQP_SHADOW_WEAPON) {
		pos = (req_pos&EQP_SHADOW_ARMS);
		if( pos == EQP_SHADOW_ARMS )
			pos = (equip_index[EQI_SHADOW_WEAPON] >= 0 ? EQP_SHADOW_SHIELD : EQP_SHADOW_WEAPON);
	}

	if (pos&EQP_HAND_R && battle_config.use_weapon_skill_range&BL_PC) {
		//Update skill-block range database when weapon range changes. [Skotlex]
		i = equip_index[EQI_HAND_R];
		if (i < 0 || !sd->inventory_data[i]) //No data, or no weapon equipped
			flag = 1;
		else
			flag = id->range != sd->inventory_data[i]->range;
	}

	if( equipswitch ){
		for( i = 0; i < EQI_MAX; i++ ){
			if( pos&equip_bitmask[i] ){
				// If there was already an item assigned to this slot
				if( sd->equip_switch_index[i] >= 0 ){
					pc_equipswitch_remove( sd, sd->equip_switch_index[i] );
				}

				// Assign the new index to it
				sd->equip_switch_index[i] = n;
			}
		}

		sd->inventory.u.items_inventory[n].equipSwitch = pos;
		clif_equipswitch_add( sd, n, pos, ITEM_EQUIP_ACK_OK );
		return true;
	}else{
		for(i=0;i<EQI_MAX;i++) {
			if(pos & equip_bitmask[i]) {
				if(sd->equip_index[i] >= 0) //Slot taken, remove item from there.
					pc_unequipitem(sd,sd->equip_index[i],2 | 4);

				sd->equip_index[i] = n;
			}
		}

		pc_equipswitch_remove(sd, n);

		if(pos==EQP_AMMO) {
			clif_arrowequip(sd,n);
			clif_arrow_fail(sd,3);
		}
		else
			clif_equipitemack(sd,n,pos,ITEM_EQUIP_ACK_OK);

		sd->inventory.u.items_inventory[n].equip = pos;
	}

	if(pos & EQP_HAND_R) {
		if(id)
			sd->weapontype1 = id->look;
		else
			sd->weapontype1 = 0;
		pc_calcweapontype(sd);
		clif_changelook(&sd->bl,LOOK_WEAPON,sd->status.weapon);
	}
	if(pos & EQP_HAND_L) {
		if(id) {
			if(id->type == IT_WEAPON) {
				sd->status.shield = 0;
				sd->weapontype2 = id->look;
			}
			else
			if(id->type == IT_ARMOR) {
				sd->status.shield = id->look;
				sd->weapontype2 = 0;
			}
		}
		else
			sd->status.shield = sd->weapontype2 = 0;
		pc_calcweapontype(sd);
		clif_changelook(&sd->bl,LOOK_SHIELD,sd->status.shield);
	}
	if(pos & EQP_SHOES)
		clif_changelook(&sd->bl,LOOK_SHOES,0);

	if (battle_config.ammo_unequip && (pos&EQP_ARMS) && id->type == IT_WEAPON) {
		short idx = sd->equip_index[EQI_AMMO];

		if (idx >= 0) {
			switch (sd->inventory_data[idx]->look) {
				case AMMO_ARROW:
					if (id->look != W_BOW && id->look != W_MUSICAL && id->look != W_WHIP)
						pc_unequipitem(sd, idx, 2 | 4);
					break;
				case AMMO_BULLET:
				case AMMO_SHELL:
					if (id->look != W_REVOLVER && id->look != W_RIFLE && id->look != W_GATLING && id->look != W_SHOTGUN
#ifdef RENEWAL
						&& id->look != W_GRENADE
#endif
						)
						pc_unequipitem(sd, idx, 2 | 4);
					break;
#ifndef RENEWAL
				case AMMO_GRENADE:
					if (id->look != W_GRENADE)
						pc_unequipitem(sd, idx, 2 | 4);
					break;
#endif
			}
		}
	}

	pc_set_costume_view(sd);

	pc_checkallowskill(sd); //Check if status changes should be halted.
	iflag = sd->npc_item_flag;

	/* check for combos (MUST be before status_calc_pc) */
	if( id->combos_count )
		pc_checkcombo(sd,id);
	if(itemdb_isspecial(sd->inventory.u.items_inventory[n].card[0]))
		; //No cards
	else {
		for( i = 0; i < MAX_SLOTS; i++ ) {
			struct item_data *data;
			if (!sd->inventory.u.items_inventory[n].card[i])
				continue;
			if ( ( data = itemdb_exists(sd->inventory.u.items_inventory[n].card[i]) ) != NULL ) {
				if( data->combos_count )
					pc_checkcombo(sd,data);
			}
		}
	}

	status_calc_pc(sd,SCO_NONE);
	if (flag) //Update skill data
		clif_skillinfoblock(sd);

	//OnEquip script [Skotlex]
	if (id) {
		//only run the script if item isn't restricted
		if (id->equip_script && (pc_has_permission(sd,PC_PERM_USE_ALL_EQUIPMENT) || !itemdb_isNoEquip(id,sd->bl.m)))
			run_script(id->equip_script,0,sd->bl.id,fake_nd->bl.id);
		if(itemdb_isspecial(sd->inventory.u.items_inventory[n].card[0]))
			; //No cards
		else {
			for( i = 0; i < MAX_SLOTS; i++ ) {
				struct item_data *data;
				if (!sd->inventory.u.items_inventory[n].card[i])
					continue;
				if ( ( data = itemdb_exists(sd->inventory.u.items_inventory[n].card[i]) ) != NULL ) {
					if (data->equip_script && (pc_has_permission(sd,PC_PERM_USE_ALL_EQUIPMENT) || !itemdb_isNoEquip(data,sd->bl.m)))
						run_script(data->equip_script,0,sd->bl.id,fake_nd->bl.id);
				}
			}
		}
	}
	sd->npc_item_flag = iflag;

	return true;
}

/**
 * Recalculate player status on unequip
 * @param sd: Player data
 * @param n: Item inventory index
 * @param flag: Whether to recalculate a player's status or not
 * @return True on success or false on failure
 */
static void pc_unequipitem_sub(struct map_session_data *sd, int n, int flag) {
	int i, iflag;
	bool status_calc = false;

	if (sd->state.autobonus&sd->inventory.u.items_inventory[n].equip)
		sd->state.autobonus &= ~sd->inventory.u.items_inventory[n].equip; //Check for activated autobonus [Inkfish]

	sd->inventory.u.items_inventory[n].equip = 0;
	if (!(flag & 4))
		pc_checkallowskill(sd);
	iflag = sd->npc_item_flag;

	/* check for combos (MUST be before status_calc_pc) */
	if (sd->inventory_data[n]) {
		if (sd->inventory_data[n]->combos_count) {
			if (pc_removecombo(sd, sd->inventory_data[n]))
				status_calc = true;
		}
		if (itemdb_isspecial(sd->inventory.u.items_inventory[n].card[0]))
			; //No cards
		else {
			for (i = 0; i < MAX_SLOTS; i++) {
				struct item_data *data;

				if (!sd->inventory.u.items_inventory[n].card[i])
					continue;
				if ((data = itemdb_exists(sd->inventory.u.items_inventory[n].card[i])) != NULL) {
					if (data->combos_count) {
						if (pc_removecombo(sd, data))
							status_calc = true;
					}
				}
			}
		}
	}

	if (flag & 1 || status_calc) {
		pc_checkallowskill(sd);
		status_calc_pc(sd, SCO_NONE);
	}

	if (sd->sc.data[SC_SIGNUMCRUCIS] && !battle_check_undead(sd->battle_status.race, sd->battle_status.def_ele))
		status_change_end(&sd->bl, SC_SIGNUMCRUCIS, INVALID_TIMER);

	//OnUnEquip script [Skotlex]
	if (sd->inventory_data[n]) {
		if (sd->inventory_data[n]->unequip_script)
			run_script(sd->inventory_data[n]->unequip_script, 0, sd->bl.id, fake_nd->bl.id);
		if (itemdb_isspecial(sd->inventory.u.items_inventory[n].card[0]))
			; //No cards
		else {
			for (i = 0; i < MAX_SLOTS; i++) {
				struct item_data *data;
				if (!sd->inventory.u.items_inventory[n].card[i])
					continue;

				if ((data = itemdb_exists(sd->inventory.u.items_inventory[n].card[i])) != NULL) {
					if (data->unequip_script)
						run_script(data->unequip_script, 0, sd->bl.id, fake_nd->bl.id);
				}

			}
		}
	}

	sd->npc_item_flag = iflag;
}

/**
 * Called when attempting to unequip an item from a player
 * @param sd: Player data
 * @param n: Item inventory index
 * @param flag: Type of unequip
 *  0 - only unequip
 *  1 - calculate status after unequipping
 *  2 - force unequip
 *  4 - unequip by switching equipment
 * @return True on success or false on failure
 */
bool pc_unequipitem(struct map_session_data *sd, int n, int flag) {
	int i, pos;

	nullpo_retr(false,sd);

	if (n < 0 || n >= MAX_INVENTORY) {
		clif_unequipitemack(sd,0,0,0);
		return false;
	}
	if (!(pos = sd->inventory.u.items_inventory[n].equip)) {
		clif_unequipitemack(sd,n,0,0);
		return false; //Nothing to unequip
	}
	// status change that makes player cannot unequip equipment
	if (!(flag&2) && sd->sc.count &&
		(sd->sc.data[SC_BERSERK] ||
		sd->sc.data[SC_SATURDAYNIGHTFEVER] ||
		sd->sc.data[SC__BLOODYLUST] ||
		sd->sc.data[SC_KYOUGAKU] ||
		(sd->sc.data[SC_PYROCLASTIC] && sd->inventory_data[n]->type == IT_WEAPON) ||
		sd->sc.data[SC_BLOCKING_PLAY]))	// can't switch weapon
	{
		clif_unequipitemack(sd,n,0,0);
		return false;
	}

	if (battle_config.battle_log)
		ShowInfo("unequip %d %x:%x\n",n,pc_equippoint(sd,n),pos);

	for(i = 0; i < EQI_MAX; i++) {
		if (pos & equip_bitmask[i])
			sd->equip_index[i] = -1;
	}

	if(pos & EQP_HAND_R) {
		sd->weapontype1 = 0;
		sd->status.weapon = sd->weapontype2;
		pc_calcweapontype(sd);
		clif_changelook(&sd->bl,LOOK_WEAPON,sd->status.weapon);
		if( !battle_config.dancing_weaponswitch_fix )
			status_change_end(&sd->bl, SC_DANCING, INVALID_TIMER); // Unequipping => stop dancing.
#ifdef RENEWAL
		if (battle_config.switch_remove_edp&2) {
#else
		if (battle_config.switch_remove_edp&1) {
#endif
			status_change_end(&sd->bl, SC_EDP, INVALID_TIMER);
		}
	}
	if(pos & EQP_HAND_L) {
		if (sd->status.shield && battle_getcurrentskill(&sd->bl) == LG_SHIELDSPELL)
			unit_skillcastcancel(&sd->bl, 0); // Cancel Shield Spell if player swaps shields.

		sd->status.shield = sd->weapontype2 = 0;
		pc_calcweapontype(sd);
		clif_changelook(&sd->bl,LOOK_SHIELD,sd->status.shield);
	}

	if(pos & EQP_SHOES)
		clif_changelook(&sd->bl,LOOK_SHOES,0);

	clif_unequipitemack(sd,n,pos,1);
	pc_set_costume_view(sd);

	status_change_end(&sd->bl,SC_HEAT_BARREL,INVALID_TIMER);
	// On weapon change (right and left hand)
	if ((pos & EQP_ARMS) && sd->inventory_data[n]->type == IT_WEAPON) {
		if (battle_config.ammo_unequip && !(flag & 4)) {
			switch (sd->inventory_data[n]->look) {
				case W_BOW:
				case W_MUSICAL:
				case W_WHIP:
				case W_REVOLVER:
				case W_RIFLE:
				case W_GATLING:
				case W_SHOTGUN:
				case W_GRENADE: {
					short idx = sd->equip_index[EQI_AMMO];

					if (idx >= 0) {
						sd->equip_index[EQI_AMMO] = -1;
						clif_unequipitemack(sd, idx, sd->inventory.u.items_inventory[idx].equip, 1);
						pc_unequipitem_sub(sd, idx, 0);
					}
				}
				break;
			}
		}
		if (!sd->sc.data[SC_SEVENWIND] || sd->sc.data[SC_ASPERSIO]) //Check for seven wind (but not level seven!)
			skill_enchant_elemental_end(&sd->bl, SC_NONE);
		status_change_end(&sd->bl, SC_FEARBREEZE, INVALID_TIMER);
		status_change_end(&sd->bl, SC_EXEEDBREAK, INVALID_TIMER);
	}

	// On armor change
	if (pos & EQP_ARMOR) {
		if (sd->sc.data[SC_HOVERING] && sd->inventory_data[n]->nameid == ITEMID_HOVERING_BOOSTER)
			status_change_end(&sd->bl, SC_HOVERING, INVALID_TIMER);
		//status_change_end(&sd->bl, SC_BENEDICTIO, INVALID_TIMER); // No longer is removed? Need confirmation
		status_change_end(&sd->bl, SC_ARMOR_RESIST, INVALID_TIMER);
	}

	// On equipment change
#ifndef RENEWAL
	if (!(flag&4))
		status_change_end(&sd->bl, SC_CONCENTRATION, INVALID_TIMER);
#endif

	// On ammo change
	if (sd->inventory_data[n]->type == IT_AMMO && (sd->inventory_data[n]->nameid != ITEMID_SILVER_BULLET || sd->inventory_data[n]->nameid != ITEMID_PURIFICATION_BULLET || sd->inventory_data[n]->nameid != ITEMID_SILVER_BULLET_))
		status_change_end(&sd->bl, SC_P_ALTER, INVALID_TIMER);

	pc_unequipitem_sub(sd, n, flag);

	return true;
}

int pc_equipswitch( struct map_session_data* sd, int index ){
	// Get the target equip mask
	int position = sd->inventory.u.items_inventory[index].equipSwitch;

	// Get the currently equipped item
	short equippedItem = pc_checkequip( sd, position, true );

	// No item equipped at the target
	if( equippedItem == -1 ){
		// Remove it from the equip switch
		pc_equipswitch_remove( sd, index );

		pc_equipitem( sd, index, position );

		return position;
	}else{
		std::map<int, int> unequipped;
		int unequipped_position = 0;

		// Unequip all items that interfere
		for( int i = 0; i < EQI_MAX; i++ ){
			int unequip_index = sd->equip_index[i];

			if( unequip_index >= 0 && position & equip_bitmask[i] ){
				struct item* unequip_item = &sd->inventory.u.items_inventory[unequip_index];

				// Store the unequipped index and position mask for later
				unequipped[unequip_index] = unequip_item->equip;

				// Keep the position for later
				unequipped_position |= unequip_item->equip;

				// Unequip the item
				pc_unequipitem( sd, unequip_index, 0 );
			}
		}

		int all_position = position | unequipped_position;

		// Equip everything that is hit by the mask
		for( int i = 0; i < EQI_MAX; i++ ){
			int exchange_index = sd->equip_switch_index[i];

			if( exchange_index >= 0 && all_position & equip_bitmask[i] ){
				struct item* exchange_item = &sd->inventory.u.items_inventory[exchange_index];

				// Store the target position
				int exchange_position = exchange_item->equipSwitch;

				// Remove the item from equip switch
				pc_equipswitch_remove( sd, exchange_index );

				// Equip the item at the destinated position
				pc_equipitem( sd, exchange_index, exchange_position );
			}
		}

		// Place all unequipped items into the equip switch window
		for( std::pair<int, int> pair : unequipped ){
			int unequipped_index = pair.first;
			int unequipped_position = pair.second;

			// Rebuild the index cache
			for( int i = 0; i < EQI_MAX; i++ ){
				if( unequipped_position & equip_bitmask[i] ){
					sd->equip_switch_index[i] = unequipped_index;
				}
			}

			// Set the correct position mask
			sd->inventory.u.items_inventory[unequipped_index].equipSwitch = unequipped_position;

			// Notify the client
			clif_equipswitch_add( sd, unequipped_index, unequipped_position, ITEM_EQUIP_ACK_OK );
		}

		return all_position;
	}
}

void pc_equipswitch_remove( struct map_session_data* sd, int index ){
	struct item* item = &sd->inventory.u.items_inventory[index];

	if( !item->equipSwitch ){
		return;
	}

	for( int i = 0; i < EQI_MAX; i++ ){
		// If a match is found
		if( sd->equip_switch_index[i] == index ){
			// Remove it from the slot
			sd->equip_switch_index[i] = -1;
		}
	}

	// Send out one packet for all slots using the current item's mask
	clif_equipswitch_remove( sd, index, item->equipSwitch, false );

	item->equipSwitch = 0;
}

/*==========================================
 * Checking if player (sd) has an invalid item
 * and is unequiped on map load (item_noequip)
 *------------------------------------------*/
void pc_checkitem(struct map_session_data *sd) {
	int i, calc_flag = 0;
	struct item* it;

	nullpo_retv(sd);

	if( sd->state.vending ) //Avoid reorganizing items when we are vending, as that leads to exploits (pointed out by End of Exam)
		return;

	pc_check_available_item(sd, ITMCHK_NONE); // Check for invalid(ated) items.

	for( i = 0; i < MAX_INVENTORY; i++ ) {
		it = &sd->inventory.u.items_inventory[i];

		if( it->nameid == 0 )
			continue;
		if( !it->equip )
			continue;
		if( it->equip&~pc_equippoint(sd,i) ) {
			pc_unequipitem(sd, i, 2);
			calc_flag = 1;
			continue;
		}

		if( !pc_has_permission(sd, PC_PERM_USE_ALL_EQUIPMENT) && !battle_config.allow_equip_restricted_item && itemdb_isNoEquip(sd->inventory_data[i], sd->bl.m) ) {
			pc_unequipitem(sd, i, 2);
			calc_flag = 1;
			continue;
		}
	}

	for( i = 0; i < MAX_INVENTORY; i++ ) {
		it = &sd->inventory.u.items_inventory[i];

		if( it->nameid == 0 )
			continue;
		if( !it->equipSwitch )
			continue;
		if( it->equipSwitch&~pc_equippoint(sd,i) ||
			( !pc_has_permission(sd, PC_PERM_USE_ALL_EQUIPMENT) && !battle_config.allow_equip_restricted_item && itemdb_isNoEquip(sd->inventory_data[i], sd->bl.m) ) ){
			
			for( int j = 0; j < EQI_MAX; j++ ){
				if( sd->equip_switch_index[j] == i ){
					sd->equip_switch_index[j] = -1;
				}
			}

			sd->inventory.u.items_inventory[i].equipSwitch = 0;

			continue;
		}
	}

	if( calc_flag && sd->state.active ) {
		pc_checkallowskill(sd);
		status_calc_pc(sd,SCO_NONE);
	}
}

/*==========================================
 * Checks for unavailable items and removes them.
 * @param sd: Player data
 * @param type Forced check:
 *   1 - Inventory
 *   2 - Cart
 *   4 - Storage
 *------------------------------------------*/
void pc_check_available_item(struct map_session_data *sd, uint8 type)
{
	int i;
	unsigned short nameid;
	char output[256];

	nullpo_retv(sd);

	if (battle_config.item_check&ITMCHK_INVENTORY && type&ITMCHK_INVENTORY) { // Check for invalid(ated) items in inventory.
		for(i = 0; i < MAX_INVENTORY; i++) {
			nameid = sd->inventory.u.items_inventory[i].nameid;

			if (!nameid)
				continue;
			if (!itemdb_available(nameid)) {
				sprintf(output, msg_txt(sd, 709), nameid); // Item %hu has been removed from your inventory.
				clif_displaymessage(sd->fd, output);
				ShowWarning("Removed invalid/disabled item (ID: %hu, amount: %d) from inventory (char_id: %d).\n", nameid, sd->inventory.u.items_inventory[i].amount, sd->status.char_id);
				pc_delitem(sd, i, sd->inventory.u.items_inventory[i].amount, 4, 0, LOG_TYPE_OTHER);
				continue;
			}
			if (!sd->inventory.u.items_inventory[i].unique_id && !itemdb_isstackable(nameid))
				sd->inventory.u.items_inventory[i].unique_id = pc_generate_unique_id(sd);
		}
	}

	if (battle_config.item_check&ITMCHK_CART && type&ITMCHK_CART) { // Check for invalid(ated) items in cart.
		for(i = 0; i < MAX_CART; i++) {
			nameid = sd->cart.u.items_cart[i].nameid;

			if (!nameid)
				continue;
			if (!itemdb_available(nameid)) {
				sprintf(output, msg_txt(sd, 710), nameid); // Item %hu has been removed from your cart.
				clif_displaymessage(sd->fd, output);
				ShowWarning("Removed invalid/disabled item (ID: %hu, amount: %d) from cart (char_id: %d).\n", nameid, sd->cart.u.items_cart[i].amount, sd->status.char_id);
				pc_cart_delitem(sd, i, sd->cart.u.items_cart[i].amount, 0, LOG_TYPE_OTHER);
				continue;
			}
			if (!sd->cart.u.items_cart[i].unique_id && !itemdb_isstackable(nameid))
				sd->cart.u.items_cart[i].unique_id = pc_generate_unique_id(sd);
		}
	}

	if (battle_config.item_check&ITMCHK_STORAGE && type&ITMCHK_STORAGE) { // Check for invalid(ated) items in storage.
		for(i = 0; i < sd->storage.max_amount; i++) {
			nameid = sd->storage.u.items_storage[i].nameid;

			if (!nameid)
				continue;
			if (!itemdb_available(nameid)) {
				sprintf(output, msg_txt(sd, 711), nameid); // Item %hu has been removed from your storage.
				clif_displaymessage(sd->fd, output);
				ShowWarning("Removed invalid/disabled item (ID: %hu, amount: %d) from storage (char_id: %d).\n", nameid, sd->storage.u.items_storage[i].amount, sd->status.char_id);
				storage_delitem(sd, &sd->storage, i, sd->storage.u.items_storage[i].amount);
				continue;
			}
			if (!sd->storage.u.items_storage[i].unique_id && !itemdb_isstackable(nameid))
				sd->storage.u.items_storage[i].unique_id = pc_generate_unique_id(sd);
 		}
	}
}

/*==========================================
 * Update PVP rank for sd1 in cmp to sd2
 *------------------------------------------*/
static int pc_calc_pvprank_sub(struct block_list *bl,va_list ap)
{
	struct map_session_data *sd1,*sd2;

	sd1=(struct map_session_data *)bl;
	sd2=va_arg(ap,struct map_session_data *);

	if( pc_isinvisible(sd1) || pc_isinvisible(sd2) )
	{// cannot register pvp rank for hidden GMs
		return 0;
	}

	if( sd1->pvp_point > sd2->pvp_point )
		sd2->pvp_rank++;
	return 0;
}
/*==========================================
 * Calculate new rank beetween all present players (map_foreachinallarea)
 * and display result
 *------------------------------------------*/
int pc_calc_pvprank(struct map_session_data *sd)
{
	int old = sd->pvp_rank;
	struct map_data *mapdata = map_getmapdata(sd->bl.m);

	sd->pvp_rank=1;
	map_foreachinmap(pc_calc_pvprank_sub,sd->bl.m,BL_PC,sd);
	if(old!=sd->pvp_rank || sd->pvp_lastusers!=mapdata->users_pvp)
		clif_pvpset(sd,sd->pvp_rank,sd->pvp_lastusers=mapdata->users_pvp,0);
	return sd->pvp_rank;
}
/*==========================================
 * Calculate next sd ranking calculation from config
 *------------------------------------------*/
TIMER_FUNC(pc_calc_pvprank_timer){
	struct map_session_data *sd;

	sd=map_id2sd(id);
	if(sd==NULL)
		return 0;
	sd->pvp_timer = INVALID_TIMER;

	if( pc_isinvisible(sd) )
	{// do not calculate the pvp rank for a hidden GM
		return 0;
	}

	if( pc_calc_pvprank(sd) > 0 )
		sd->pvp_timer = add_timer(gettick()+PVP_CALCRANK_INTERVAL,pc_calc_pvprank_timer,id,data);
	return 0;
}

/*==========================================
 * Checking if sd is married
 * Return:
 *	partner_id = yes
 *	0 = no
 *------------------------------------------*/
int pc_ismarried(struct map_session_data *sd)
{
	if(sd == NULL)
		return -1;
	if(sd->status.partner_id > 0)
		return sd->status.partner_id;
	else
		return 0;
}
/*==========================================
 * Marry player sd to player dstsd
 * Return:
 *	false = fail
 *	true = success
 *------------------------------------------*/
bool pc_marriage(struct map_session_data *sd,struct map_session_data *dstsd)
{
	if(sd == NULL || dstsd == NULL ||
		sd->status.partner_id > 0 || dstsd->status.partner_id > 0 ||
		(sd->class_&JOBL_BABY) || (dstsd->class_&JOBL_BABY))
		return false;
	sd->status.partner_id = dstsd->status.char_id;
	dstsd->status.partner_id = sd->status.char_id;

	achievement_update_objective(sd, AG_MARRY, 1, 1);
	achievement_update_objective(dstsd, AG_MARRY, 1, 1);

	return true;
}

/*==========================================
 * Divorce sd from its partner
 * Return:
 *	false = fail
 *	true  = success
 *------------------------------------------*/
bool pc_divorce(struct map_session_data *sd)
{
	struct map_session_data *p_sd;
	int i;

	if( sd == NULL || !pc_ismarried(sd) )
		return false;

	if( !sd->status.partner_id )
		return false; // Char is not married

	if( (p_sd = map_charid2sd(sd->status.partner_id)) == NULL )
	{ // Lets char server do the divorce
		if( chrif_divorce(sd->status.char_id, sd->status.partner_id) )
			return false; // No char server connected

		return true;
	}

	// Both players online, lets do the divorce manually
	sd->status.partner_id = 0;
	p_sd->status.partner_id = 0;
	for( i = 0; i < MAX_INVENTORY; i++ )
	{
		if( sd->inventory.u.items_inventory[i].nameid == WEDDING_RING_M || sd->inventory.u.items_inventory[i].nameid == WEDDING_RING_F )
			pc_delitem(sd, i, 1, 0, 0, LOG_TYPE_OTHER);
		if( p_sd->inventory.u.items_inventory[i].nameid == WEDDING_RING_M || p_sd->inventory.u.items_inventory[i].nameid == WEDDING_RING_F )
			pc_delitem(p_sd, i, 1, 0, 0, LOG_TYPE_OTHER);
	}

	clif_divorced(sd, p_sd->status.name);
	clif_divorced(p_sd, sd->status.name);

	return true;
}

/**
 * Get the partner map_session_data of a player
 * @param sd : the husband|wife session
 * @return partner session or NULL
 */
struct map_session_data *pc_get_partner(struct map_session_data *sd){
	if (!sd || !pc_ismarried(sd))
		return NULL;
	return map_charid2sd(sd->status.partner_id);
}

/**
 * Get the father map_session_data of a player
 * @param sd : the baby session
 * @return father session or NULL
 */
struct map_session_data *pc_get_father (struct map_session_data *sd){
	if (!sd || !(sd->class_&JOBL_BABY) || !sd->status.father)
		return NULL;
	return map_charid2sd(sd->status.father);
}

/**
 * Get the mother map_session_data of a player
 * @param sd : the baby session
 * @return mother session or NULL
 */
struct map_session_data *pc_get_mother (struct map_session_data *sd){
	if (!sd || !(sd->class_&JOBL_BABY) || !sd->status.mother)
		return NULL;
	return map_charid2sd(sd->status.mother);
}

/*==========================================
 * Get sd children charid. (Need to be married)
 *------------------------------------------*/
struct map_session_data *pc_get_child (struct map_session_data *sd)
{
	if (!sd || !pc_ismarried(sd) || !sd->status.child)
		// charid2sd returns NULL if not found
		return NULL;
	return map_charid2sd(sd->status.child);
}

/*==========================================
 * Set player sd to bleed. (losing hp and/or sp each diff_tick)
 *------------------------------------------*/
void pc_bleeding (struct map_session_data *sd, t_tick diff_tick)
{
	int hp = 0, sp = 0;

	if( pc_isdead(sd) )
		return;

	if (sd->hp_loss.value) {
		sd->hp_loss.tick += diff_tick;
		while (sd->hp_loss.tick >= sd->hp_loss.rate) {
			hp += sd->hp_loss.value;
			sd->hp_loss.tick -= sd->hp_loss.rate;
		}
		if(hp >= sd->battle_status.hp)
			hp = sd->battle_status.hp-1; //Script drains cannot kill you.
	}

	if (sd->sp_loss.value) {
		sd->sp_loss.tick += diff_tick;
		while (sd->sp_loss.tick >= sd->sp_loss.rate) {
			sp += sd->sp_loss.value;
			sd->sp_loss.tick -= sd->sp_loss.rate;
		}
	}

	if (hp > 0 || sp > 0)
		status_zap(&sd->bl, hp, sp);
}

//Character regen. Flag is used to know which types of regen can take place.
//&1: HP regen
//&2: SP regen
void pc_regen (struct map_session_data *sd, t_tick diff_tick)
{
	int hp = 0, sp = 0;

	if (sd->hp_regen.value) {
		sd->hp_regen.tick += diff_tick;
		while (sd->hp_regen.tick >= sd->hp_regen.rate) {
			hp += sd->hp_regen.value;
			sd->hp_regen.tick -= sd->hp_regen.rate;
		}
	}

	if (sd->sp_regen.value) {
		sd->sp_regen.tick += diff_tick;
		while (sd->sp_regen.tick >= sd->sp_regen.rate) {
			sp += sd->sp_regen.value;
			sd->sp_regen.tick -= sd->sp_regen.rate;
		}
	}

	if (sd->percent_hp_regen.value) {
		sd->percent_hp_regen.tick += diff_tick;
		while (sd->percent_hp_regen.tick >= sd->percent_hp_regen.rate) {
			hp += sd->status.max_hp * sd->percent_hp_regen.value / 100;
			sd->percent_hp_regen.tick -= sd->percent_hp_regen.rate;
		}
	}

	if (sd->percent_sp_regen.value) {
		sd->percent_sp_regen.tick += diff_tick;
		while (sd->percent_sp_regen.tick >= sd->percent_sp_regen.rate) {
			sp += sd->status.max_sp * sd->percent_sp_regen.value / 100;
			sd->percent_sp_regen.tick -= sd->percent_sp_regen.rate;
		}
	}

	if (hp > 0 || sp > 0)
		status_heal(&sd->bl, hp, sp, 0);
}

/*==========================================
 * Memo player sd savepoint. (map,x,y)
 *------------------------------------------*/
void pc_setsavepoint(struct map_session_data *sd, short mapindex,int x,int y)
{
	nullpo_retv(sd);

	sd->status.save_point.map = mapindex;
	sd->status.save_point.x = x;
	sd->status.save_point.y = y;
}

/*==========================================
 * Save 1 player data at autosave interval
 *------------------------------------------*/
static TIMER_FUNC(pc_autosave){
	int interval;
	struct s_mapiterator* iter;
	struct map_session_data* sd;
	static int last_save_id = 0, save_flag = 0;

	if(save_flag == 2) //Someone was saved on last call, normal cycle
		save_flag = 0;
	else
		save_flag = 1; //Noone was saved, so save first found char.

	iter = mapit_getallusers();
	for( sd = (TBL_PC*)mapit_first(iter); mapit_exists(iter); sd = (TBL_PC*)mapit_next(iter) )
	{
		if (!sd->state.pc_loaded) // Player data hasn't fully loaded
			continue;
		if(sd->bl.id == last_save_id && save_flag != 1) {
			save_flag = 1;
			continue;
		}

		if(save_flag != 1) //Not our turn to save yet.
			continue;

		//Save char.
		last_save_id = sd->bl.id;
		save_flag = 2;
		if (pc_isvip(sd)) // Check if we're still VIP
			chrif_req_login_operation(1, sd->status.name, CHRIF_OP_LOGIN_VIP, 0, 1, 0);
		chrif_save(sd, CSAVE_INVENTORY|CSAVE_CART);
		break;
	}
	mapit_free(iter);

	interval = autosave_interval/(map_usercount()+1);
	if(interval < minsave_interval)
		interval = minsave_interval;
	add_timer(gettick()+interval,pc_autosave,0,0);

	return 0;
}

static int pc_daynight_timer_sub(struct map_session_data *sd,va_list ap)
{
	if (sd->state.night != night_flag && map_getmapflag(sd->bl.m, MF_NIGHTENABLED))
	{	//Night/day state does not match.
		clif_status_load(&sd->bl, EFST_SKE, night_flag); //New night effect by dynamix [Skotlex]
		sd->state.night = night_flag;
		return 1;
	}
	return 0;
}
/*================================================
 * timer to do the day [Yor]
 * data: 0 = called by timer, 1 = gmcommand/script
 *------------------------------------------------*/
TIMER_FUNC(map_day_timer){
	char tmp_soutput[1024];

	if (data == 0 && battle_config.day_duration <= 0)	// if we want a day
		return 0;

	if (!night_flag)
		return 0; //Already day.

	night_flag = 0; // 0=day, 1=night [Yor]
	map_foreachpc(pc_daynight_timer_sub);
	strcpy(tmp_soutput, (data == 0) ? msg_txt(NULL,502) : msg_txt(NULL,60)); // The day has arrived!
	intif_broadcast(tmp_soutput, strlen(tmp_soutput) + 1, BC_DEFAULT);
	return 0;
}

/*================================================
 * timer to do the night [Yor]
 * data: 0 = called by timer, 1 = gmcommand/script
 *------------------------------------------------*/
TIMER_FUNC(map_night_timer){
	char tmp_soutput[1024];

	if (data == 0 && battle_config.night_duration <= 0)	// if we want a night
		return 0;

	if (night_flag)
		return 0; //Already nigth.

	night_flag = 1; // 0=day, 1=night [Yor]
	map_foreachpc(pc_daynight_timer_sub);
	strcpy(tmp_soutput, (data == 0) ? msg_txt(NULL,503) : msg_txt(NULL,59)); // The night has fallen...
	intif_broadcast(tmp_soutput, strlen(tmp_soutput) + 1, BC_DEFAULT);
	return 0;
}

/**
* Attempt to stand up a player
* @param sd
* @param force Ignore the check, ask player to stand up. Used in some cases like pc_damage(), pc_revive(), etc
* @return True if success, Fals if failed
*/
bool pc_setstand(struct map_session_data *sd, bool force){
	nullpo_ret(sd);

	// Cannot stand yet
	// TODO: Move to SCS_NOSTAND [Cydh]
	if (!force && (sd->sc.data[SC_SITDOWN_FORCE] || sd->sc.data[SC_BANANA_BOMB_SITDOWN]))
		return false;

	status_change_end(&sd->bl, SC_TENSIONRELAX, INVALID_TIMER);
	clif_status_load(&sd->bl,EFST_SIT,0);
	clif_standing(&sd->bl); //Inform area PC is standing
	//Reset sitting tick.
	sd->ssregen.tick.hp = sd->ssregen.tick.sp = 0;
	if( pc_isdead( sd ) ){
		sd->state.dead_sit = sd->vd.dead_sit = 0;
		clif_party_dead( sd );
	}else{
		sd->state.dead_sit = sd->vd.dead_sit = 0;
	}
	return true;
}

/**
 * Calculate Overheat value
 * @param sd: Player data
 * @param heat: Amount of Heat to adjust
 **/
void pc_overheat(struct map_session_data *sd, int16 heat) {
	struct status_change_entry *sce = NULL;
	int16 limit[] = { 150, 200, 280, 360, 450 };
	uint16 skill_lv;

	nullpo_retv(sd);

	skill_lv = cap_value(pc_checkskill(sd, NC_MAINFRAME), 0, 4);
	if ((sce = sd->sc.data[SC_OVERHEAT_LIMITPOINT])) {
		sce->val1 += heat;
		sce->val1 = cap_value(sce->val1, 0, 1000);
		if (sd->sc.data[SC_OVERHEAT])
			status_change_end(&sd->bl, SC_OVERHEAT, INVALID_TIMER);
		if (sce->val1 > limit[skill_lv])
			sc_start(&sd->bl, &sd->bl, SC_OVERHEAT, 100, sce->val1, 1000);
	} else if (heat > 0)
		sc_start(&sd->bl, &sd->bl, SC_OVERHEAT_LIMITPOINT, 100, heat, 1000);
}

/**
 * Check if player is autolooting given itemID.
 */
bool pc_isautolooting(struct map_session_data *sd, unsigned short nameid)
{
	uint8 i = 0;

	if (sd->state.autoloottype && sd->state.autoloottype&(1<<itemdb_type(nameid)))
		return true;

	if (!sd->state.autolooting)
		return false;

	if (sd->state.autolooting)
		ARR_FIND(0, AUTOLOOTITEM_SIZE, i, sd->state.autolootid[i] == nameid);

	return (i != AUTOLOOTITEM_SIZE);
}

/**
 * Checks if player can use @/#command
 * @param sd Player map session data
 * @param command Command name without @/# and params
 * @param type is it atcommand or charcommand
 */
bool pc_can_use_command(struct map_session_data *sd, const char *command, AtCommandType type)
{
	return pc_group_can_use_command(pc_get_group_id(sd), command, type);
}

/**
 * Checks if commands used by a player should be logged
 * according to their group setting.
 * @param sd Player map session data
 */
bool pc_should_log_commands(struct map_session_data *sd)
{
	return pc_group_should_log_commands(pc_get_group_id(sd));
}

/**
 * Spirit Charm expiration timer.
 * @see TimerFunc
 */
static TIMER_FUNC(pc_spiritcharm_timer){
	struct map_session_data *sd;
	int i;

	if ((sd = (struct map_session_data *)map_id2sd(id)) == NULL || sd->bl.type != BL_PC)
		return 1;

	if (sd->spiritcharm <= 0) {
		ShowError("pc_spiritcharm_timer: %d spiritcharm's available. (aid=%d cid=%d tid=%d)\n", sd->spiritcharm, sd->status.account_id, sd->status.char_id, tid);
		sd->spiritcharm = 0;
		sd->spiritcharm_type = CHARM_TYPE_NONE;
		return 0;
	}

	ARR_FIND(0, sd->spiritcharm, i, sd->spiritcharm_timer[i] == tid);

	if (i == sd->spiritcharm) {
		ShowError("pc_spiritcharm_timer: timer not found (aid=%d cid=%d tid=%d)\n", sd->status.account_id, sd->status.char_id, tid);
		return 0;
	}

	sd->spiritcharm--;

	if (i != sd->spiritcharm)
		memmove(sd->spiritcharm_timer + i, sd->spiritcharm_timer + i + 1, (sd->spiritcharm - i) * sizeof(int));

	sd->spiritcharm_timer[sd->spiritcharm] = INVALID_TIMER;

	if (sd->spiritcharm <= 0)
		sd->spiritcharm_type = CHARM_TYPE_NONE;

	clif_spiritcharm(sd);

	return 0;
}

/**
 * Adds a spirit charm.
 * @param sd: Target character
 * @param interval: Duration
 * @param max: Maximum amount of charms to add
 * @param type: Charm type (@see spirit_charm_types)
 */
void pc_addspiritcharm(struct map_session_data *sd, int interval, int max, int type)
{
	int tid, i;

	nullpo_retv(sd);

	if (sd->spiritcharm_type != CHARM_TYPE_NONE && type != sd->spiritcharm_type)
		pc_delspiritcharm(sd, sd->spiritcharm, sd->spiritcharm_type);

	if (max > MAX_SPIRITCHARM)
		max = MAX_SPIRITCHARM;

	if (sd->spiritcharm < 0)
		sd->spiritcharm = 0;

	if (sd->spiritcharm && sd->spiritcharm >= max) {
		if (sd->spiritcharm_timer[0] != INVALID_TIMER)
			delete_timer(sd->spiritcharm_timer[0], pc_spiritcharm_timer);
		sd->spiritcharm--;
		if (sd->spiritcharm != 0)
			memmove(sd->spiritcharm_timer + 0, sd->spiritcharm_timer + 1, (sd->spiritcharm) * sizeof(int));
		sd->spiritcharm_timer[sd->spiritcharm] = INVALID_TIMER;
	}

	tid = add_timer(gettick() + interval, pc_spiritcharm_timer, sd->bl.id, 0);
	ARR_FIND(0, sd->spiritcharm, i, sd->spiritcharm_timer[i] == INVALID_TIMER || DIFF_TICK(get_timer(tid)->tick, get_timer(sd->spiritcharm_timer[i])->tick) < 0);

	if (i != sd->spiritcharm)
		memmove(sd->spiritcharm_timer + i + 1, sd->spiritcharm_timer + i, (sd->spiritcharm - i) * sizeof(int));

	sd->spiritcharm_timer[i] = tid;
	sd->spiritcharm++;
	sd->spiritcharm_type = type;

	clif_spiritcharm(sd);
}

/**
 * Removes one or more spirit charms.
 * @param sd: The target character
 * @param count: Amount of charms to remove
 * @param type: Type of charm to remove
 */
void pc_delspiritcharm(struct map_session_data *sd, int count, int type)
{
	int i;

	nullpo_retv(sd);

	if (sd->spiritcharm_type != type)
		return;

	if (sd->spiritcharm <= 0) {
		sd->spiritcharm = 0;
		return;
	}

	if (count <= 0)
		return;

	if (count > sd->spiritcharm)
		count = sd->spiritcharm;

	sd->spiritcharm -= count;

	if (count > MAX_SPIRITCHARM)
		count = MAX_SPIRITCHARM;

	for (i = 0; i < count; i++) {
		if (sd->spiritcharm_timer[i] != INVALID_TIMER) {
			delete_timer(sd->spiritcharm_timer[i], pc_spiritcharm_timer);
			sd->spiritcharm_timer[i] = INVALID_TIMER;
		}
	}

	for (i = count; i < MAX_SPIRITCHARM; i++) {
		sd->spiritcharm_timer[i - count] = sd->spiritcharm_timer[i];
		sd->spiritcharm_timer[i] = INVALID_TIMER;
	}

	if (sd->spiritcharm <= 0)
		sd->spiritcharm_type = CHARM_TYPE_NONE;

	clif_spiritcharm(sd);
}

#if defined(RENEWAL_DROP) || defined(RENEWAL_EXP)
/**
 * Renewal EXP/Item Drop rate modifier based on level penalty
 * @param level_diff: Monster and Player level difference
 * @param mob_class: Monster class
 * @param mode: Monster mode
 * @param type: 1 - EXP, 2 - Item Drop
 * @return Penalty rate
 */
int pc_level_penalty_mod(int level_diff, uint32 mob_class, enum e_mode mode, int type)
{
	int rate = 100;

	if (type == 2 && (mode&MD_FIXED_ITEMDROP))
		return rate;

	if (level_diff < 0)
		level_diff = MAX_LEVEL + (~level_diff + 1);

	if ((rate = level_penalty[type][mob_class][level_diff]) > 0) // Monster class found, return rate
		return rate;

	return 100; // Penalty not found, return default
}
#endif

int pc_split_str(char *str,char **val,int num)
{
	int i;

	for (i=0; i<num && str; i++){
		val[i] = str;
		str = strchr(str,',');
		if (str && i<num-1) //Do not remove a trailing comma.
			*str++=0;
	}
	return i;
}

int pc_split_atoi(char* str, int* val, char sep, int max)
{
	int i,j;
	for (i=0; i<max; i++) {
		if (!str) break;
		val[i] = atoi(str);
		str = strchr(str,sep);
		if (str)
			*str++=0;
	}
	//Zero up the remaining.
	for(j=i; j < max; j++)
		val[j] = 0;
	return i;
}

int pc_split_atoui(char* str, unsigned int* val, char sep, int max)
{
	static int warning=0;
	int i,j;
	for (i=0; i<max; i++) {
		double f;
		if (!str) break;
		f = atof(str);
		if (f < 0)
			val[i] = 0;
		else if (f > UINT_MAX) {
			val[i] = UINT_MAX;
			if (!warning) {
				warning = 1;
				ShowWarning("pc_readdb (exp.txt): Required exp per level is capped to %u\n", UINT_MAX);
			}
		} else
			val[i] = (unsigned int)f;
		str = strchr(str,sep);
		if (str)
			*str++=0;
	}
	//Zero up the remaining.
	for(j=i; j < max; j++)
		val[j] = 0;
	return i;
}

/*==========================================
 * sub DB reading.
 * Function used to read skill_tree.txt
 *------------------------------------------*/
static bool pc_readdb_skilltree(char* fields[], int columns, int current)
{
	uint32 baselv, joblv, baselv_max, joblv_max;
	uint16 skill_id, skill_lv, skill_lv_max;
	int idx, class_;
	unsigned int i, offset, skill_idx;

	class_  = atoi(fields[0]);
	skill_id = (uint16)atoi(fields[1]);
	skill_lv = (uint16)atoi(fields[2]);

	if (columns == 5 + MAX_PC_SKILL_REQUIRE * 2) { // Base/Job level requirement extra columns
		baselv = (uint32)atoi(fields[3]);
		joblv = (uint32)atoi(fields[4]);
		offset = 5;
	}
	else if (columns == 3 + MAX_PC_SKILL_REQUIRE * 2) {
		baselv = joblv = 0;
		offset = 3;
	}
	else {
		ShowWarning("pc_readdb_skilltree: Invalid number of colums in skill %hu of job %d's tree.\n", skill_id, class_);
		return false;
	}

	if(!pcdb_checkid(class_))
	{
		ShowWarning("pc_readdb_skilltree: Invalid job class %d specified.\n", class_);
		return false;
	}
	idx = pc_class2idx(class_);

	if (!skill_get_index(skill_id)) {
		ShowWarning("pc_readdb_skilltree: Unable to load skill %hu into job %d's tree.\n", skill_id, class_);
		return false;
	}
	if (skill_lv > (skill_lv_max = skill_get_max(skill_id))) {
		ShowWarning("pc_readdb_skilltree: Skill %hu's level %hu exceeds job %d's max level %hu. Capping skill level.\n", skill_id, skill_lv, class_, skill_lv_max);
		skill_lv = skill_lv_max;
	}
	if (baselv > (baselv_max = pc_class_maxbaselv(class_))) {
		ShowWarning("pc_readdb_skilltree: Skill %hu's base level requirement %d exceeds job %d's max base level %d. Capping skill base level.\n", skill_id, baselv, class_, baselv_max);
		baselv = baselv_max;
	}
	if (joblv > (joblv_max = pc_class_maxjoblv(class_))) {
		ShowWarning("pc_readdb_skilltree: Skill %hu's job level requirement %d exceeds job %d's max job level %d. Capping skill job level.\n", skill_id, joblv, class_, joblv_max);
		joblv = joblv_max;
	}

	//This is to avoid adding two lines for the same skill. [Skotlex]
	ARR_FIND( 0, MAX_SKILL_TREE, skill_idx, skill_tree[idx][skill_idx].skill_id == 0 || skill_tree[idx][skill_idx].skill_id == skill_id );
	if( skill_idx == MAX_SKILL_TREE )
	{
		ShowWarning("pc_readdb_skilltree: Unable to load skill %hu into job %d's tree. Maximum number of skills per job has been reached.\n", skill_id, class_);
		return false;
	}
	else if(skill_tree[idx][skill_idx].skill_id)
	{
		ShowNotice("pc_readdb_skilltree: Overwriting skill %hu for job %d.\n", skill_id, class_);
	}

	skill_tree[idx][skill_idx].skill_id = skill_id;
	skill_tree[idx][skill_idx].skill_lv = skill_lv;
	skill_tree[idx][skill_idx].baselv	= baselv;
	skill_tree[idx][skill_idx].joblv	= joblv;

	for(i = 0; i < MAX_PC_SKILL_REQUIRE; i++)
	{
		skill_id = (uint16)atoi(fields[i * 2 + offset]);
		skill_lv = (uint16)atoi(fields[i * 2 + offset + 1]);

		if (skill_id == 0) {
			if (skill_tree[idx][skill_idx].need[i].skill_id > 0) { // Remove pre-requisite
				skill_tree[idx][skill_idx].need[i].skill_id = 0;
				skill_tree[idx][skill_idx].need[i].skill_lv = 0;
			}
			continue;
		}
		if (skill_id > MAX_SKILL_ID || !skill_get_index(skill_id)) {
			ShowWarning("pc_readdb_skilltree: Unable to load requirement skill %hu into job %d's tree.", skill_id, class_);
			return false;
		}
		if (skill_lv > (skill_lv_max = skill_get_max(skill_id))) {
			ShowWarning("pc_readdb_skilltree: Skill %hu's level %hu exceeds job %d's max level %hu. Capping skill level.\n", skill_id, skill_lv, class_, skill_lv_max);
			skill_lv = skill_lv_max;
		}

		skill_tree[idx][skill_idx].need[i].skill_id = skill_id;
		skill_tree[idx][skill_idx].need[i].skill_lv = skill_lv;
	}
	return true;
}
#if defined(RENEWAL_DROP) || defined(RENEWAL_EXP)
static bool pc_readdb_levelpenalty(char* fields[], int columns, int current)
{
	int type, class_, diff;

	type = atoi(fields[0]); //1=experience, 2=item drop
	class_ = atoi(fields[1]);
	diff = atoi(fields[2]);

	if( type != 1 && type != 2 ){
		ShowWarning("pc_readdb_levelpenalty: Invalid type %d specified.\n", type);
		return false;
	}

	if( !CHK_CLASS(class_) ){
		ShowWarning("pc_readdb_levelpenalty: Invalid class %d specified.\n", class_);
		return false;
	}

	diff = min(diff, MAX_LEVEL);

	if( diff < 0 )
		diff = min(MAX_LEVEL + ( ~(diff) + 1 ), MAX_LEVEL*2);

	level_penalty[type][class_][diff] = atoi(fields[3]);

	return true;
}
#endif

/** [Cydh]
* Calculates base hp of player. Reference: http://irowiki.org/wiki/Max_HP
* @param level Base level of player
* @param class_ Job ID @see enum e_job
* @return base_hp
*/
static unsigned int pc_calc_basehp(uint16 level, uint16 class_) {
	double base_hp;
	uint16 i, idx = pc_class2idx(class_);

	base_hp = 35 + level * (job_info[idx].hp_multiplicator/100.);
#ifndef RENEWAL
	if(level >= 10 && (class_ == JOB_NINJA || class_ == JOB_GUNSLINGER)) base_hp += 90;
#endif
	for (i = 2; i <= level; i++)
		base_hp += floor(((job_info[idx].hp_factor/100.) * i) + 0.5); //Don't have round()
	if (class_ == JOB_SUMMONER)
		base_hp += floor((base_hp / 2) + 0.5);
	return (unsigned int)base_hp;
}

/** [Playtester]
* Calculates base sp of player.
* @param level Base level of player
* @param class_ Job ID @see enum e_job
* @return base_sp
*/
static unsigned int pc_calc_basesp(uint16 level, uint16 class_) {
	double base_sp;
	uint16 idx = pc_class2idx(class_);

	base_sp = 10 + floor(level * (job_info[idx].sp_factor / 100.));

	switch (class_) {
		case JOB_NINJA:
			if (level >= 10)
				base_sp -= 22;
			else
				base_sp = 11 + 3*level;
			break;
		case JOB_GUNSLINGER:
			if (level > 10)
				base_sp -= 18;
			else
				base_sp = 9 + 3*level;
			break;
		case JOB_SUMMONER:
			base_sp -= floor(base_sp / 2);
			break;
	}

	return (unsigned int)base_sp;
}

//Reading job_db1.txt line, (class,weight,HPFactor,HPMultiplicator,SPFactor,aspd/lvl...)
static bool pc_readdb_job1(char* fields[], int columns, int current){
	int idx, class_;
	unsigned int i;

	class_ = atoi(fields[0]);

	if (!pcdb_checkid(class_)) {
		ShowWarning("status_readdb_job1: Invalid job class %d specified.\n", class_);
		return false;
	}
	idx = pc_class2idx(class_);

	job_info[idx].max_weight_base = atoi(fields[1]);
	job_info[idx].hp_factor  = atoi(fields[2]);
	job_info[idx].hp_multiplicator = atoi(fields[3]);
	job_info[idx].sp_factor  = atoi(fields[4]);

#ifdef RENEWAL_ASPD
	for(i = 0; i <= MAX_WEAPON_TYPE; i++)
#else
	for(i = 0; i < MAX_WEAPON_TYPE; i++)
#endif
	{
		job_info[idx].aspd_base[i] = atoi(fields[i+5]);
	}

	return true;
}

//Reading job_db2.txt line (class,JobLv1,JobLv2,JobLv3,...)
static bool pc_readdb_job2(char* fields[], int columns, int current)
{
	int idx, class_, i;

	class_ = atoi(fields[0]);

	if(!pcdb_checkid(class_))
	{
		ShowWarning("status_readdb_job2: Invalid job class %d specified.\n", class_);
		return false;
	}
	idx = pc_class2idx(class_);

	for(i = 1; i < columns; i++)
	{
		job_info[idx].job_bonus[i-1] = atoi(fields[i]);
	}
	return true;
}

//Reading job_exp.txt line
//Max Level,Class list,Type (0 - Base Exp; 1 - Job Exp),Exp/lvl...
static bool pc_readdb_job_exp(char* fields[], int columns, int current)
{
	int idx, i, type;
	int job_id,job_count,jobs[CLASS_COUNT];
	unsigned int ui, maxlvl;

	maxlvl = atoi(fields[0]);
	if(maxlvl > MAX_LEVEL || maxlvl<1){
		ShowError("pc_readdb_job_exp: Invalid maxlevel %d specified.\n", maxlvl);
		return false;
	}
	if((maxlvl+3) > columns){ //nb values = (maxlvl-startlvl)+1-index1stvalue
		ShowError("pc_readdb_job_exp: Number of columns %d defined is too low for max level %d.\n",columns,maxlvl);
		return false;
	}
	type = atoi(fields[2]);
	if(type < 0 || type > 1){
		ShowError("pc_readdb_job_exp: Invalid type %d specified.\n", type);
		return false;
	}
	job_count = pc_split_atoi(fields[1],jobs,':',CLASS_COUNT);
	if (job_count < 1)
		return false;
	job_id = jobs[0];
	if(!pcdb_checkid(job_id)){
		ShowError("pc_readdb_job_exp: Invalid job class %d specified.\n", job_id);
		return false;
	}
	idx = pc_class2idx(job_id);

	job_info[idx].max_level[type] = maxlvl;
	for(i=0; i<maxlvl; i++)
		job_info[idx].exp_table[type][i] = ((uint32) atoi(fields[3+i]));
	//Reverse check in case the array has a bunch of trailing zeros... [Skotlex]
	//The reasoning behind the -2 is this... if the max level is 5, then the array
	//should look like this:
	//0: x, 1: x, 2: x: 3: x 4: 0 <- last valid value is at 3.
	while ((ui = job_info[idx].max_level[type]) >= 2 && job_info[idx].exp_table[type][ui-2] <= 0)
		job_info[idx].max_level[type]--;
	if (job_info[idx].max_level[type] < maxlvl) {
		ShowWarning("pc_readdb_job_exp: Specified max %u for job %d, but that job's exp table only goes up to level %u.\n", maxlvl, job_id, job_info[idx].max_level[type]);
		ShowInfo("Filling the missing values with the last exp entry.\n");
		//Fill the requested values with the last entry.
		ui = (job_info[idx].max_level[type] <= 2? 0: job_info[idx].max_level[type]-2);
		for (; ui+2 < maxlvl; ui++)
			job_info[idx].exp_table[type][ui] = job_info[idx].exp_table[type][ui-1];
		job_info[idx].max_level[type] = maxlvl;
	}
//	ShowInfo("%s - Class %d: %d\n", type?"Job":"Base", job_id, job_info[idx].max_level[type]);
	for (i = 1; i < job_count; i++) {
		job_id = jobs[i];
		if (!pcdb_checkid(job_id)) {
			ShowError("pc_readdb_job_exp: Invalid job ID %d.\n", job_id);
			continue;
		}
		idx = pc_class2idx(job_id);
		memcpy(job_info[idx].exp_table[type], job_info[pc_class2idx(jobs[0])].exp_table[type], sizeof(job_info[pc_class2idx(jobs[0])].exp_table[type]));
		job_info[idx].max_level[type] = maxlvl;
//		ShowInfo("%s - Class %d: %u\n", type?"Job":"Base", job_id, job_info[idx].max_level[type]);
	}
	return true;
}

/**
* #ifdef HP_SP_TABLES, reads 'job_basehpsp_db.txt to replace hp/sp results from formula
* startlvl,endlvl,class,type,values...
*/
#ifdef HP_SP_TABLES
static bool pc_readdb_job_basehpsp(char* fields[], int columns, int current)
{
	int i, startlvl, endlvl;
	int job_count,jobs[CLASS_COUNT];
	short type;

	startlvl = atoi(fields[0]);
	if(startlvl<1){
		ShowError("pc_readdb_job_basehpsp: Invalid start level %d specified.\n", startlvl);
		return false;
	}
	endlvl = atoi(fields[1]);
	if(endlvl<1 || endlvl<startlvl){
		ShowError("pc_readdb_job_basehpsp: Invalid end level %d specified.\n", endlvl);
		return false;
	}
	if((endlvl-startlvl+1+4) > columns){ //nb values = (maxlvl-startlvl)+1-index1stvalue
		ShowError("pc_readdb_job_basehpsp: Number of columns %d (needs %d) defined is too low for start level %d, max level %d.\n",columns,(endlvl-startlvl+1+4),startlvl,endlvl);
		return false;
	}
	type = atoi(fields[3]);
	if(type < 0 || type > 1){
		ShowError("pc_readdb_job_basehpsp: Invalid type %d specified.\n", type);
		return false;
	}

	job_count = pc_split_atoi(fields[2],jobs,':',CLASS_COUNT);
	if (job_count < 1)
		return false;

	for (i = 0; i < job_count; i++) {
		int idx, job_id = jobs[i], use_endlvl;
		if (!pcdb_checkid(job_id)) {
			ShowError("pc_readdb_job_basehpsp: Invalid job class %d specified.\n", job_id);
			return false;
		}
		idx = pc_class2idx(job_id);
		if (startlvl > job_info[idx].max_level[0]) {
			ShowError("pc_readdb_job_basehpsp: Invalid start level %d specified.\n", startlvl);
			return false;
		}
		//Just read until available max level for this job, don't use MAX_LEVEL!
		use_endlvl = endlvl;
		if (use_endlvl > job_info[idx].max_level[0])
			use_endlvl = job_info[idx].max_level[0];
		
		if(type == 0) {	//hp type
			uint16 j;
			for(j = 0; j < use_endlvl; j++) {
				if (atoi(fields[j+4])) {
					uint16 lvl_idx = startlvl-1+j;
					job_info[idx].base_hp[lvl_idx] = atoi(fields[j+4]);
					//Tells if this HP is lower than previous level (but not for 99->100)
					if (lvl_idx-1 >= 0 && lvl_idx != 99 && job_info[idx].base_hp[lvl_idx] < job_info[idx].base_hp[lvl_idx-1])
						ShowInfo("pc_readdb_job_basehpsp: HP value at entry %d col %d is lower than previous level (job=%d,lvl=%d,oldval=%d,val=%d).\n",
							current,j+4,job_id,lvl_idx+1,job_info[idx].base_hp[lvl_idx-1],job_info[idx].base_hp[lvl_idx]);
				}
			}
		}
		else { //sp type
			uint16 j;
			for(j = 0; j < use_endlvl; j++) {
				if (atoi(fields[j+4])) {
					uint16 lvl_idx = startlvl-1+j;
					job_info[idx].base_sp[lvl_idx] = atoi(fields[j+4]);
					//Tells if this SP is lower than previous level (but not for 99->100)
					if (lvl_idx-1 >= 0 && lvl_idx != 99 && job_info[idx].base_sp[lvl_idx] < job_info[idx].base_sp[lvl_idx-1])
						ShowInfo("pc_readdb_job_basehpsp: SP value at entry %d col %d is lower than previous level (job=%d,lvl=%d,oldval=%d,val=%d).\n",
							current,j+4,job_id,lvl_idx+1,job_info[idx].base_sp[lvl_idx-1],job_info[idx].base_sp[lvl_idx]);
				}
			}
		}
	}
	return true;
}
#endif

/** [Cydh]
* Reads 'job_param_db.txt' to check max. param each job and store them to job_info[].max_param.*
*/
static bool pc_readdb_job_param(char* fields[], int columns, int current)
{
	int64 class_tmp;
	int idx, class_;
	uint16 str, agi, vit, int_, dex, luk;

	script_get_constant(trim(fields[0]),&class_tmp);
	class_ = static_cast<int>(class_tmp);

	if ((idx = pc_class2idx(class_)) < 0) {
		ShowError("pc_readdb_job_param: Invalid job '%s'. Skipping!",fields[0]);
		return false;
	}
	str = cap_value(atoi(fields[1]),10,SHRT_MAX);
	agi = atoi(fields[2]) ? cap_value(atoi(fields[2]),10,SHRT_MAX) : str;
	vit = atoi(fields[3]) ? cap_value(atoi(fields[3]),10,SHRT_MAX) : str;
	int_ = atoi(fields[4]) ? cap_value(atoi(fields[4]),10,SHRT_MAX) : str;
	dex = atoi(fields[5]) ? cap_value(atoi(fields[5]),10,SHRT_MAX) : str;
	luk = atoi(fields[6]) ? cap_value(atoi(fields[6]),10,SHRT_MAX) : str;

	job_info[idx].max_param.str = str;
	job_info[idx].max_param.agi = agi;
	job_info[idx].max_param.vit = vit;
	job_info[idx].max_param.int_ = int_;
	job_info[idx].max_param.dex = dex;
	job_info[idx].max_param.luk = luk;
	
	return true;
}

/**
 * Read job_noenter_map.txt
 **/
static bool pc_readdb_job_noenter_map(char *str[], int columns, int current) {
	int idx, class_ = -1;
	int64 class_tmp;

	if (ISDIGIT(str[0][0])) {
		class_ = atoi(str[0]);
	} else {
		if (!script_get_constant(str[0], &class_tmp)) {
			ShowError("pc_readdb_job_noenter_map: Invalid job %s specified.\n", str[0]);
			return false;
		}
		class_ = static_cast<int>(class_tmp);
	}

	if (!pcdb_checkid(class_) || (idx = pc_class2idx(class_)) < 0) {
		ShowError("pc_readdb_job_noenter_map: Invalid job %d specified.\n", class_);
		return false;
	}

	job_info[idx].noenter_map.zone = atoi(str[1]);
	job_info[idx].noenter_map.group_lv = atoi(str[2]);
	return true;
}

static int pc_read_statsdb(const char *basedir, int last_s, bool silent){
	int i=1;
	char line[24000]; //FIXME this seem too big
	FILE *fp;
	
	sprintf(line, "%s/statpoint.txt", basedir);
	fp=fopen(line,"r");
	if(fp == NULL){
		if(silent==0) ShowWarning("Can't read '" CL_WHITE "%s" CL_RESET "'... Generating DB.\n",line);
		return max(last_s,i);
	} else {
		int entries=0;
		while(fgets(line, sizeof(line), fp))
		{
			int stat;
			trim(line);
			if(line[0] == '\0' || (line[0]=='/' && line[1]=='/'))
				continue;
			if ((stat=strtoul(line,NULL,10))<0)
				stat=0;
			if (i > MAX_LEVEL)
				break;
			statp[i]=stat;
			i++;
			entries++;
		}
		fclose(fp);
		ShowStatus("Done reading '" CL_WHITE "%d" CL_RESET "' entries in '" CL_WHITE "%s/%s" CL_RESET "'.\n", entries, basedir,"statpoint.txt");
	}
	return max(last_s,i);
}

/*==========================================
 * pc DB reading.
 * job_exp.txt		- required experience values
 * skill_tree.txt	- skill tree for every class
 * attr_fix.txt		- elemental adjustment table
 * job_db1.txt		- job,weight,hp_factor,hp_multiplicator,sp_factor,aspds/lvl
 * job_db2.txt		- job,stats bonuses/lvl
 * job_maxhpsp_db.txt	- strtlvl,maxlvl,job,type,values/lvl (values=hp|sp)
 *------------------------------------------*/
void pc_readdb(void) {
	int i, k, s = 1;
	const char* dbsubpath[] = {
		"",
		"/" DBIMPORT,
		//add other path here
	};
		
	//reset
	memset(job_info,0,sizeof(job_info)); // job_info table

#if defined(RENEWAL_DROP) || defined(RENEWAL_EXP)
	sv_readdb(db_path, DBPATH "level_penalty.txt", ',', 4, 4, -1, &pc_readdb_levelpenalty, 0);
	sv_readdb(db_path, DBIMPORT"/level_penalty.txt", ',', 4, 4, -1, &pc_readdb_levelpenalty, 1);
	for( k=1; k < 3; k++ ){ // fill in the blanks
		int j;
		for( j = 0; j < CLASS_ALL; j++ ){
			int tmp = 0;
			for( i = 0; i < MAX_LEVEL*2; i++ ){
				if( i == MAX_LEVEL+1 )
					tmp = level_penalty[k][j][0];// reset
				if( level_penalty[k][j][i] > 0 )
					tmp = level_penalty[k][j][i];
				else
					level_penalty[k][j][i] = tmp;
			}
		}
	}
#endif

	 // reset then read statspoint
	memset(statp,0,sizeof(statp));
	for(i=0; i<ARRAYLENGTH(dbsubpath); i++){
		uint8 n1 = (uint8)(strlen(db_path)+strlen(dbsubpath[i])+1);
		uint8 n2 = (uint8)(strlen(db_path)+strlen(DBPATH)+strlen(dbsubpath[i])+1);
		char* dbsubpath1 = (char*)aMalloc(n1+1);
		char* dbsubpath2 = (char*)aMalloc(n2+1);

		if(i==0) {
			safesnprintf(dbsubpath1,n1,"%s%s",db_path,dbsubpath[i]);
			safesnprintf(dbsubpath2,n2,"%s/%s%s",db_path,DBPATH,dbsubpath[i]);
		}
		else {
			safesnprintf(dbsubpath1,n1,"%s%s",db_path,dbsubpath[i]);
			safesnprintf(dbsubpath2,n1,"%s%s",db_path,dbsubpath[i]);
		}

		s = pc_read_statsdb(dbsubpath2,s,i > 0);
		if (i == 0)
#ifdef RENEWAL_ASPD // Paths are hardcoded here to specifically pick the correct database
			sv_readdb(dbsubpath1, "re/job_db1.txt",',',6+MAX_WEAPON_TYPE,6+MAX_WEAPON_TYPE,CLASS_COUNT,&pc_readdb_job1, false);
#else
			sv_readdb(dbsubpath1, "pre-re/job_db1.txt",',',5+MAX_WEAPON_TYPE,5+MAX_WEAPON_TYPE,CLASS_COUNT,&pc_readdb_job1, false);
#endif
		else
			sv_readdb(dbsubpath1, "job_db1.txt",',',5+MAX_WEAPON_TYPE,6+MAX_WEAPON_TYPE,CLASS_COUNT,&pc_readdb_job1, true);
		sv_readdb(dbsubpath1, "job_db2.txt",',',1,1+MAX_LEVEL,CLASS_COUNT,&pc_readdb_job2, i > 0);
		sv_readdb(dbsubpath2, "job_exp.txt",',',4,1000+3,CLASS_COUNT*2,&pc_readdb_job_exp, i > 0); //support till 1000lvl
#ifdef HP_SP_TABLES
		sv_readdb(dbsubpath2, "job_basehpsp_db.txt", ',', 4, 4+500, CLASS_COUNT*2, &pc_readdb_job_basehpsp, i > 0); //Make it support until lvl 500!
#endif
		sv_readdb(dbsubpath2, "job_param_db.txt", ',', 2, PARAM_MAX+1, CLASS_COUNT, &pc_readdb_job_param, i > 0);
		sv_readdb(dbsubpath2, "job_noenter_map.txt", ',', 3, 3, CLASS_COUNT, &pc_readdb_job_noenter_map, i > 0);
		aFree(dbsubpath1);
		aFree(dbsubpath2);
	}

	// Reset and read skilltree - needs to be read after pc_readdb_job_exp to get max base and job levels
	memset(skill_tree, 0, sizeof(skill_tree));
	sv_readdb(db_path, DBPATH"skill_tree.txt", ',', 3 + MAX_PC_SKILL_REQUIRE * 2, 5 + MAX_PC_SKILL_REQUIRE * 2, -1, &pc_readdb_skilltree, 0);
	sv_readdb(db_path, DBIMPORT"/skill_tree.txt", ',', 3 + MAX_PC_SKILL_REQUIRE * 2, 5 + MAX_PC_SKILL_REQUIRE * 2, -1, &pc_readdb_skilltree, 1);

	// generate the remaining parts of the db if necessary
	k = battle_config.use_statpoint_table; //save setting
	battle_config.use_statpoint_table = 0; //temporarily disable to force pc_gets_status_point use default values
	statp[0] = 45; // seed value
	for (; s <= MAX_LEVEL; s++)
		statp[s] = statp[s-1] + pc_gets_status_point(s-1);
	battle_config.use_statpoint_table = k; //restore setting
	
	//Checking if all class have their data
	for (i = 0; i < JOB_MAX; i++) {
		int idx;
		uint16 j;
		if (!pcdb_checkid(i))
			continue;
		if (i == JOB_WEDDING || i == JOB_XMAS || i == JOB_SUMMER || i == JOB_HANBOK || i == JOB_OKTOBERFEST || i == JOB_SUMMER2)
			continue; //Classes that do not need exp tables.
		idx = pc_class2idx(i);
		if (!job_info[idx].max_level[0])
			ShowWarning("Class %s (%d) does not have a base exp table.\n", job_name(i), i);
		if (!job_info[idx].max_level[1])
			ShowWarning("Class %s (%d) does not have a job exp table.\n", job_name(i), i);
		
		//Init and checking the empty value of Base HP/SP [Cydh]
		for (j = 0; j < (job_info[idx].max_level[0] ? job_info[idx].max_level[0] : MAX_LEVEL); j++) {
			if (job_info[idx].base_hp[j] == 0)
				job_info[idx].base_hp[j] = pc_calc_basehp(j+1,i);
			if (job_info[idx].base_sp[j] == 0)
				job_info[idx].base_sp[j] = pc_calc_basesp(j+1,i);
		}
	}
}

// Read MOTD on startup. [Valaris]
int pc_read_motd(void)
{
	FILE* fp;
	// clear old MOTD
	memset(motd_text, 0, sizeof(motd_text));

	// read current MOTD
	if( ( fp = fopen(motd_txt, "r") ) != NULL )
	{
		unsigned int entries = 0;
		char buf[CHAT_SIZE_MAX];

		while( entries < MOTD_LINE_SIZE && fgets(buf, CHAT_SIZE_MAX, fp) )
		{
			unsigned int lines = 0;
			size_t len;
			lines++;
			if( buf[0] == '/' && buf[1] == '/' )
				continue;
			len = strlen(buf);
			while( len && ( buf[len-1] == '\r' || buf[len-1] == '\n' ) ) // strip trailing EOL characters
				len--;
			if( len ) {
				char * ptr;
				buf[len] = 0;
				if( ( ptr = strstr(buf, " :") ) != NULL && ptr-buf >= NAME_LENGTH ) // crashes newer clients
					ShowWarning("Found sequence '" CL_WHITE " :" CL_RESET "' on line '" CL_WHITE "%u" CL_RESET "' in '" CL_WHITE "%s" CL_RESET "'. This can cause newer clients to crash.\n", lines, motd_txt);
			}
			else {// empty line
				buf[0] = ' ';
				buf[1] = 0;
			}
			safestrncpy(motd_text[entries], buf, CHAT_SIZE_MAX);
			entries++;
		}
		fclose(fp);
		ShowStatus("Done reading '" CL_WHITE "%u" CL_RESET "' entries in '" CL_WHITE "%s" CL_RESET "'.\n", entries, motd_txt);
	}
	else
		ShowWarning("File '" CL_WHITE "%s" CL_RESET "' not found.\n", motd_txt);

	return 0;
}

void pc_itemcd_do(struct map_session_data *sd, bool load) {
	int i,cursor = 0;
	struct item_cd* cd = NULL;

	if( load ) {
		if( !(cd = (struct item_cd*)idb_get(itemcd_db, sd->status.char_id)) ) {
			// no item cooldown is associated with this character
			return;
		}
		for(i = 0; i < MAX_ITEMDELAYS; i++) {
			if( cd->nameid[i] && DIFF_TICK(gettick(),cd->tick[i]) < 0 ) {
				sd->item_delay[cursor].tick = cd->tick[i];
				sd->item_delay[cursor].nameid = cd->nameid[i];
				cursor++;
			}
		}
		idb_remove(itemcd_db,sd->status.char_id);
	} else {
		if( !(cd = (struct item_cd*)idb_get(itemcd_db,sd->status.char_id)) ) {
			// create a new skill cooldown object for map storage
			CREATE( cd, struct item_cd, 1 );
			idb_put( itemcd_db, sd->status.char_id, cd );
		}
		for(i = 0; i < MAX_ITEMDELAYS; i++) {
			if( sd->item_delay[i].nameid && DIFF_TICK(gettick(),sd->item_delay[i].tick) < 0 ) {
				cd->tick[cursor] = sd->item_delay[i].tick;
				cd->nameid[cursor] = sd->item_delay[i].nameid;
				cursor++;
			}
		}
	}
	return;
}

/**
 * Add item delay to player's item delay data
 * @param sd Player
 * @param id Item data
 * @param tick Current tick
 * @param n Item index in inventory
 * @return 0: No delay, can consume item.
 *         1: Has delay, cancel consumption.
 **/
uint8 pc_itemcd_add(struct map_session_data *sd, struct item_data *id, t_tick tick, unsigned short n) {
	int i;
	ARR_FIND(0, MAX_ITEMDELAYS, i, sd->item_delay[i].nameid == id->nameid );
	if( i == MAX_ITEMDELAYS ) /* item not found. try first empty now */
		ARR_FIND(0, MAX_ITEMDELAYS, i, !sd->item_delay[i].nameid );
	if( i < MAX_ITEMDELAYS ) {
		if( sd->item_delay[i].nameid ) {// found
			if( DIFF_TICK(sd->item_delay[i].tick, tick) > 0 ) {
				t_tick e_tick = DIFF_TICK(sd->item_delay[i].tick, tick)/1000;
				char e_msg[CHAT_SIZE_MAX];
				if( e_tick > 99 )
					sprintf(e_msg,msg_txt(sd,379), // Item Failed. [%s] is cooling down. Wait %.1f minutes.
									itemdb_jname(sd->item_delay[i].nameid), (double)e_tick / 60);
				else
					sprintf(e_msg,msg_txt(sd,380), // Item Failed. [%s] is cooling down. Wait %d seconds.
									itemdb_jname(sd->item_delay[i].nameid), e_tick+1);
				clif_messagecolor(&sd->bl,color_table[COLOR_YELLOW],e_msg,false,SELF);
				return 1; // Delay has not expired yet
			}
		} else {// not yet used item (all slots are initially empty)
			sd->item_delay[i].nameid = id->nameid;
		}
		if( !(id->nameid == ITEMID_REINS_OF_MOUNT && sd->sc.option&(OPTION_WUGRIDER|OPTION_RIDING|OPTION_DRAGON|OPTION_MADOGEAR)) )
			sd->item_delay[i].tick = tick + sd->inventory_data[n]->delay;
	} else {// should not happen
		ShowError("pc_itemcd_add: Exceeded item delay array capacity! (nameid=%hu, char_id=%d)\n", id->nameid, sd->status.char_id);
	}
	//clean up used delays so we can give room for more
	for(i = 0; i < MAX_ITEMDELAYS; i++) {
		if( DIFF_TICK(sd->item_delay[i].tick, tick) <= 0 ) {
			sd->item_delay[i].tick = 0;
			sd->item_delay[i].nameid = 0;
		}
	}
	return 0;
}

/**
 * Check if player has delay to reuse item
 * @param sd Player
 * @param id Item data
 * @param tick Current tick
 * @param n Item index in inventory
 * @return 0: No delay, can consume item.
 *         1: Has delay, cancel consumption.
 **/
uint8 pc_itemcd_check(struct map_session_data *sd, struct item_data *id, t_tick tick, unsigned short n) {
	struct status_change *sc = NULL;

	nullpo_retr(0, sd);
	nullpo_retr(0, id);

	// Do normal delay assignment
	if (id->delay_sc <= SC_NONE || id->delay_sc >= SC_MAX || !(sc = &sd->sc))
		return pc_itemcd_add(sd, id, tick, n);

	// Send reply of delay remains
	if (sc->data[id->delay_sc]) {
		const struct TimerData *timer = get_timer(sc->data[id->delay_sc]->timer);
		clif_msg_value(sd, ITEM_REUSE_LIMIT, (int)(timer ? DIFF_TICK(timer->tick, tick) / 1000 : 99));
		return 1;
	}

	sc_start(&sd->bl, &sd->bl, (sc_type)id->delay_sc, 100, id->nameid, id->delay);
	return 0;
}

/**
* Clear the dmglog data from player
* @param sd
* @param md
**/
static void pc_clear_log_damage_sub(uint32 char_id, struct mob_data *md)
{
	uint8 i;
	ARR_FIND(0,DAMAGELOG_SIZE,i,md->dmglog[i].id == char_id);
	if (i < DAMAGELOG_SIZE) {
		md->dmglog[i].id = 0;
		md->dmglog[i].dmg = 0;
		md->dmglog[i].flag = 0;
	}
}

/**
* Add log to player's dmglog
* @param sd
* @param id Monster's GID
**/
void pc_damage_log_add(struct map_session_data *sd, int id)
{
	uint8 i = 0;

	if (!sd || !id)
		return;

	//Only store new data, don't need to renew the old one with same id
	ARR_FIND(0, DAMAGELOG_SIZE_PC, i, sd->dmglog[i] == id);
	if (i < DAMAGELOG_SIZE_PC)
		return;

	for (i = 0; i < DAMAGELOG_SIZE_PC; i++) {
		if (sd->dmglog[i] == 0) {
			sd->dmglog[i] = id;
			return;
		}
	}
}

/**
* Clear dmglog data from player
* @param sd
* @param id Monster's id
**/
void pc_damage_log_clear(struct map_session_data *sd, int id)
{
	uint8 i;
	struct mob_data *md = NULL;

	if (!sd)
		return;

	if (!id) {
		for (i = 0; i < DAMAGELOG_SIZE_PC; i++) {
			if( !sd->dmglog[i] )	//skip the empty value
				continue;

			if ((md = map_id2md(sd->dmglog[i])))
				pc_clear_log_damage_sub(sd->status.char_id,md);
			sd->dmglog[i] = 0;
		}
	}
	else {
		if ((md = map_id2md(id)))
			pc_clear_log_damage_sub(sd->status.char_id,md);

		ARR_FIND(0,DAMAGELOG_SIZE_PC,i,sd->dmglog[i] == id);	// find the id position
		if (i < DAMAGELOG_SIZE_PC)
			sd->dmglog[i] = 0;
	}
}

/**
 * Status change data arrived from char-server
 * @param sd: Player data
 */
void pc_scdata_received(struct map_session_data *sd) {
	pc_inventory_rentals(sd); // Needed here to remove rentals that have Status Changes after chrif_load_scdata has finished

	clif_weight_limit( sd );

	if( pc_has_permission( sd, PC_PERM_ATTENDANCE ) && pc_attendance_enabled() && !pc_attendance_rewarded_today( sd ) ){
		clif_ui_open( sd, OUT_UI_ATTENDANCE, pc_attendance_counter( sd ) );
	}

	sd->state.pc_loaded = true;

	if (sd->state.connect_new == 0 && sd->fd) { // Character already loaded map! Gotta trigger LoadEndAck manually.
		sd->state.connect_new = 1;
		clif_parse_LoadEndAck(sd->fd, sd);
	}

	if (pc_iscarton(sd)) {
		sd->cart_weight_max = 0; // Force a client refesh
		status_calc_cart_weight(sd, (e_status_calc_weight_opt)(CALCWT_ITEM|CALCWT_MAXBONUS|CALCWT_CARTSTATE));
	}
}

/**
 * Check player account expiration time and rental item expirations
 * @param sd: Player data
 */
void pc_check_expiration(struct map_session_data *sd) {
#ifndef ENABLE_SC_SAVING
	pc_inventory_rentals(sd); // Check here if Status Change saving is disabled
#endif

	if (sd->expiration_time != 0) { //Don't display if it's unlimited or unknow value
		time_t exp_time = sd->expiration_time;
		char tmpstr[1024];

		strftime(tmpstr,sizeof(tmpstr) - 1,msg_txt(sd,501),localtime(&exp_time)); // "Your account time limit is: %d-%m-%Y %H:%M:%S."
		clif_wis_message(sd,wisp_server_name,tmpstr,strlen(tmpstr) + 1,0);

		pc_expire_check(sd);
	}
}

TIMER_FUNC(pc_expiration_timer){
	struct map_session_data *sd = map_id2sd(id);

	if( !sd ) return 0;

	sd->expiration_tid = INVALID_TIMER;

	if( sd->fd )
		clif_authfail_fd(sd->fd,10);

	map_quit(sd);

	return 0;
}

TIMER_FUNC(pc_autotrade_timer){
	struct map_session_data *sd = map_id2sd(id);

	if (!sd)
		return 0;

	sd->autotrade_tid = INVALID_TIMER;

	if (sd->state.autotrade&2)
		vending_reopen(sd);
	if (sd->state.autotrade&4)
		buyingstore_reopen(sd);

	if (!sd->vender_id && !sd->buyer_id) {
		sd->state.autotrade = 0;
		map_quit(sd);
	}

	return 0;
}

/* this timer exists only when a character with a expire timer > 24h is online */
/* it loops thru online players once an hour to check whether a new < 24h is available */
TIMER_FUNC(pc_global_expiration_timer){
	struct s_mapiterator* iter;
	struct map_session_data* sd;

	iter = mapit_getallusers();

	for( sd = (TBL_PC*)mapit_first(iter); mapit_exists(iter); sd = (TBL_PC*)mapit_next(iter) )
		if( sd->expiration_time )
			pc_expire_check(sd);

	mapit_free(iter);

  return 0;
}

void pc_expire_check(struct map_session_data *sd) {  
	/* ongoing timer */
	if( sd->expiration_tid != INVALID_TIMER )
		return;

	/* not within the next 24h, enable the global check */
	if( sd->expiration_time > (time(NULL) + ((60 * 60) * 24)) ) {

		/* global check not running, enable */
		if( pc_expiration_tid == INVALID_TIMER ) /* Starts in 1h, repeats every hour */
			pc_expiration_tid = add_timer_interval(gettick() + ((1000 * 60) * 60), pc_global_expiration_timer, 0, 0, ((1000 * 60) * 60));

		return;
	}

	sd->expiration_tid = add_timer(gettick() + (unsigned int)(sd->expiration_time - time(NULL)) * 1000, pc_expiration_timer, sd->bl.id, 0);
}

/**
* Deposit some money to bank
* @param sd
* @param money Amount of money to deposit
**/
enum e_BANKING_DEPOSIT_ACK pc_bank_deposit(struct map_session_data *sd, int money) {
	unsigned int limit_check = money + sd->bank_vault;

	if( money <= 0 || limit_check > MAX_BANK_ZENY ) {
		return BDA_OVERFLOW;
	} else if ( money > sd->status.zeny ) {
		return BDA_NO_MONEY;
	}

	if( pc_payzeny(sd,money, LOG_TYPE_BANK, NULL) )
		return BDA_NO_MONEY;

	sd->bank_vault += money;
	pc_setreg2(sd, BANK_VAULT_VAR, sd->bank_vault);
	if( save_settings&CHARSAVE_BANK )
		chrif_save(sd, CSAVE_NORMAL);
	return BDA_SUCCESS;
}

/**
* Withdraw money from bank
* @param sd
* @param money Amount of money that will be withdrawn
**/
enum e_BANKING_WITHDRAW_ACK pc_bank_withdraw(struct map_session_data *sd, int money) {
	unsigned int limit_check = money + sd->status.zeny;
	
	if( money <= 0 ) {
		return BWA_UNKNOWN_ERROR;
	} else if ( money > sd->bank_vault ) {
		return BWA_NO_MONEY;
	} else if ( limit_check > MAX_ZENY ) {
		/* no official response for this scenario exists. */
		clif_messagecolor(&sd->bl,color_table[COLOR_RED],msg_txt(sd,1495),false,SELF); //You can't withdraw that much money
		return BWA_UNKNOWN_ERROR;
	}
	
	if( pc_getzeny(sd,money, LOG_TYPE_BANK, NULL) )
		return BWA_NO_MONEY;
	
	sd->bank_vault -= money;
	pc_setreg2(sd, BANK_VAULT_VAR, sd->bank_vault);
	if( save_settings&CHARSAVE_BANK )
		chrif_save(sd, CSAVE_NORMAL);
	return BWA_SUCCESS;
}

/**
* Clear Crimson Marker data from caster
* @param sd: Player
**/
void pc_crimson_marker_clear(struct map_session_data *sd) {
	uint8 i;

	if (!sd)
		return;

	for (i = 0; i < MAX_SKILL_CRIMSON_MARKER; i++) {
		struct block_list *bl = NULL;
		if (sd->c_marker[i] && (bl = map_id2bl(sd->c_marker[i])))
			status_change_end(bl,SC_C_MARKER,INVALID_TIMER);
		sd->c_marker[i] = 0;
	}
}

/**
* Show version to player
* @param sd: Player
**/
void pc_show_version(struct map_session_data *sd) {
	const char* svn = get_svn_revision();
	char buf[CHAT_SIZE_MAX];

	if( svn[0] != UNKNOWN_VERSION )
		sprintf(buf,msg_txt(sd,1295),"SVN: r",svn); //rAthena Version SVN: r%s
	else {
		const char* git = get_git_hash();
		if( git[0] != UNKNOWN_VERSION )
			sprintf(buf,msg_txt(sd,1295),"Git Hash: ",git); //rAthena Version Git Hash: %s
		else
			sprintf(buf,"%s",msg_txt(sd,1296)); //Cannot determine SVN/Git version.
	}
	clif_displaymessage(sd->fd,buf);
}

/**
 * Run bonus_script on player
 * @param sd
 * @author [Cydh]
 **/
void pc_bonus_script(struct map_session_data *sd) {
	t_tick now = gettick();
	struct linkdb_node *node = NULL, *next = NULL;

	if (!sd || !(node = sd->bonus_script.head))
		return;

	while (node) {
		struct s_bonus_script_entry *entry = NULL;
		next = node->next;

		if ((entry = (struct s_bonus_script_entry *)node->data)) {
			// Only start timer for new bonus_script
			if (entry->tid == INVALID_TIMER) {
				if (entry->icon != EFST_BLANK) // Gives status icon if exist
					clif_status_change(&sd->bl, entry->icon, 1, entry->tick, 1, 0, 0);

				entry->tick += now;
				entry->tid = add_timer(entry->tick, pc_bonus_script_timer, sd->bl.id, (intptr_t)entry);
			}

			if (entry->script)
				run_script(entry->script, 0, sd->bl.id, 0);
			else
				ShowError("pc_bonus_script: The script has been removed somewhere. \"%s\"\n", StringBuf_Value(entry->script_buf));
		}

		node = next;
	}
}

/**
 * Add bonus_script to player
 * @param sd Player
 * @param script_str Script string
 * @param dur Duration in ms
 * @param icon EFST
 * @param flag Flags @see enum e_bonus_script_flags
 * @param type 0 - None, 1 - Buff, 2 - Debuff
 * @return New created entry pointer or NULL if failed or NULL if duplicate fail
 * @author [Cydh]
 **/
struct s_bonus_script_entry *pc_bonus_script_add(struct map_session_data *sd, const char *script_str, t_tick dur, enum efst_types icon, uint16 flag, uint8 type) {
	struct script_code *script = NULL;
	struct linkdb_node *node = NULL;
	struct s_bonus_script_entry *entry = NULL;

	if (!sd)
		return NULL;
	
	if (!(script = parse_script(script_str, "bonus_script", 0, SCRIPT_IGNORE_EXTERNAL_BRACKETS))) {
		ShowError("pc_bonus_script_add: Failed to parse script '%s' (CID:%d).\n", script_str, sd->status.char_id);
		return NULL;
	}

	// Duplication checks
	if ((node = sd->bonus_script.head)) {
		while (node) {
			entry = (struct s_bonus_script_entry *)node->data;
			if (strcmpi(script_str, StringBuf_Value(entry->script_buf)) == 0) {
				t_tick newdur = gettick() + dur;
				if (flag&BSF_FORCE_REPLACE && entry->tick < newdur) { // Change duration
					sett_tickimer(entry->tid, newdur);
					script_free_code(script);
					return NULL;
				}
				else if (flag&BSF_FORCE_DUPLICATE) // Allow duplicate
					break;
				else { // No duplicate bonus
					script_free_code(script);
					return NULL;
				}
			}
			node = node->next;
		}
	}

	CREATE(entry, struct s_bonus_script_entry, 1);

	entry->script_buf = StringBuf_Malloc();
	StringBuf_AppendStr(entry->script_buf, script_str);
	entry->tid = INVALID_TIMER;
	entry->flag = flag;
	entry->icon = icon;
	entry->tick = dur; // Use duration first, on run change to expire time
	entry->type = type;
	entry->script = script;
	sd->bonus_script.count++;
	return entry;
}

/**
* Remove bonus_script data from player
* @param sd: Target player
* @param list: Bonus script entry from player
* @author [Cydh]
**/
void pc_bonus_script_free_entry(struct map_session_data *sd, struct s_bonus_script_entry *entry) {
	if (entry->tid != INVALID_TIMER)
		delete_timer(entry->tid, pc_bonus_script_timer);

	if (entry->script)
		script_free_code(entry->script);

	if (entry->script_buf)
		StringBuf_Free(entry->script_buf);

	if (sd) {
		if (entry->icon != EFST_BLANK)
			clif_status_load(&sd->bl, entry->icon, 0);
		if (sd->bonus_script.count > 0)
			sd->bonus_script.count--;
	}
	aFree(entry);
}

/**
 * Do final process if no entry left
 * @param sd
 **/
static void inline pc_bonus_script_check_final(struct map_session_data *sd) {
	if (sd->bonus_script.count == 0) {
		if (sd->bonus_script.head && sd->bonus_script.head->data)
			pc_bonus_script_free_entry(sd, (struct s_bonus_script_entry *)sd->bonus_script.head->data);
		linkdb_final(&sd->bonus_script.head);
	}
}

/**
* Timer for bonus_script
* @param tid
* @param tick
* @param id
* @param data
* @author [Cydh]
**/
TIMER_FUNC(pc_bonus_script_timer){
	struct map_session_data *sd;
	struct s_bonus_script_entry *entry = (struct s_bonus_script_entry *)data;

	sd = map_id2sd(id);
	if (!sd) {
		ShowError("pc_bonus_script_timer: Null pointer id: %d tid: %d\n", id, tid);
		return 0;
	}

	if (tid == INVALID_TIMER)
		return 0;

	if (!sd->bonus_script.head || entry == NULL) {
		ShowError("pc_bonus_script_timer: Invalid entry pointer %p!\n", entry);
		return 0;
	}

	linkdb_erase(&sd->bonus_script.head, (void *)((intptr_t)entry));
	pc_bonus_script_free_entry(sd, entry);
	pc_bonus_script_check_final(sd);
	status_calc_pc(sd,SCO_NONE);
	return 0;
}

/**
* Check then clear all active timer(s) of bonus_script data from player based on reason
* @param sd: Target player
* @param flag: Reason to remove the bonus_script. e_bonus_script_flags or e_bonus_script_types
* @author [Cydh]
**/
void pc_bonus_script_clear(struct map_session_data *sd, uint16 flag) {
	struct linkdb_node *node = NULL;
	uint16 count = 0;

	if (!sd || !(node = sd->bonus_script.head))
		return;

	while (node) {
		struct linkdb_node *next = node->next;
		struct s_bonus_script_entry *entry = (struct s_bonus_script_entry *)node->data;

		if (entry && (
				(flag == BSF_PERMANENT) ||					 // Remove all with permanent bonus
				(!flag && !(entry->flag&BSF_PERMANENT)) ||	 // Remove all WITHOUT permanent bonus
				(flag&entry->flag) ||						 // Matched flag
				(flag&BSF_REM_BUFF   && entry->type == 1) || // Remove buff
				(flag&BSF_REM_DEBUFF && entry->type == 2)	 // Remove debuff
				)
			)
		{
			linkdb_erase(&sd->bonus_script.head, (void *)((intptr_t)entry));
			pc_bonus_script_free_entry(sd, entry);
			count++;
		}

		node = next;
	}

	pc_bonus_script_check_final(sd);

	if (count && !(flag&BSF_REM_ON_LOGOUT)) //Don't need to do this if log out
		status_calc_pc(sd,SCO_NONE);
}

/** [Cydh]
 * Gives/removes SC_BASILICA when player steps in/out the cell with 'cell_basilica'
 * @param sd: Target player
 */
void pc_cell_basilica(struct map_session_data *sd) {
	nullpo_retv(sd);

#ifdef RENEWAL
	enum sc_type type = SC_BASILICA_CELL;
#else
	enum sc_type type = SC_BASILICA;
#endif

	if (!map_getcell(sd->bl.m,sd->bl.x,sd->bl.y,CELL_CHKBASILICA)) {
		if (sd->sc.data[type])
			status_change_end(&sd->bl, type,INVALID_TIMER);
	}
	else if (!sd->sc.data[type])
		sc_start(&sd->bl,&sd->bl, type,100,0,INFINITE_TICK);
}

/** [Cydh]
 * Get maximum specified parameter for specified class
 * @param class_: sd->class
 * @param sex: sd->status.sex
 * @param flag: parameter will be checked
 * @return max_param
 */
short pc_maxparameter(struct map_session_data *sd, enum e_params param) {
	int idx = -1, class_ = sd->class_;

	if ((idx = pc_class2idx(pc_mapid2jobid(class_,sd->status.sex))) >= 0) {
		short max_param = 0;
		switch (param) {
			case PARAM_STR: max_param = job_info[idx].max_param.str; break;
			case PARAM_AGI: max_param = job_info[idx].max_param.agi; break;
			case PARAM_VIT: max_param = job_info[idx].max_param.vit; break;
			case PARAM_INT: max_param = job_info[idx].max_param.int_; break;
			case PARAM_DEX: max_param = job_info[idx].max_param.dex; break;
			case PARAM_LUK: max_param = job_info[idx].max_param.luk; break;
		}
		if (max_param > 0)
			return max_param;
	}

	// Always check babies first
	if( class_ & JOBL_BABY ){
		if( class_ & JOBL_THIRD ){
			return battle_config.max_baby_third_parameter;
		}else{
			return battle_config.max_baby_parameter;
		}
	}

	// Summoner
	if( ( class_ & MAPID_BASEMASK ) == MAPID_SUMMONER ){
		return battle_config.max_summoner_parameter;
	}

	// Extended classes
	if( ( class_ & MAPID_UPPERMASK ) == MAPID_KAGEROUOBORO || ( class_ & MAPID_UPPERMASK ) == MAPID_REBELLION ){
		return battle_config.max_extended_parameter;
	}

	// 3rd class
	if( class_ & JOBL_THIRD ){
		// Transcendent
		if( class_ & JOBL_UPPER ){
			return battle_config.max_third_trans_parameter;
		}else{
			return battle_config.max_third_parameter;
		}
	}

	// Transcendent
	if( class_ & JOBL_UPPER ){
		return battle_config.max_trans_parameter;
	}

	return battle_config.max_parameter;
}

/**
* Get max ASPD for player based on Class
* @param sd Player
* @return ASPD
*/
short pc_maxaspd(struct map_session_data *sd) {
	nullpo_ret(sd);

	return (( sd->class_&JOBL_THIRD) ? battle_config.max_third_aspd : (
			((sd->class_&MAPID_UPPERMASK) == MAPID_KAGEROUOBORO || (sd->class_&MAPID_UPPERMASK) == MAPID_REBELLION) ? battle_config.max_extended_aspd :
			battle_config.max_aspd ));
}

/**
* Calculates total item-group related bonuses for the given item
* @param sd Player
* @param nameid Item ID
* @return Heal rate
**/
short pc_get_itemgroup_bonus(struct map_session_data* sd, unsigned short nameid) {
	if (sd->itemgrouphealrate.empty())
		return 0;

	short bonus = 0;

	for (const auto &it : sd->itemgrouphealrate) {
		uint16 group_id = it.id, i;
		struct s_item_group_db *group = NULL;

		if (!group_id || !(group = itemdb_group_exists(group_id)))
			continue;
		
		for (i = 0; i < group->random[0].data_qty; i++) {
			if (group->random[0].data[i].nameid == nameid) {
				bonus += it.val;
				break;
			}
		}
	}
	return bonus;
}

/**
* Calculates total item-group related bonuses for the given item group
* @param sd Player
* @param group_id Item Group ID
* @return Heal rate
**/
short pc_get_itemgroup_bonus_group(struct map_session_data* sd, uint16 group_id) {
	if (sd->itemgrouphealrate.empty())
		return 0;

	for (const auto &it : sd->itemgrouphealrate) {
		if (it.id == group_id)
			return it.val;
	}
	return 0;
}

/**
* Check if player's equip index in same specified position, like for 2-Handed weapon & Heagdear (inc. costume)
* @param eqi Item EQI of enum equip_index
* @param *equip_index Player's equip_index[]
* @param index Known index item in inventory from sd->equip_index[] to compare with specified EQI in *equip_index
* @return True if item in same inventory index, False if doesn't
*/
bool pc_is_same_equip_index(enum equip_index eqi, short *equip_index, short index) {
	if (index < 0 || index >= MAX_INVENTORY)
		return true;
	// Dual weapon checks
	if (eqi == EQI_HAND_R && equip_index[EQI_HAND_L] == index)
		return true;
	// Headgear with Mid & Low location
	if (eqi == EQI_HEAD_MID && equip_index[EQI_HEAD_LOW] == index)
		return true;
	// Headgear with Top & Mid or Low location
	if (eqi == EQI_HEAD_TOP && (equip_index[EQI_HEAD_MID] == index || equip_index[EQI_HEAD_LOW] == index))
		return true;
	// Headgear with Mid & Low location
	if (eqi == EQI_COSTUME_HEAD_MID && equip_index[EQI_COSTUME_HEAD_LOW] == index)
		return true;
	// Headgear with Top & Mid or Low location
	if (eqi == EQI_COSTUME_HEAD_TOP && (equip_index[EQI_COSTUME_HEAD_MID] == index || equip_index[EQI_COSTUME_HEAD_LOW] == index))
		return true;
	return false;
}

/**
 * Generate Unique item ID for player
 * @param sd : Player
 * @return A generated Unique item ID
 */
uint64 pc_generate_unique_id(struct map_session_data *sd) {
	nullpo_ret(sd);
	return ((uint64)sd->status.char_id << 32) | sd->status.uniqueitem_counter++;
}

/**
 * Validating skill from player after logged on
 * @param sd
 **/
void pc_validate_skill(struct map_session_data *sd) {
	if (sd) {
		uint16 i = 0, count = 0;
		struct s_skill tmp_skills[MAX_SKILL] = {{ 0 }};

		memcpy(tmp_skills, sd->status.skill, sizeof(sd->status.skill));
		memset(sd->status.skill, 0, sizeof(sd->status.skill));

		for (i = 0; i < MAX_SKILL; i++) {
			uint16 idx = 0;
			if (tmp_skills[i].id == 0 || tmp_skills[i].lv == 0)
				continue;
			if ((idx = skill_get_index(tmp_skills[i].id))) {
				memcpy(&sd->status.skill[idx], &tmp_skills[i], sizeof(tmp_skills[i]));
				count++;
			}
			else
				ShowWarning("pc_validate_skill: Removing invalid skill '%d' from player (AID=%d CID=%d).\n", tmp_skills[i].id, sd->status.account_id, sd->status.char_id);
		}
	}
}

/**
 * Toggle to remember if the questinfo is displayed yet or not.
 * @param qi_display Display flag
 * @param show If show is true and qi_display is 0, set qi_display to 1 and show the event bubble.
 *             If show is false and qi_display is 1, set qi_display to 0 and hide the event bubble.
 **/
static void pc_show_questinfo_sub(struct map_session_data *sd, bool *qi_display, struct s_questinfo *qi, bool show) {
	if (show) {
		// Check if need to be displayed
		if ((*qi_display) != 1) {
			(*qi_display) = 1;
			clif_quest_show_event(sd, &qi->nd->bl, qi->icon, qi->color);
		}
	}
	else {
		// Check if need to be hide
		if ((*qi_display) != 0) {
			(*qi_display) = 0;
#if PACKETVER >= 20120410
			clif_quest_show_event(sd, &qi->nd->bl, QTYPE_NONE, QMARK_NONE);
#else
			clif_quest_show_event(sd, &qi->nd->bl, QTYPE_QUEST, QMARK_NONE);
#endif
		}
	}
}

/**
 * Show available NPC Quest / Event Icon Check [Kisuka]
 * @param sd Player
 **/
void pc_show_questinfo(struct map_session_data *sd) {
#if PACKETVER >= 20090218
	nullpo_retv(sd);

	if (sd->bl.m < 0 || sd->bl.m >= MAX_MAPINDEX)
		return;

	struct map_data *mapdata = map_getmapdata(sd->bl.m);
	nullpo_retv(mapdata);

	if (mapdata->qi_data.empty())
		return;
	if (mapdata->qi_data.size() != sd->qi_count)
		return; // init was not called yet

	struct s_questinfo *qi = nullptr;
	bool show;

	for (int i = 0; i < mapdata->qi_data.size(); i++) {
		qi = &mapdata->qi_data[i];
 		if (!qi)
 			continue;

		if (!qi->condition)
			show = true;
		else {
			if (achievement_check_condition(qi->condition, sd))
				show = true;
			else
				show = false;
		}
		pc_show_questinfo_sub(sd, &sd->qi_display[i], qi, show);
	}
#endif
}

/**
 * Reinit the questinfo for player when changing map
 * @param sd Player
 **/
void pc_show_questinfo_reinit(struct map_session_data *sd) {
#if PACKETVER >= 20090218
	nullpo_retv(sd);

	if (sd->qi_display) {
		aFree(sd->qi_display);
		sd->qi_display = nullptr;
	}
	sd->qi_count = 0;

	if (sd->bl.m < 0 || sd->bl.m >= MAX_MAPINDEX)
		return;

	struct map_data *mapdata = map_getmapdata(sd->bl.m);
	nullpo_retv(mapdata);

	if (mapdata->qi_data.empty())
		return;

	CREATE(sd->qi_display, bool, (sd->qi_count = mapdata->qi_data.size()));
#endif
}

/**
 * Check if a job is allowed to enter the map
 * @param jobid Job ID see enum e_job or sd->status.class_
 * @param m ID -an index- for direct indexing map[] array
 * @return 1 if job is allowed, 0 otherwise
 **/
bool pc_job_can_entermap(enum e_job jobid, int m, int group_lv) {
	uint16 idx = 0;

	// Map is other map server.
	// !FIXME: Currently, a map-server doesn't recognized map's attributes on other server, so we assume it's fine to warp.
	if (m < 0)
		return true;

	struct map_data *mapdata = map_getmapdata(m);

	if (!mapdata->cell)
		return false;

	if (!pcdb_checkid(jobid))
		return false;

	idx = pc_class2idx(jobid);
	if (!job_info[idx].noenter_map.zone || group_lv > job_info[idx].noenter_map.group_lv)
		return true;

	if ((job_info[idx].noenter_map.zone&1 && !mapdata_flag_vs2(mapdata)) || // Normal
		(job_info[idx].noenter_map.zone&2 && mapdata->flag[MF_PVP]) || // PVP
		(job_info[idx].noenter_map.zone&4 && mapdata_flag_gvg2_no_te(mapdata)) || // GVG
		(job_info[idx].noenter_map.zone&8 && mapdata->flag[MF_BATTLEGROUND]) || // Battleground
		(job_info[idx].noenter_map.zone&16 && mapdata_flag_gvg2_te(mapdata)) || // WOE:TE
		(job_info[idx].noenter_map.zone&(mapdata->zone) && mapdata->flag[MF_RESTRICTED]) // Zone restriction
		)
		return false;

	return true;
}

/**
 * Tells client about player's costume view on mapchange for checking 'nocostume' mapflag.
 * @param sd
 **/
void pc_set_costume_view(struct map_session_data *sd) {
	int i = -1, head_low = 0, head_mid = 0, head_top = 0, robe = 0;
	struct item_data *id = NULL;

	nullpo_retv(sd);

	head_low = sd->status.head_bottom;
	head_mid = sd->status.head_mid;
	head_top = sd->status.head_top;
	robe = sd->status.robe;

	sd->status.head_bottom = sd->status.head_mid = sd->status.head_top = sd->status.robe = 0;

	//Added check to prevent sending the same look on multiple slots ->
	//causes client to redraw item on top of itself. (suggested by Lupus)
	// Normal headgear checks
	if ((i = sd->equip_index[EQI_HEAD_LOW]) != -1 && (id = sd->inventory_data[i])) {
		if (!(id->equip&(EQP_HEAD_MID|EQP_HEAD_TOP)))
			sd->status.head_bottom = id->look;
		else
			sd->status.head_bottom = 0;
	}
	if ((i = sd->equip_index[EQI_HEAD_MID]) != -1 && (id = sd->inventory_data[i])) {
		if (!(id->equip&(EQP_HEAD_TOP)))
			sd->status.head_mid = id->look;
		else
			sd->status.head_mid = 0;
	}
	if ((i = sd->equip_index[EQI_HEAD_TOP]) != -1 && (id = sd->inventory_data[i]))
		sd->status.head_top = id->look;
	if ((i = sd->equip_index[EQI_GARMENT]) != -1 && (id = sd->inventory_data[i]))
		sd->status.robe = id->look;

	// Costumes check
	if (!map_getmapflag(sd->bl.m, MF_NOCOSTUME)) {
		if ((i = sd->equip_index[EQI_COSTUME_HEAD_LOW]) != -1 && (id = sd->inventory_data[i])) {
			if (!(id->equip&(EQP_COSTUME_HEAD_MID|EQP_COSTUME_HEAD_TOP)))
				sd->status.head_bottom = id->look;
			else
				sd->status.head_bottom = 0;
		}
		if ((i = sd->equip_index[EQI_COSTUME_HEAD_MID]) != -1 && (id = sd->inventory_data[i])) {
			if (!(id->equip&EQP_COSTUME_HEAD_TOP))
				sd->status.head_mid = id->look;
			else
				sd->status.head_mid = 0;
		}
		if ((i = sd->equip_index[EQI_COSTUME_HEAD_TOP]) != -1 && (id = sd->inventory_data[i]))
			sd->status.head_top = id->look;
		if ((i = sd->equip_index[EQI_COSTUME_GARMENT]) != -1 && (id = sd->inventory_data[i]))
			sd->status.robe = id->look;
	}

	if (sd->setlook_head_bottom)
		sd->status.head_bottom = sd->setlook_head_bottom;
	if (sd->setlook_head_mid)
		sd->status.head_mid = sd->setlook_head_mid;
	if (sd->setlook_head_top)
		sd->status.head_top = sd->setlook_head_top;
	if (sd->setlook_robe)
		sd->status.robe = sd->setlook_robe;

	if (head_low != sd->status.head_bottom)
		clif_changelook(&sd->bl, LOOK_HEAD_BOTTOM, sd->status.head_bottom);
	if (head_mid != sd->status.head_mid)
		clif_changelook(&sd->bl, LOOK_HEAD_MID, sd->status.head_mid);
	if (head_top != sd->status.head_top)
		clif_changelook(&sd->bl, LOOK_HEAD_TOP, sd->status.head_top);
	if (robe != sd->status.robe)
		clif_changelook(&sd->bl, LOOK_ROBE, sd->status.robe);
}

std::shared_ptr<s_attendance_period> pc_attendance_period(){
	uint32 date = date_get(DT_YYYYMMDD);

	for( std::pair<const uint32,std::shared_ptr<s_attendance_period>>& pair : attendance_db ){
		std::shared_ptr<s_attendance_period> period = pair.second;

		if( period->start <= date && period->end >= date ){
			return period;
		}
	}

	return nullptr;
}

bool pc_attendance_enabled(){
	// Check if the attendance feature is disabled
	if( !battle_config.feature_attendance ){
		return false;
	}

	// Check if there is a running attendance period
	return pc_attendance_period() != nullptr;
}

static inline bool pc_attendance_rewarded_today( struct map_session_data* sd ){
	return pc_readreg2( sd, ATTENDANCE_DATE_VAR ) >= date_get(DT_YYYYMMDD);
}

int32 pc_attendance_counter( struct map_session_data* sd ){
	std::shared_ptr<s_attendance_period> period = pc_attendance_period();

	// No running attendance period
	if( period == nullptr ){
		return 0;
	}

	// Get the counter for the current period
	int counter = static_cast<int>(pc_readreg2( sd, ATTENDANCE_COUNT_VAR ));

	// Check if we have a remaining counter from a previous period
	if( counter > 0 && pc_readreg2( sd, ATTENDANCE_DATE_VAR ) < period->start ){
		// Reset the counter to zero
		pc_setreg2( sd, ATTENDANCE_COUNT_VAR, 0 );

		return 0;
	}

	return 10 * counter + ( ( pc_attendance_rewarded_today(sd) ) ? 1 : 0 );
}

void pc_attendance_claim_reward( struct map_session_data* sd ){
	// If the user's group does not have the permission
	if( !pc_has_permission( sd, PC_PERM_ATTENDANCE ) ){
		return;
	}

	// Check if the attendance feature is disabled
	if( !pc_attendance_enabled() ){
		return;
	}

	// Check if the user already got his reward today
	if( pc_attendance_rewarded_today( sd ) ){
		return;
	}

	int32 attendance_counter = static_cast<int32>(pc_readreg2( sd, ATTENDANCE_COUNT_VAR ));

	attendance_counter += 1;

	std::shared_ptr<s_attendance_period> period = pc_attendance_period();

	if( period == nullptr ){
		return;
	}

	if( period->rewards.size() < attendance_counter ){
		return;
	}

	pc_setreg2( sd, ATTENDANCE_DATE_VAR, date_get(DT_YYYYMMDD) );
	pc_setreg2( sd, ATTENDANCE_COUNT_VAR, attendance_counter );

	if( save_settings&CHARSAVE_ATTENDANCE )
		chrif_save(sd, CSAVE_NORMAL);

	std::shared_ptr<s_attendance_reward> reward = period->rewards[attendance_counter - 1];

	struct mail_message msg;

	memset( &msg, 0, sizeof( struct mail_message ) );

	msg.dest_id = sd->status.char_id;
	safestrncpy( msg.send_name, msg_txt( sd, 788 ), NAME_LENGTH );
	safesnprintf( msg.title, MAIL_TITLE_LENGTH, msg_txt( sd, 789 ), attendance_counter );
	safesnprintf( msg.body, MAIL_BODY_LENGTH, msg_txt( sd, 790 ), attendance_counter );

	msg.item[0].nameid = reward->item_id;
	msg.item[0].amount = reward->amount;
	msg.item[0].identify = 1;

	msg.status = MAIL_NEW;
	msg.type = MAIL_INBOX_NORMAL;
	msg.timestamp = time(NULL);

	intif_Mail_send(0, &msg);

	clif_attendence_response( sd, attendance_counter );
}

/*==========================================
 * pc Init/Terminate
 *------------------------------------------*/
void do_final_pc(void) {
	db_destroy(itemcd_db);
	do_final_pc_groups();

	ers_destroy(pc_sc_display_ers);
	ers_destroy(num_reg_ers);
	ers_destroy(str_reg_ers);

	attendance_db.clear();
}

void do_init_pc(void) {

	itemcd_db = idb_alloc(DB_OPT_RELEASE_DATA);

	pc_readdb();
	pc_read_motd(); // Read MOTD [Valaris]
	attendance_db.load();

	add_timer_func_list(pc_invincible_timer, "pc_invincible_timer");
	add_timer_func_list(pc_eventtimer, "pc_eventtimer");
	add_timer_func_list(pc_inventory_rental_end, "pc_inventory_rental_end");
	add_timer_func_list(pc_calc_pvprank_timer, "pc_calc_pvprank_timer");
	add_timer_func_list(pc_autosave, "pc_autosave");
	add_timer_func_list(pc_spiritball_timer, "pc_spiritball_timer");
	add_timer_func_list(pc_soulball_timer, "pc_soulball_timer");
	add_timer_func_list(pc_follow_timer, "pc_follow_timer");
	add_timer_func_list(pc_endautobonus, "pc_endautobonus");
	add_timer_func_list(pc_spiritcharm_timer, "pc_spiritcharm_timer");
	add_timer_func_list(pc_global_expiration_timer, "pc_global_expiration_timer");
	add_timer_func_list(pc_expiration_timer, "pc_expiration_timer");
	add_timer_func_list(pc_autotrade_timer, "pc_autotrade_timer");
	add_timer_func_list(pc_on_expire_active, "pc_on_expire_active");

	add_timer(gettick() + autosave_interval, pc_autosave, 0, 0);

	// 0=day, 1=night [Yor]
	night_flag = battle_config.night_at_start ? 1 : 0;

	if (battle_config.day_duration > 0 && battle_config.night_duration > 0) {
		int day_duration = battle_config.day_duration;
		int night_duration = battle_config.night_duration;
		// add night/day timer [Yor]
		add_timer_func_list(map_day_timer, "map_day_timer");
		add_timer_func_list(map_night_timer, "map_night_timer");

		day_timer_tid   = add_timer_interval(gettick() + (night_flag ? 0 : day_duration) + night_duration, map_day_timer,   0, 0, day_duration + night_duration);
		night_timer_tid = add_timer_interval(gettick() + day_duration + (night_flag ? night_duration : 0), map_night_timer, 0, 0, day_duration + night_duration);
	}

	do_init_pc_groups();

	pc_sc_display_ers = ers_new(sizeof(struct sc_display_entry), "pc.cpp:pc_sc_display_ers", ERS_OPT_FLEX_CHUNK);
	num_reg_ers = ers_new(sizeof(struct script_reg_num), "pc.cpp:num_reg_ers", (ERSOptions)(ERS_OPT_CLEAN|ERS_OPT_FLEX_CHUNK));
	str_reg_ers = ers_new(sizeof(struct script_reg_str), "pc.cpp:str_reg_ers", (ERSOptions)(ERS_OPT_CLEAN|ERS_OPT_FLEX_CHUNK));

	ers_chunk_size(pc_sc_display_ers, 150);
	ers_chunk_size(num_reg_ers, 300);
	ers_chunk_size(str_reg_ers, 50);
}<|MERGE_RESOLUTION|>--- conflicted
+++ resolved
@@ -5924,17 +5924,12 @@
 			bg_team_leave(sd, false, true);
 
 		sd->state.pmap = sd->bl.m;
-<<<<<<< HEAD
 
 		if (battle_config.blocking_play_delay)
 			sc_start(&sd->bl, &sd->bl, SC_BLOCKING_PLAY, 100, 0, 0);
 
-		if (sd->sc.count) { // Cancel some map related stuff.
-			if (sd->sc.data[SC_JAILED])
-=======
 		if (sc && sc->count) { // Cancel some map related stuff.
 			if (sc->data[SC_JAILED])
->>>>>>> d6d56bab
 				return SETPOS_MAPINDEX; //You may not get out!
 			status_change_end(&sd->bl, SC_BOSSMAPINFO, INVALID_TIMER);
 			status_change_end(&sd->bl, SC_WARM, INVALID_TIMER);
