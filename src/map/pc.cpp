// Copyright (c) rAthena Dev Teams - Licensed under GNU GPL
// For more information, see LICENCE in the main folder

#include "pc.hpp"

#include <cmath>
#include <cstdlib>
#include <map>

#ifdef MAP_GENERATOR
#include <fstream>
#include <iostream>
#include <nlohmann/json.hpp>
#endif

#include <common/cbasetypes.hpp>
#include <common/core.hpp> // get_svn_revision()
#include <common/database.hpp>
#include <common/ers.hpp>  // ers_destroy
#include <common/grfio.hpp>
#include <common/malloc.hpp>
#include <common/mmo.hpp> //NAME_LENGTH
#include <common/nullpo.hpp>
#include <common/random.hpp>
#include <common/showmsg.hpp>
#include <common/socket.hpp> // session[]
#include <common/strlib.hpp> // safestrncpy()
#include <common/timer.hpp>
#include <common/utilities.hpp>
#include <common/utils.hpp>

#include "achievement.hpp"
#include "atcommand.hpp" // get_atcommand_level()
#include "battle.hpp" // battle_config
#include "battleground.hpp"
#include "buyingstore.hpp"  // struct s_buyingstore
#include "channel.hpp"
#include "chat.hpp"
#include "chrif.hpp"
#include "clan.hpp"
#include "clif.hpp"
#include "date.hpp" // is_day_of_*()
#include "duel.hpp"
#include "elemental.hpp"
#include "guild.hpp"
#include "homunculus.hpp"
#include "instance.hpp"
#include "intif.hpp"
#include "itemdb.hpp" // MAX_ITEMGROUP
#include "log.hpp"
#include "map.hpp"
#include "mercenary.hpp"
#include "mob.hpp"
#include "npc.hpp"
#include "party.hpp" // party_search()
#include "pc_groups.hpp"
#include "pet.hpp" // pet_unlocktarget()
#include "quest.hpp"
#include "skill.hpp" // skill_isCopyable()
#include "script.hpp" // struct script_reg, struct script_regstr
#include "searchstore.hpp"  // struct s_search_store_info
#include "status.hpp" // OPTION_*, struct weapon_atk
#include "storage.hpp"
#include "unit.hpp" // unit_stop_attack(), unit_stop_walking()
#include "vending.hpp" // struct s_vending

using namespace rathena;

JobDatabase job_db;

CaptchaDatabase captcha_db;
const char *macro_allowed_answer_chars = "abcdefghijklmnopqrstuvwxyzABCDEFGHIJKLMNOPQRSTUVWXYZ1234567890";

int pc_split_atoui(char* str, unsigned int* val, char sep, int max);
static inline bool pc_attendance_rewarded_today( map_session_data* sd );

#define PVP_CALCRANK_INTERVAL 1000	// PVP calculation interval

PlayerStatPointDatabase statpoint_db;

SkillTreeDatabase skill_tree_db;

// timer for night.day implementation
int day_timer_tid = INVALID_TIMER;
int night_timer_tid = INVALID_TIMER;

struct eri *pc_sc_display_ers = nullptr;
struct eri *num_reg_ers;
struct eri *str_reg_ers;
int pc_expiration_tid = INVALID_TIMER;

struct fame_list smith_fame_list[MAX_FAME_LIST];
struct fame_list chemist_fame_list[MAX_FAME_LIST];
struct fame_list taekwon_fame_list[MAX_FAME_LIST];

const std::string AttendanceDatabase::getDefaultLocation(){
	return std::string(db_path) + "/attendance.yml";
}

/**
 * Reads and parses an entry from the attendance_db.
 * @param node: YAML node containing the entry.
 * @return count of successfully parsed rows
 */
uint64 AttendanceDatabase::parseBodyNode(const ryml::NodeRef& node){
	uint32 start;

	if( !this->asUInt32( node, "Start", start ) ){
		return 0;
	}

	std::shared_ptr<s_attendance_period> attendance_period = this->find( start );
	bool exists = attendance_period != nullptr;

	if( !exists ){
		if( !this->nodeExists( node, "End" ) ){
			this->invalidWarning( node, "Node \"End\" is missing.\n" );
			return 0;
		}

		if( !this->nodeExists( node, "Rewards" ) ){
			this->invalidWarning( node, "Node \"Rewards\" is missing.\n" );
			return 0;
		}

		attendance_period = std::make_shared<s_attendance_period>();

		attendance_period->start = start;
	}

	// If it does not exist yet, we need to check it for sure
	bool requiresCollisionDetection = !exists;

	if( this->nodeExists( node, "End" ) ){
		uint32 end;

		if( !this->asUInt32( node, "End", end ) ){
			return 0;
		}

		// If the period is outdated already, we do not even bother parsing
		if( end < date_get( DT_YYYYMMDD ) ){
			this->invalidWarning( node, "Node \"End\" date %u has already passed, skipping.\n", end );
			return 0;
		}

		if( !exists || attendance_period->end != end ){
			requiresCollisionDetection = true;
			attendance_period->end = end;
		}
	}

	// Collision detection
	if( requiresCollisionDetection ){
		bool collision = false;

		for( std::pair<const uint32,std::shared_ptr<s_attendance_period>>& pair : *this ){
			std::shared_ptr<s_attendance_period> period = pair.second;

			if( exists && period->start == attendance_period->start ){
				// Dont compare to yourself
				continue;
			}

			// Check if start is inside another period
			if( period->start <= attendance_period->start && start <= period->end ){
				this->invalidWarning( node, "Node \"Start\" period %u intersects with period %u-%u, skipping.\n", attendance_period->start, period->start, period->end );
				collision = true;
				break;
			}

			// Check if end is inside another period
			if( period->start <= attendance_period->end && attendance_period->end <= period->end ){
				this->invalidWarning( node, "Node \"End\" period %u intersects with period %u-%u.\n", attendance_period->start, period->start, period->end );
				collision = true;
				break;
			}
		}

		if( collision ){
			return 0;
		}
	}

	if( this->nodeExists( node, "Rewards" ) ){
		const auto& rewardsNode = node["Rewards"];

		for( const auto& rewardNode : rewardsNode ){
			uint32 day;

			if( !this->asUInt32( rewardNode, "Day", day ) ){
				continue;
			}

			day -= 1;

			std::shared_ptr<s_attendance_reward> reward = util::map_find( attendance_period->rewards, day );
			bool reward_exists = reward != nullptr;

			if( !reward_exists ){
				if( !this->nodeExists( rewardNode, "ItemId" ) ){
					this->invalidWarning( rewardNode, "Node \"ItemId\" is missing.\n" );
					return 0;
				}

				reward = std::make_shared<s_attendance_reward>();
			}

			if( this->nodeExists( rewardNode, "ItemId" ) ){
				t_itemid item_id;

				if( !this->asUInt32( rewardNode, "ItemId", item_id ) ){
					continue;
				}

				if( !item_db.exists( item_id ) ){
					ShowError( "pc_attendance_load: Unknown item ID %u for day %d.\n", item_id, day + 1 );
					continue;
				}

				reward->item_id = item_id;
			}

			if( this->nodeExists( rewardNode, "Amount" ) ){
				uint16 amount;

				if( !this->asUInt16( rewardNode, "Amount", amount ) ){
					continue;
				}

				if( amount == 0 ){
					ShowWarning( "pc_attendance_load: Invalid reward count %hu for day %d. Defaulting to 1...\n", amount, day + 1 );
					amount = 1;
				}else if( amount > MAX_AMOUNT ){
					ShowError( "pc_attendance_load: Reward count %hu above maximum %hu for day %d. Defaulting to %hu...\n", amount, MAX_AMOUNT, day + 1, MAX_AMOUNT );
					amount = MAX_AMOUNT;
				}

				reward->amount = amount;
			}else{
				if( !reward_exists ){
					reward->amount = 1;
				}
			}

			if( !reward_exists ){
				attendance_period->rewards[day] = reward;
			}
		}

		bool missing_day = false;

		for( int day = 0; day < attendance_period->rewards.size(); day++ ){
			if( attendance_period->rewards.find( day ) == attendance_period->rewards.end() ){
				ShowError( "pc_attendance_load: Reward for day %d is missing.\n", day + 1 );
				missing_day = true;
				break;
			}
		}

		if( missing_day ){
			return 0;
		}
	}

	if( !exists ){
		this->put( start, attendance_period );
	}

	return 1;
}

AttendanceDatabase attendance_db;

const std::string ReputationDatabase::getDefaultLocation(){
	return std::string( db_path ) + "/reputation.yml";
}

uint64 ReputationDatabase::parseBodyNode( const ryml::NodeRef& node ){
	int64 id;

	if( !this->asInt64( node, "Id", id ) ){
		return 0;
	}

	std::shared_ptr<s_reputation> reputation = this->find( id );
	bool exists = reputation != nullptr;

	if( !exists ){
		if( !this->nodesExist( node, { "Name", "Variable" } ) ){
			return 0;
		}

		reputation = std::make_shared<s_reputation>();
		reputation->id = id;
	}

	if( this->nodeExists( node, "Name" ) ){
		std::string name;

		if( !this->asString( node, "Name", name ) ){
			return 0;
		}

		reputation->name = name;
	}

	if( this->nodeExists( node, "Variable" ) ){
		std::string variable;

		if( !this->asString( node, "Variable", variable ) ){
			return 0;
		}

		if( variable.length() > 32 ){
			this->invalidWarning( node, "Variable name \"%s\" exceeds maximum length 32.\n", variable.c_str() );
			return 0;
		}

		reputation->variable = variable;
	}

	if( this->nodeExists( node, "Minimum" ) ){
		int64 minimum;

		if( !this->asInt64( node, "Minimum", minimum ) ){
			return 0;
		}

		reputation->minimum = minimum;
	}else{
		if( !exists ){
			reputation->minimum = INT64_MIN;
		}
	}

	if( this->nodeExists( node, "Maximum" ) ){
		int64 maximum;

		if( !this->asInt64( node, "Maximum", maximum ) ){
			return 0;
		}

		reputation->maximum = maximum;
	}else{
		if( !exists ){
			reputation->maximum = INT64_MIN;
		}
	}

#ifdef MAP_GENERATOR
	if (this->nodeExists(node, "Visibility")) {
		std::string visibility;
		if (!this->asString(node, "Visibility", visibility)) {
			return 0;
		}
		if (visibility == "Always")
			reputation->visibility = s_reputation::e_visibility::ALWAYS;
		else if (visibility == "Never")
			reputation->visibility = s_reputation::e_visibility::NEVER;
		else if (visibility == "Exist")
			reputation->visibility = s_reputation::e_visibility::EXIST;
		else {
			this->invalidWarning(node, "Visibility \"%s\" unknown.\n", visibility.c_str());
			return 0;
		}
	} else {
		if (!exists) {
			reputation->visibility = s_reputation::e_visibility::ALWAYS;
		}
	}
#endif

	if( !exists ){
		this->put( id, reputation );
	}

	return 1;
}

ReputationDatabase reputation_db;

const std::string ReputationGroupDatabase::getDefaultLocation() {
	return std::string(db_path) + "/reputation_group.yml";
}

uint64 ReputationGroupDatabase::parseBodyNode(const ryml::NodeRef& node) {
	int64 id;

	if (!this->asInt64(node, "Id", id)) {
		return 0;
	}

	std::shared_ptr<s_reputationgroup> group = this->find(id);
	bool exists = group != nullptr;

	if (!exists) {
		if (!this->nodesExist(node, {"Name", "ReputeList"})) {
			return 0;
		}

		group = std::make_shared<s_reputationgroup>();
		group->id = id;
	}

	if (this->nodeExists(node, "Name")) {
		std::string name;
		if (!this->asString(node, "Name", name)) {
			return 0;
		}
		group->name = name;
	}

	if (this->nodeExists(node, "ScriptName")) {
		std::string script_name;
		if (!this->asString(node, "ScriptName", script_name)) {
			return 0;
		}
		group->script_name = script_name;
	}

	if (this->nodeExists(node, "ReputeList")) {
		const auto& reputelist = node[c4::to_csubstr("ReputeList")];
		for (const auto& repute : reputelist) {
			int64 repute_id;
			try {
				repute >> repute_id;
			} catch (std::runtime_error const&) {
				this->invalidWarning(node, "Value \"%s\" cannot be parsed as int64.\n", repute.val().str);
				continue;
			}

			if (!reputation_db.find(repute_id)) {
				this->invalidWarning(node, "Reputation id %lld does not exist in reputation_db!\n", repute_id);
				continue;
			}

			group->reputations.push_back(repute_id);
		}
	}


	if (!exists) {
		this->put(id, group);
	}

	return 1;
}

ReputationGroupDatabase reputationgroup_db;

void pc_reputation_generate() {
#ifdef MAP_GENERATOR
	const std::string filePrefix = "generated/clientside/data/contentdata/";
	auto reputeInfo = nlohmann::json::object();
	for (const auto& pair : reputation_db) {
		auto id = pair.first;
		auto rep = pair.second;
		nlohmann::json node;
		switch (rep->visibility) {
		case s_reputation::e_visibility::ALWAYS:
			node["Invisible"] = "VISIBLE_TRUE";
			break;
		case s_reputation::e_visibility::NEVER:
			node["Invisible"] = "VISIBLE_FALSE";
			break;
		case s_reputation::e_visibility::EXIST:
			node["Invisible"] = "VISIBLE_EXIST";
			break;
		}
		node["MaxPoint_Negative"] = std::abs(rep->minimum);
		node["MaxPoint_Positive"] = std::abs(rep->maximum);
		node["Name"] = rep->name;

		reputeInfo[std::to_string(id)] = node;
	}

	auto j = nlohmann::json::object();
	j["reputeInfo"] = reputeInfo;
	// std::cout << j.dump(2) << "\n";

	auto bson = nlohmann::json::to_bson(j);

	auto reputation_file = std::ofstream(filePrefix + "./reputeinfodata.bson", std::ios::binary);
	if (!reputation_file) {
		ShowError("Failed to create reputation file.\n");
		ShowError("Maybe the file directory \"%s\" does not exist?\n", filePrefix.c_str());
		ShowInfo("Create the directory and rerun map-server-generator\n");
		exit(1);
	}

	reputation_file.write((const char *)&bson[0], bson.size());

	auto reputeGroupInfo = nlohmann::json::object();
	for (const auto& pair : reputationgroup_db) {
		auto id = pair.first;
		auto group = pair.second;
		nlohmann::json node;

		node["ID"] = group->script_name;
		node["Name"] = group->name;
		node["ReputeList"] = group->reputations;

		reputeGroupInfo[std::to_string(id)] = node;
	}
	j = nlohmann::json::object();
	j["ReputeGroup"] = reputeGroupInfo;
	// std::cout << j.dump(2) << "\n";
	bson = nlohmann::json::to_bson(j);
	auto reputation_group_file = std::ofstream(filePrefix + "./reputegroupdata.bson", std::ios::binary);
	if (!reputation_group_file) {
		ShowError("Failed to create reputation group file.\n");
		ShowError("Maybe the file directory \"%s\" does not exist?\n", filePrefix.c_str());
		ShowInfo("Create the directory and rerun map-server-generator\n");
		exit(1);
	}

	reputation_group_file.write((const char *)&bson[0], bson.size());
#endif
}

const std::string PenaltyDatabase::getDefaultLocation(){
	return std::string( db_path ) + "/level_penalty.yml";
}

uint64 PenaltyDatabase::parseBodyNode(const ryml::NodeRef& node){
	std::string type_constant;

	if( !this->asString( node, "Type", type_constant ) ){
		return 0;
	}

	int64 constant_value;

	if( !script_get_constant( ( "PENALTY_" + type_constant ).c_str(), &constant_value ) ){
		this->invalidWarning( node["Type"], "Unknown penalty type \"%s\".\n", type_constant.c_str() );
		return 0;
	}

	if( constant_value < PENALTY_NONE || constant_value > PENALTY_MAX ){
		this->invalidWarning( node["Type"], "Invalid penalty type \"%s\".\n", type_constant.c_str() );
		return 0;
	}

	e_penalty_type type = static_cast<e_penalty_type>( constant_value );

	std::shared_ptr<s_penalty> penalty = this->find( type );
	bool exists = penalty != nullptr;

	if( !exists ){
		penalty = std::make_shared<s_penalty>();
		penalty->type = type;

		for( int i = 0, max = ARRAYLENGTH( penalty->rate ); i < max; i++ ){
			penalty->rate[i] = UINT16_MAX;
		}
	}

	if( this->nodeExists( node, "LevelDifferences" ) ){
		for( const auto& levelNode : node["LevelDifferences"] ){
			if( !this->nodesExist( levelNode, { "Difference", "Rate" } ) ){
				return 0;
			}

			int32 difference;

			if( !this->asInt32( levelNode, "Difference", difference ) ){
				return 0;
			}

			if( std::abs( difference ) > MAX_LEVEL ){
				this->invalidWarning( levelNode["Difference"], "Level difference %d is bigger than maximum level %d.\n", difference, MAX_LEVEL );
				return 0;
			}

			uint16 rate;

			if( !this->asUInt16Rate( levelNode, "Rate", rate ) ){
				return 0;
			}

			penalty->rate[difference + MAX_LEVEL - 1] = rate;
		}
	}

	if( !exists ){
		this->put( type, penalty );
	}

	return 1;
}

void PenaltyDatabase::loadingFinished(){
	for( const auto& pair : *this ){
		for( int i = MAX_LEVEL - 1, max = ARRAYLENGTH( pair.second->rate ), last_rate = 100; i < max; i++ ){
			uint16 rate = pair.second->rate[i];

			// Check if it has been defined
			if( rate == UINT16_MAX ){
				pair.second->rate[i] = last_rate;
			}else{
				last_rate = rate;
			}
		}

		for( int i = MAX_LEVEL - 1, last_rate = 100; i >= 0; i-- ){
			uint16 rate = pair.second->rate[i];

			// Check if it has been defined
			if( rate == UINT16_MAX ){
				pair.second->rate[i] = last_rate;
			}else{
				last_rate = rate;
			}
		}
	}

	TypesafeYamlDatabase::loadingFinished();
}

PenaltyDatabase penalty_db;

#define MOTD_LINE_SIZE 128
static char motd_text[MOTD_LINE_SIZE][CHAT_SIZE_MAX]; // Message of the day buffer [Valaris]

bool reg_load;

/**
 * Translation table from athena equip index to aegis bitmask
*/
unsigned int equip_bitmask[EQI_MAX] = {
	EQP_ACC_L,				// EQI_ACC_L
	EQP_ACC_R,				// EQI_ACC_R
	EQP_SHOES,				// EQI_SHOES
	EQP_GARMENT,			// EQI_GARMENT
	EQP_HEAD_LOW,			// EQI_HEAD_LOW
	EQP_HEAD_MID,			// EQI_HEAD_MID
	EQP_HEAD_TOP,			// EQI_HEAD_TOP
	EQP_ARMOR,				// EQI_ARMOR
	EQP_HAND_L,				// EQI_HAND_L
	EQP_HAND_R,				// EQI_HAND_R
	EQP_COSTUME_HEAD_TOP,	// EQI_COSTUME_HEAD_TOP
	EQP_COSTUME_HEAD_MID,	// EQI_COSTUME_HEAD_MID
	EQP_COSTUME_HEAD_LOW,	// EQI_COSTUME_HEAD_LOW
	EQP_COSTUME_GARMENT,	// EQI_COSTUME_GARMENT
	EQP_AMMO,				// EQI_AMMO
	EQP_SHADOW_ARMOR,		// EQI_SHADOW_ARMOR
	EQP_SHADOW_WEAPON,		// EQI_SHADOW_WEAPON
	EQP_SHADOW_SHIELD,		// EQI_SHADOW_SHIELD
	EQP_SHADOW_SHOES,		// EQI_SHADOW_SHOES
	EQP_SHADOW_ACC_R,		// EQI_SHADOW_ACC_R
	EQP_SHADOW_ACC_L		// EQI_SHADOW_ACC_L
};

//Links related info to the sd->hate_mob[]/sd->feel_map[] entries
const struct sg_data sg_info[MAX_PC_FEELHATE] = {
		{ SG_SUN_ANGER, SG_SUN_BLESS, SG_SUN_COMFORT, "PC_FEEL_SUN", "PC_HATE_MOB_SUN", is_day_of_sun },
		{ SG_MOON_ANGER, SG_MOON_BLESS, SG_MOON_COMFORT, "PC_FEEL_MOON", "PC_HATE_MOB_MOON", is_day_of_moon },
		{ SG_STAR_ANGER, SG_STAR_BLESS, SG_STAR_COMFORT, "PC_FEEL_STAR", "PC_HATE_MOB_STAR", is_day_of_star }
	};

void pc_set_reg_load( bool val ){
	reg_load = val;
}

/**
 * Item Cool Down Delay Saving
 * Struct item_cd is not a member of map_session_data
 * to keep cooldowns in memory between player log-ins.
 * All cooldowns are reset when server is restarted.
 **/
DBMap* itemcd_db = nullptr; // char_id -> struct item_cd
struct item_cd {
	t_tick tick[MAX_ITEMDELAYS]; //tick
	t_itemid nameid[MAX_ITEMDELAYS]; //item id
};

/**
* Converts a class to its array index for CLASS_COUNT defined arrays.
* Note that it does not do a validity check for speed purposes, where parsing
* player input make sure to use a pcdb_checkid first!
* @param class_ Job ID see enum e_job
* @return Class Index
*/
int pc_class2idx(int class_) {
	if (class_ >= JOB_NOVICE_HIGH)
		return class_- JOB_NOVICE_HIGH+JOB_MAX_BASIC;
	return class_;
}

/**
* Get player's group ID
* @param sd
* @return Group ID
*/
int pc_get_group_id(map_session_data *sd) {
	return sd->group_id;
}

/** Get player's group Level
* @param sd
* @return Group Level
*/
int pc_get_group_level(map_session_data *sd) {
	return sd->group->level;
}

/**
 * Remove a player from queue after timeout
 * @param tid: Timer ID
 * @param tick: Timer
 * @param id: ID
 * @return 0 on success or 1 otherwise
 */
static TIMER_FUNC(pc_on_expire_active)
{
	map_session_data *sd = (map_session_data *)data;

	nullpo_retr(1, sd);

	sd->tid_queue_active = INVALID_TIMER;

	bg_queue_leave(sd);
	clif_bg_queue_entry_init(sd);
	return 0;
}

/**
 * Function used to set timer externally
 * @param sd: Player data
 */
void pc_set_bg_queue_timer(map_session_data *sd) {
	nullpo_retv(sd);

	if (sd->tid_queue_active != INVALID_TIMER) {
		delete_timer(sd->tid_queue_active, pc_on_expire_active);
		sd->tid_queue_active = INVALID_TIMER;
	}

	sd->tid_queue_active = add_timer(gettick() + 20000, pc_on_expire_active, 0, (intptr_t)sd);
}

/**
 * Function used to delete timer externally
 * @param sd: Player data
 */
void pc_delete_bg_queue_timer(map_session_data *sd) {
	nullpo_retv(sd);

	if (sd->tid_queue_active != INVALID_TIMER) {
		delete_timer(sd->tid_queue_active, pc_on_expire_active);
		sd->tid_queue_active = INVALID_TIMER;
	}
}

static TIMER_FUNC(pc_invincible_timer){
	map_session_data *sd;

	if( (sd=(map_session_data *)map_id2sd(id)) == nullptr || sd->bl.type!=BL_PC )
		return 1;

	if(sd->invincible_timer != tid){
		ShowError("invincible_timer %d != %d\n",sd->invincible_timer,tid);
		return 0;
	}
	sd->invincible_timer = INVALID_TIMER;
	skill_unit_move(&sd->bl,tick,1);

	return 0;
}

void pc_setinvincibletimer(map_session_data* sd, int val) {
	nullpo_retv(sd);

	if( sd->invincible_timer != INVALID_TIMER )
		delete_timer(sd->invincible_timer,pc_invincible_timer);
	sd->invincible_timer = add_timer(gettick()+val,pc_invincible_timer,sd->bl.id,0);
}

void pc_delinvincibletimer(map_session_data* sd)
{
	nullpo_retv(sd);

	if( sd->invincible_timer != INVALID_TIMER )
	{
		delete_timer(sd->invincible_timer,pc_invincible_timer);
		sd->invincible_timer = INVALID_TIMER;
		skill_unit_move(&sd->bl,gettick(),1);
	}
}

static TIMER_FUNC(pc_spiritball_timer){
	map_session_data *sd;
	int i;

	if( (sd=(map_session_data *)map_id2sd(id)) == nullptr || sd->bl.type!=BL_PC )
		return 1;

	if( sd->spiritball <= 0 )
	{
		ShowError("pc_spiritball_timer: %d spiritball's available. (aid=%d cid=%d tid=%d)\n", sd->spiritball, sd->status.account_id, sd->status.char_id, tid);
		sd->spiritball = 0;
		return 0;
	}

	ARR_FIND(0, sd->spiritball, i, sd->spirit_timer[i] == tid);
	if( i == sd->spiritball )
	{
		ShowError("pc_spiritball_timer: timer not found (aid=%d cid=%d tid=%d)\n", sd->status.account_id, sd->status.char_id, tid);
		return 0;
	}

	sd->spiritball--;
	if( i != sd->spiritball )
		memmove(sd->spirit_timer+i, sd->spirit_timer+i+1, (sd->spiritball-i)*sizeof(int));
	sd->spirit_timer[sd->spiritball] = INVALID_TIMER;

	clif_spiritball(&sd->bl);

	return 0;
}

/**
* Adds a spiritball to player for 'interval' ms
* @param sd
* @param interval
* @param max
*/
void pc_addspiritball(map_session_data *sd,int interval,int max)
{
	int tid;
	uint8 i;

	nullpo_retv(sd);

	if(max > MAX_SPIRITBALL)
		max = MAX_SPIRITBALL;
	if(sd->spiritball < 0)
		sd->spiritball = 0;

	if( sd->spiritball && sd->spiritball >= max )
	{
		if(sd->spirit_timer[0] != INVALID_TIMER)
			delete_timer(sd->spirit_timer[0],pc_spiritball_timer);
		sd->spiritball--;
		if( sd->spiritball != 0 )
			memmove(sd->spirit_timer+0, sd->spirit_timer+1, (sd->spiritball)*sizeof(int));
		sd->spirit_timer[sd->spiritball] = INVALID_TIMER;
	}

	tid = add_timer(gettick()+interval, pc_spiritball_timer, sd->bl.id, 0);
	ARR_FIND(0, sd->spiritball, i, sd->spirit_timer[i] == INVALID_TIMER || DIFF_TICK(get_timer(tid)->tick, get_timer(sd->spirit_timer[i])->tick) < 0);
	if( i != sd->spiritball )
		memmove(sd->spirit_timer+i+1, sd->spirit_timer+i, (sd->spiritball-i)*sizeof(int));
	sd->spirit_timer[i] = tid;
	sd->spiritball++;
	if( (sd->class_&MAPID_THIRDMASK) == MAPID_ROYAL_GUARD )
		clif_millenniumshield(&sd->bl,sd->spiritball);
	else
		clif_spiritball(&sd->bl);
}

/**
* Removes number of spiritball from player
* @param sd
* @param count
* @param type 1 = doesn't give client effect
*/
void pc_delspiritball(map_session_data *sd,int count,int type)
{
	uint8 i;

	nullpo_retv(sd);

	if(sd->spiritball <= 0) {
		sd->spiritball = 0;
		return;
	}

	if(count == 0)
		return;
	if(count > sd->spiritball)
		count = sd->spiritball;
	sd->spiritball -= count;
	if(count > MAX_SPIRITBALL)
		count = MAX_SPIRITBALL;

	for(i=0;i<count;i++) {
		if(sd->spirit_timer[i] != INVALID_TIMER) {
			delete_timer(sd->spirit_timer[i],pc_spiritball_timer);
			sd->spirit_timer[i] = INVALID_TIMER;
		}
	}
	for(i=count;i<MAX_SPIRITBALL;i++) {
		sd->spirit_timer[i-count] = sd->spirit_timer[i];
		sd->spirit_timer[i] = INVALID_TIMER;
	}

	if(!type) {
		if( (sd->class_&MAPID_THIRDMASK) == MAPID_ROYAL_GUARD )
			clif_millenniumshield(&sd->bl,sd->spiritball);
		else
			clif_spiritball(&sd->bl);
	}
}

/**
 * Adds a soulball to player
 * @param sd: Player data
 * @param max: Max amount of soulballs
 */
int pc_addsoulball(map_session_data *sd, int max)
{
	nullpo_ret(sd);

	status_change *sc = status_get_sc(&sd->bl);

	if (sc == nullptr || sc->getSCE(SC_SOULENERGY) == nullptr) {
		sc_start(&sd->bl, &sd->bl, SC_SOULENERGY, 100, 0, skill_get_time2(SP_SOULCOLLECT, 1));
		sd->soulball = 0;
	}

	max = min(max, MAX_SOUL_BALL);
	sd->soulball = cap_value(sd->soulball, 0, MAX_SOUL_BALL);

	if (sd->soulball && sd->soulball >= max)
		sd->soulball--;

	sd->soulball++;
	sc_start(&sd->bl, &sd->bl, SC_SOULENERGY, 100, sd->soulball, skill_get_time2(SP_SOULCOLLECT, 1));
	clif_soulball(sd);

	return 0;
}

/**
 * Removes number of soulball from player
 * @param sd: Player data
 * @param count: Amount to remove
 * @param type: true = doesn't give client effect
 */
int pc_delsoulball(map_session_data *sd, int count, bool type)
{
	nullpo_ret(sd);

	if (count <= 0)
		return 0;

	status_change *sc = status_get_sc(&sd->bl);

	if (sd->soulball <= 0 || sc == nullptr || sc->getSCE(SC_SOULENERGY) == nullptr) {
		sd->soulball = 0;
	}else{
		sd->soulball -= cap_value(count, 0, sd->soulball);
		if (sd->soulball == 0)
			status_change_end(&sd->bl, SC_SOULENERGY);
		else
			sc->getSCE(SC_SOULENERGY)->val1 = sd->soulball;
	}

	if (!type)
		clif_soulball(sd);

	return 0;
}

/**
* Adds servantballs to a player
* @param sd: Player data
* @param amount: Amount to add
*/
void pc_addservantball( map_session_data& sd, int count ){
	sd.servantball = cap_value( sd.servantball + count, 0, MAX_SERVANTBALL );

	clif_servantball( sd );
}

/**
* Removes number of servantballs from player
* @param sd: Player data
* @param count: Amount to remove
*/
void pc_delservantball( map_session_data& sd, int count ){
	sd.servantball = cap_value( sd.servantball - count, 0, MAX_SERVANTBALL );

	clif_servantball( sd );
}

/**
* Adds abyssballs to a player
* @param sd: Player data
* @param amount: Amount to add
*/
void pc_addabyssball( map_session_data& sd, int count ){
	sd.abyssball = cap_value( sd.abyssball + count, 0, MAX_ABYSSBALL );

	clif_abyssball( sd );
}

/**
* Removes number of abyssballs from player
* @param sd: Player data
* @param count: Amount to remove
*/
void pc_delabyssball( map_session_data& sd, int count ){
	sd.abyssball = cap_value( sd.abyssball - count, 0, MAX_ABYSSBALL );

	clif_abyssball( sd );
}

/**
* Increases a player's fame points and displays a notice to him
* @param sd Player
* @param count Fame point
* @return true: on success, false: on error
*/
bool pc_addfame(map_session_data &sd, int count)
{
	enum e_rank ranktype;

	sd.status.fame += count;
	if (sd.status.fame > MAX_FAME)
		sd.status.fame = MAX_FAME;

	switch(sd.class_&MAPID_UPPERMASK){
		case MAPID_BLACKSMITH:	ranktype = RANK_BLACKSMITH; break;
		case MAPID_ALCHEMIST:	ranktype = RANK_ALCHEMIST; break;
		case MAPID_TAEKWON:		ranktype = RANK_TAEKWON; break;
		default:
			ShowWarning( "pc_addfame: Trying to add fame to class '%s'(%d).\n", job_name(sd.status.class_), sd.status.class_ );
			return false;
	}

	clif_update_rankingpoint(sd, ranktype, count);
	chrif_updatefamelist(sd, ranktype);
	return true;
}

/**
 * Check whether a player ID is in the fame rankers list of its job, returns his/her position if so, 0 else
 * @param sd
 * @param job Job use enum e_mapid
 * @return Rank
 */
unsigned char pc_famerank(uint32 char_id, int job)
{
	uint8 i;

	switch(job){
		case MAPID_BLACKSMITH: // Blacksmith
		    for(i = 0; i < MAX_FAME_LIST; i++){
				if(smith_fame_list[i].id == char_id)
				    return i + 1;
			}
			break;
		case MAPID_ALCHEMIST: // Alchemist
			for(i = 0; i < MAX_FAME_LIST; i++){
				if(chemist_fame_list[i].id == char_id)
					return i + 1;
			}
			break;
		case MAPID_TAEKWON: // Taekwon
			for(i = 0; i < MAX_FAME_LIST; i++){
				if(taekwon_fame_list[i].id == char_id)
					return i + 1;
			}
			break;
	}

	return 0;
}

/**
* Restart player's HP & SP value
* @param sd
* @param type Restart type: 1 - Normal Resurection
*/
void pc_setrestartvalue(map_session_data *sd, char type) {
	struct status_data *status, *b_status;
	nullpo_retv(sd);

	b_status = &sd->base_status;
	status = &sd->battle_status;

	if (type&1) {	//Normal resurrection
		status->hp = 1; //Otherwise status_heal may fail if dead.
		status_heal(&sd->bl, b_status->hp, 0, 1);
		if( status->sp < b_status->sp )
			status_set_sp(&sd->bl, b_status->sp, 1);
	} else { //Just for saving on the char-server (with values as if respawned)
		sd->status.hp = b_status->hp;
		sd->status.sp = (status->sp < b_status->sp)?b_status->sp:status->sp;
		sd->status.ap = (status->ap < b_status->ap)?b_status->ap:status->ap;
	}
}

/*==========================================
	Rental System
 *------------------------------------------*/

/**
 * Ends a rental and removes the item/effect
 * @param tid: Tick ID
 * @param tick: Timer
 * @param id: Timer ID
 * @param data: Data
 * @return false - failure, true - success
 */
TIMER_FUNC(pc_inventory_rental_end){
	map_session_data *sd = map_id2sd(id);

	if( sd == nullptr )
		return 0;
	if( tid != sd->rental_timer ) {
		ShowError("pc_inventory_rental_end: invalid timer id.\n");
		return 0;
	}

	pc_inventory_rentals(sd);
	return 1;
}

/**
 * Removes the rental timer from the player
 * @param sd: Player data
 */
void pc_inventory_rental_clear(map_session_data *sd)
{
	if( sd->rental_timer != INVALID_TIMER ) {
		delete_timer(sd->rental_timer, pc_inventory_rental_end);
		sd->rental_timer = INVALID_TIMER;
	}
}

/**
 * Check for items in the player's inventory that are rental type
 * @param sd: Player data
 */
void pc_inventory_rentals(map_session_data *sd)
{
	int i, c = 0;
	unsigned int next_tick = UINT_MAX;

	for( i = 0; i < MAX_INVENTORY; i++ ) { // Check for Rentals on Inventory
		if( sd->inventory.u.items_inventory[i].nameid == 0 )
			continue; // Nothing here
		if( sd->inventory.u.items_inventory[i].expire_time == 0 )
			continue;
		if( sd->inventory.u.items_inventory[i].expire_time <= time(nullptr) ) {
			if (sd->inventory_data[i]->unequip_script)
				run_script(sd->inventory_data[i]->unequip_script, 0, sd->bl.id, fake_nd->bl.id);
			clif_rental_expired(sd, i, sd->inventory.u.items_inventory[i].nameid);
			pc_delitem(sd, i, sd->inventory.u.items_inventory[i].amount, 0, 0, LOG_TYPE_OTHER);
		} else {
			unsigned int expire_tick = (unsigned int)(sd->inventory.u.items_inventory[i].expire_time - time(nullptr));

			clif_rental_time(sd, sd->inventory.u.items_inventory[i].nameid, (int)expire_tick);
			next_tick = umin(expire_tick * 1000U, next_tick);
			c++;
		}
	}

	if( c > 0 ) // min(next_tick,3600000) 1 hour each timer to keep announcing to the owner, and to avoid a but with rental time > 15 days
		sd->rental_timer = add_timer(gettick() + umin(next_tick,3600000), pc_inventory_rental_end, sd->bl.id, 0);
	else
		sd->rental_timer = INVALID_TIMER;
}

/**
 * Add a rental item to the player and adjusts the rental timer appropriately
 * @param sd: Player data
 * @param seconds: Rental time
 */
void pc_inventory_rental_add(map_session_data *sd, unsigned int seconds)
{
	t_tick tick = seconds * 1000;

	if( sd == nullptr )
		return;

	if( sd->rental_timer != INVALID_TIMER ) {
		const struct TimerData * td;

		td = get_timer(sd->rental_timer);
		if( DIFF_TICK(td->tick, gettick()) > tick ) { // Update Timer as this one ends first than the current one
			pc_inventory_rental_clear(sd);
			sd->rental_timer = add_timer(gettick() + tick, pc_inventory_rental_end, sd->bl.id, 0);
		}
	} else
		sd->rental_timer = add_timer(gettick() + i64min(tick,3600000), pc_inventory_rental_end, sd->bl.id, 0);
}

/**
 * Check if the player can sell the current item
 * @param sd: map_session_data of the player
 * @param item: struct of the checking item
 * @param shoptype: NPC's sub type see enum npc_subtype
 * @return bool 'true' is sellable, 'false' otherwise
 */
bool pc_can_sell_item(map_session_data *sd, struct item *item, enum npc_subtype shoptype) {
	if (sd == nullptr || item == nullptr)
		return false;

	if (!pc_can_give_items(sd))
		return false;

	if (item->equip > 0 || item->amount < 0)
		return false;

	if (battle_config.hide_fav_sell && item->favorite != 0)
		return false; //Cannot sell favs (optional config)

	if (!battle_config.rental_transaction && item->expire_time)
		return false; // Cannot Sell Rental Items

	if( item->equipSwitch ){
		return false;
	}

	if (itemdb_ishatched_egg(item))
		return false;

	switch (shoptype) {
		case NPCTYPE_SHOP:
			if (item->bound && battle_config.allow_bound_sell&ISR_BOUND_SELLABLE && (
				item->bound != BOUND_GUILD ||
				(sd->guild && sd->status.char_id == sd->guild->guild.member[0].char_id) ||
				(item->bound == BOUND_GUILD && !(battle_config.allow_bound_sell&ISR_BOUND_GUILDLEADER_ONLY))
				))
				return true;
			break;
		case NPCTYPE_ITEMSHOP:
			if (item->bound && battle_config.allow_bound_sell&ISR_BOUND && (
				item->bound != BOUND_GUILD ||
				(sd->guild && sd->status.char_id == sd->guild->guild.member[0].char_id) ||
				(item->bound == BOUND_GUILD && !(battle_config.allow_bound_sell&ISR_BOUND_GUILDLEADER_ONLY))
				))
				return true;
			else if (!item->bound) {
				struct item_data *itd = itemdb_search(item->nameid);
				if (itd && itd->flag.trade_restriction.sell && battle_config.allow_bound_sell&ISR_SELLABLE)
					return true;
			}
			break;
	}

	if (!itemdb_cansell(item, pc_get_group_level(sd)))
		return false;

	if (item->bound && !pc_can_give_bounded_items(sd))
		return false; // Don't allow sale of bound items
	return true;
}

/**
 * Determines if player can give / drop / trade / vend items
 */
bool pc_can_give_items(map_session_data *sd)
{
	return (pc_has_permission(sd, PC_PERM_TRADE) || pc_has_permission(sd, PC_PERM_TRADE_UNCONDITIONAL));
}

/**
 * Determines if player can give / drop / trade / vend bounded items
 */
bool pc_can_give_bounded_items(map_session_data *sd)
{
	return (pc_has_permission(sd, PC_PERM_TRADE_BOUNDED) || pc_has_permission(sd, PC_PERM_TRADE_UNCONDITIONAL));
}

/**
 * Determine if an item in a player's inventory is tradeable based on several merits.
 * Checks for item_trade, bound, and rental restrictions.
 * @param sd: Player data
 * @param index: Item inventory index
 * @return True if the item can be traded or false otherwise
 */
bool pc_can_trade_item(map_session_data *sd, int index) {
	if (sd && index >= 0) {
		return (sd->inventory.u.items_inventory[index].expire_time == 0 &&
			(sd->inventory.u.items_inventory[index].bound == 0 || pc_can_give_bounded_items(sd)) &&
			itemdb_cantrade(&sd->inventory.u.items_inventory[index], pc_get_group_level(sd), pc_get_group_level(sd))
			);
	}

	return false;
}

/*==========================================
 * Prepares character for saving.
 * @param sd
 *------------------------------------------*/
void pc_makesavestatus(map_session_data *sd) {
	nullpo_retv(sd);

	if(!battle_config.save_clothcolor)
		sd->status.clothes_color = 0;

	if(!battle_config.save_body_style)
		sd->status.body = 0;

	//Only copy the Cart/Peco/Falcon options, the rest are handled via
	//status change load/saving. [Skotlex]
#ifdef NEW_CARTS
	sd->status.option = sd->sc.option&(OPTION_INVISIBLE|OPTION_FALCON|OPTION_RIDING|OPTION_DRAGON|OPTION_WUG|OPTION_WUGRIDER|OPTION_MADOGEAR);
#else
	sd->status.option = sd->sc.option&(OPTION_INVISIBLE|OPTION_CART|OPTION_FALCON|OPTION_RIDING|OPTION_DRAGON|OPTION_WUG|OPTION_WUGRIDER|OPTION_MADOGEAR);
#endif

	// Mark last point as not instance related by default
	sd->status.last_point_instanceid = 0;

	if (sd->sc.getSCE(SC_JAILED)) { //When Jailed, do not move last point.
		if(pc_isdead(sd)){
			pc_setrestartvalue(sd, 0);
		} else {
			sd->status.hp = sd->battle_status.hp;
			sd->status.sp = sd->battle_status.sp;
			sd->status.ap = sd->battle_status.ap;
		}
		mapindex_getmapname( mapindex_id2name( sd->mapindex ), sd->status.last_point.map );
		sd->status.last_point.x = sd->bl.x;
		sd->status.last_point.y = sd->bl.y;
		return;
	}

	if( pc_isdead( sd ) ){
		pc_setrestartvalue( sd, 0 );

		// Return to save point
		safestrncpy( sd->status.last_point.map, sd->status.save_point.map, sizeof( sd->status.last_point.map ) );
		sd->status.last_point.x = sd->status.save_point.x;
		sd->status.last_point.y = sd->status.save_point.y;
	}else{
		sd->status.hp = sd->battle_status.hp;
		sd->status.sp = sd->battle_status.sp;
		sd->status.ap = sd->battle_status.ap;

		struct map_data* mapdata = map_getmapdata( sd->bl.m );

		// If saving is not allowed on the map, we return the player to the designated point
		if( mapdata->getMapFlag(MF_NOSAVE) ){
			// The map has a specific return point
			if( mapdata->save.map ){
				safestrncpy( sd->status.last_point.map, mapindex_id2name( mapdata->save.map ), sizeof( sd->status.last_point.map ) );
				sd->status.last_point.x = mapdata->save.x;
				sd->status.last_point.y = mapdata->save.y;
			// Return the user to his save point
			}else{
				safestrncpy( sd->status.last_point.map, sd->status.save_point.map, sizeof( sd->status.last_point.map ) );
				sd->status.last_point.x = sd->status.save_point.x;
				sd->status.last_point.y = sd->status.save_point.y;
			}
		// If the user is on a instance map, special handling is needed
		}else if( mapdata->instance_id ){
			if( battle_config.instance_allow_reconnect ){
				// Store the original mapname
				struct map_data* mapdata_source = map_getmapdata( mapdata->instance_src_map );

				mapindex_getmapname( mapindex_id2name( mapdata_source->index ), sd->status.last_point.map );
				sd->status.last_point.x = sd->bl.x;
				sd->status.last_point.y = sd->bl.y;
				sd->status.last_point_instanceid = mapdata->instance_id;
			}else{
				// Return the user to his save point
				safestrncpy( sd->status.last_point.map, sd->status.save_point.map, sizeof( sd->status.last_point.map ) );
				sd->status.last_point.x = sd->status.save_point.x;
				sd->status.last_point.y = sd->status.save_point.y;
			}
		}else{
			// Save normally
			mapindex_getmapname( mapindex_id2name( sd->mapindex ), sd->status.last_point.map );
			sd->status.last_point.x = sd->bl.x;
			sd->status.last_point.y = sd->bl.y;
		}
	}
}

/*==========================================
 * Off init ? Connection?
 *------------------------------------------*/
void pc_setnewpc(map_session_data *sd, uint32 account_id, uint32 char_id, int login_id1, t_tick client_tick, int sex, int fd) {
	nullpo_retv(sd);

	sd->bl.id = account_id;
	sd->status.account_id = account_id;
	sd->status.char_id = char_id;
	sd->status.sex = sex;
	sd->login_id1 = login_id1;
	sd->login_id2 = 0; // at this point, we can not know the value :(
	sd->client_tick = client_tick;
	sd->state.active = 0; //to be set to 1 after player is fully authed and loaded.
	sd->bl.type = BL_PC;
	if(battle_config.prevent_logout_trigger&PLT_LOGIN)
		sd->canlog_tick = gettick();
	//Required to prevent homunculus copuing a base speed of 0.
	sd->battle_status.speed = sd->base_status.speed = DEFAULT_WALK_SPEED;
}

/**
* Get equip point for an equip
* @param sd
* @param id
*/
int pc_equippoint_sub(map_session_data *sd,struct item_data* id){
	int ep = 0;

	nullpo_ret(sd);
	nullpo_ret(id);

	if (!itemdb_isequip2(id))
		return 0; //Not equippable by players.

	ep = id->equip;
	if(id->subtype == W_DAGGER	|| id->subtype == W_1HSWORD || id->subtype == W_1HAXE) {
		if(pc_checkskill(sd,AS_LEFT) > 0 || (sd->class_&MAPID_UPPERMASK) == MAPID_ASSASSIN || (sd->class_&MAPID_UPPERMASK) == MAPID_KAGEROUOBORO) { //Kagerou and Oboro can dual wield daggers. [Rytech]
			if (ep == EQP_WEAPON)
				return EQP_ARMS;
			if (ep == EQP_SHADOW_WEAPON)
				return EQP_SHADOW_ARMS;
		}
	}
	return ep;
}

/**
* Get equip point for an equip
* @param sd
* @param n Equip index in inventory
*/
int pc_equippoint(map_session_data *sd,int n){
	nullpo_ret(sd);

	return pc_equippoint_sub(sd,sd->inventory_data[n]);
}

/**
 * Fill inventory_data with struct *item_data through inventory (fill with struct *item)
 * @param sd : player session
 * @return 0 sucess, 1:invalid sd
 */
void pc_setinventorydata(map_session_data *sd)
{
	uint8 i;
	nullpo_retv(sd);

	for(i = 0; i < MAX_INVENTORY; i++) {
		t_itemid id = sd->inventory.u.items_inventory[i].nameid;
		sd->inventory_data[i] = id?itemdb_search(id):nullptr;
	}
}

/**
* 'Calculates' weapon type
* @param sd : Player
*/
void pc_calcweapontype(map_session_data *sd)
{
	nullpo_retv(sd);

	// single-hand
	if(sd->weapontype2 == W_FIST) {
		sd->status.weapon = sd->weapontype1;
		return;
	}
	if(sd->weapontype1 == W_FIST) {
		sd->status.weapon = sd->weapontype2;
		return;
	}
	// dual-wield
	sd->status.weapon = W_FIST;
	switch (sd->weapontype1){
	case W_DAGGER:
		switch (sd->weapontype2) {
		case W_DAGGER:  sd->status.weapon = W_DOUBLE_DD; break;
		case W_1HSWORD: sd->status.weapon = W_DOUBLE_DS; break;
		case W_1HAXE:   sd->status.weapon = W_DOUBLE_DA; break;
		}
		break;
	case W_1HSWORD:
		switch (sd->weapontype2) {
		case W_DAGGER:  sd->status.weapon = W_DOUBLE_DS; break;
		case W_1HSWORD: sd->status.weapon = W_DOUBLE_SS; break;
		case W_1HAXE:   sd->status.weapon = W_DOUBLE_SA; break;
		}
		break;
	case W_1HAXE:
		switch (sd->weapontype2) {
		case W_DAGGER:  sd->status.weapon = W_DOUBLE_DA; break;
		case W_1HSWORD: sd->status.weapon = W_DOUBLE_SA; break;
		case W_1HAXE:   sd->status.weapon = W_DOUBLE_AA; break;
		}
	}
	// unknown, default to right hand type
	if (!sd->status.weapon)
		sd->status.weapon = sd->weapontype1;
}

/**
* Set equip index
* @param sd : Player
*/
void pc_setequipindex(map_session_data *sd)
{
	uint16 i;

	nullpo_retv(sd);

	for (i = 0; i < EQI_MAX; i++){
		sd->equip_index[i] = -1;
		sd->equip_switch_index[i] = -1;
	}

	for (i = 0; i < MAX_INVENTORY; i++) {
		if (sd->inventory.u.items_inventory[i].nameid == 0)
			continue;
		if (sd->inventory.u.items_inventory[i].equip) {
			uint8 j;
			for (j = 0; j < EQI_MAX; j++)
				if (sd->inventory.u.items_inventory[i].equip & equip_bitmask[j])
					sd->equip_index[j] = i;

			if (sd->inventory.u.items_inventory[i].equip & EQP_HAND_R) {
				if (sd->inventory_data[i])
					sd->weapontype1 = sd->inventory_data[i]->subtype;
				else
					sd->weapontype1 = W_FIST;
			}

			if( sd->inventory.u.items_inventory[i].equip & EQP_HAND_L ) {
				if( sd->inventory_data[i] && sd->inventory_data[i]->type == IT_WEAPON )
					sd->weapontype2 = sd->inventory_data[i]->subtype;
				else
					sd->weapontype2 = W_FIST;
			}
		}
		if (sd->inventory.u.items_inventory[i].equipSwitch) {
			for (uint8 j = 0; j < EQI_MAX; j++) {
				if (sd->inventory.u.items_inventory[i].equipSwitch & equip_bitmask[j]) {
					sd->equip_switch_index[j] = i;
				}
			}
		}
	}
	pc_calcweapontype(sd);
}

//static int pc_isAllowedCardOn(map_session_data *sd,int s,int eqindex,int flag)
//{
//	int i;
//	struct item *item = &sd->inventory.u.items_inventory[eqindex];
//	std::shared_ptr<item_data> data;
//
//	//Crafted/made/hatched items.
//	if (itemdb_isspecial(item->card[0]))
//		return 1;
//
//	/* scan for enchant armor gems */
//	if( item->card[MAX_SLOTS - 1] && s < MAX_SLOTS - 1 )
//		s = MAX_SLOTS - 1;
//
//	ARR_FIND( 0, s, i, item->card[i] && (data = item_db.find(item->card[i])) != nullptr && data->flag.no_equip&flag );
//	return( i < s ) ? 0 : 1;
//}


/**
 * Check if an item is equiped by player
 * (Check if the itemid is equiped then search if that match the index in inventory (should be))
 * @param sd : player session
 * @param nameid : itemid
 * @return 1:yes, 0:no
 */
bool pc_isequipped(map_session_data *sd, t_itemid nameid)
{
	uint8 i;

	for( i = 0; i < EQI_MAX; i++ )
	{
		short index = sd->equip_index[i], j;
		if( index < 0 )
			continue;
		if( pc_is_same_equip_index((enum equip_index)i, sd->equip_index, index) )
			continue;
		if( !sd->inventory_data[index] ) 
			continue;
		if( sd->inventory_data[index]->nameid == nameid )
			return true;
		for( j = 0; j < MAX_SLOTS; j++ ){
			if( sd->inventory.u.items_inventory[index].card[j] == nameid )
				return true;
		}
	}

	return false;
}

/**
 * Check adoption rules
 * @param p1_sd: Player 1
 * @param p2_sd: Player 2
 * @param b_sd: Player that will be adopted
 * @return ADOPT_ALLOWED - Sent message to Baby to accept or deny
 *         ADOPT_ALREADY_ADOPTED - Already adopted
 *         ADOPT_MARRIED_AND_PARTY - Need to be married and in the same party
 *         ADOPT_EQUIP_RINGS - Need wedding rings equipped
 *         ADOPT_NOT_NOVICE - Adoptee is not a Novice
 *         ADOPT_CHARACTER_NOT_FOUND - Parent or Baby not found
 *         ADOPT_MORE_CHILDREN - Cannot adopt more than 1 Baby (client message)
 *         ADOPT_LEVEL_70 - Parents need to be level 70+ (client message)
 *         ADOPT_MARRIED - Cannot adopt a married person (client message)
 */
enum adopt_responses pc_try_adopt(map_session_data *p1_sd, map_session_data *p2_sd, map_session_data *b_sd)
{
	if( !p1_sd || !p2_sd || !b_sd )
		return ADOPT_CHARACTER_NOT_FOUND;

	if( b_sd->status.father || b_sd->status.mother || b_sd->adopt_invite )
		return ADOPT_ALREADY_ADOPTED; // already adopted baby / in adopt request

	if( !p1_sd->status.partner_id || !p1_sd->status.party_id || p1_sd->status.party_id != b_sd->status.party_id )
		return ADOPT_MARRIED_AND_PARTY; // You need to be married and in party with baby to adopt

	if( p1_sd->status.partner_id != p2_sd->status.char_id || p2_sd->status.partner_id != p1_sd->status.char_id )
		return ADOPT_MARRIED_AND_PARTY; // Not married, wrong married

	if( p2_sd->status.party_id != p1_sd->status.party_id )
		return ADOPT_MARRIED_AND_PARTY; // Both parents need to be in the same party

	// Parents need to have their ring equipped
	if( !pc_isequipped(p1_sd, WEDDING_RING_M) && !pc_isequipped(p1_sd, WEDDING_RING_F) )
		return ADOPT_EQUIP_RINGS;

	if( !pc_isequipped(p2_sd, WEDDING_RING_M) && !pc_isequipped(p2_sd, WEDDING_RING_F) )
		return ADOPT_EQUIP_RINGS;

	// Already adopted a baby
	if( p1_sd->status.child || p2_sd->status.child ) {
		clif_Adopt_reply(p1_sd, ADOPT_REPLY_MORE_CHILDREN);
		return ADOPT_MORE_CHILDREN;
	}

	// Parents need at least lvl 70 to adopt
	if( p1_sd->status.base_level < 70 || p2_sd->status.base_level < 70 ) {
		clif_Adopt_reply(p1_sd, ADOPT_REPLY_LEVEL_70);
		return ADOPT_LEVEL_70;
	}

	if( b_sd->status.partner_id ) {
		clif_Adopt_reply(p1_sd, ADOPT_REPLY_MARRIED);
		return ADOPT_MARRIED;
	}

	if( !( ( b_sd->status.class_ >= JOB_NOVICE && b_sd->status.class_ <= JOB_THIEF ) || b_sd->status.class_ == JOB_SUPER_NOVICE || b_sd->status.class_ == JOB_SUPER_NOVICE_E ) )
		return ADOPT_NOT_NOVICE;

	return ADOPT_ALLOWED;
}

/*==========================================
 * Adoption Process
 *------------------------------------------*/
bool pc_adoption(map_session_data *p1_sd, map_session_data *p2_sd, map_session_data *b_sd)
{
	int job, joblevel;
	t_exp jobexp;

	if( pc_try_adopt(p1_sd, p2_sd, b_sd) != ADOPT_ALLOWED )
		return false;

	// Preserve current job levels and progress
	joblevel = b_sd->status.job_level;
	jobexp = b_sd->status.job_exp;

	job = pc_mapid2jobid(b_sd->class_|JOBL_BABY, b_sd->status.sex);
	if( job != -1 && pc_jobchange(b_sd, job, 0) )
	{ // Success, proceed to configure parents and baby skills
		p1_sd->status.child = b_sd->status.char_id;
		p2_sd->status.child = b_sd->status.char_id;
		b_sd->status.father = p1_sd->status.char_id;
		b_sd->status.mother = p2_sd->status.char_id;

		// Restore progress
		b_sd->status.job_level = joblevel;
		clif_updatestatus(*b_sd, SP_JOBLEVEL);
		b_sd->status.job_exp = jobexp;
		clif_updatestatus(*b_sd, SP_JOBEXP);

		// Baby Skills
		pc_skill(b_sd, WE_BABY, 1, ADDSKILL_PERMANENT);
		pc_skill(b_sd, WE_CALLPARENT, 1, ADDSKILL_PERMANENT);
		pc_skill(b_sd, WE_CHEERUP, 1, ADDSKILL_PERMANENT);

		// Parents Skills
		pc_skill(p1_sd, WE_CALLBABY, 1, ADDSKILL_PERMANENT);
		pc_skill(p2_sd, WE_CALLBABY, 1, ADDSKILL_PERMANENT);

		chrif_save(p1_sd, CSAVE_NORMAL);
		chrif_save(p2_sd, CSAVE_NORMAL);
		chrif_save(b_sd, CSAVE_NORMAL);

		achievement_update_objective(b_sd, AG_BABY, 1, 1);
		achievement_update_objective(p1_sd, AG_BABY, 1, 2);
		achievement_update_objective(p2_sd, AG_BABY, 1, 2);

		return true;
	}

	return false; // Job Change Fail
}

static bool pc_job_can_use_item( map_session_data* sd, struct item_data* item ){
	nullpo_retr( false, sd );
	nullpo_retr( false, item );

	// Calculate the required bit to check
	uint64 job = 1ULL << ( sd->class_ & MAPID_BASEMASK );

	size_t index;

	// 2-1
	if( ( sd->class_ & JOBL_2_1 ) != 0 ){
		index = 1;
	// 2-2
	}else if( ( sd->class_ & JOBL_2_2 ) != 0 ){
		index = 2;
	// Basejob
	}else{
		index = 0;
	}

	return ( item->class_base[index] & job ) != 0;
}

/*==========================================
 * Check if player can use/equip selected item. Used by pc_isUseitem and pc_isequip
   Returns:
		false : Cannot use/equip
		true  : Can use/equip
 * Credits:
		[Inkfish] for first idea
		[Haru] for third-classes extension
		[Cydh] finishing :D
 *------------------------------------------*/
static bool pc_isItemClass (map_session_data *sd, struct item_data* item) {
	while (1) {
		if (item->class_upper&ITEMJ_NORMAL && !(sd->class_&(JOBL_UPPER|JOBL_BABY|JOBL_THIRD|JOBL_FOURTH)))	//normal classes (no upper, no baby, no third, no fourth)
			break;
#ifndef RENEWAL
		//allow third classes to use trans. class items
		if (item->class_upper&ITEMJ_UPPER && sd->class_&(JOBL_UPPER|JOBL_THIRD))	//trans. classes
			break;
		//third-baby classes can use same item too
		if (item->class_upper&ITEMJ_BABY && sd->class_&JOBL_BABY)	//baby classes
			break;
		//don't need to decide specific rules for third-classes?
		//items for third classes can be used for all third classes
		if (item->class_upper&(ITEMJ_THIRD|ITEMJ_THIRD_UPPER|ITEMJ_THIRD_BABY) && sd->class_&JOBL_THIRD)
			break;
#else
		//trans. classes (exl. third-trans.)
		if (item->class_upper&ITEMJ_UPPER && sd->class_&JOBL_UPPER && !(sd->class_&JOBL_THIRD))
			break;
		//baby classes (exl. third-baby)
		if (item->class_upper&ITEMJ_BABY && sd->class_&JOBL_BABY && !(sd->class_&JOBL_THIRD))
			break;
		//third classes (exl. third-trans. and baby-third and fourth)
		if (item->class_upper&ITEMJ_THIRD && sd->class_&JOBL_THIRD && !(sd->class_&(JOBL_UPPER|JOBL_BABY)) && !(sd->class_&JOBL_FOURTH))
			break;
		//trans-third classes (exl. fourth)
		if (item->class_upper&ITEMJ_THIRD_UPPER && sd->class_&JOBL_THIRD && sd->class_&JOBL_UPPER && !(sd->class_&JOBL_FOURTH))
			break;
		//third-baby classes (exl. fourth)
		if (item->class_upper&ITEMJ_THIRD_BABY && sd->class_&JOBL_THIRD && sd->class_&JOBL_BABY && !(sd->class_&JOBL_FOURTH))
			break;
		//fourth classes
		if (item->class_upper&ITEMJ_FOURTH && sd->class_&JOBL_FOURTH)
			break;
#endif
		return false;
	}
	return true;
}

/*=================================================
 * Checks if the player can equip the item at index n in inventory.
 * @param sd
 * @param n Item index in inventory
 * @return ITEM_EQUIP_ACK_OK(0) if can be equipped, or ITEM_EQUIP_ACK_FAIL(1)/ITEM_EQUIP_ACK_FAILLEVEL(2) if can't
 *------------------------------------------------*/
uint8 pc_isequip(map_session_data *sd,int n)
{
	struct item_data *item;

	nullpo_retr(ITEM_EQUIP_ACK_FAIL, sd);

	item = sd->inventory_data[n];

	if(pc_has_permission(sd, PC_PERM_USE_ALL_EQUIPMENT))
		return ITEM_EQUIP_ACK_OK;

	if(item == nullptr)
		return ITEM_EQUIP_ACK_FAIL;
	if(item->elv && sd->status.base_level < (unsigned int)item->elv)
		return ITEM_EQUIP_ACK_FAILLEVEL;
	if(item->elvmax && sd->status.base_level > (unsigned int)item->elvmax)
		return ITEM_EQUIP_ACK_FAILLEVEL;
	if(item->sex != SEX_BOTH && sd->status.sex != item->sex)
		return ITEM_EQUIP_ACK_FAIL;

	//fail to equip if item is restricted
	if (!battle_config.allow_equip_restricted_item && itemdb_isNoEquip(item, sd->bl.m))
		return ITEM_EQUIP_ACK_FAIL;

	if (item->equip&EQP_AMMO) {
		switch (item->subtype) {
			case AMMO_ARROW:
				if (battle_config.ammo_check_weapon && sd->status.weapon != W_BOW && sd->status.weapon != W_MUSICAL && sd->status.weapon != W_WHIP) {
					clif_msg(sd, ITEM_NEED_BOW);
					return ITEM_EQUIP_ACK_FAIL;
				}
				break;
			case AMMO_DAGGER:
				if (!pc_checkskill(sd, AS_VENOMKNIFE))
					return ITEM_EQUIP_ACK_FAIL;
				break;
			case AMMO_BULLET:
			case AMMO_SHELL:
				if (battle_config.ammo_check_weapon && sd->status.weapon != W_REVOLVER && sd->status.weapon != W_RIFLE && sd->status.weapon != W_GATLING && sd->status.weapon != W_SHOTGUN
#ifdef RENEWAL
					&& sd->status.weapon != W_GRENADE
#endif
					) {
					clif_msg(sd, ITEM_BULLET_EQUIP_FAIL);
					return ITEM_EQUIP_ACK_FAIL;
				}
				break;
#ifndef RENEWAL
			case AMMO_GRENADE:
				if (battle_config.ammo_check_weapon && sd->status.weapon != W_GRENADE) {
					clif_msg(sd, ITEM_BULLET_EQUIP_FAIL);
					return ITEM_EQUIP_ACK_FAIL;
				}
				break;
#endif
			case AMMO_CANNONBALL:
				if (!pc_ismadogear(sd) && (sd->status.class_ == JOB_MECHANIC_T || sd->status.class_ == JOB_MECHANIC)) {
					clif_msg(sd, ITEM_NEED_MADOGEAR); // Item can only be used when Mado Gear is mounted.
					return ITEM_EQUIP_ACK_FAIL;
				}
				if (sd->state.active && !pc_iscarton(sd) && //Check if sc data is already loaded
					(sd->status.class_ == JOB_GENETIC_T || sd->status.class_ == JOB_GENETIC)) {
					clif_msg(sd, ITEM_NEED_CART); // Only available when cart is mounted.
					return ITEM_EQUIP_ACK_FAIL;
				}
				break;
		}
	}

	if (sd->sc.count) {
		if(item->equip & EQP_ARMS && item->type == IT_WEAPON && sd->sc.getSCE(SC_STRIPWEAPON)) // Also works with left-hand weapons [DracoRPG]
			return ITEM_EQUIP_ACK_FAIL;
		if(item->equip & EQP_SHIELD && item->type == IT_ARMOR && sd->sc.getSCE(SC_STRIPSHIELD))
			return ITEM_EQUIP_ACK_FAIL;
		if(item->equip & EQP_ARMOR && sd->sc.getSCE(SC_STRIPARMOR))
			return ITEM_EQUIP_ACK_FAIL;
		if(item->equip & EQP_HEAD_TOP && sd->sc.getSCE(SC_STRIPHELM))
			return ITEM_EQUIP_ACK_FAIL;
		if(item->equip & EQP_ACC && sd->sc.getSCE(SC__STRIPACCESSORY))
			return ITEM_EQUIP_ACK_FAIL;
		if (item->equip & EQP_ARMS && sd->sc.getSCE(SC__WEAKNESS))
			return ITEM_EQUIP_ACK_FAIL;
		if (item->equip & EQP_SHADOW_GEAR && sd->sc.getSCE(SC_SHADOW_STRIP))
			return ITEM_EQUIP_ACK_FAIL;
		if(item->equip && (sd->sc.getSCE(SC_KYOUGAKU) || sd->sc.getSCE(SC_SUHIDE)))
			return ITEM_EQUIP_ACK_FAIL;

		if (sd->sc.getSCE(SC_SPIRIT) && sd->sc.getSCE(SC_SPIRIT)->val2 == SL_SUPERNOVICE) {
			//Spirit of Super Novice equip bonuses. [Skotlex]
			if (sd->status.base_level > 90 && item->equip & EQP_HELM)
				return ITEM_EQUIP_ACK_OK; //Can equip all helms

			if (sd->status.base_level > 96 && item->equip & EQP_ARMS && item->type == IT_WEAPON && item->weapon_level == 4)
				switch(item->subtype) { //In weapons, the look determines type of weapon.
					case W_DAGGER: //All level 4 - Daggers
					case W_1HSWORD: //All level 4 - 1H Swords
					case W_1HAXE: //All level 4 - 1H Axes
					case W_MACE: //All level 4 - 1H Maces
					case W_STAFF: //All level 4 - 1H Staves
					case W_2HSTAFF: //All level 4 - 2H Staves
						return ITEM_EQUIP_ACK_OK;
				}
		}
	}

	//Not equipable by class. [Skotlex]
	if (!pc_job_can_use_item(sd,item))
		return ITEM_EQUIP_ACK_FAIL;

	if (!pc_isItemClass(sd, item))
		return ITEM_EQUIP_ACK_FAIL;

	return ITEM_EQUIP_ACK_OK;
}

/**
 * Performs some special modifications to a player's last point location,
 * if the map has a nosave mapflag or if the map was an instance.
 * @param sd: Player data
 * @return True if the player should be returned to his savepoint or false if not
 */
bool pc_lastpoint_special( map_session_data& sd ){
	int16 mapid = map_mapname2mapid( sd.status.last_point.map );

	// Should not happen because otherwise the char-server would have sent the player to another map-server
	if( mapid < 0 ){
		// Return the player to his savepoint
		return true;
	}

	struct map_data* mapdata = map_getmapdata( mapid );

	if( mapdata == nullptr ){
		// Return the player to his savepoint
		return true;
	}

	if (strcmpi(sd.status.last_point.map, MAP_JAIL) == 0) {
		// Don't return jailed player to save point.
		return false;
	}

	// Maybe since the player's logout the nosave mapflag was added to the map
	if( mapdata->getMapFlag(MF_NOSAVE) ){
		// The map has a specific return point
		if( mapdata->save.map ){
			safestrncpy( sd.status.last_point.map, mapindex_id2name( mapdata->save.map ), sizeof( sd.status.last_point.map ) );
			sd.status.last_point.x = mapdata->save.x;
			sd.status.last_point.y = mapdata->save.y;
			return false;
		}else{
			// Return the user to his save point
			return true;
		}
	}

	// Check if the last point was an instance
	if( sd.status.last_point_instanceid == 0 ){
		// Nothing to do
		return false;
	}

	// Check if returning to the instance is allowed in general
	if( !battle_config.instance_allow_reconnect ){
		// Return the player to his savepoint
		return true;
	}

	std::shared_ptr<s_instance_data> instance_data = util::umap_find( instances, sd.status.last_point_instanceid );

	if( instance_data == nullptr ){
		// Instance does not exist anymore, return the player to his savepoint
		return true;
	}

	switch( instance_data->mode ){
		case IM_NONE:
			// Cannot validate
			break;
		case IM_CHAR:
			if( sd.status.char_id != instance_data->owner_id ){
				// It is a character bound instance and the player is not the owner, return the player to his savepoint
				return true;
			}
			break;
		case IM_PARTY:
			if( sd.status.party_id != instance_data->owner_id ){
				// It is a party bound instance and the player is not in the party, return the player to his savepoint
				return true;
			}
			break;
		case IM_GUILD:
			if( sd.status.guild_id != instance_data->owner_id ){
				// It is a guild bound instance and the player is not in the guild, return the player to his savepoint
				return true;
			}
			break;
		case IM_CLAN:
			if( sd.status.clan_id != instance_data->owner_id ){
				// It is a clan bound instance and the player is not in the clan, return the player to his savepoint
				return true;
			}
			break;
	}

	int16 imapid = instance_mapid( mapid, sd.status.last_point_instanceid );

	if( imapid < 0 ){
		// Instance does not contain this map anymore, return the player to his savepoint
		return true;
	}

	// Overwrite the stored "source mapname" with the real mapname
	instance_generate_mapname( mapid, sd.status.last_point_instanceid, sd.status.last_point.map );
	// X/Y coordinates are already correct and do not need to be modified

	// Dont warp the player back to his savepoint
	return false;
}

/*==========================================
 * No problem with the session id
 * set the status that has been sent from char server
 *------------------------------------------*/
bool pc_authok(map_session_data *sd, uint32 login_id2, time_t expiration_time, int group_id, struct mmo_charstatus *st, bool changing_mapservers)
{
	t_tick tick = gettick();
	uint32 ip = session[sd->fd]->client_addr;

	sd->login_id2 = login_id2;
	sd->group_id = group_id;

	/* load user permissions */
	pc_group_pc_load(sd);

	memcpy(&sd->status, st, sizeof(*st));

	if (st->sex != sd->status.sex) {
		clif_authfail_fd(sd->fd, 0);
		return false;
	}

	//Set the map-server used job id. [Skotlex]
	uint64 class_ = pc_jobid2mapid(sd->status.class_);
	if (class_ == -1 || !job_db.exists(sd->status.class_)) { //Invalid class?
		ShowError("pc_authok: Invalid class %d for player %s (%d:%d). Class was changed to novice.\n", sd->status.class_, sd->status.name, sd->status.account_id, sd->status.char_id);
		sd->status.class_ = JOB_NOVICE;
		sd->class_ = MAPID_NOVICE;
	} else
		sd->class_ = class_;

	// Checks and fixes to character status data, that are required
	// in case of configuration change or stuff, which cannot be
	// checked on char-server.
	sd->status.hair = cap_value(sd->status.hair,MIN_HAIR_STYLE,MAX_HAIR_STYLE);
	sd->status.hair_color = cap_value(sd->status.hair_color,MIN_HAIR_COLOR,MAX_HAIR_COLOR);
	sd->status.clothes_color = cap_value(sd->status.clothes_color,MIN_CLOTH_COLOR,MAX_CLOTH_COLOR);
	sd->status.body = cap_value(sd->status.body,MIN_BODY_STYLE,MAX_BODY_STYLE);

	//Initializations to null/0 unneeded since map_session_data was filled with 0 upon allocation.
	sd->state.connect_new = 1;

	sd->followtimer = INVALID_TIMER; // [MouseJstr]
	sd->invincible_timer = INVALID_TIMER;
	sd->npc_timer_id = INVALID_TIMER;
	sd->pvp_timer = INVALID_TIMER;
	sd->expiration_tid = INVALID_TIMER;
	sd->autotrade_tid = INVALID_TIMER;
	sd->respawn_tid = INVALID_TIMER;
	sd->tid_queue_active = INVALID_TIMER;
	sd->macro_detect.timer = INVALID_TIMER;

	sd->skill_keep_using.tid = INVALID_TIMER;
	sd->skill_keep_using.skill_id = 0;
	sd->skill_keep_using.level = 0;
	sd->skill_keep_using.target = 0;

#ifdef SECURE_NPCTIMEOUT
	// Initialize to defaults/expected
	sd->npc_idle_timer = INVALID_TIMER;
	sd->npc_idle_tick = tick;
	sd->npc_idle_type = NPCT_INPUT;
	sd->state.ignoretimeout = false;
#endif

	sd->canuseitem_tick = tick;
	sd->canusecashfood_tick = tick;
	sd->canequip_tick = tick;
	sd->cantalk_tick = tick;
	sd->canskill_tick = tick;
	sd->cansendmail_tick = tick;
	sd->idletime = last_tick;

	sd->regen.tick.hp = tick;
	sd->regen.tick.sp = tick;

	for(int i = 0; i < MAX_SPIRITBALL; i++)
		sd->spirit_timer[i] = INVALID_TIMER;

	if (battle_config.item_auto_get)
		sd->state.autoloot = 10000;

	if (battle_config.disp_experience)
		sd->state.showexp = 1;
	if (battle_config.disp_zeny)
		sd->state.showzeny = 1;
#ifdef VIP_ENABLE
	if (!battle_config.vip_disp_rate)
		sd->vip.disableshowrate = 1;
#endif

	if (!(battle_config.display_skill_fail&2))
		sd->state.showdelay = 1;

	memset(&sd->inventory, 0, sizeof(struct s_storage));
	memset(&sd->cart, 0, sizeof(struct s_storage));
	memset(&sd->storage, 0, sizeof(struct s_storage));
	memset(&sd->premiumStorage, 0, sizeof(struct s_storage));
	memset(&sd->equip_index, -1, sizeof(sd->equip_index));
	memset(&sd->equip_switch_index, -1, sizeof(sd->equip_switch_index));

	if( pc_isinvisible(sd) && !pc_can_use_command( sd, "hide", COMMAND_ATCOMMAND ) ){
		sd->status.option &= ~OPTION_INVISIBLE;
	}

	status_change_init(&sd->bl);

	sd->sc.option = sd->status.option; //This is the actual option used in battle.

	unit_dataset(&sd->bl);

	sd->guild_x = -1;
	sd->guild_y = -1;

	sd->delayed_damage = 0;

	// Event Timers
	for( int i = 0; i < MAX_EVENTTIMER; i++ )
		sd->eventtimer[i] = INVALID_TIMER;
	// Rental Timer
	sd->rental_timer = INVALID_TIMER;

	for( int i = 0; i < 3; i++ )
		sd->hate_mob[i] = -1;

	sd->quest_log = nullptr;
	sd->num_quests = 0;
	sd->avail_quests = 0;
	sd->save_quest = false;
	sd->count_rewarp = 0;
	sd->mail.pending_weight = 0;
	sd->mail.pending_zeny = 0;
	sd->mail.pending_slots = 0;

	sd->regs.vars = i64db_alloc(DB_OPT_BASE);
	sd->regs.arrays = nullptr;
	sd->vars_dirty = false;
	sd->vars_ok = false;
	sd->vars_received = 0x0;

	// Check if the player's last point requires special handling and if conditions apply to return the player to his savepoint
	if( pc_lastpoint_special( *sd ) ){
		// The player should be warped back to his savepoint
		safestrncpy( sd->status.last_point.map, sd->status.save_point.map, sizeof( sd->status.last_point.map ) );
		sd->status.last_point.x = sd->status.save_point.x;
		sd->status.last_point.y = sd->status.save_point.y;
	}

	//warp player
	enum e_setpos setpos_result = pc_setpos( sd, mapindex_name2id( sd->status.last_point.map ), sd->status.last_point.x, sd->status.last_point.y, CLR_OUTSIGHT );
	if( setpos_result != SETPOS_OK ){
		ShowError( "Last_point_map %s not found (error code %d)\n", sd->status.last_point.map, setpos_result );

		// try warping to a default map instead (church graveyard)
		if (pc_setpos(sd, mapindex_name2id(MAP_PRONTERA), 273, 354, CLR_OUTSIGHT) != SETPOS_OK) {
			// if we fail again
			clif_authfail_fd(sd->fd, 0);
			return false;
		}
	}

	clif_inventory_expansion_info( sd );
	clif_authok(sd);

	//Prevent S. Novices from getting the no-death bonus just yet. [Skotlex]
	sd->die_counter=-1;

	//display login notice
	ShowInfo("'" CL_WHITE "%s" CL_RESET "' logged in."
	         " (AID/CID: '" CL_WHITE "%d/%d" CL_RESET "',"
	         " IP: '" CL_WHITE "%d.%d.%d.%d" CL_RESET "',"
	         " Group '" CL_WHITE "%d" CL_RESET "').\n",
	         sd->status.name, sd->status.account_id, sd->status.char_id,
	         CONVIP(ip), sd->group_id);
	// Send friends list
	clif_friendslist_send( *sd );

	if( !changing_mapservers ) {

		if (battle_config.display_version == 1)
			pc_show_version(sd);

		// Message of the Day [Valaris]
		for(int i=0; i < MOTD_LINE_SIZE && motd_text[i][0]; i++) {
			if (battle_config.motd_type)
				clif_messagecolor(&sd->bl, color_table[COLOR_LIGHT_GREEN], motd_text[i], false, SELF);
			else
				clif_displaymessage(sd->fd, motd_text[i]);
		}

		if (expiration_time != 0)
			sd->expiration_time = expiration_time;

		/**
		 * Fixes login-without-aura glitch (the screen won't blink at this point, don't worry :P)
		 **/
		clif_changemap( *sd, sd->bl.m, sd->bl.x, sd->bl.y );
	}

	pc_validate_skill(sd);

	/* [Ind] */
	sd->sc_display = nullptr;
	sd->sc_display_count = 0;

	// Player has not yet received the CashShop list
	sd->status.cashshop_sent = false;

	sd->last_addeditem_index = -1;
	
	sd->bonus_script.head = nullptr;
	sd->bonus_script.count = 0;

	// Initialize BG queue
	sd->bg_queue_id = 0;

#if PACKETVER_MAIN_NUM >= 20150507 || PACKETVER_RE_NUM >= 20150429 || defined(PACKETVER_ZERO)
	sd->hatEffects = {};
#endif

	sd->catch_target_class = PET_CATCH_FAIL;

	// Check EXP overflow, since in previous revision EXP on Max Level can be more than 'official' Max EXP
	if (pc_is_maxbaselv(sd) && sd->status.base_exp > MAX_LEVEL_BASE_EXP) {
		sd->status.base_exp = MAX_LEVEL_BASE_EXP;
		clif_updatestatus(*sd, SP_BASEEXP);
	}
	if (pc_is_maxjoblv(sd) && sd->status.job_exp > MAX_LEVEL_JOB_EXP) {
		sd->status.job_exp = MAX_LEVEL_JOB_EXP;
		clif_updatestatus(*sd, SP_JOBEXP);
	}

	// Request all registries (auth is considered completed whence they arrive)
	intif_request_registry(sd,7);
	return true;
}

/*==========================================
 * Closes a connection because it failed to be authenticated from the char server.
 *------------------------------------------*/
void pc_authfail(map_session_data *sd)
{
	clif_authfail_fd(sd->fd, 0);
	return;
}

/**
 * Player register a bl as hatred
 * @param sd : player session
 * @param pos : hate position [0;2]
 * @param bl : target bl
 * @return false:failed, true:success
 */
bool pc_set_hate_mob(map_session_data *sd, int pos, struct block_list *bl)
{
	int class_;
	if (!sd || !bl || pos < 0 || pos > 2)
		return false;
	if (sd->hate_mob[pos] != -1)
	{	//Can't change hate targets.
		clif_hate_info(sd, pos, sd->hate_mob[pos], 0); //Display current
		return false;
	}

	class_ = status_get_class(bl);
	if (!pcdb_checkid(class_)) {
		unsigned int max_hp = status_get_max_hp(bl);
		if ((pos == 1 && max_hp < 6000) || (pos == 2 && max_hp < 20000))
			return false;
		if (pos != status_get_size(bl))
			return false; //Wrong size
	}
	sd->hate_mob[pos] = class_;
	pc_setglobalreg(sd, add_str(sg_info[pos].hate_var), class_+1);
	clif_hate_info(sd, pos, class_, 1);
	return true;
}

/*==========================================
 * Invoked once after the char/account/account2 registry variables are received. [Skotlex]
 * We didn't receive item information at this point so DO NOT attempt to do item operations here.
 * See intif_parse_StorageReceived() for item operations [lighta]
 *------------------------------------------*/
void pc_reg_received(map_session_data *sd)
{
	uint8 i;

	sd->vars_ok = true;

	sd->change_level_2nd = static_cast<unsigned char>(pc_readglobalreg(sd, add_str(JOBCHANGE2ND_VAR)));
	sd->change_level_3rd = static_cast<unsigned char>(pc_readglobalreg(sd, add_str(JOBCHANGE3RD_VAR)));
	sd->change_level_4th = static_cast<unsigned char>(pc_readglobalreg(sd, add_str(JOBCHANGE4TH_VAR)));
	sd->die_counter = static_cast<int>(pc_readglobalreg(sd, add_str(PCDIECOUNTER_VAR)));

	sd->langtype = static_cast<int>(pc_readaccountreg(sd, add_str(LANGTYPE_VAR)));
	if (msg_checklangtype(sd->langtype,true) < 0)
		sd->langtype = 0; //invalid langtype reset to default

	// Cash shop
	sd->cashPoints = static_cast<int>(pc_readaccountreg(sd, add_str(CASHPOINT_VAR)));
	sd->kafraPoints = static_cast<int>(pc_readaccountreg(sd, add_str(KAFRAPOINT_VAR)));

	// Cooking Exp
	sd->cook_mastery = static_cast<short>(pc_readglobalreg(sd, add_str(COOKMASTERY_VAR)));

	if( (sd->class_&MAPID_BASEMASK) == MAPID_TAEKWON )
	{ // Better check for class rather than skill to prevent "skill resets" from unsetting this
		sd->mission_mobid = static_cast<short>(pc_readglobalreg(sd, add_str(TKMISSIONID_VAR)));
		sd->mission_count = static_cast<unsigned char>(pc_readglobalreg(sd, add_str(TKMISSIONCOUNT_VAR)));
	}

	if (battle_config.feature_banking)
		sd->bank_vault = static_cast<int>(pc_readreg2(sd, BANK_VAULT_VAR));

	if (battle_config.feature_roulette) {
		sd->roulette_point.bronze = static_cast<int>(pc_readreg2(sd, ROULETTE_BRONZE_VAR));
		sd->roulette_point.silver = static_cast<int>(pc_readreg2(sd, ROULETTE_SILVER_VAR));
		sd->roulette_point.gold = static_cast<int>(pc_readreg2(sd, ROULETTE_GOLD_VAR));
	}
	sd->roulette.prizeIdx = -1;

	//SG map and mob read [Komurka]
	for(i=0;i<MAX_PC_FEELHATE;i++) { //for now - someone need to make reading from txt/sql
		uint16 j;

		if ((j = static_cast<uint16>(pc_readglobalreg(sd, add_str(sg_info[i].feel_var)))) != 0) {
			sd->feel_map[i].index = j;
			sd->feel_map[i].m = map_mapindex2mapid(j);
		} else {
			sd->feel_map[i].index = 0;
			sd->feel_map[i].m = -1;
		}
		sd->hate_mob[i] = static_cast<short>(pc_readglobalreg(sd, add_str(sg_info[i].hate_var)))-1;
	}

	if ((i = pc_checkskill(sd,RG_PLAGIARISM)) > 0) {
		unsigned short skid = static_cast<unsigned short>(pc_readglobalreg(sd, add_str(SKILL_VAR_PLAGIARISM)));
		sd->cloneskill_idx = skill_get_index(skid);
		if (sd->cloneskill_idx > 0) {
			sd->status.skill[sd->cloneskill_idx].id = skid;
			sd->status.skill[sd->cloneskill_idx].lv = static_cast<uint8>(pc_readglobalreg(sd, add_str(SKILL_VAR_PLAGIARISM_LV)));
			if (sd->status.skill[sd->cloneskill_idx].lv > i)
				sd->status.skill[sd->cloneskill_idx].lv = i;
			sd->status.skill[sd->cloneskill_idx].flag = SKILL_FLAG_PLAGIARIZED;
		}
	}
	if ((i = pc_checkskill(sd,SC_REPRODUCE)) > 0) {
		unsigned short skid = static_cast<unsigned short>(pc_readglobalreg(sd, add_str(SKILL_VAR_REPRODUCE)));
		sd->reproduceskill_idx = skill_get_index(skid);
		if (sd->reproduceskill_idx > 0) {
			sd->status.skill[sd->reproduceskill_idx].id = skid;
			sd->status.skill[sd->reproduceskill_idx].lv = static_cast<uint8>(pc_readglobalreg(sd, add_str(SKILL_VAR_REPRODUCE_LV)));
			if (i < sd->status.skill[sd->reproduceskill_idx].lv)
				sd->status.skill[sd->reproduceskill_idx].lv = i;
			sd->status.skill[sd->reproduceskill_idx].flag = SKILL_FLAG_PLAGIARIZED;
		}
	}
	//Weird... maybe registries were reloaded?
	if (sd->state.active)
		return;
	sd->state.active = 1;
	sd->state.pc_loaded = false; // Ensure inventory data and status data is loaded before we calculate player stats

	intif_storage_request(sd,TABLE_STORAGE, 0, STOR_MODE_ALL); // Request storage data
	intif_storage_request(sd,TABLE_CART, 0, STOR_MODE_ALL); // Request cart data
	intif_storage_request(sd,TABLE_INVENTORY, 0, STOR_MODE_ALL); // Request inventory data

	// Restore IM_CHAR instance to the player
	for (const auto &instance : instances) {
		if (instance.second->mode == IM_CHAR && instance.second->owner_id == sd->status.char_id) {
			sd->instance_id = instance.first;
			break;
		}
	}

	if (sd->status.party_id > 0)
		party_member_joined(sd);
	if (sd->status.guild_id > 0)
		guild_member_joined(sd);
	if (sd->status.clan_id > 0)
		clan_member_joined(sd);
#if !( PACKETVER_MAIN_NUM >= 20190403 || PACKETVER_RE_NUM >= 20190320 || PACKETVER_ZERO_NUM >= 20190410 )
	// Before those clients you could send out the instance info even when the client was still loading the map, afterwards you need to send it later
	clif_instance_info( *sd );
#endif

	// pet
	if (sd->status.pet_id > 0)
		intif_request_petdata(sd->status.account_id, sd->status.char_id, sd->status.pet_id);

	// Homunculus [albator]
	if( sd->status.hom_id > 0 )
		intif_homunculus_requestload(sd->status.account_id, sd->status.hom_id);
	if( sd->status.mer_id > 0 )
		intif_mercenary_request(sd->status.mer_id, sd->status.char_id);
	if( sd->status.ele_id > 0 )
		intif_elemental_request(sd->status.ele_id, sd->status.char_id);

	map_addiddb(&sd->bl);
	map_delnickdb(sd->status.char_id, sd->status.name);
	if (!chrif_auth_finished(sd))
		ShowError("pc_reg_received: Failed to properly remove player %d:%d from logging db!\n", sd->status.account_id, sd->status.char_id);

	chrif_skillcooldown_request(sd->status.account_id, sd->status.char_id);
	chrif_bsdata_request(sd->status.char_id);
#ifdef VIP_ENABLE
	sd->vip.time = 0;
	sd->vip.enabled = 0;
	chrif_req_login_operation(sd->status.account_id, sd->status.name, CHRIF_OP_LOGIN_VIP, 0, 1|8, 0);  // request VIP information
#endif
	intif_Mail_requestinbox(sd->status.char_id, 0, MAIL_INBOX_NORMAL); // MAIL SYSTEM - Request Mail Inbox
	intif_request_questlog(sd);

	if (battle_config.feature_achievement) {
		sd->achievement_data.total_score = 0;
		sd->achievement_data.level = 0;
		sd->achievement_data.save = false;
		sd->achievement_data.count = 0;
		sd->achievement_data.incompleteCount = 0;
		sd->achievement_data.achievements = nullptr;
		intif_request_achievements(sd->status.char_id);
	}

	if (sd->state.connect_new == 0 && sd->fd) { //Character already loaded map! Gotta trigger LoadEndAck manually.
		sd->state.connect_new = 1;
		clif_parse_LoadEndAck(sd->fd, sd);

		if( pc_isinvisible( sd ) ){
			sd->vd.class_ = JT_INVISIBLE;
			clif_displaymessage( sd->fd, msg_txt( sd, 11 ) ); // Invisible: On
			// decrement the number of pvp players on the map
			map_getmapdata( sd->bl.m )->users_pvp--;

			if( map_getmapflag( sd->bl.m, MF_PVP ) && !map_getmapflag( sd->bl.m, MF_PVP_NOCALCRANK ) && sd->pvp_timer != INVALID_TIMER ){
				// unregister the player for ranking
				delete_timer( sd->pvp_timer, pc_calc_pvprank_timer );
				sd->pvp_timer = INVALID_TIMER;
			}

			clif_changeoption( &sd->bl );
		}
	}

	channel_autojoin(sd);
}

static int pc_calc_skillpoint(map_session_data* sd)
{
	uint16 i, skill_point = 0;

	nullpo_ret(sd);

	for(i = 1; i < MAX_SKILL; i++) {
		if( sd->status.skill[i].id && sd->status.skill[i].lv > 0) {
			std::shared_ptr<s_skill_db> skill = skill_db.find(sd->status.skill[i].id);

			if ((!skill->inf2[INF2_ISQUEST] || battle_config.quest_skill_learn) &&
				(!skill->inf2[INF2_ISWEDDING] || skill->inf2[INF2_ISSPIRIT]) //Do not count wedding/link skills. [Skotlex]
				)
			{
				if(sd->status.skill[i].flag == SKILL_FLAG_PERMANENT)
					skill_point += sd->status.skill[i].lv;
				else if(sd->status.skill[i].flag >= SKILL_FLAG_REPLACED_LV_0)
					skill_point += (sd->status.skill[i].flag - SKILL_FLAG_REPLACED_LV_0);
			}
		}
	}

	return skill_point;
}

static bool pc_grant_allskills(map_session_data *sd, bool addlv) {
	if (!sd || !pc_has_permission(sd, PC_PERM_ALL_SKILL))
		return false;

	/**
	* Dummy skills must NOT be added here otherwise they'll be displayed in the,
	* skill tree and since they have no icons they'll give resource errors
	* Get ALL skills except npc/guild ones. [Skotlex]
	* Don't add SG_DEVIL [Komurka] and MO_TRIPLEATTACK and RG_SNATCHER [ultramage]
	**/
	for (const auto &skill : skill_db) {
		uint16 skill_id = skill.second->nameid;

		if (skill_id == 0 || skill.second->inf2[INF2_ISNPC]|| skill.second->inf2[INF2_ISGUILD])
			continue;
		switch (skill_id) {
			case SM_SELFPROVOKE:
			case AB_DUPLELIGHT_MELEE:
			case AB_DUPLELIGHT_MAGIC:
			case WL_CHAINLIGHTNING_ATK:
			case WL_TETRAVORTEX_FIRE:
			case WL_TETRAVORTEX_WATER:
			case WL_TETRAVORTEX_WIND:
			case WL_TETRAVORTEX_GROUND:
			case WL_SUMMON_ATK_FIRE:
			case WL_SUMMON_ATK_WIND:
			case WL_SUMMON_ATK_WATER:
			case WL_SUMMON_ATK_GROUND:
			case LG_OVERBRAND_BRANDISH:
			case LG_OVERBRAND_PLUSATK:
			case WM_SEVERE_RAINSTORM_MELEE:
			case RL_R_TRIP_PLUSATK:
			case SG_DEVIL:
			case MO_TRIPLEATTACK:
			case RG_SNATCHER:
				continue;
			default:
				{
					uint8 lv = (uint8)skill_get_max(skill_id);

					if (lv > 0) {
						uint16 idx = skill_get_index(skill_id);

						sd->status.skill[idx].id = skill_id;
						if (addlv)
							sd->status.skill[idx].lv = lv;
					}
				}
				break;
		}
	}
	return true;
}

/*==========================================
 * Calculation of skill level.
 * @param sd
 *------------------------------------------*/
void pc_calc_skilltree(map_session_data *sd)
{
	nullpo_retv(sd);

	uint64 job = pc_calc_skilltree_normalize_job(sd);
	int class_ = pc_mapid2jobid(job, sd->status.sex);

	if( class_ == -1 )
	{ //Unable to normalize job??
		ShowError( "pc_calc_skilltree: Unable to normalize job %s(%d) for character %s (%d:%d)\n", job_name( sd->status.class_ ), sd->status.class_, sd->status.name, sd->status.account_id, sd->status.char_id );
		return;
	}
	uint16 job_id = class_;
	class_ = pc_class2idx(class_);

	for (const auto &skill : skill_db) {
		uint16 skill_id = skill.second->nameid;
		uint16 idx = skill_get_index(skill_id);

		if( sd->status.skill[idx].flag != SKILL_FLAG_PLAGIARIZED && sd->status.skill[idx].flag != SKILL_FLAG_PERM_GRANTED ) //Don't touch these
			sd->status.skill[idx].id = 0; //First clear skills.
		/* permanent skills that must be re-checked */
		if( sd->status.skill[idx].flag == SKILL_FLAG_PERM_GRANTED ) {
			if (skill_id == 0) {
				sd->status.skill[idx].id = 0;
				sd->status.skill[idx].lv = 0;
				sd->status.skill[idx].flag = SKILL_FLAG_PERMANENT;
				continue;
			}
			switch (skill_id) {
				case NV_TRICKDEAD:
					if( (sd->class_&MAPID_UPPERMASK) != MAPID_NOVICE ) {
						sd->status.skill[idx].id = 0;
						sd->status.skill[idx].lv = 0;
						sd->status.skill[idx].flag = SKILL_FLAG_PERMANENT;
					}
					break;
			}
		}
	}

	for (const auto &skill : skill_db) {
		uint16 idx = skill_get_index(skill.second->nameid);

		// Restore original level of skills after deleting earned skills.
		if( sd->status.skill[idx].flag != SKILL_FLAG_PERMANENT && sd->status.skill[idx].flag != SKILL_FLAG_PERM_GRANTED && sd->status.skill[idx].flag != SKILL_FLAG_PLAGIARIZED ) {
			sd->status.skill[idx].lv = (sd->status.skill[idx].flag == SKILL_FLAG_TEMPORARY) ? 0 : sd->status.skill[idx].flag - SKILL_FLAG_REPLACED_LV_0;
			sd->status.skill[idx].flag = SKILL_FLAG_PERMANENT;
		}
	}

	// Removes Taekwon Ranker skill bonus
	if ((sd->class_&MAPID_UPPERMASK) != MAPID_TAEKWON) {
		std::shared_ptr<s_skill_tree> tree = skill_tree_db.find(JOB_TAEKWON);
	
		if (tree != nullptr && !tree->skills.empty()) {
			for (const auto &it : tree->skills) {
				uint16 sk_idx = skill_get_index(it.first);
				if (sk_idx == 0)
					continue;
				if (sd->status.skill[sk_idx].flag != SKILL_FLAG_PLAGIARIZED && sd->status.skill[sk_idx].flag != SKILL_FLAG_PERM_GRANTED) {
					if (it.first == NV_BASIC || it.first == NV_FIRSTAID || it.first == WE_CALLBABY)
						continue;
					sd->status.skill[sk_idx].id = 0;
				}
			}
		}
	}

	// Grant all skills
	pc_grant_allskills(sd, false);

	int flag;
	std::shared_ptr<s_skill_tree> tree = skill_tree_db.find(job_id);

	do {
		flag = 0;
		if (tree == nullptr || tree->skills.empty())
			break;

		for (const auto &skillsit : tree->skills) {
			bool fail = false;
			uint16 skid = skillsit.first;
			uint16 sk_idx = skill_get_index(skid);

			if (sd->status.skill[sk_idx].id)
				continue; //Skill already known.

			if (!battle_config.skillfree) {
				// Checking required skills
				std::shared_ptr<s_skill_tree_entry> entry = skillsit.second;

				if (entry != nullptr && !entry->need.empty()) {
					for (const auto &it : entry->need) {
						uint16 sk_need_id = it.first;
						uint16 sk_need_idx = skill_get_index(sk_need_id);

						if (sk_need_idx > 0) {
							uint16 sk_need = sk_need_id;

							if (sd->status.skill[sk_need_idx].id == 0 || sd->status.skill[sk_need_idx].flag == SKILL_FLAG_TEMPORARY || sd->status.skill[sk_need_idx].flag == SKILL_FLAG_PLAGIARIZED)
								sk_need = 0; //Not learned.
							else if (sd->status.skill[sk_need_idx].flag >= SKILL_FLAG_REPLACED_LV_0) //Real learned level
								sk_need = sd->status.skill[sk_need_idx].flag - SKILL_FLAG_REPLACED_LV_0;
							else
								sk_need = pc_checkskill(sd,sk_need_id);

							if (sk_need < it.second) {
								fail = true;
								break;
							}
						}
					}
				}

				if (sd->status.base_level < entry->baselv) { //We need to get the actual class in this case
					int c_ = pc_mapid2jobid(sd->class_, sd->status.sex);

					c_ = pc_class2idx(c_);
					if (class_ == c_ || (class_ != c_ && sd->status.base_level < entry->baselv))
						fail = true; // base level requirement wasn't satisfied
				}
				if (sd->status.job_level < entry->joblv) { //We need to get the actual class in this case
					int c_ = pc_mapid2jobid(sd->class_, sd->status.sex);

					c_ = pc_class2idx(c_);
					if (class_ == c_ || (class_ != c_ && sd->status.job_level < entry->joblv))
						fail = true; // job level requirement wasn't satisfied
				}
			}

			if (!fail) {
				std::shared_ptr<s_skill_db> skill = skill_db.find(skid);

				if (!sd->status.skill[sk_idx].lv && (
					(skill->inf2[INF2_ISQUEST] && !battle_config.quest_skill_learn) ||
					skill->inf2[INF2_ISWEDDING] ||
					(skill->inf2[INF2_ISSPIRIT] && !sd->sc.getSCE(SC_SPIRIT))
				))
					continue; //Cannot be learned via normal means. Note this check DOES allows raising already known skills.

				sd->status.skill[sk_idx].id = skid;

				if(skill->inf2[INF2_ISSPIRIT]) { //Spirit skills cannot be learned, they will only show up on your tree when you get buffed.
					sd->status.skill[sk_idx].lv = 1; // need to manually specify a skill level
					sd->status.skill[sk_idx].flag = SKILL_FLAG_TEMPORARY; //So it is not saved, and tagged as a "bonus" skill.
				}
				flag = 1; // skill list has changed, perform another pass
			}
		}
	} while(flag);

	if( class_ > 0 && sd->status.skill_point == 0 && pc_is_taekwon_ranker(sd) ) {
		uint16 skid = 0;

		/* Taekwon Ranker Bonus Skill Tree
		============================================
		- Grant All Taekwon Tree, but only as Bonus Skills in case they drop from ranking.
		- (c > 0) to avoid grant Novice Skill Tree in case of Skill Reset (need more logic)
		- (sd->status.skill_point == 0) to wait until all skill points are assigned to avoid problems with Job Change quest. */

		std::shared_ptr<s_skill_tree> tree = skill_tree_db.find(job_id);

		if (tree != nullptr && !tree->skills.empty()) {
			for (const auto &it : tree->skills) {
				skid = it.first;
				uint16 sk_idx = skill_get_index(skid);

				if (sk_idx == 0)
					continue;

				if( skill_get_inf2_(skid, { INF2_ISQUEST, INF2_ISWEDDING }) )
					continue; //Do not include Quest/Wedding skills.
				if( sd->status.skill[sk_idx].id == 0 ) {
					sd->status.skill[sk_idx].id = skid;
					sd->status.skill[sk_idx].flag = SKILL_FLAG_TEMPORARY; // So it is not saved, and tagged as a "bonus" skill.
				} else if( skid != NV_BASIC )
					sd->status.skill[sk_idx].flag = SKILL_FLAG_REPLACED_LV_0 + sd->status.skill[sk_idx].lv; // Remember original level
				sd->status.skill[sk_idx].lv = skill_tree_get_max(skid, sd->status.class_);
			}
		}
	}

	// Enable Bard/Dancer spirit linked skills.
	if (sd->sc.count && sd->sc.getSCE(SC_SPIRIT) && sd->sc.getSCE(SC_SPIRIT)->val2 == SL_BARDDANCER) {
		std::vector<std::vector<uint16>> linked_skills = { { BA_WHISTLE, DC_HUMMING },
														   { BA_ASSASSINCROSS, DC_DONTFORGETME },
														   { BA_POEMBRAGI, DC_FORTUNEKISS },
														   { BA_APPLEIDUN, DC_SERVICEFORYOU } };

		for (const auto &skill : linked_skills) {
			if (pc_checkskill(sd, skill[!sd->status.sex]) < 10)
				continue;

			// Tag it as a non-savable, non-uppable, bonus skill
			pc_skill(sd, skill[sd->status.sex], 10, ADDSKILL_TEMP);
		}
	}
}

//Checks if you can learn a new skill after having leveled up a skill.
static void pc_check_skilltree(map_session_data *sd)
{
	int flag = 0;

	if (battle_config.skillfree)
		return; //Function serves no purpose if this is set

	int c = pc_mapid2jobid( pc_calc_skilltree_normalize_job( sd ), sd->status.sex );
	if (c == -1) { //Unable to normalize job??
		ShowError("pc_check_skilltree: Unable to normalize job %d for character %s (%d:%d)\n", sd->status.class_, sd->status.name, sd->status.account_id, sd->status.char_id);
		return;
	}
	std::shared_ptr<s_skill_tree> tree = skill_tree_db.find(c);
	if (tree == nullptr || tree->skills.empty())
		return;

	do {
		flag = 0;

		for (const auto &skillsit : tree->skills) {
			uint16 skid = skillsit.first;
			uint16 sk_idx = skill_get_index(skid);
			bool fail = false;

			if (sd->status.skill[sk_idx].id) //Already learned
				continue;

			// Checking required skills
			std::shared_ptr<s_skill_tree_entry> entry = skillsit.second;

			if (entry != nullptr && !entry->need.empty()) {
				for (const auto &it : entry->need) {
					uint16 sk_need_id = it.first;
					uint16 sk_need_idx = skill_get_index(sk_need_id);

					if (sk_need_id > 0) {
						short sk_need = sk_need_id;

						if (sd->status.skill[sk_need_idx].id == 0 || sd->status.skill[sk_need_idx].flag == SKILL_FLAG_TEMPORARY || sd->status.skill[sk_need_idx].flag == SKILL_FLAG_PLAGIARIZED)
							sk_need = 0; //Not learned.
						else if (sd->status.skill[sk_need_idx].flag >= SKILL_FLAG_REPLACED_LV_0) //Real lerned level
							sk_need = sd->status.skill[sk_need_idx].flag - SKILL_FLAG_REPLACED_LV_0;
						else
							sk_need = pc_checkskill(sd,sk_need_id);

						if (sk_need < it.second) {
							fail = true;
							break;
						}
					}
				}
			}

			if( fail )
				continue;
			if (sd->status.base_level < entry->baselv || sd->status.job_level < entry->joblv)
				continue;

			std::shared_ptr<s_skill_db> skill = skill_db.find(skid);

			if( !sd->status.skill[sk_idx].lv && (
				(skill->inf2[INF2_ISQUEST] && !battle_config.quest_skill_learn) ||
				skill->inf2[INF2_ISWEDDING] ||
				(skill->inf2[INF2_ISSPIRIT] && !sd->sc.getSCE(SC_SPIRIT))
			) )
				continue; //Cannot be learned via normal means.

			sd->status.skill[sk_idx].id = skid;
			flag = 1;
		}
	} while(flag);
}

// Make sure all the skills are in the correct condition
// before persisting to the backend.. [MouseJstr]
void pc_clean_skilltree(map_session_data *sd)
{
	uint16 i;
	for (i = 0; i < MAX_SKILL; i++){
		if (sd->status.skill[i].flag == SKILL_FLAG_TEMPORARY || sd->status.skill[i].flag == SKILL_FLAG_PLAGIARIZED) {
			sd->status.skill[i].id = 0;
			sd->status.skill[i].lv = 0;
			sd->status.skill[i].flag = SKILL_FLAG_PERMANENT;
		}
		else if (sd->status.skill[i].flag >= SKILL_FLAG_REPLACED_LV_0){
			sd->status.skill[i].lv = sd->status.skill[i].flag - SKILL_FLAG_REPLACED_LV_0;
			sd->status.skill[i].flag = SKILL_FLAG_PERMANENT;
		}
	}
}

uint64 pc_calc_skilltree_normalize_job_sub( map_session_data *sd ){
	int skill_point = pc_calc_skillpoint( sd );

	if( sd->class_ & MAPID_SUMMONER ){
		// Novice's skill points for basic skill.
		std::shared_ptr<s_job_info> summoner_job = job_db.find( JOB_SUMMONER );

		int summoner_skills = summoner_job->max_job_level - 1;

		if( skill_point < summoner_skills ){
			return MAPID_SUMMONER;
		}

		skill_point -= summoner_skills;
	}else{
		// Novice's skill points for basic skill.
		std::shared_ptr<s_job_info> novice_job = job_db.find( JOB_NOVICE );

		int novice_skills = novice_job->max_job_level - 1;

		if( skill_point < novice_skills ){
			return MAPID_NOVICE;
		}

		skill_point -= novice_skills;
	}

	// 1st Class Job LV Check
	if( sd->class_ & JOBL_2 && ( sd->class_ & MAPID_UPPERMASK ) != MAPID_SUPER_NOVICE ){
		uint64 mapid_1st = sd->class_ & MAPID_BASEMASK;
		int class_1st = pc_mapid2jobid( mapid_1st, sd->status.sex );

		if( !sd->change_level_2nd ){
			if( class_1st >= JOB_NOVICE ){
				sd->change_level_2nd = job_db.find( class_1st )->max_job_level;
			}else{
				sd->change_level_2nd = 0;
			}

			pc_setglobalreg( sd, add_str( JOBCHANGE2ND_VAR ), sd->change_level_2nd );
		}

		if( class_1st > 0 && skill_point < ( sd->change_level_2nd - 1 ) ){
			return mapid_1st;
		}

		skill_point -= ( sd->change_level_2nd - 1 );
	}

	// 2nd Class Job LV Check
	if( sd->class_ & JOBL_THIRD && (sd->class_ & MAPID_THIRDMASK) != MAPID_SUPER_NOVICE_E ){
		uint64 mapid_2nd = sd->class_ & MAPID_UPPERMASK;
		int class_2nd = pc_mapid2jobid( mapid_2nd, sd->status.sex );

		if( !sd->change_level_3rd ){
			if( class_2nd >= JOB_NOVICE ){
				sd->change_level_3rd = job_db.find( class_2nd )->max_job_level;
			}else{
				sd->change_level_3rd = 0;
			}

			pc_setglobalreg( sd, add_str( JOBCHANGE3RD_VAR ), sd->change_level_3rd );
		}

		if( class_2nd > 0 && skill_point < ( sd->change_level_3rd - 1 ) ){
			return mapid_2nd;
		}

		skill_point -= ( sd->change_level_3rd - 1 );
	}

	// 3rd Class Job LV Check
	if( sd->class_ & JOBL_FOURTH ){
		uint64 mapid_3rd = sd->class_ & MAPID_THIRDMASK | JOBL_THIRD;
		int class_3rd = pc_mapid2jobid( mapid_3rd, sd->status.sex );

		if( !sd->change_level_4th ){
			if( class_3rd >= JOB_NOVICE ){
				sd->change_level_4th = job_db.find( class_3rd )->max_job_level;
			}else{
				sd->change_level_4th = 0;
			}

			pc_setglobalreg( sd, add_str( JOBCHANGE4TH_VAR ), sd->change_level_4th );
		}

		if( class_3rd > 0 && skill_point < ( sd->change_level_4th - 1 ) ){
			return mapid_3rd;
		}

		skill_point -= ( sd->change_level_4th - 1 );
	}

	return sd->class_;
}

uint64 pc_calc_skilltree_normalize_job( map_session_data *sd ){
	if( !battle_config.skillup_limit || pc_has_permission( sd, PC_PERM_ALL_SKILL ) ){
		return sd->class_;
	}

	uint64 c = pc_calc_skilltree_normalize_job_sub( sd );

	// Special Masks
	if( sd->class_&JOBL_UPPER ){
		if( pc_mapid2jobid( c | JOBL_UPPER, sd->status.sex ) >= JOB_NOVICE ){
			c |= JOBL_UPPER;// Rebirth Job
		}
	}

	if( sd->class_&JOBL_BABY ){
		if( pc_mapid2jobid( c | JOBL_BABY, sd->status.sex ) >= JOB_NOVICE ){
			c |= JOBL_BABY;// Baby Job
		}
	}

	return c;
}

/*==========================================
 * Updates the weight status
 *------------------------------------------
 * 1: overweight 50% for pre-renewal and 70% for renewal
 * 2: overweight 90%
 * It's assumed that SC_WEIGHT50 and SC_WEIGHT90 are only started/stopped here.
 */
void pc_updateweightstatus(map_session_data *sd)
{
	int old_overweight;
	int new_overweight;

	nullpo_retv(sd);

	old_overweight = (sd->sc.getSCE(SC_WEIGHT90)) ? 2 : (sd->sc.getSCE(SC_WEIGHT50)) ? 1 : 0;
#ifdef RENEWAL
	new_overweight = (pc_is90overweight(sd)) ? 2 : (pc_is70overweight(sd)) ? 1 : 0;
#else
	new_overweight = (pc_is90overweight(sd)) ? 2 : (pc_is50overweight(sd)) ? 1 : 0;
#endif

	if( old_overweight == new_overweight )
		return; // no change

	// stop old status change
	if( old_overweight == 1 )
		status_change_end(&sd->bl, SC_WEIGHT50);
	else if( old_overweight == 2 )
		status_change_end(&sd->bl, SC_WEIGHT90);

	// start new status change
	if( new_overweight == 1 )
		sc_start(&sd->bl,&sd->bl, SC_WEIGHT50, 100, 0, 0);
	else if( new_overweight == 2 )
		sc_start(&sd->bl,&sd->bl, SC_WEIGHT90, 100, 0, 0);

	// update overweight status
	sd->regen.state.overweight = new_overweight;
}

int pc_disguise(map_session_data *sd, int class_)
{
	if (!class_ && !sd->disguise)
		return 0;
	if (class_ && sd->disguise == class_)
		return 0;

	if(pc_isinvisible(sd))
  	{	//Character is invisible. Stealth class-change. [Skotlex]
		sd->disguise = class_; //viewdata is set on uncloaking.
		return 2;
	}

	if (sd->bl.prev != nullptr) {
		pc_stop_walking(sd, 0);
		clif_clearunit_area( sd->bl, CLR_OUTSIGHT );
	}

	if (!class_) {
		sd->disguise = 0;
		class_ = sd->status.class_;
	} else
		sd->disguise=class_;

	status_set_viewdata(&sd->bl, class_);
	clif_changeoption(&sd->bl);

	if (sd->bl.prev != nullptr) {
		clif_spawn(&sd->bl);
		if (class_ == sd->status.class_ && pc_iscarton(sd))
		{	//It seems the cart info is lost on undisguise.
			clif_cartlist(sd);
			clif_updatestatus(*sd,SP_CARTINFO);
		}
		if (sd->chatID) {
			struct chat_data* cd;
			if ((cd = (struct chat_data*)map_id2bl(sd->chatID)) != nullptr)
				clif_dispchat(cd,0);
		}
	}
	return 1;
}

/// Show error message
#define PC_BONUS_SHOW_ERROR(type,type2,val) { ShowError("%s: %s: Invalid %s %d.\n",__FUNCTION__,#type,#type2,(val)); break; }
/// Check for valid Element, break & show error message if invalid Element
#define PC_BONUS_CHK_ELEMENT(ele,bonus) { if (!CHK_ELEMENT((ele))) { PC_BONUS_SHOW_ERROR((bonus),Element,(ele)); }}
/// Check for valid Race, break & show error message if invalid Race
#define PC_BONUS_CHK_RACE(rc,bonus) { if (!CHK_RACE((rc))) { PC_BONUS_SHOW_ERROR((bonus),Race,(rc)); }}
/// Check for valid Race2, break & show error message if invalid Race2
#define PC_BONUS_CHK_RACE2(rc2,bonus) { if (!CHK_RACE2((rc2))) { PC_BONUS_SHOW_ERROR((bonus),Race2,(rc2)); }}
/// Check for valid Class, break & show error message if invalid Class
#define PC_BONUS_CHK_CLASS(cl,bonus) { if (!CHK_CLASS((cl))) { PC_BONUS_SHOW_ERROR((bonus),Class,(cl)); }}
/// Check for valid Size, break & show error message if invalid Size
#define PC_BONUS_CHK_SIZE(sz,bonus) { if (!CHK_MOBSIZE((sz))) { PC_BONUS_SHOW_ERROR((bonus),Size,(sz)); }}
/// Check for valid SC, break & show error message if invalid SC
#define PC_BONUS_CHK_SC(sc,bonus) { if ((sc) <= SC_NONE || (sc) >= SC_MAX) { PC_BONUS_SHOW_ERROR((bonus),Effect,(sc)); }}

/**
 * Add auto spell bonus for player while attacking/attacked
 * @param spell: Spell array
 * @param id: Skill to cast
 * @param lv: Skill level
 * @param rate: Success chance
 * @param battle_flag: Battle flag
 * @param card_id: Used to prevent card stacking
 * @param flag: Flags used for extra arguments
 *              &0: forces the skill to be casted on self, rather than on the target
 *              &1: forces the skill to be casted on target, rather than self
 *              &2: random skill level in [1..lv] is chosen
 */
static void pc_bonus_autospell(std::vector<s_autospell> &spell, uint16 id, uint16 lv, short rate, short battle_flag, t_itemid card_id, uint8 flag)
{
	if (spell.size() == MAX_PC_BONUS) {
		ShowWarning("pc_bonus_autospell: Reached max (%d) number of autospells per character!\n", MAX_PC_BONUS);
		return;
	}

	if (!rate)
		return;

	if (!(battle_flag&BF_RANGEMASK))
		battle_flag |= BF_SHORT | BF_LONG; //No range defined? Use both.
	if (!(battle_flag&BF_WEAPONMASK))
		battle_flag |= BF_WEAPON; //No attack type defined? Use weapon.
	if (!(battle_flag&BF_SKILLMASK)) {
		if (battle_flag&(BF_MAGIC | BF_MISC))
			battle_flag |= BF_SKILL; //These two would never trigger without BF_SKILL
		if (battle_flag&BF_WEAPON)
			battle_flag |= BF_NORMAL; //By default autospells should only trigger on normal weapon attacks.
	}

	for (auto &it : spell) {
		if ((it.card_id == card_id || it.rate < 0 || rate < 0) && it.id == id && it.lv == lv && it.battle_flag == battle_flag && it.flag == flag) {
			if (!battle_config.autospell_stacking && it.rate > 0 && rate > 0) // Stacking disabled
				return;
			it.rate = util::safe_addition_cap(it.rate, rate, (short)1000);
			return;
		}
	}

	struct s_autospell entry = {};

	entry.id = id;
	entry.lv = lv;
	entry.rate = cap_value(rate, -1000, 1000);
	entry.battle_flag = battle_flag;
	entry.card_id = card_id;
	entry.flag = flag;

	spell.push_back(entry);
}

/**
 * Add auto spell bonus for player while using skills
 * @param spell: Spell array
 * @param src_skill: Trigger skill
 * @param id: Support or target type
 * @param lv: Skill level
 * @param rate: Success chance
 * @param card_id: Used to prevent card stacking
 * @param flag: Flags used for extra arguments
 *              &1: forces the skill to be casted on self, rather than on the target of skill
 *              &2: random skill level in [1..lv] is chosen
 */
static void pc_bonus_autospell_onskill(std::vector<s_autospell> &spell, uint16 src_skill, uint16 id, uint16 lv, short rate, t_itemid card_id, uint8 flag)
{
	if (spell.size() == MAX_PC_BONUS) {
		ShowWarning("pc_bonus_autospell_onskill: Reached max (%d) number of autospells per character!\n", MAX_PC_BONUS);
		return;
	}

	if (!rate)
		return;

	struct s_autospell entry = {};

	entry.trigger_skill = src_skill;
	entry.id = id;
	entry.lv = lv;
	entry.rate = cap_value(rate, -1000, 1000);
	entry.card_id = card_id;
	entry.flag = flag;

	spell.push_back(entry);
}

/**
 * Add inflict effect bonus for player while attacking/attacked
 * @param effect: Effect array
 * @param sc: SC/Effect type
 * @param rate: Success chance
 * @param arrow_rate: success chance if bonus comes from arrow-type item
 * @param flag: Target flag
 * @param duration: Duration. If 0 use default duration lookup for associated skill with level 7
 */
static void pc_bonus_addeff(std::vector<s_addeffect> &effect, enum sc_type sc, int rate, short arrow_rate, unsigned char flag, unsigned int duration)
{
	if (effect.size() == MAX_PC_BONUS) {
		ShowWarning("pc_bonus_addeff: Reached max (%d) number of add effects per character!\n", MAX_PC_BONUS);
		return;
	}

	if (!(flag&(ATF_SHORT | ATF_LONG)))
		flag |= ATF_SHORT | ATF_LONG; //Default range: both
	if (!(flag&(ATF_TARGET | ATF_SELF)))
		flag |= ATF_TARGET; //Default target: enemy.
	if (!(flag&(ATF_WEAPON | ATF_MAGIC | ATF_MISC)))
		flag |= ATF_WEAPON; //Default type: weapon.

	if (!duration)
		duration = (unsigned int)skill_get_time2(status_db.getSkill(sc), 7);

	for (auto &it : effect) {
		if (it.sc == sc && it.flag == flag) {
			it.rate = util::safe_addition_cap(it.rate, rate, INT_MAX);
			it.arrow_rate = util::safe_addition_cap(it.arrow_rate, arrow_rate, (short)SHRT_MAX);
			it.duration = umax(it.duration, duration);
			return;
		}
	}

	struct s_addeffect entry = {};

	entry.sc = sc;
	entry.rate = rate;
	entry.arrow_rate = arrow_rate;
	entry.flag = flag;
	entry.duration = duration;

	effect.push_back(entry);
}

/**
 * Add inflict effect bonus for player while attacking using skill
 * @param effect: Effect array
 * @param sc: SC/Effect type
 * @param rate: Success chance
 * @param skill_id: Skill to cast
 * @param target: Target type
 * @param duration: Duration. If 0 use default duration lookup for associated skill with level 7
 */
static void pc_bonus_addeff_onskill(std::vector<s_addeffectonskill> &effect, enum sc_type sc, int rate, short skill_id, unsigned char target, unsigned int duration)
{
	if (effect.size() == MAX_PC_BONUS) {
		ShowWarning("pc_bonus_addeff_onskill: Reached max (%d) number of add effects per character!\n", MAX_PC_BONUS);
		return;
	}

	if (!duration)
		duration = (unsigned int)skill_get_time2(status_db.getSkill(sc), 7);

	for (auto &it : effect) {
		if (it.sc == sc && it.skill_id == skill_id && it.target == target) {
			it.rate = util::safe_addition_cap(it.rate, rate, INT_MAX);
			it.duration = umax(it.duration, duration);
			return;
		}
	}

	struct s_addeffectonskill entry = {};

	entry.sc = sc;
	entry.rate = rate;
	entry.skill_id = skill_id;
	entry.target = target;
	entry.duration = duration;

	effect.push_back(entry);
}

/**
 * Adjust/add drop rate modifier for player
 * @param drop: Player's sd->add_drop (struct s_add_drop)
 * @param nameid: item id that will be dropped
 * @param group: group id
 * @param class_: target class
 * @param race: target race. if < 0, means monster_id
 * @param rate: rate value: 1 ~ 10000. If < 0, it will be multiplied with mob level/10
 */
static void pc_bonus_item_drop(std::vector<s_add_drop> &drop, t_itemid nameid, uint16 group, int class_, short race, int rate)
{
	if (!nameid && !group) {
		ShowWarning("pc_bonus_item_drop: No Item ID nor Item Group ID specified.\n");
		return;
	}
	if (nameid && !item_db.exists(nameid)) {
		ShowWarning("pc_bonus_item_drop: Invalid item id %u\n",nameid);
		return;
	}
	if (group && !itemdb_group.exists(group)) {
		ShowWarning("pc_bonus_item_drop: Invalid Item Group %hu\n",group);
		return;
	}

	if (drop.size() == MAX_PC_BONUS) {
		ShowWarning("pc_bonus_item_drop: Reached max (%d) number of added drops per character! (nameid: %u group: %d class_: %d race: %d rate: %d)\n", MAX_PC_BONUS, nameid, group, class_, race, rate);
		return;
	}

	//Apply config rate adjustment settings.
	if (rate >= 0) { //Absolute drop.
		if (battle_config.item_rate_adddrop != 100)
			rate = rate*battle_config.item_rate_adddrop/100;
		if (rate < battle_config.item_drop_adddrop_min)
			rate = battle_config.item_drop_adddrop_min;
		else if (rate > battle_config.item_drop_adddrop_max)
			rate = battle_config.item_drop_adddrop_max;
	} else { //Relative drop, max/min limits are applied at drop time.
		if (battle_config.item_rate_adddrop != 100)
			rate = rate*battle_config.item_rate_adddrop/100;
		if (rate > -1)
			rate = -1;
	}

	for (auto &it : drop) {
		if (it.nameid == nameid && it.group == group && it.race == race && it.class_ == class_) {
			if ((rate < 0 && it.rate < 0) || (rate > 0 && it.rate > 0)) //Adjust the rate if it has same classification
				it.rate = util::safe_addition_cap(it.rate, rate, 10000);
			return;
		}
	}

	struct s_add_drop entry = {};

	entry.nameid = nameid;
	entry.group = group;
	entry.race = race;
	entry.class_ = class_;
	entry.rate = cap_value(rate, -10000, 10000);

	drop.push_back(entry);
}

s_autobonus::~s_autobonus(){
	if( this->active != INVALID_TIMER ){
		delete_timer( this->active, pc_endautobonus );
		this->active = INVALID_TIMER;
	}

	if( this->bonus_script != nullptr ){
		aFree( this->bonus_script );
		this->bonus_script = nullptr;
	}

	if( this->other_script != nullptr ){
		aFree( this->other_script );
		this->other_script = nullptr;
	}
}

/**
 * Add autobonus to player when attacking/attacked
 * @param bonus: Bonus array
 * @param script: Script to execute
 * @param rate: Success chance
 * @param dur: Duration
 * @param flag: Battle flag/skill
 * @param other_script: Secondary script to execute
 * @param pos: Item equip position
 * @param onskill: Skill used to trigger autobonus
 * @return True on success or false otherwise
 */
bool pc_addautobonus(std::vector<std::shared_ptr<s_autobonus>> &bonus, const char *script, short rate, unsigned int dur, uint16 flag, const char *other_script, unsigned int pos, bool onskill){
	// Check if the same bonus already exists
	for( std::shared_ptr<s_autobonus> autobonus : bonus ){
		// Compare based on position and bonus script
		if( autobonus->pos == pos && strcmp( script, autobonus->bonus_script ) == 0 ){
			return false;
		}
	}

	if (bonus.size() == MAX_PC_BONUS) {
		ShowWarning("pc_addautobonus: Reached max (%d) number of autobonus per character!\n", MAX_PC_BONUS);
		return false;
	}

	if (!onskill) {
		if (!(flag&BF_RANGEMASK))
			flag |= BF_SHORT | BF_LONG; //No range defined? Use both.
		if (!(flag&BF_WEAPONMASK))
			flag |= BF_WEAPON; //No attack type defined? Use weapon.
		if (!(flag&BF_SKILLMASK)) {
			if (flag&(BF_MAGIC | BF_MISC))
				flag |= BF_SKILL; //These two would never trigger without BF_SKILL
			if (flag&BF_WEAPON)
				flag |= BF_NORMAL | BF_SKILL;
		}
	}

	std::shared_ptr<s_autobonus> entry = std::make_shared<s_autobonus>();

	if (rate < -10000 || rate > 10000)
		ShowWarning("pc_addautobonus: Item bonus rate %d exceeds -10000~10000 range, capping.\n", rate);

	entry->rate = cap_value(rate, -10000, 10000);
	entry->duration = dur;
	entry->active = INVALID_TIMER;
	entry->atk_type = flag;
	entry->pos = pos;
	entry->bonus_script = aStrdup(script);
	entry->other_script = (other_script ? aStrdup(other_script) : nullptr);

	bonus.push_back(entry);

	return true;
}

/**
 * Remove an autobonus from player
 * @param sd: Player data
 * @param bonus: Autobonus array
 * @param restore: Run script on clearing or not
 */
void pc_delautobonus(map_session_data &sd, std::vector<std::shared_ptr<s_autobonus>> &bonus, bool restore){
	std::vector<std::shared_ptr<s_autobonus>>::iterator it = bonus.begin();

	while( it != bonus.end() ){
		std::shared_ptr<s_autobonus> b = *it;

		if( b->active != INVALID_TIMER && restore && b->bonus_script != nullptr ){
			unsigned int equip_pos_idx = 0;

			// Create a list of all equipped positions to see if all items needed for the autobonus are still present [Playtester]
			for (uint8 j = 0; j < EQI_MAX; j++) {
				if (sd.equip_index[j] >= 0)
					equip_pos_idx |= sd.inventory.u.items_inventory[sd.equip_index[j]].equip;
			}

			if( ( equip_pos_idx&b->pos ) == b->pos ){
				script_run_autobonus(b->bonus_script, &sd, b->pos);
			}else{
				// Not all required items equipped anymore
				restore = false;
			}
		}

		if( restore ){
			it++;
			continue;
		}

		it = bonus.erase(it);
	}
}

/**
 * Execute autobonus on player
 * @param sd: Player data
 * @param autobonus: Autobonus to run
 */
void pc_exeautobonus(map_session_data &sd, std::vector<std::shared_ptr<s_autobonus>> *bonus, std::shared_ptr<s_autobonus> autobonus)
{
	if (autobonus->active != INVALID_TIMER)
		delete_timer(autobonus->active, pc_endautobonus);

	if( autobonus->other_script )
	{
		int j;
		unsigned int equip_pos_idx = 0;
		//Create a list of all equipped positions to see if all items needed for the autobonus are still present [Playtester]
		for(j = 0; j < EQI_MAX; j++) {
			if(sd.equip_index[j] >= 0)
				equip_pos_idx |= sd.inventory.u.items_inventory[sd.equip_index[j]].equip;
		}
		if((equip_pos_idx&autobonus->pos) == autobonus->pos)
			script_run_autobonus(autobonus->other_script,&sd,autobonus->pos);
	}

	autobonus->active = add_timer(gettick()+autobonus->duration, pc_endautobonus, sd.bl.id, (intptr_t)bonus);
	status_calc_pc(&sd,SCO_FORCE);
}

/**
 * Remove autobonus timer from player
 */
TIMER_FUNC(pc_endautobonus){
	map_session_data *sd = map_id2sd(id);
	std::vector<std::shared_ptr<s_autobonus>> *bonus = (std::vector<std::shared_ptr<s_autobonus>> *)data;

	nullpo_ret(sd);
	nullpo_ret(bonus);

	for( std::shared_ptr<s_autobonus> autobonus : *bonus ){
		if( autobonus->active == tid ){
			autobonus->active = INVALID_TIMER;
			break;
		}
	}
	
	status_calc_pc(sd,SCO_FORCE);
	return 0;
}

/**
 * Add element bonus to player when attacking
 * @param sd: Player data
 * @param ele: Element to adjust
 * @param rate: Success chance
 * @param flag: Battle flag
 */
static void pc_bonus_addele(map_session_data* sd, unsigned char ele, short rate, short flag)
{
	nullpo_retv(sd);

	struct weapon_data *wd = (sd->state.lr_flag ? &sd->left_weapon : &sd->right_weapon);

	if (wd->addele2.size() == MAX_PC_BONUS) {
		ShowWarning("pc_bonus_addele: Reached max (%d) number of add element damage bonuses per character!\n", MAX_PC_BONUS);
		return;
	}

	if (!(flag&BF_RANGEMASK))
		flag |= BF_SHORT | BF_LONG;
	if (!(flag&BF_WEAPONMASK))
		flag |= BF_WEAPON;
	if (!(flag&BF_SKILLMASK)) {
		if (flag&(BF_MAGIC | BF_MISC))
			flag |= BF_SKILL;
		if (flag&BF_WEAPON)
			flag |= BF_NORMAL | BF_SKILL;
	}

	for (auto &it : wd->addele2) {
		if (it.ele == ele && it.flag == flag) {
			it.rate = util::safe_addition_cap(it.rate, rate, (short)10000);
			return;
		}
	}

	struct s_addele2 entry = {};

	entry.ele = ele;
	entry.rate = cap_value(rate, -10000, 10000);
	entry.flag = flag;

	wd->addele2.push_back(entry);
}

/**
 * Reduce element bonus to player when attacking
 * @param sd: Player data
 * @param ele: Element to adjust
 * @param rate: Success chance
 * @param flag: Battle flag
 */
static void pc_bonus_subele(map_session_data* sd, unsigned char ele, short rate, short flag)
{
	nullpo_retv(sd);

	if (sd->subele2.size() == MAX_PC_BONUS) {
		ShowWarning("pc_bonus_subele: Reached max (%d) number of resist element damage bonuses per character!\n", MAX_PC_BONUS);
		return;
	}

	if (!(flag&BF_RANGEMASK))
		flag |= BF_SHORT | BF_LONG;
	if (!(flag&BF_WEAPONMASK))
		flag |= BF_WEAPON;
	if (!(flag&BF_SKILLMASK)) {
		if (flag&(BF_MAGIC | BF_MISC))
			flag |= BF_SKILL;
		if (flag&BF_WEAPON)
			flag |= BF_NORMAL | BF_SKILL;
	}

	for (auto &it : sd->subele2) {
		if (it.ele == ele && it.flag == flag) {
			it.rate = util::safe_addition_cap(it.rate, rate, (short)10000);
			return;
		}
	}

	struct s_addele2 entry = {};

	entry.ele = ele;
	entry.rate = cap_value(rate, -10000, 10000);
	entry.flag = flag;

	sd->subele2.push_back(entry);
}

/**
 * Adjust race damage to target when attacking
 * @param sd: Player data
 * @param race: Race to adjust
 * @param rate: Success chance
 * @param flag: Battle flag
*/
static void pc_bonus_subrace(map_session_data* sd, unsigned char race, short rate, short flag)
{
	if (sd->subrace3.size() == MAX_PC_BONUS) {
		ShowWarning("pc_bonus_subrace: Reached max (%d) number of resist race damage bonuses per character!\n", MAX_PC_BONUS);
		return;
	}

	if (!(flag&BF_RANGEMASK))
		flag |= BF_SHORT | BF_LONG;
	if (!(flag&BF_WEAPONMASK))
		flag |= BF_WEAPON;
	if (!(flag&BF_SKILLMASK)) {
		if (flag&(BF_MAGIC | BF_MISC))
			flag |= BF_SKILL;
		if (flag&BF_WEAPON)
			flag |= BF_NORMAL | BF_SKILL;
	}

	for (auto &it : sd->subrace3) {
		if (it.race == race && it.flag == flag) {
			it.rate = util::safe_addition_cap(it.rate, rate, (short)10000);
			return;
		}
	}

	struct s_addrace2 entry = {};

	entry.race = race;
	entry.rate = cap_value(rate, -10000, 10000);
	entry.flag = flag;

	sd->subrace3.push_back(entry);
}
/**
 * General item bonus for player
 * @param bonus: Bonus array
 * @param id: Key
 * @param val: Value
 * @param cap_rate: If Value is a rate value that needs to be capped
 */
static void pc_bonus_itembonus(std::vector<s_item_bonus> &bonus, uint16 id, int val, bool cap_rate)
{
	for (auto &it : bonus) {
		if (it.id == id) {
			if (cap_rate)
				it.val = util::safe_addition_cap(it.val, val, 10000);
			else
				it.val += val;
			return;
		}
	}

	struct s_item_bonus entry = {};

	entry.id = id;
	entry.val = cap_rate ? cap_value(val, -10000, 10000) : val;

	bonus.push_back(entry);
}

/**
 * Remove HP/SP to player when attacking
 * @param bonus: Bonus array
 * @param rate: Success chance
 * @param per: Percentage of HP/SP to vanish
 * @param flag: Battle flag
 */
static void pc_bonus_addvanish(std::vector<s_vanish_bonus> &bonus, int16 rate, int16 per, int flag) {
	if (bonus.size() == MAX_PC_BONUS) {
		ShowWarning("pc_bonus_addvanish: Reached max (%d) number of vanish damage bonuses per character!\n", MAX_PC_BONUS);
		return;
	}

	if (!(flag&BF_RANGEMASK))
		flag |= BF_SHORT | BF_LONG;
	if (!(flag&BF_WEAPONMASK))
		flag |= BF_WEAPON;
	if (!(flag&BF_SKILLMASK)) {
		if (flag&(BF_MAGIC | BF_MISC))
			flag |= BF_SKILL;
		if (flag&BF_WEAPON)
			flag |= BF_NORMAL | BF_SKILL;
	}

	for (auto &it : bonus) {
		if (it.flag == flag) {
			it.rate = util::safe_addition_cap(it.rate, rate, (int16)10000);
			it.per += per;
			return;
		}
	}

	struct s_vanish_bonus entry = {};

	entry.rate = cap_value(rate, -10000, 10000);
	entry.per = per;
	entry.flag = flag;

	bonus.push_back(entry);
}

/*==========================================
 * Add a bonus(type) to player sd
 * format: bonus bBonusName,val;
 * @param sd
 * @param type Bonus type used by bBonusName
 * @param val Value that usually for rate or fixed value
 *------------------------------------------*/
void pc_bonus(map_session_data *sd,int type,int val)
{
	struct status_data *status;
	int bonus;
	nullpo_retv(sd);

	status = &sd->base_status;

	switch(type){
		case SP_STR:
		case SP_AGI:
		case SP_VIT:
		case SP_INT:
		case SP_DEX:
		case SP_LUK:
			if(sd->state.lr_flag != 2)
				sd->indexed_bonus.param_bonus[type-SP_STR]+=val;
			break;
		case SP_POW:
		case SP_STA:
		case SP_WIS:
		case SP_SPL:
		case SP_CON:
		case SP_CRT:
			if (sd->state.lr_flag != 2)
				sd->indexed_bonus.param_bonus[type - SP_POW + PARAM_POW] += val;
			break;
		case SP_ATK1:
			if(!sd->state.lr_flag) {
				bonus = status->rhw.atk + val;
				status->rhw.atk = cap_value(bonus, 0, USHRT_MAX);
			}
			else if(sd->state.lr_flag == 1) {
				bonus = status->lhw.atk + val;
				status->lhw.atk =  cap_value(bonus, 0, USHRT_MAX);
			}
			break;
		case SP_ATK2:
			if(!sd->state.lr_flag) {
				bonus = status->rhw.atk2 + val;
				status->rhw.atk2 = cap_value(bonus, 0, USHRT_MAX);
			}
			else if(sd->state.lr_flag == 1) {
				bonus = status->lhw.atk2 + val;
				status->lhw.atk2 =  cap_value(bonus, 0, USHRT_MAX);
			}
			break;
		case SP_BASE_ATK:
			if(sd->state.lr_flag != 2) {
#ifdef RENEWAL
				bonus = sd->bonus.eatk + val;
				sd->bonus.eatk = cap_value(bonus, SHRT_MIN, SHRT_MAX);
#else
				bonus = status->batk + val;
				status->batk = cap_value(bonus, 0, USHRT_MAX);
#endif
			}
			break;
		case SP_DEF1:
			if(sd->state.lr_flag != 2) {
				bonus = status->def + val;
#ifdef RENEWAL
				status->def = cap_value(bonus, SHRT_MIN, SHRT_MAX);
#else
				status->def = cap_value(bonus, CHAR_MIN, CHAR_MAX);
#endif
			}
			break;
		case SP_DEF2:
			if(sd->state.lr_flag != 2) {
				bonus = status->def2 + val;
				status->def2 = cap_value(bonus, SHRT_MIN, SHRT_MAX);
			}
			break;
		case SP_MDEF1:
			if(sd->state.lr_flag != 2) {
				bonus = status->mdef + val;
#ifdef RENEWAL
				status->mdef = cap_value(bonus, SHRT_MIN, SHRT_MAX);
#else
				status->mdef = cap_value(bonus, CHAR_MIN, CHAR_MAX);
#endif
				if( sd->state.lr_flag == 3 ) {//Shield, used for royal guard
					sd->bonus.shieldmdef += bonus;
				}
			}
			break;
		case SP_MDEF2:
			if(sd->state.lr_flag != 2) {
				bonus = status->mdef2 + val;
				status->mdef2 = cap_value(bonus, SHRT_MIN, SHRT_MAX);
			}
			break;
		case SP_HIT:
			if(sd->state.lr_flag != 2) {
				bonus = status->hit + val;
				status->hit = cap_value(bonus, SHRT_MIN, SHRT_MAX);
			} else
				sd->bonus.arrow_hit+=val;
			break;
		case SP_FLEE1:
			if(sd->state.lr_flag != 2) {
				bonus = status->flee + val;
				status->flee = cap_value(bonus, SHRT_MIN, SHRT_MAX);
			}
			break;
		case SP_FLEE2:
			if(sd->state.lr_flag != 2) {
				bonus = status->flee2 + val*10;
				status->flee2 = cap_value(bonus, SHRT_MIN, SHRT_MAX);
			}
			break;
		case SP_CRITICAL:
			if(sd->state.lr_flag != 2) {
				bonus = status->cri + val*10;
				status->cri = cap_value(bonus, SHRT_MIN, SHRT_MAX);
			} else
				sd->bonus.arrow_cri += val*10;
			break;
		case SP_PATK:
			if (sd->state.lr_flag != 2) {
				bonus = status->patk + val;
				status->patk = cap_value(bonus, SHRT_MIN, SHRT_MAX);
			}
			break;
		case SP_SMATK:
			if (sd->state.lr_flag != 2) {
				bonus = status->smatk + val;
				status->smatk = cap_value(bonus, SHRT_MIN, SHRT_MAX);
			}
			break;
		case SP_RES:
			if (sd->state.lr_flag != 2) {
				bonus = status->res + val;
				status->res = cap_value(bonus, SHRT_MIN, SHRT_MAX);
			}
			break;
		case SP_MRES:
			if (sd->state.lr_flag != 2) {
				bonus = status->mres + val;
				status->mres = cap_value(bonus, SHRT_MIN, SHRT_MAX);
			}
			break;
		case SP_HPLUS:
			if (sd->state.lr_flag != 2) {
				bonus = status->hplus + val;
				status->hplus = cap_value(bonus, SHRT_MIN, SHRT_MAX);
			}
			break;
		case SP_CRATE:
			if (sd->state.lr_flag != 2) {
				bonus = status->crate + val;
				status->crate = cap_value(bonus, SHRT_MIN, SHRT_MAX);
			}
			break;
		case SP_ATKELE:
			PC_BONUS_CHK_ELEMENT(val,SP_ATKELE);
			switch (sd->state.lr_flag)
			{
			case 2:
				switch (sd->status.weapon) {
					case W_BOW:
					case W_REVOLVER:
					case W_RIFLE:
					case W_GATLING:
					case W_SHOTGUN:
					case W_GRENADE:
						//Become weapon element.
						status->rhw.ele=val;
						break;
					default: //Become arrow element.
						sd->bonus.arrow_ele=val;
						break;
				}
				break;
			case 1:
				status->lhw.ele=val;
				break;
			default:
				status->rhw.ele=val;
				break;
			}
			break;
		case SP_DEFELE:
			PC_BONUS_CHK_ELEMENT(val,SP_DEFELE);
			if(sd->state.lr_flag != 2)
				status->def_ele=val;
			break;
		case SP_MAXHP:
			if(sd->state.lr_flag == 2)
				break;
			sd->bonus.hp += val;
			break;
		case SP_MAXSP:
			if(sd->state.lr_flag == 2)
				break;
			sd->bonus.sp += val;
			break;
		case SP_MAXAP:
			if (sd->state.lr_flag == 2)
				break;
			sd->bonus.ap += val;
			break;
		case SP_MAXHPRATE:
			if(sd->state.lr_flag != 2)
				sd->hprate+=val;
			break;
		case SP_MAXSPRATE:
			if(sd->state.lr_flag != 2)
				sd->sprate+=val;
			break;
		case SP_MAXAPRATE:
			if (sd->state.lr_flag != 2)
				sd->aprate += val;
			break;
		case SP_SPRATE:
			if(sd->state.lr_flag != 2)
				sd->dsprate+=val;
			break;
		case SP_ATTACKRANGE:
			switch (sd->state.lr_flag) {
			case 2:
				switch (sd->status.weapon) {
					case W_BOW:
					case W_REVOLVER:
					case W_RIFLE:
					case W_GATLING:
					case W_SHOTGUN:
					case W_GRENADE:
						status->rhw.range += val;
				}
				break;
			case 1:
				status->lhw.range += val;
				break;
			default:
				status->rhw.range += val;
				break;
			}
			break;
		case SP_SPEED_RATE:	//Non stackable increase
			if(sd->state.lr_flag != 2)
				sd->bonus.speed_rate = min(sd->bonus.speed_rate, -val);
			break;
		case SP_SPEED_ADDRATE:	//Stackable increase
			if(sd->state.lr_flag != 2)
				sd->bonus.speed_add_rate -= val;
			break;
		case SP_ASPD:	//Raw increase
			if(sd->state.lr_flag != 2)
				sd->bonus.aspd_add -= 10*val;
			break;
		case SP_ASPD_RATE:	//Stackable increase - Made it linear as per rodatazone
			if(sd->state.lr_flag != 2)
#ifndef RENEWAL_ASPD
				status->aspd_rate -= 10*val;
#else
				status->aspd_rate2 += val;
#endif
			break;
		case SP_HP_RECOV_RATE:
			if(sd->state.lr_flag != 2)
				sd->hprecov_rate += val;
			break;
		case SP_SP_RECOV_RATE:
			if(sd->state.lr_flag != 2)
				sd->sprecov_rate += val;
			break;
		case SP_CRITICAL_DEF:
			if(sd->state.lr_flag != 2)
				sd->bonus.critical_def += val;
			break;
		case SP_NEAR_ATK_DEF:
			if(sd->state.lr_flag != 2)
				sd->bonus.near_attack_def_rate += val;
			break;
		case SP_LONG_ATK_DEF:
			if(sd->state.lr_flag != 2)
				sd->bonus.long_attack_def_rate += val;
			break;
		case SP_DOUBLE_RATE:
			if(sd->state.lr_flag == 0 && sd->bonus.double_rate < val)
				sd->bonus.double_rate = val;
			break;
		case SP_DOUBLE_ADD_RATE:
			if(sd->state.lr_flag == 0)
				sd->bonus.double_add_rate += val;
			break;
		case SP_MATK_RATE:
			if(sd->state.lr_flag != 2)
				sd->matk_rate += val;
			break;
		case SP_IGNORE_DEF_ELE:
			PC_BONUS_CHK_ELEMENT(val,SP_IGNORE_DEF_ELE);
			if(!sd->state.lr_flag)
				sd->right_weapon.ignore_def_ele |= 1<<val;
			else if(sd->state.lr_flag == 1)
				sd->left_weapon.ignore_def_ele |= 1<<val;
			break;
		case SP_IGNORE_DEF_RACE:
			PC_BONUS_CHK_RACE(val,SP_IGNORE_DEF_RACE);
			if(!sd->state.lr_flag)
				sd->right_weapon.ignore_def_race |= 1<<val;
			else if(sd->state.lr_flag == 1)
				sd->left_weapon.ignore_def_race |= 1<<val;
			break;
		case SP_IGNORE_DEF_CLASS:
			PC_BONUS_CHK_CLASS(val,SP_IGNORE_DEF_CLASS);
			if(!sd->state.lr_flag)
				sd->right_weapon.ignore_def_class |= 1<<val;
			else if(sd->state.lr_flag == 1)
				sd->left_weapon.ignore_def_class |= 1<<val;
			break;
		case SP_ATK_RATE:
			if(sd->state.lr_flag != 2)
				sd->bonus.atk_rate += val;
			break;
		case SP_MAGIC_ATK_DEF:
			if(sd->state.lr_flag != 2)
				sd->bonus.magic_def_rate += val;
			break;
		case SP_MISC_ATK_DEF:
			if(sd->state.lr_flag != 2)
				sd->bonus.misc_def_rate += val;
			break;
		case SP_IGNORE_MDEF_ELE:
			PC_BONUS_CHK_ELEMENT(val,SP_IGNORE_MDEF_ELE);
			if(sd->state.lr_flag != 2)
				sd->bonus.ignore_mdef_ele |= 1<<val;
			break;
		case SP_IGNORE_MDEF_RACE:
			PC_BONUS_CHK_RACE(val,SP_IGNORE_MDEF_RACE);
			if(sd->state.lr_flag != 2)
				sd->bonus.ignore_mdef_race |= 1<<val;
			break;
		case SP_PERFECT_HIT_RATE:
			if(sd->state.lr_flag != 2 && sd->bonus.perfect_hit < val)
				sd->bonus.perfect_hit = val;
			break;
		case SP_PERFECT_HIT_ADD_RATE:
			if(sd->state.lr_flag != 2)
				sd->bonus.perfect_hit_add += val;
			break;
		case SP_CRITICAL_RATE:
			if(sd->state.lr_flag != 2)
				sd->critical_rate+=val;
			break;
		case SP_DEF_RATIO_ATK_ELE:
			PC_BONUS_CHK_ELEMENT(val,SP_DEF_RATIO_ATK_ELE);
			if(!sd->state.lr_flag)
				sd->right_weapon.def_ratio_atk_ele |= 1<<val;
			else if(sd->state.lr_flag == 1)
				sd->left_weapon.def_ratio_atk_ele |= 1<<val;
			break;
		case SP_DEF_RATIO_ATK_RACE:
			PC_BONUS_CHK_RACE(val,SP_DEF_RATIO_ATK_RACE);
			if(!sd->state.lr_flag)
				sd->right_weapon.def_ratio_atk_race |= 1<<val;
			else if(sd->state.lr_flag == 1)
				sd->left_weapon.def_ratio_atk_race |= 1<<val;
			break;
		case SP_DEF_RATIO_ATK_CLASS:
			PC_BONUS_CHK_CLASS(val,SP_DEF_RATIO_ATK_CLASS);
			if(!sd->state.lr_flag)
				sd->right_weapon.def_ratio_atk_class |= 1<<val;
			else if(sd->state.lr_flag == 1)
				sd->left_weapon.def_ratio_atk_class |= 1<<val;
			break;
		case SP_HIT_RATE:
			if(sd->state.lr_flag != 2)
				sd->hit_rate += val;
			break;
		case SP_FLEE_RATE:
			if(sd->state.lr_flag != 2)
				sd->flee_rate += val;
			break;
		case SP_FLEE2_RATE:
			if(sd->state.lr_flag != 2)
				sd->flee2_rate += val;
			break;
		case SP_DEF_RATE:
			if(sd->state.lr_flag != 2)
				sd->def_rate += val;
			break;
		case SP_DEF2_RATE:
			if(sd->state.lr_flag != 2)
				sd->def2_rate += val;
			break;
		case SP_MDEF_RATE:
			if(sd->state.lr_flag != 2)
				sd->mdef_rate += val;
			break;
		case SP_MDEF2_RATE:
			if(sd->state.lr_flag != 2)
				sd->mdef2_rate += val;
			break;
		case SP_PATK_RATE:
			if (sd->state.lr_flag != 2)
				sd->patk_rate += val;
			break;
		case SP_SMATK_RATE:
			if (sd->state.lr_flag != 2)
				sd->smatk_rate += val;
			break;
		case SP_RES_RATE:
			if (sd->state.lr_flag != 2)
				sd->res_rate += val;
			break;
		case SP_MRES_RATE:
			if (sd->state.lr_flag != 2)
				sd->mres_rate += val;
			break;
		case SP_HPLUS_RATE:
			if (sd->state.lr_flag != 2)
				sd->hplus_rate += val;
			break;
		case SP_CRATE_RATE:
			if (sd->state.lr_flag != 2)
				sd->crate_rate += val;
			break;
		case SP_RESTART_FULL_RECOVER:
			if(sd->state.lr_flag != 2)
				sd->special_state.restart_full_recover = 1;
			break;
		case SP_NO_CASTCANCEL:
			if(sd->state.lr_flag != 2)
				sd->special_state.no_castcancel = 1;
			break;
		case SP_NO_CASTCANCEL2:
			if(sd->state.lr_flag != 2)
				sd->special_state.no_castcancel2 = 1;
			break;
		case SP_NO_SIZEFIX:
			if(sd->state.lr_flag != 2)
				sd->special_state.no_sizefix = 1;
			break;
		case SP_NO_MAGIC_DAMAGE:
			if(sd->state.lr_flag == 2)
				break;
			val+= sd->special_state.no_magic_damage;
			sd->special_state.no_magic_damage = cap_value(val,0,100);
			break;
		case SP_NO_WEAPON_DAMAGE:
			if(sd->state.lr_flag == 2)
				break;
			val+= sd->special_state.no_weapon_damage;
			sd->special_state.no_weapon_damage = cap_value(val,0,100);
			break;
		case SP_NO_MISC_DAMAGE:
			if(sd->state.lr_flag == 2)
				break;
			val+= sd->special_state.no_misc_damage;
			sd->special_state.no_misc_damage = cap_value(val,0,100);
			break;
		case SP_NO_GEMSTONE:
			if(sd->state.lr_flag != 2 && sd->special_state.no_gemstone != 2)
				sd->special_state.no_gemstone = 1;
			break;
		case SP_INTRAVISION: // Maya Purple Card effect allowing to see Hiding/Cloaking people [DracoRPG]
			if(sd->state.lr_flag != 2) {
				sd->special_state.intravision = 1;
				clif_status_load(&sd->bl, EFST_CLAIRVOYANCE, 1);
			}
			break;
		case SP_NO_KNOCKBACK:
			if(sd->state.lr_flag != 2)
				sd->special_state.no_knockback = 1;
			break;
		case SP_SPLASH_RANGE:
			if(sd->bonus.splash_range < val)
				sd->bonus.splash_range = val;
			break;
		case SP_SPLASH_ADD_RANGE:
			sd->bonus.splash_add_range += val;
			break;
		case SP_SHORT_WEAPON_DAMAGE_RETURN:
			if(sd->state.lr_flag != 2)
				sd->bonus.short_weapon_damage_return += val;
			break;
		case SP_LONG_WEAPON_DAMAGE_RETURN:
			if(sd->state.lr_flag != 2)
				sd->bonus.long_weapon_damage_return += val;
			break;
		case SP_MAGIC_DAMAGE_RETURN: //AppleGirl Was Here
			if(sd->state.lr_flag != 2)
				sd->bonus.magic_damage_return += val;
			break;
		case SP_REDUCE_DAMAGE_RETURN:
			if (sd->state.lr_flag != 2)
				sd->bonus.reduce_damage_return += val;
			break;
		case SP_ALL_STATS:	// [Valaris]
			if(sd->state.lr_flag!=2) {
				sd->indexed_bonus.param_bonus[SP_STR-SP_STR]+=val;
				sd->indexed_bonus.param_bonus[SP_AGI-SP_STR]+=val;
				sd->indexed_bonus.param_bonus[SP_VIT-SP_STR]+=val;
				sd->indexed_bonus.param_bonus[SP_INT-SP_STR]+=val;
				sd->indexed_bonus.param_bonus[SP_DEX-SP_STR]+=val;
				sd->indexed_bonus.param_bonus[SP_LUK-SP_STR]+=val;
			}
			break;
		case SP_ALL_TRAIT_STATS:
			if (sd->state.lr_flag != 2) {
				sd->indexed_bonus.param_bonus[PARAM_POW] += val;
				sd->indexed_bonus.param_bonus[PARAM_STA] += val;
				sd->indexed_bonus.param_bonus[PARAM_WIS] += val;
				sd->indexed_bonus.param_bonus[PARAM_SPL] += val;
				sd->indexed_bonus.param_bonus[PARAM_CON] += val;
				sd->indexed_bonus.param_bonus[PARAM_CRT] += val;
			}
			break;
		case SP_AGI_VIT:	// [Valaris]
			if(sd->state.lr_flag!=2) {
				sd->indexed_bonus.param_bonus[SP_AGI-SP_STR]+=val;
				sd->indexed_bonus.param_bonus[SP_VIT-SP_STR]+=val;
			}
			break;
		case SP_AGI_DEX_STR:	// [Valaris]
			if(sd->state.lr_flag!=2) {
				sd->indexed_bonus.param_bonus[SP_AGI-SP_STR]+=val;
				sd->indexed_bonus.param_bonus[SP_DEX-SP_STR]+=val;
				sd->indexed_bonus.param_bonus[SP_STR-SP_STR]+=val;
			}
			break;
		case SP_PERFECT_HIDE: // [Valaris]
			if(sd->state.lr_flag!=2)
				sd->special_state.perfect_hiding=1;
			break;
		case SP_UNBREAKABLE:
			if(sd->state.lr_flag!=2)
				sd->bonus.unbreakable += val;
			break;
		case SP_UNBREAKABLE_WEAPON:
			if(sd->state.lr_flag != 2)
				sd->bonus.unbreakable_equip |= EQP_WEAPON;
			break;
		case SP_UNBREAKABLE_ARMOR:
			if(sd->state.lr_flag != 2)
				sd->bonus.unbreakable_equip |= EQP_ARMOR;
			break;
		case SP_UNBREAKABLE_HELM:
			if(sd->state.lr_flag != 2)
				sd->bonus.unbreakable_equip |= EQP_HELM;
			break;
		case SP_UNBREAKABLE_SHIELD:
			if(sd->state.lr_flag != 2)
				sd->bonus.unbreakable_equip |= EQP_SHIELD;
			break;
		case SP_UNBREAKABLE_GARMENT:
			if(sd->state.lr_flag != 2)
				sd->bonus.unbreakable_equip |= EQP_GARMENT;
			break;
		case SP_UNBREAKABLE_SHOES:
			if(sd->state.lr_flag != 2)
				sd->bonus.unbreakable_equip |= EQP_SHOES;
			break;
		case SP_CLASSCHANGE: // [Valaris]
			if(sd->state.lr_flag !=2)
				sd->bonus.classchange=val;
			break;
		case SP_SHORT_ATK_RATE:
			if(sd->state.lr_flag != 2)	//[Lupus] it should stack, too. As any other cards rate bonuses
				sd->bonus.short_attack_atk_rate+=val;
			break;
		case SP_LONG_ATK_RATE:
			if(sd->state.lr_flag != 2)	//[Lupus] it should stack, too. As any other cards rate bonuses
				sd->bonus.long_attack_atk_rate+=val;
			break;
		case SP_BREAK_WEAPON_RATE:
			if(sd->state.lr_flag != 2)
				sd->bonus.break_weapon_rate+=val;
			break;
		case SP_BREAK_ARMOR_RATE:
			if(sd->state.lr_flag != 2)
				sd->bonus.break_armor_rate+=val;
			break;
		case SP_ADD_STEAL_RATE:
			if(sd->state.lr_flag != 2)
				sd->bonus.add_steal_rate+=val;
			break;
		case SP_DELAYRATE:
			if(sd->state.lr_flag != 2)
				sd->bonus.delayrate -= val;
			break;
		case SP_CRIT_ATK_RATE:
			if(sd->state.lr_flag != 2)
				sd->bonus.crit_atk_rate += val;
			break;
		case SP_CRIT_DEF_RATE:
			if(sd->state.lr_flag != 2)
				sd->bonus.crit_def_rate += val;
			break;
		case SP_NO_REGEN:
			if(sd->state.lr_flag != 2)
				sd->regen.state.block|=val;
			break;
		case SP_UNSTRIPABLE_WEAPON:
			if(sd->state.lr_flag != 2)
				sd->bonus.unstripable_equip |= EQP_WEAPON;
			break;
		case SP_UNSTRIPABLE:
		case SP_UNSTRIPABLE_ARMOR:
			if(sd->state.lr_flag != 2)
				sd->bonus.unstripable_equip |= EQP_ARMOR;
			break;
		case SP_UNSTRIPABLE_HELM:
			if(sd->state.lr_flag != 2)
				sd->bonus.unstripable_equip |= EQP_HELM;
			break;
		case SP_UNSTRIPABLE_SHIELD:
			if(sd->state.lr_flag != 2)
				sd->bonus.unstripable_equip |= EQP_SHIELD;
			break;
		case SP_HP_DRAIN_VALUE: // bonus bHPDrainValue,n;
			if(!sd->state.lr_flag) {
				sd->right_weapon.hp_drain_class[CLASS_NORMAL] += val;
				sd->right_weapon.hp_drain_class[CLASS_BOSS] += val;
			} else if(sd->state.lr_flag == 1) {
				sd->left_weapon.hp_drain_class[CLASS_NORMAL] += val;
				sd->left_weapon.hp_drain_class[CLASS_BOSS] += val;
			}
			break;
		case SP_SP_DRAIN_VALUE: // bonus bSPDrainValue,n;
			if(!sd->state.lr_flag) {
				sd->right_weapon.sp_drain_class[CLASS_NORMAL] += val;
				sd->right_weapon.sp_drain_class[CLASS_BOSS] += val;
			} else if(sd->state.lr_flag == 1) {
				sd->left_weapon.sp_drain_class[CLASS_NORMAL] += val;
				sd->left_weapon.sp_drain_class[CLASS_BOSS] += val;
			}
			break;
		case SP_SP_GAIN_VALUE:
			if(!sd->state.lr_flag)
				sd->bonus.sp_gain_value += val;
			break;
		case SP_HP_GAIN_VALUE:
			if(!sd->state.lr_flag)
				sd->bonus.hp_gain_value += val;
			break;
		case SP_LONG_SP_GAIN_VALUE:
			if(!sd->state.lr_flag)
				sd->bonus.long_sp_gain_value += val;
			break;
		case SP_LONG_HP_GAIN_VALUE:
			if(!sd->state.lr_flag)
				sd->bonus.long_hp_gain_value += val;
			break;		
		case SP_MAGIC_SP_GAIN_VALUE:
			if(!sd->state.lr_flag)
				sd->bonus.magic_sp_gain_value += val;
			break;
		case SP_MAGIC_HP_GAIN_VALUE:
			if(!sd->state.lr_flag)
				sd->bonus.magic_hp_gain_value += val;
			break;
		case SP_ADD_HEAL_RATE:
			if(sd->state.lr_flag != 2)
				sd->bonus.add_heal_rate += val;
			break;
		case SP_ADD_HEAL2_RATE:
			if(sd->state.lr_flag != 2)
				sd->bonus.add_heal2_rate += val;
			break;
		case SP_ADD_ITEM_HEAL_RATE:
			if(sd->state.lr_flag != 2)
				sd->bonus.itemhealrate2 += val;
			break;
		case SP_EMATK:
			if(sd->state.lr_flag != 2)
				sd->bonus.ematk += val;
			break;
		case SP_ADD_VARIABLECAST:
			if (sd->state.lr_flag != 2)
				sd->bonus.add_varcast += val;
			break;
#ifdef RENEWAL_CAST
		case SP_FIXCASTRATE:
			if(sd->state.lr_flag != 2)
				sd->bonus.fixcastrate = min(sd->bonus.fixcastrate,val);
			break;
		case SP_ADD_FIXEDCAST:
			if(sd->state.lr_flag != 2)
				sd->bonus.add_fixcast += val;
			break;
		case SP_CASTRATE:
		case SP_VARCASTRATE:
			if(sd->state.lr_flag != 2)
				sd->bonus.varcastrate -= val;
			break;
#else
		case SP_ADD_FIXEDCAST:
		case SP_FIXCASTRATE:
			//ShowWarning("pc_bonus: non-RENEWAL_CAST doesn't support this bonus %d.\n", type);
			break;
		case SP_VARCASTRATE:
		case SP_CASTRATE:
			if(sd->state.lr_flag != 2)
				sd->castrate += val;
			break;
#endif
		case SP_ADDMAXWEIGHT:
			if (sd->state.lr_flag != 2)
				sd->add_max_weight += val;
			break;
		case SP_ABSORB_DMG_MAXHP: // bonus bAbsorbDmgMaxHP,n;
			sd->bonus.absorb_dmg_maxhp = max(sd->bonus.absorb_dmg_maxhp, val);
			break;
		case SP_ABSORB_DMG_MAXHP2:
			sd->bonus.absorb_dmg_maxhp2 = max(sd->bonus.absorb_dmg_maxhp2, val);
			break;
		case SP_CRITICAL_RANGEATK: // bonus bCriticalLong,n;
			if (sd->state.lr_flag != 2)
				sd->bonus.critical_rangeatk += val*10;
			else
				sd->bonus.arrow_cri += val*10;
			break;
		case SP_WEAPON_ATK_RATE:
			if (sd->state.lr_flag != 2)
				sd->bonus.weapon_atk_rate += val;
			break;
		case SP_WEAPON_MATK_RATE:
			if (sd->state.lr_flag != 2)
				sd->bonus.weapon_matk_rate += val;
			break;
		case SP_NO_MADO_FUEL:
			if (sd->state.lr_flag != 2)
				sd->special_state.no_mado_fuel = 1;
			break;
		case SP_NO_WALK_DELAY:
			if (sd->state.lr_flag != 2)
				sd->special_state.no_walk_delay = 1;
			break;
		case SP_ADD_ITEM_SPHEAL_RATE:
			if(sd->state.lr_flag != 2)
				sd->bonus.itemsphealrate2 += val;
			break;
		default:
			if (current_equip_combo_pos > 0) {
				ShowWarning("pc_bonus: unknown bonus type %d %d in a combo with item #%u\n", type, val, sd->inventory_data[pc_checkequip( sd, current_equip_combo_pos )]->nameid);
			}
			else if (current_equip_card_id > 0 || current_equip_item_index > 0) {
				ShowWarning("pc_bonus: unknown bonus type %d %d in item #%u\n", type, val, current_equip_card_id ? current_equip_card_id : sd->inventory_data[current_equip_item_index]->nameid);
			}
			else {
				ShowWarning("pc_bonus: unknown bonus type %d %d in unknown usage. Report this!\n", type, val);
			}
			break;
	}
}

/*==========================================
 * Player bonus (type) with args type2 and val, called trough bonus2 (npc)
 * format: bonus2 bBonusName,type2,val;
 * @param sd
 * @param type Bonus type used by bBonusName
 * @param type2
 * @param val Value that usually for rate or fixed value
 *------------------------------------------*/
void pc_bonus2(map_session_data *sd,int type,int type2,int val)
{
	nullpo_retv(sd);

	switch(type){
	case SP_ADDELE: // bonus2 bAddEle,e,x;
		PC_BONUS_CHK_ELEMENT(type2,SP_ADDELE);
		if(!sd->state.lr_flag || sd->state.lr_flag == 3)
			sd->right_weapon.addele[type2]+=val;
		else if(sd->state.lr_flag == 1)
			sd->left_weapon.addele[type2]+=val;
		else if(sd->state.lr_flag == 2)
			sd->indexed_bonus.arrow_addele[type2]+=val;
		break;
	case SP_ADDRACE: // bonus2 bAddRace,r,x;
		PC_BONUS_CHK_RACE(type2,SP_ADDRACE);
		if(!sd->state.lr_flag || sd->state.lr_flag == 3)
			sd->right_weapon.addrace[type2]+=val;
		else if(sd->state.lr_flag == 1)
			sd->left_weapon.addrace[type2]+=val;
		else if(sd->state.lr_flag == 2)
			sd->indexed_bonus.arrow_addrace[type2]+=val;
		break;
	case SP_ADDCLASS: // bonus2 bAddClass,c,x;
		PC_BONUS_CHK_CLASS(type2,SP_ADDCLASS);
		if(!sd->state.lr_flag || sd->state.lr_flag == 3)
			sd->right_weapon.addclass[type2]+=val;
		else if(sd->state.lr_flag == 1)
			sd->left_weapon.addclass[type2]+=val;
		else if(sd->state.lr_flag == 2)
			sd->indexed_bonus.arrow_addclass[type2]+=val;
		break;
	case SP_ADDSIZE: // bonus2 bAddSize,s,x;
		PC_BONUS_CHK_SIZE(type2,SP_ADDSIZE);
		if(!sd->state.lr_flag || sd->state.lr_flag == 3)
			sd->right_weapon.addsize[type2]+=val;
		else if(sd->state.lr_flag == 1)
			sd->left_weapon.addsize[type2]+=val;
		else if(sd->state.lr_flag == 2)
			sd->indexed_bonus.arrow_addsize[type2]+=val;
		break;
	case SP_SUBELE: // bonus2 bSubEle,e,x;
		PC_BONUS_CHK_ELEMENT(type2,SP_SUBELE);
		if(sd->state.lr_flag != 2)
			sd->indexed_bonus.subele_script[type2] += val;
		break;
	case SP_SUBRACE: // bonus2 bSubRace,r,x;
		PC_BONUS_CHK_RACE(type2,SP_SUBRACE);
		if(sd->state.lr_flag != 2)
			sd->indexed_bonus.subrace[type2]+=val;
		break;
	case SP_SUBCLASS: // bonus2 bSubClass,c,x;
		PC_BONUS_CHK_CLASS(type2,SP_SUBCLASS);
		if(sd->state.lr_flag != 2)
			sd->indexed_bonus.subclass[type2]+=val;
		break;
	case SP_ADDEFF: // bonus2 bAddEff,eff,n;
		PC_BONUS_CHK_SC(type2,SP_ADDEFF);
		pc_bonus_addeff(sd->addeff, (sc_type)type2, sd->state.lr_flag != 2 ? val : 0, sd->state.lr_flag == 2 ? val : 0, 0, 0);
		break;
	case SP_ADDEFF2: // bonus2 bAddEff2,eff,n;
		PC_BONUS_CHK_SC(type2,SP_ADDEFF2);
		pc_bonus_addeff(sd->addeff, (sc_type)type2, sd->state.lr_flag != 2 ? val : 0, sd->state.lr_flag == 2 ? val : 0, ATF_SELF, 0);
		break;
	case SP_RESEFF: // bonus2 bResEff,eff,n;
		if(sd->state.lr_flag == 2)
			break;
		if (sd->reseff.size() == MAX_PC_BONUS) {
			ShowWarning("pc_bonus2: SP_RESEFF: Reached max (%d) number of resistance bonuses per character!\n", MAX_PC_BONUS);
			break;
		}

		pc_bonus_itembonus(sd->reseff, type2, val, true);
		break;
	case SP_MAGIC_ADDELE: // bonus2 bMagicAddEle,e,x;
		PC_BONUS_CHK_ELEMENT(type2,SP_MAGIC_ADDELE);
		if(sd->state.lr_flag != 2)
			sd->indexed_bonus.magic_addele_script[type2] += val;
		break;
	case SP_MAGIC_ADDRACE: // bonus2 bMagicAddRace,r,x;
		PC_BONUS_CHK_RACE(type2,SP_MAGIC_ADDRACE);
		if(sd->state.lr_flag != 2)
			sd->indexed_bonus.magic_addrace[type2]+=val;
		break;
	case SP_MAGIC_ADDCLASS: // bonus2 bMagicAddClass,c,x;
		PC_BONUS_CHK_CLASS(type2,SP_MAGIC_ADDCLASS);
		if(sd->state.lr_flag != 2)
			sd->indexed_bonus.magic_addclass[type2]+=val;
		break;
	case SP_MAGIC_ADDSIZE: // bonus2 bMagicAddSize,s,x;
		PC_BONUS_CHK_SIZE(type2,SP_MAGIC_ADDSIZE);
		if(sd->state.lr_flag != 2)
			sd->indexed_bonus.magic_addsize[type2]+=val;
		break;
	case SP_MAGIC_ATK_ELE: // bonus2 bMagicAtkEle,e,x;
		PC_BONUS_CHK_ELEMENT(type2,SP_MAGIC_ATK_ELE);
		if(sd->state.lr_flag != 2)
			sd->indexed_bonus.magic_atk_ele[type2]+=val;
		break;
	case SP_ADD_DAMAGE_CLASS: { // bonus2 bAddDamageClass,mid,x;
			struct weapon_data *wd = (sd->state.lr_flag ? &sd->left_weapon : &sd->right_weapon);

			if (wd->add_dmg.size() == MAX_PC_BONUS) {
				ShowWarning("pc_bonus2: SP_ADD_DAMAGE_CLASS: Reached max (%d) number of add class damage bonuses per character!\n", MAX_PC_BONUS);
				break;
			}

			pc_bonus_itembonus(wd->add_dmg, type2, val, false);
		}
		break;
	case SP_ADD_MAGIC_DAMAGE_CLASS: // bonus2 bAddMagicDamageClass,mid,x;
		if(sd->state.lr_flag == 2)
			break;
		if (sd->add_mdmg.size() == MAX_PC_BONUS) {
			ShowWarning("pc_bonus2: SP_ADD_MAGIC_DAMAGE_CLASS: Reached max (%d) number of add class magic dmg bonuses per character!\n", MAX_PC_BONUS);
			break;
		}

		pc_bonus_itembonus(sd->add_mdmg, type2, val, false);
		break;
	case SP_ADD_DEF_MONSTER: // bonus2 bAddDefMonster,mid,x;
		if(sd->state.lr_flag == 2)
			break;
		if (sd->add_def.size() == MAX_PC_BONUS) {
			ShowWarning("pc_bonus2: SP_ADD_DEF_MONSTER: Reached max (%d) number of add class def bonuses per character!\n", MAX_PC_BONUS);
			break;
		}

		pc_bonus_itembonus(sd->add_def, type2, val, false);
		break;
	case SP_ADD_MDEF_MONSTER: // bonus2 bAddMDefMonster,mid,x;
		if(sd->state.lr_flag == 2)
			break;
		if (sd->add_mdef.size() == MAX_PC_BONUS) {
			ShowWarning("pc_bonus2: SP_ADD_MDEF_MONSTER: Reached max (%d) number of add class mdef bonuses per character!\n", MAX_PC_BONUS);
			break;
		}

		pc_bonus_itembonus(sd->add_mdef, type2, val, false);
		break;
	case SP_HP_DRAIN_RATE: // bonus2 bHPDrainRate,x,n;
		if(!sd->state.lr_flag) {
			sd->right_weapon.hp_drain_rate.rate += type2;
			sd->right_weapon.hp_drain_rate.per += val;
		}
		else if(sd->state.lr_flag == 1) {
			sd->left_weapon.hp_drain_rate.rate += type2;
			sd->left_weapon.hp_drain_rate.per += val;
		}
		break;
	case SP_SP_DRAIN_RATE: // bonus2 bSPDrainRate,x,n;
		if(!sd->state.lr_flag) {
			sd->right_weapon.sp_drain_rate.rate += type2;
			sd->right_weapon.sp_drain_rate.per += val;
		}
		else if(sd->state.lr_flag == 1) {
			sd->left_weapon.sp_drain_rate.rate += type2;
			sd->left_weapon.sp_drain_rate.per += val;
		}
		break;
	case SP_SP_VANISH_RATE: // bonus2 bSPVanishRate,x,n;
		if(sd->state.lr_flag != 2) {
			pc_bonus_addvanish(sd->sp_vanish, type2, val, BF_NORMAL);
		}
		break;
	case SP_HP_VANISH_RATE: // bonus2 bHPVanishRate,x,n;
		if(sd->state.lr_flag != 2) {
			pc_bonus_addvanish(sd->hp_vanish, type2, val, BF_NORMAL);
		}
		break;
	case SP_GET_ZENY_NUM: // bonus2 bGetZenyNum,x,n;
		if(sd->state.lr_flag != 2 && sd->bonus.get_zeny_rate < val) {
			sd->bonus.get_zeny_rate = val;
			sd->bonus.get_zeny_num = type2;
		}
		break;
	case SP_ADD_GET_ZENY_NUM: // bonus2 bAddGetZenyNum,x,n;
		if(sd->state.lr_flag != 2) {
			sd->bonus.get_zeny_rate += val;
			sd->bonus.get_zeny_num += type2;
		}
		break;
	case SP_WEAPON_COMA_ELE: // bonus2 bWeaponComaEle,e,n;
		PC_BONUS_CHK_ELEMENT(type2,SP_WEAPON_COMA_ELE);
		if(sd->state.lr_flag == 2)
			break;
		sd->indexed_bonus.weapon_coma_ele[type2] += val;
		sd->special_state.bonus_coma = 1;
		break;
	case SP_WEAPON_COMA_RACE: // bonus2 bWeaponComaRace,r,n;
		PC_BONUS_CHK_RACE(type2,SP_WEAPON_COMA_RACE);
		if(sd->state.lr_flag == 2)
			break;
		sd->indexed_bonus.weapon_coma_race[type2] += val;
		sd->special_state.bonus_coma = 1;
		break;
	case SP_WEAPON_COMA_CLASS: // bonus2 bWeaponComaClass,c,n;
		PC_BONUS_CHK_CLASS(type2,SP_WEAPON_COMA_CLASS);
		if(sd->state.lr_flag == 2)
			break;
		sd->indexed_bonus.weapon_coma_class[type2] += val;
		sd->special_state.bonus_coma = 1;
		break;
	case SP_WEAPON_ATK: // bonus2 bWeaponAtk,w,n;
		if(sd->state.lr_flag != 2)
			sd->indexed_bonus.weapon_atk[type2]+=val;
		break;
	case SP_WEAPON_DAMAGE_RATE: // bonus2 bWeaponDamageRate,w,n;
		if(sd->state.lr_flag != 2)
			sd->indexed_bonus.weapon_damage_rate[type2]+=val;
		break;
	case SP_CRITICAL_ADDRACE: // bonus2 bCriticalAddRace,r,n;
		PC_BONUS_CHK_RACE(type2,SP_CRITICAL_ADDRACE);
		if(sd->state.lr_flag != 2)
			sd->indexed_bonus.critaddrace[type2] += val*10;
		break;
	case SP_ADDEFF_WHENHIT: // bonus2 bAddEffWhenHit,eff,n;
		PC_BONUS_CHK_SC(type2,SP_ADDEFF_WHENHIT);
		if(sd->state.lr_flag != 2)
			pc_bonus_addeff(sd->addeff_atked, (sc_type)type2, val, 0, 0, 0);
		break;
	case SP_SKILL_ATK: // bonus2 bSkillAtk,sk,n;
		if(sd->state.lr_flag == 2)
			break;
		if (sd->skillatk.size() == MAX_PC_BONUS) {
			ShowWarning("pc_bonus2: SP_SKILL_ATK: Reached max (%d) number of skills per character, bonus skill %d (+%d%%) lost.\n", MAX_PC_BONUS, type2, val);
			break;
		}

		pc_bonus_itembonus(sd->skillatk, type2, val, false);
		break;
	case SP_SKILL_HEAL: // bonus2 bSkillHeal,sk,n;
		if(sd->state.lr_flag == 2)
			break;
		if (sd->skillheal.size() == MAX_PC_BONUS) { // Better mention this so the array length can be updated. [Skotlex]
			ShowWarning("pc_bonus2: SP_SKILL_HEAL: Reached max (%d) number of skills per character, bonus skill %d (+%d%%) lost.\n", MAX_PC_BONUS, type2, val);
			break;
		}
		
		pc_bonus_itembonus(sd->skillheal, type2, val, false);
		break;
	case SP_SKILL_HEAL2: // bonus2 bSkillHeal2,sk,n;
		if(sd->state.lr_flag == 2)
			break;
		if (sd->skillheal2.size() == MAX_PC_BONUS) { // Better mention this so the array length can be updated. [Skotlex]
			ShowWarning("pc_bonus2: SP_SKILL_HEAL2: Reached max (%d) number of skills per character, bonus skill %d (+%d%%) lost.\n", MAX_PC_BONUS, type2, val);
			break;
		}
		
		pc_bonus_itembonus(sd->skillheal2, type2, val, false);
		break;
	case SP_ADD_SKILL_BLOW: // bonus2 bAddSkillBlow,sk,n;
		if(sd->state.lr_flag == 2)
			break;
		if (sd->skillblown.size() == MAX_PC_BONUS) { //Better mention this so the array length can be updated. [Skotlex]
			ShowWarning("pc_bonus2: SP_ADD_SKILL_BLOW: Reached max (%d) number of skills per character, bonus skill %d (%d) lost.\n", MAX_PC_BONUS, type2, val);
			break;
		}
		
		pc_bonus_itembonus(sd->skillblown, type2, val, false);
		break;
	case SP_HP_LOSS_RATE: // bonus2 bHPLossRate,n,t;
		if(sd->state.lr_flag != 2) {
			sd->hp_loss.value = type2;
			sd->hp_loss.rate = val;
		}
		break;
	case SP_HP_REGEN_RATE: // bonus2 bHPRegenRate,n,t;
		if(sd->state.lr_flag != 2) {
			sd->hp_regen.value = type2;
			sd->hp_regen.rate = val;
		}
		break;
	case SP_REGEN_PERCENT_HP: // bonus2 bRegenPercentHP,n,t;
		if (sd->state.lr_flag != 2) {
			sd->percent_hp_regen.value = type2;
			sd->percent_hp_regen.rate = val;
		}
		break;
	case SP_REGEN_PERCENT_SP: // bonus2 bRegenPercentSP,n,t;
		if (sd->state.lr_flag != 2) {
			sd->percent_sp_regen.value = type2;
			sd->percent_sp_regen.rate = val;
		}
		break;
	case SP_ADDRACE2: // bonus2 bAddRace2,mr,x;
		PC_BONUS_CHK_RACE2(type2,SP_ADDRACE2);
		if(sd->state.lr_flag != 2)
			sd->right_weapon.addrace2[type2] += val;
		else
			sd->left_weapon.addrace2[type2] += val;
		break;
	case SP_SUBSIZE: // bonus2 bSubSize,s,x;
		PC_BONUS_CHK_SIZE(type2,SP_SUBSIZE);
		if(sd->state.lr_flag != 2)
			sd->indexed_bonus.subsize[type2]+=val;
		break;
	case SP_WEAPON_SUBSIZE: // bonus2 bWeaponSubSize,s,x;
		PC_BONUS_CHK_SIZE(type2, SP_WEAPON_SUBSIZE);
		if (sd->state.lr_flag != 2)
			sd->indexed_bonus.weapon_subsize[type2] += val;
		break;
	case SP_MAGIC_SUBSIZE: // bonus2 bMagicSubSize,s,x;
		PC_BONUS_CHK_SIZE(type2,SP_MAGIC_SUBSIZE);
		if(sd->state.lr_flag != 2)
			sd->indexed_bonus.magic_subsize[type2]+=val;
		break;
	case SP_SUBRACE2: // bonus2 bSubRace2,mr,x;
		PC_BONUS_CHK_RACE2(type2,SP_SUBRACE2);
		if(sd->state.lr_flag != 2)
			sd->indexed_bonus.subrace2[type2]+=val;
		break;
	case SP_ADD_ITEM_HEAL_RATE: // bonus2 bAddItemHealRate,iid,n;
		if(sd->state.lr_flag == 2)
			break;
		if( !item_db.exists( type2 ) ){
			ShowWarning("pc_bonus2: SP_ADD_ITEM_HEAL_RATE Invalid item with id %d\n", type2);
			break;
		}
		if (sd->itemhealrate.size() == MAX_PC_BONUS) {
			ShowWarning("pc_bonus2: SP_ADD_ITEM_HEAL_RATE: Reached max (%d) number of item heal bonuses per character!\n", MAX_PC_BONUS);
			break;
		}

		pc_bonus_itembonus(sd->itemhealrate, type2, val, false);
		break;
	case SP_ADD_ITEMGROUP_HEAL_RATE: // bonus2 bAddItemGroupHealRate,ig,n;
		if (sd->state.lr_flag == 2)
			break;
		if (!type2 || !itemdb_group.exists(type2)) {
			ShowWarning("pc_bonus2: SP_ADD_ITEMGROUP_HEAL_RATE: Invalid item group with id %d\n", type2);
			break;
		}
		if (sd->itemgrouphealrate.size() == MAX_PC_BONUS) {
			ShowWarning("pc_bonus2: SP_ADD_ITEMGROUP_HEAL_RATE: Reached max (%d) number of item heal bonuses per character!\n", MAX_PC_BONUS);
			break;
		}

		pc_bonus_itembonus(sd->itemgrouphealrate, type2, val, false);
		break;
	case SP_EXP_ADDRACE: // bonus2 bExpAddRace,r,x;
		PC_BONUS_CHK_RACE(type2,SP_EXP_ADDRACE);
		if(sd->state.lr_flag != 2)
			sd->indexed_bonus.expaddrace[type2]+=val;
		break;
	case SP_EXP_ADDCLASS: // bonus2 bExpAddClass,c,x;
		PC_BONUS_CHK_CLASS(type2,SP_EXP_ADDCLASS);
		if(sd->state.lr_flag != 2)
			sd->indexed_bonus.expaddclass[type2]+=val;
		break;
	case SP_SP_GAIN_RACE: // bonus2 bSPGainRace,r,n;
		PC_BONUS_CHK_RACE(type2,SP_SP_GAIN_RACE);
		if(sd->state.lr_flag != 2)
			sd->indexed_bonus.sp_gain_race[type2]+=val;
		break;
	case SP_ADD_MONSTER_DROP_ITEM: // bonus2 bAddMonsterDropItem,iid,n;
		if (sd->state.lr_flag != 2)
			pc_bonus_item_drop(sd->add_drop, type2, 0, CLASS_ALL, RC_NONE_, val);
		break;
	case SP_ADD_MONSTER_DROP_ITEMGROUP: // bonus2 bAddMonsterDropItemGroup,ig,n;
		if (sd->state.lr_flag != 2)
			pc_bonus_item_drop(sd->add_drop, 0, type2, CLASS_ALL, RC_NONE_, val);
		break;
	case SP_SP_LOSS_RATE: // bonus2 bSPLossRate,n,t;
		if(sd->state.lr_flag != 2) {
			sd->sp_loss.value = type2;
			sd->sp_loss.rate = val;
		}
		break;
	case SP_SP_REGEN_RATE: // bonus2 bSPRegenRate,n,t;
		if(sd->state.lr_flag != 2) {
			sd->sp_regen.value = type2;
			sd->sp_regen.rate = val;
		}
		break;
	case SP_HP_DRAIN_VALUE_RACE: // bonus2 bHPDrainValueRace,r,n;
		PC_BONUS_CHK_RACE(type2,SP_HP_DRAIN_VALUE_RACE);
		if(!sd->state.lr_flag) {
			sd->right_weapon.hp_drain_race[type2] += val;
		}
		else if(sd->state.lr_flag == 1) {
			sd->left_weapon.hp_drain_race[type2] += val;
		}
		break;
	case SP_SP_DRAIN_VALUE_RACE: // bonus2 bSPDrainValueRace,r,n;
		PC_BONUS_CHK_RACE(type2,SP_SP_DRAIN_VALUE_RACE);
		if(!sd->state.lr_flag) {
			sd->right_weapon.sp_drain_race[type2] += val;
		}
		else if(sd->state.lr_flag == 1) {
			sd->left_weapon.sp_drain_race[type2] += val;
		}
		break;
	case SP_HP_DRAIN_VALUE_CLASS: // bonus2 bHPDrainValueClass,c,n;
		PC_BONUS_CHK_CLASS(type2,SP_HP_DRAIN_VALUE_CLASS);
		if(!sd->state.lr_flag) {
			sd->right_weapon.hp_drain_class[type2] += val;
		}
		else if(sd->state.lr_flag == 1) {
			sd->left_weapon.hp_drain_class[type2] += val;
		}
		break;
	case SP_SP_DRAIN_VALUE_CLASS: // bonus2 bSPDrainValueClass,c,n;
		PC_BONUS_CHK_CLASS(type2,SP_SP_DRAIN_VALUE_CLASS);
		if(!sd->state.lr_flag) {
			sd->right_weapon.sp_drain_class[type2] += val;
		}
		else if(sd->state.lr_flag == 1) {
			sd->left_weapon.sp_drain_class[type2] += val;
		}
		break;
	case SP_IGNORE_MDEF_RACE_RATE: // bonus2 bIgnoreMdefRaceRate,r,n;
		PC_BONUS_CHK_RACE(type2,SP_IGNORE_MDEF_RACE_RATE);
		if(sd->state.lr_flag != 2)
			sd->indexed_bonus.ignore_mdef_by_race[type2] += val;
		break;
	case SP_IGNORE_MDEF_CLASS_RATE: // bonus2 bIgnoreMdefClassRate,c,n;
		PC_BONUS_CHK_CLASS(type2,SP_IGNORE_MDEF_CLASS_RATE);
		if(sd->state.lr_flag != 2)
			sd->indexed_bonus.ignore_mdef_by_class[type2] += val;
		break;
	case SP_IGNORE_DEF_RACE_RATE: // bonus2 bIgnoreDefRaceRate,r,n;
		PC_BONUS_CHK_RACE(type2,SP_IGNORE_DEF_RACE_RATE);
		if(sd->state.lr_flag != 2)
			sd->indexed_bonus.ignore_def_by_race[type2] += val;
		break;
	case SP_SP_IGNORE_RES_RACE_RATE: // bonus2 bIgnoreResRaceRate,r,n;
		PC_BONUS_CHK_RACE(type2,SP_SP_IGNORE_RES_RACE_RATE);
		if(sd->state.lr_flag != 2)
			sd->indexed_bonus.ignore_res_by_race[type2] += val;
		break;
	case SP_SP_IGNORE_MRES_RACE_RATE: // bonus2 bIgnoreMResRaceRate,r,n;
		PC_BONUS_CHK_RACE(type2,SP_SP_IGNORE_MRES_RACE_RATE);
		if(sd->state.lr_flag != 2)
			sd->indexed_bonus.ignore_mres_by_race[type2] += val;
		break;
	case SP_IGNORE_DEF_CLASS_RATE: // bonus2 bIgnoreDefClassRate,r,n;
		PC_BONUS_CHK_CLASS(type2, SP_IGNORE_DEF_CLASS_RATE);
		if (sd->state.lr_flag != 2)
			sd->indexed_bonus.ignore_def_by_class[type2] += val;
		break;
	case SP_SKILL_USE_SP_RATE: // bonus2 bSkillUseSPrate,sk,n;
		if(sd->state.lr_flag == 2)
			break;
		if (sd->skillusesprate.size() == MAX_PC_BONUS) {
			ShowWarning("pc_bonus2: SP_SKILL_USE_SP_RATE: Reached max (%d) number of skills per character, bonus skill %d (+%d%%) lost.\n", MAX_PC_BONUS, type2, val);
			break;
		}
		
		pc_bonus_itembonus(sd->skillusesprate, type2, val, true);
		break;
	case SP_SKILL_DELAY:
		if(sd->state.lr_flag == 2)
			break;
		if (sd->skilldelay.size() == MAX_PC_BONUS) {
			ShowWarning("pc_bonus2: SP_SKILL_DELAY: Reached max (%d) number of skills per character, bonus skill %d (%d) lost.\n", MAX_PC_BONUS, type2, val);
			break;
		}

		pc_bonus_itembonus(sd->skilldelay, type2, val, false);
		break;
	case SP_SKILL_COOLDOWN: // bonus2 bSkillCooldown,sk,t;
		if(sd->state.lr_flag == 2)
			break;
		if (sd->skillcooldown.size() == MAX_PC_BONUS) {
			ShowWarning("pc_bonus2: SP_SKILL_COOLDOWN: Reached max (%d) number of skills per character, bonus skill %d (%d) lost.\n", MAX_PC_BONUS, type2, val);
			break;
		}

		pc_bonus_itembonus(sd->skillcooldown, type2, val, false);
		break;
	case SP_SKILL_VARIABLECAST: // bonus2 bSkillVariableCast,sk,t;
		if (sd->state.lr_flag == 2)
			break;
		if (sd->skillvarcast.size() == MAX_PC_BONUS) {
			ShowWarning("pc_bonus2: SP_SKILL_VARIABLECAST: Reached max (%d) number of skills per character, bonus skill %d (%d) lost.\n", MAX_PC_BONUS, type2, val);
			break;
		}

		pc_bonus_itembonus(sd->skillvarcast, type2, val, false);
		break;
#ifdef RENEWAL_CAST
	case SP_SKILL_FIXEDCAST: // bonus2 bSkillFixedCast,sk,t;
		if(sd->state.lr_flag == 2)
			break;
		if (sd->skillfixcast.size() == MAX_PC_BONUS) {
			ShowWarning("pc_bonus2: SP_SKILL_FIXEDCAST: Reached max (%d) number of skills per character, bonus skill %d (%d) lost.\n", MAX_PC_BONUS, type2, val);
			break;
		}

		pc_bonus_itembonus(sd->skillfixcast, type2, val, false);
		break;
	case SP_CASTRATE: // bonus2 bCastrate,sk,n;
	case SP_VARCASTRATE: // bonus2 bVariableCastrate,sk,n;
		if(sd->state.lr_flag == 2)
			break;
		if (sd->skillcastrate.size() == MAX_PC_BONUS) {
			ShowWarning("pc_bonus2: SP_VARCASTRATE: Reached max (%d) number of skills per character, bonus skill %d (%d%%) lost.\n", MAX_PC_BONUS, type2, val);
			break;
		}

		pc_bonus_itembonus(sd->skillcastrate, type2, -val, true); // Send inversed value here
		break;
	case SP_FIXCASTRATE: // bonus2 bFixedCastrate,sk,n;
		if(sd->state.lr_flag == 2)
			break;
		if (sd->skillfixcastrate.size() == MAX_PC_BONUS) {
			ShowWarning("pc_bonus2: SP_FIXCASTRATE: Reached max (%d) number of skills per character, bonus skill %d (%d%%) lost.\n", MAX_PC_BONUS, type2, val);
			break;
		}

		pc_bonus_itembonus(sd->skillfixcastrate, type2, -val, true); // Send inversed value here
		break;
#else
	case SP_SKILL_FIXEDCAST: // bonus2 bSkillFixedCast,sk,t;
	case SP_FIXCASTRATE: // bonus2 bFixedCastrate,sk,n;
		//ShowWarning("pc_bonus2: Non-RENEWAL_CAST doesn't support this bonus %d.\n", type);
		break;
	case SP_VARCASTRATE: // bonus2 bVariableCastrate,sk,n;
	case SP_CASTRATE: // bonus2 bCastrate,sk,n;
		if(sd->state.lr_flag == 2)
			break;
		if (sd->skillcastrate.size() == MAX_PC_BONUS) { //Better mention this so the array length can be updated. [Skotlex]
			ShowWarning("pc_bonus2: %s: Reached max (%d) number of skills per character, bonus skill %d (%d%%) lost.\n", (type == SP_CASTRATE) ? "SP_CASTRATE" : "SP_VARCASTRATE", MAX_PC_BONUS, type2, val);
			break;
		}

		pc_bonus_itembonus(sd->skillcastrate, type2, val, true);
		break;
#endif
	case SP_SKILL_USE_SP: // bonus2 bSkillUseSP,sk,n;
		if(sd->state.lr_flag == 2)
			break;
		if (sd->skillusesp.size() == MAX_PC_BONUS) {
			ShowWarning("pc_bonus2: SP_SKILL_USE_SP: Reached max (%d) number of skills per character, bonus skill %d (%d) lost.\n", MAX_PC_BONUS, type2, val);
			break;
		}

		pc_bonus_itembonus(sd->skillusesp, type2, val, false);
		break;
	case SP_SUB_SKILL: // bonus2 bSubSkill,sk,n;
		if (sd->subskill.size() == MAX_PC_BONUS) {
			ShowWarning("pc_bonus2: SP_SUB_SKILL: Reached max (%d) number of skills per character, bonus skill %d (%d) lost.\n", MAX_PC_BONUS, type2, val);
			break;
		}

		pc_bonus_itembonus(sd->subskill, type2, val, false);
		break;
	case SP_SUBDEF_ELE: // bonus2 bSubDefEle,e,x;
		PC_BONUS_CHK_ELEMENT(type2,SP_SUBDEF_ELE);
		sd->indexed_bonus.subdefele[type2] += val;
		break;
	case SP_COMA_CLASS: // bonus2 bComaClass,c,n;
		PC_BONUS_CHK_CLASS(type2,SP_COMA_CLASS);
		sd->indexed_bonus.coma_class[type2] += val;
		sd->special_state.bonus_coma = 1;
		break;
	case SP_COMA_RACE: // bonus2 bComaRace,r,n;
		PC_BONUS_CHK_RACE(type2,SP_COMA_RACE);
		sd->indexed_bonus.coma_race[type2] += val;
		sd->special_state.bonus_coma = 1;
		break;
	case SP_MAGIC_ADDRACE2: // bonus2 bMagicAddRace2,mr,n;
		PC_BONUS_CHK_RACE2(type2, SP_MAGIC_ADDRACE2);
		if(sd->state.lr_flag != 2)
			sd->indexed_bonus.magic_addrace2[type2] += val;
		break;
	case SP_IGNORE_MDEF_RACE2_RATE: //bonus2 bIgnoreMdefRace2Rate,mr,n;
		PC_BONUS_CHK_RACE2(type2, SP_IGNORE_MDEF_RACE2);
		if (sd->state.lr_flag != 2)
			sd->indexed_bonus.ignore_mdef_by_race2[type2] += val;
		break;
	case SP_DROP_ADDRACE: // bonus2 bDropAddRace,r,x;
		PC_BONUS_CHK_RACE(type2, SP_DROP_ADDRACE);
		if (sd->state.lr_flag != 2)
			sd->indexed_bonus.dropaddrace[type2] += val;
		break;
	case SP_DROP_ADDCLASS: // bonus2 bDropAddClass,c,x;
		PC_BONUS_CHK_CLASS(type2, SP_DROP_ADDCLASS);
		if (sd->state.lr_flag != 2)
			sd->indexed_bonus.dropaddclass[type2] += val;
		break;
	case SP_MAGIC_SUBDEF_ELE: // bonus2 bMagicSubDefEle,e,x;
		PC_BONUS_CHK_ELEMENT(type2, SP_MAGIC_SUBDEF_ELE);
		sd->indexed_bonus.magic_subdefele[type2] += val;
		break;
	case SP_ADD_ITEM_SPHEAL_RATE: // bonus2 bAddItemSPHealRate,iid,n;
		if( sd->state.lr_flag == 2 ){
			break;
		}

		if( !item_db.exists( type2 ) ){
			ShowWarning( "pc_bonus2: SP_ADD_ITEM_SPHEAL_RATE Invalid item with id %d\n", type2 );
			break;
		}

		if( sd->itemsphealrate.size() == MAX_PC_BONUS ){
			ShowWarning( "pc_bonus2: SP_ADD_ITEM_SPHEAL_RATE: Reached max (%d) number of item SP heal bonuses per character!\n", MAX_PC_BONUS );
			break;
		}

		pc_bonus_itembonus( sd->itemsphealrate, type2, val, false );
		break;
	case SP_ADD_ITEMGROUP_SPHEAL_RATE: // bonus2 bAddItemGroupSPHealRate,ig,n;
		if( sd->state.lr_flag == 2 ){
			break;
		}

		if( !type2 || !itemdb_group.exists( type2 ) ){
			ShowWarning( "pc_bonus2: SP_ADD_ITEMGROUP_SPHEAL_RATE: Invalid item group with id %d\n", type2 );
			break;
		}

		if( sd->itemgroupsphealrate.size() == MAX_PC_BONUS ){
			ShowWarning( "pc_bonus2: SP_ADD_ITEMGROUP_SPHEAL_RATE: Reached max (%d) number of item SP heal bonuses per character!\n", MAX_PC_BONUS );
			break;
		}

		pc_bonus_itembonus( sd->itemgroupsphealrate, type2, val, false );
		break;
	default:
		if (current_equip_combo_pos > 0) {
			ShowWarning("pc_bonus2: unknown bonus type %d %d %d in a combo with item #%u\n", type, type2, val, sd->inventory_data[pc_checkequip( sd, current_equip_combo_pos )]->nameid);
		} 
		else if (current_equip_card_id > 0 || current_equip_item_index > 0) {
			ShowWarning("pc_bonus2: unknown bonus type %d %d %d in item #%u\n", type, type2, val, current_equip_card_id ? current_equip_card_id : sd->inventory_data[current_equip_item_index]->nameid);
		}
		else {
			ShowWarning("pc_bonus2: unknown bonus type %d %d %d in unknown usage. Report this!\n", type, type2, val);
		}
		break;
	}
}

/**
 * Gives item bonus to player for format: bonus3 bBonusName,type2,type3,val;
 * @param sd
 * @param type Bonus type used by bBonusName
 * @param type2
 * @param type3
 * @param val Value that usually for rate or fixed value
 */
void pc_bonus3(map_session_data *sd,int type,int type2,int type3,int val)
{
	nullpo_retv(sd);

	switch(type){
	case SP_ADD_MONSTER_DROP_ITEM: // bonus3 bAddMonsterDropItem,iid,r,n;
		if(sd->state.lr_flag != 2)
			pc_bonus_item_drop(sd->add_drop, type2, 0, CLASS_NONE, type3, val);
		break;
	case SP_ADD_MONSTER_ID_DROP_ITEM: // bonus3 bAddMonsterIdDropItem,iid,mid,n;
		if(sd->state.lr_flag != 2)
			pc_bonus_item_drop(sd->add_drop, type2, 0, CLASS_NONE, -type3, val);
		break;
	case SP_ADD_CLASS_DROP_ITEM: // bonus3 bAddClassDropItem,iid,c,n;
		if(sd->state.lr_flag != 2)
			pc_bonus_item_drop(sd->add_drop, type2, 0, type3, RC_NONE_, val);
		break;
	case SP_AUTOSPELL: // bonus3 bAutoSpell,sk,y,n;
		if(sd->state.lr_flag != 2)
		{
			int target = skill_get_inf(type2); //Support or Self (non-auto-target) skills should pick self.
			target = target&INF_SUPPORT_SKILL || (target&INF_SELF_SKILL && !skill_get_inf2(type2, INF2_NOTARGETSELF));
			pc_bonus_autospell(sd->autospell, type2, type3, val, 0, current_equip_card_id, target ? AUTOSPELL_FORCE_SELF : AUTOSPELL_FORCE_TARGET);
		}
		break;
	case SP_AUTOSPELL_WHENHIT: // bonus3 bAutoSpellWhenHit,sk,y,n;
		if(sd->state.lr_flag != 2)
		{
			int target = skill_get_inf(type2); //Support or Self (non-auto-target) skills should pick self.
			target = target&INF_SUPPORT_SKILL || (target&INF_SELF_SKILL && !skill_get_inf2(type2, INF2_NOTARGETSELF));
			pc_bonus_autospell(sd->autospell2, type2, type3, val, BF_NORMAL|BF_SKILL, current_equip_card_id, target ? AUTOSPELL_FORCE_SELF : AUTOSPELL_FORCE_TARGET);
		}
		break;
	case SP_ADD_MONSTER_DROP_ITEMGROUP: // bonus3 bAddMonsterDropItemGroup,ig,r,n;
		if (sd->state.lr_flag != 2)
			pc_bonus_item_drop(sd->add_drop, 0, type2, CLASS_NONE, type3, val);
		break;
	case SP_ADD_CLASS_DROP_ITEMGROUP: // bonus3 bAddClassDropItemGroup,ig,c,n;
		if (sd->state.lr_flag != 2)
			pc_bonus_item_drop(sd->add_drop, 0, type2, type3, RC_NONE_, val);
		break;

	case SP_ADDEFF: // bonus3 bAddEff,eff,n,y;
		PC_BONUS_CHK_SC(type2,SP_ADDEFF);
		pc_bonus_addeff(sd->addeff, (sc_type)type2, sd->state.lr_flag != 2 ? type3 : 0, sd->state.lr_flag == 2 ? type3 : 0, val, 0);
		break;

	case SP_ADDEFF_WHENHIT: // bonus3 bAddEffWhenHit,eff,n,y;
		PC_BONUS_CHK_SC(type2,SP_ADDEFF_WHENHIT);
		if(sd->state.lr_flag != 2)
			pc_bonus_addeff(sd->addeff_atked, (sc_type)type2, type3, 0, val, 0);
		break;

	case SP_ADDEFF_ONSKILL: // bonus3 bAddEffOnSkill,sk,eff,n;
		PC_BONUS_CHK_SC(type3,SP_ADDEFF_ONSKILL);
		if( sd->state.lr_flag != 2 )
			pc_bonus_addeff_onskill(sd->addeff_onskill, (sc_type)type3, val, type2, ATF_TARGET, 0);
		break;

	case SP_ADDELE: // bonus3 bAddEle,e,x,bf;
		PC_BONUS_CHK_ELEMENT(type2,SP_ADDELE);
		if (sd->state.lr_flag != 2)
			pc_bonus_addele(sd, (unsigned char)type2, type3, val);
		break;

	case SP_SUBELE: // bonus3 bSubEle,e,x,bf;
		PC_BONUS_CHK_ELEMENT(type2,SP_SUBELE);
		if (sd->state.lr_flag != 2)
			pc_bonus_subele(sd, (unsigned char)type2, type3, val);
		break;

	case SP_SUBRACE: // bonus3 bSubRace,r,x,bf;
		PC_BONUS_CHK_RACE(type2, SP_SUBRACE);
		if (sd->state.lr_flag != 2)
			pc_bonus_subrace(sd, (unsigned char)type2, type3, val);
		break;

	case SP_SP_VANISH_RACE_RATE: // bonus3 bSPVanishRaceRate,r,x,n;
		PC_BONUS_CHK_RACE(type2,SP_SP_VANISH_RACE_RATE);
		if(sd->state.lr_flag != 2) {
			sd->sp_vanish_race[type2].rate += type3;
			sd->sp_vanish_race[type2].per += val;
		}
		break;

	case SP_HP_VANISH_RACE_RATE: // bonus3 bHPVanishRaceRate,r,x,n;
		PC_BONUS_CHK_RACE(type2,SP_HP_VANISH_RACE_RATE);
		if(sd->state.lr_flag != 2) {
			sd->hp_vanish_race[type2].rate += type3;
			sd->hp_vanish_race[type2].per += val;
		}
		break;

	case SP_SP_VANISH_RATE: // bonus3 bSPVanishRate,x,n,bf;
		if(sd->state.lr_flag != 2) {
			pc_bonus_addvanish(sd->sp_vanish, type2, type3, val);
		}
		break;

	case SP_HP_VANISH_RATE: // bonus3 bHPVanishRate,x,n,bf;
		if(sd->state.lr_flag != 2) {
			pc_bonus_addvanish(sd->hp_vanish, type2, type3, val);
		}
		break;

	case SP_STATE_NORECOVER_RACE: // bonus3 bStateNoRecoverRace,r,x,t;
		PC_BONUS_CHK_RACE(type2, SP_STATE_NORECOVER_RACE);
		if (sd->state.lr_flag == 2)
			break;
		//! CONFIRM: Is it not stackable? Does not check max or min value?
		//if (type3 > sd->norecover_state_race[type2].rate) {
		//	sd->norecover_state_race[type2].rate = type3;
		//	sd->norecover_state_race[type2].tick = val;
		//	break;
		//}
		sd->norecover_state_race[type2].rate = type3;
		sd->norecover_state_race[type2].tick = val;
		break;
	default:
		if (current_equip_combo_pos > 0) {
			ShowWarning("pc_bonus3: unknown bonus type %d %d %d %d in a combo with item #%u\n", type, type2, type3, val, sd->inventory_data[pc_checkequip( sd, current_equip_combo_pos )]->nameid);
		}
		else if (current_equip_card_id > 0 || current_equip_item_index > 0) {
			ShowWarning("pc_bonus3: unknown bonus type %d %d %d %d in item #%u\n", type, type2, type3, val, current_equip_card_id ? current_equip_card_id : sd->inventory_data[current_equip_item_index]->nameid);
		}
		else {
			ShowWarning("pc_bonus3: unknown bonus type %d %d %d %d in unknown usage. Report this!\n", type, type2, type3, val);
		}
		break;
	}
}

/**
 * Gives item bonus to player for format: bonus4 bBonusName,type2,type3,type4,val;
 * @param sd
 * @param type Bonus type used by bBonusName
 * @param type2
 * @param type3
 * @param type4
 * @param val Value that usually for rate or fixed value
 */
void pc_bonus4(map_session_data *sd,int type,int type2,int type3,int type4,int val)
{
	nullpo_retv(sd);

	switch(type){
	case SP_AUTOSPELL: // bonus4 bAutoSpell,sk,y,n,i;
		if(sd->state.lr_flag != 2)
			pc_bonus_autospell(sd->autospell, type2, type3, type4, 0, current_equip_card_id, val & AUTOSPELL_FORCE_ALL);
		break;

	case SP_AUTOSPELL_WHENHIT: // bonus4 bAutoSpellWhenHit,sk,y,n,i;
		if(sd->state.lr_flag != 2)
			pc_bonus_autospell(sd->autospell2, type2, type3, type4, BF_NORMAL|BF_SKILL, current_equip_card_id, val & AUTOSPELL_FORCE_ALL);
		break;

	case SP_AUTOSPELL_ONSKILL: // bonus4 bAutoSpellOnSkill,sk,x,y,n;
		if(sd->state.lr_flag != 2)
		{
			int target = skill_get_inf(type3); //Support or Self (non-auto-target) skills should pick self.
			target = target&INF_SUPPORT_SKILL || (target&INF_SELF_SKILL && !skill_get_inf2(type3, INF2_NOTARGETSELF));

			pc_bonus_autospell_onskill(sd->autospell3, type2, type3, type4, val, current_equip_card_id, target ? AUTOSPELL_FORCE_TARGET : AUTOSPELL_FORCE_SELF);
		}
		break;

	case SP_ADDEFF: // bonus4 bAddEff,eff,n,y,t;
		PC_BONUS_CHK_SC(type2,SP_ADDEFF);
		pc_bonus_addeff(sd->addeff, (sc_type)type2, sd->state.lr_flag != 2 ? type3 : 0, sd->state.lr_flag == 2 ? type3 : 0, type4, val);
		break;

	case SP_ADDEFF_WHENHIT: // bonus4 bAddEffWhenHit,eff,n,y,t;
		PC_BONUS_CHK_SC(type2,SP_ADDEFF_WHENHIT);
		if (sd->state.lr_flag != 2)
			pc_bonus_addeff(sd->addeff_atked, (sc_type)type2, type3, 0, type4, val);
		break;

	case SP_ADDEFF_ONSKILL: // bonus4 bAddEffOnSkill,sk,eff,n,y;
		PC_BONUS_CHK_SC(type3,SP_ADDEFF_ONSKILL);
		if( sd->state.lr_flag != 2 )
			pc_bonus_addeff_onskill(sd->addeff_onskill, (sc_type)type3, type4, type2, val, 0);
		break;

	case SP_SET_DEF_RACE: // bonus4 bSetDefRace,r,n,t,y;
		PC_BONUS_CHK_RACE(type2,SP_SET_DEF_RACE);
		if(sd->state.lr_flag == 2)
			break;
		sd->def_set_race[type2].rate = type3;
		sd->def_set_race[type2].tick = type4;
		sd->def_set_race[type2].value = val;
		break;

	case SP_SET_MDEF_RACE: // bonus4 bSetMDefRace,r,n,t,y;
		PC_BONUS_CHK_RACE(type2,SP_SET_MDEF_RACE);
		if(sd->state.lr_flag == 2)
			break;
		sd->mdef_set_race[type2].rate = type3;
		sd->mdef_set_race[type2].tick = type4;
		sd->mdef_set_race[type2].value = val;
		break;

	default:
		if (current_equip_combo_pos > 0) {
			ShowWarning("pc_bonus4: unknown bonus type %d %d %d %d %d in a combo with item #%u\n", type, type2, type3, type4, val, sd->inventory_data[pc_checkequip( sd, current_equip_combo_pos )]->nameid);
		}
		else if (current_equip_card_id > 0 || current_equip_item_index > 0) {
			ShowWarning("pc_bonus4: unknown bonus type %d %d %d %d %d in item #%u\n", type, type2, type3, type4, val, current_equip_card_id ? current_equip_card_id : sd->inventory_data[current_equip_item_index]->nameid);
		}
		else {
			ShowWarning("pc_bonus4: unknown bonus type %d %d %d %d %d in unknown usage. Report this!\n", type, type2, type3, type4, val);
		}
		break;
	}
}

/**
* Gives item bonus to player for format: bonus5 bBonusName,type2,type3,type4,val;
* @param sd
* @param type Bonus type used by bBonusName
* @param type2
* @param type3
* @param type4
* @param val Value that usually for rate or fixed value
*/
void pc_bonus5(map_session_data *sd,int type,int type2,int type3,int type4,int type5,int val)
{
	nullpo_retv(sd);

	switch(type){
	case SP_AUTOSPELL: // bonus5 bAutoSpell,sk,y,n,bf,i;
		if(sd->state.lr_flag != 2)
			pc_bonus_autospell(sd->autospell, type2, type3, type4, type5, current_equip_card_id, val & AUTOSPELL_FORCE_ALL);
		break;

	case SP_AUTOSPELL_WHENHIT: // bonus5 bAutoSpellWhenHit,sk,y,n,bf,i;
		if(sd->state.lr_flag != 2)
			pc_bonus_autospell(sd->autospell2, type2, type3, type4, type5, current_equip_card_id, val & AUTOSPELL_FORCE_ALL);
		break;

	case SP_AUTOSPELL_ONSKILL: // bonus5 bAutoSpellOnSkill,sk,x,y,n,i;
		if(sd->state.lr_flag != 2)
			pc_bonus_autospell_onskill(sd->autospell3, type2, type3, type4, type5, current_equip_card_id, val & AUTOSPELL_FORCE_ALL);
		break;
 
	case SP_ADDEFF_ONSKILL: // bonus5 bAddEffOnSkill,sk,eff,n,y,t;
		PC_BONUS_CHK_SC(type3,SP_ADDEFF_ONSKILL);
		if( sd->state.lr_flag != 2 )
			pc_bonus_addeff_onskill(sd->addeff_onskill, (sc_type)type3, type4, type2, type5, val);
		break;

	default:
		if (current_equip_combo_pos > 0) {
			ShowWarning("pc_bonus5: unknown bonus type %d %d %d %d %d %d in a combo with item #%u\n", type, type2, type3, type4, type5, val, sd->inventory_data[pc_checkequip( sd, current_equip_combo_pos )]->nameid);
		}
		else if (current_equip_card_id > 0 || current_equip_item_index > 0) {
			ShowWarning("pc_bonus5: unknown bonus type %d %d %d %d %d %d in item #%u\n", type, type2, type3, type4, type5, val, current_equip_card_id ? current_equip_card_id : sd->inventory_data[current_equip_item_index]->nameid);
		}
		else {
			ShowWarning("pc_bonus5: unknown bonus type %d %d %d %d %d %d in unknown usage. Report this!\n", type, type2, type3, type4, type5, val);
		}
		break;
	}
}

/*==========================================
 *	Grants a player a given skill. Flag values are:
 *	0 - Grant permanent skill to be bound to skill tree
 *	1 - Grant an item skill (temporary)
 *	2 - Like 1, except the level granted can stack with previously learned level.
 *	4 - Like 0, except the skill will ignore skill tree (saves through job changes and resets).
 *------------------------------------------*/
bool pc_skill(map_session_data* sd, uint16 skill_id, int level, enum e_addskill_type type) {
	uint16 idx = 0;
	nullpo_ret(sd);

	if (!skill_id || !(idx = skill_get_index(skill_id))) {
		ShowError("pc_skill: Skill with id %d does not exist in the skill database\n", skill_id);
		return false;
	}
	if (level > MAX_SKILL_LEVEL) {
		ShowError("pc_skill: Skill level %d too high. Max lv supported is %d\n", level, MAX_SKILL_LEVEL);
		return false;
	}
	if (type == ADDSKILL_TEMP_ADDLEVEL && sd->status.skill[idx].lv + level > MAX_SKILL_LEVEL) {
		ShowWarning("pc_skill: Skill level bonus %d too high. Max lv supported is %d. Curr lv is %d. Set to max level.\n", level, MAX_SKILL_LEVEL, sd->status.skill[idx].lv);
		level = MAX_SKILL_LEVEL - sd->status.skill[idx].lv;
	}

	switch (type) {
		case ADDSKILL_PERMANENT: //Set skill data overwriting whatever was there before.
			sd->status.skill[idx].id   = skill_id;
			sd->status.skill[idx].lv   = level;
			sd->status.skill[idx].flag = SKILL_FLAG_PERMANENT;
			if (level == 0) { //Remove skill.
				sd->status.skill[idx].id = 0;
				clif_deleteskill(sd,skill_id);
			} else
				clif_addskill(sd,skill_id);
			if (!skill_get_inf(skill_id) || pc_checkskill_summoner(sd, SUMMONER_POWER_LAND) >= 20 || pc_checkskill_summoner(sd, SUMMONER_POWER_SEA) >= 20) //Only recalculate for passive skills.
				status_calc_pc(sd, SCO_NONE);
			break;

		case ADDSKILL_TEMP: //Item bonus skill.
			if (sd->status.skill[idx].id != 0) {
				if (sd->status.skill[idx].flag == SKILL_FLAG_PERMANENT) //Non-granted skill, store it's level.
					sd->status.skill[idx].flag = SKILL_FLAG_REPLACED_LV_0 + sd->status.skill[idx].lv;
			} else {
				sd->status.skill[idx].id   = skill_id;
				sd->status.skill[idx].flag = SKILL_FLAG_TEMPORARY;
			}
			sd->status.skill[idx].lv = max(sd->status.skill[idx].lv, level);
			break;

		case ADDSKILL_TEMP_ADDLEVEL: //Add skill bonus on top of what you had.
			if (sd->status.skill[idx].id != 0) {
				if (sd->status.skill[idx].flag == SKILL_FLAG_PERMANENT)
					sd->status.skill[idx].flag = SKILL_FLAG_REPLACED_LV_0 + sd->status.skill[idx].lv; // Store previous level.
			} else {
				sd->status.skill[idx].id   = skill_id;
				sd->status.skill[idx].flag = SKILL_FLAG_TEMPORARY; //Set that this is a bonus skill.
			}
			sd->status.skill[idx].lv += level;
			break;

		case ADDSKILL_PERMANENT_GRANTED: //Permanent granted skills ignore the skill tree
			sd->status.skill[idx].id   = skill_id;
			sd->status.skill[idx].lv   = level;
			sd->status.skill[idx].flag = SKILL_FLAG_PERM_GRANTED;
			if (level == 0) { //Remove skill.
				sd->status.skill[idx].id = 0;
				clif_deleteskill(sd,skill_id);
			} else
				clif_addskill(sd,skill_id);
			if (!skill_get_inf(skill_id) || pc_checkskill_summoner(sd, SUMMONER_POWER_LAND) >= 20 || pc_checkskill_summoner(sd, SUMMONER_POWER_SEA) >= 20) //Only recalculate for passive skills.
				status_calc_pc(sd, SCO_NONE);
			break;

		default:
			return false;
	}
	return true;
}

/**
 * Set's a player's plagiarized skill.
 * @param sd: Player
 * @param skill_id: Skill to be plagiarized
 * @param skill_lv: Skill level to be plagiarized
 * @return True on success or false otherwise
 */
bool pc_skill_plagiarism(map_session_data &sd, uint16 skill_id, uint16 skill_lv)
{
	skill_id = skill_dummy2skill_id(skill_id);
	uint16 idx = skill_get_index(skill_id);

	// Use skill index, avoiding out-of-bound array [Cydh]
	if (idx == 0) {
		ShowWarning("pc_skill_plagiarism: invalid skill idx 0 for skill %d.\n", skill_id);
		return false;
	}

	skill_lv = cap_value(skill_lv, 1, skill_get_max(skill_id));

	int type = skill_isCopyable(&sd, skill_id);
	if (type == 1) {
		pc_skill_plagiarism_reset(sd, type);

		sd.cloneskill_idx = idx;
		pc_setglobalreg(&sd, add_str(SKILL_VAR_PLAGIARISM), skill_id);
		pc_setglobalreg(&sd, add_str(SKILL_VAR_PLAGIARISM_LV), skill_lv);
	} else if (type == 2) {
		pc_skill_plagiarism_reset(sd, type);

		sd.reproduceskill_idx = idx;
		pc_setglobalreg(&sd, add_str(SKILL_VAR_REPRODUCE), skill_id);
		pc_setglobalreg(&sd, add_str(SKILL_VAR_REPRODUCE_LV), skill_lv);
	} else {
		ShowWarning("pc_skill_plagiarism: skill %d is not copyable.\n", skill_id);
		return false;
	}

	sd.status.skill[idx].id = skill_id;
	sd.status.skill[idx].lv = static_cast<uint8>(skill_lv);
	sd.status.skill[idx].flag = SKILL_FLAG_PLAGIARIZED;
	clif_addskill(&sd, skill_id);

	return true;
}

/**
 * Clear plagiarized skills from a player.
 * @param sd: Player
 * @param type: 1 for Plagiarism or 2 for Reproduce
 * @return True on success or false otherwise
 */
bool pc_skill_plagiarism_reset(map_session_data &sd, uint8 type)
{
	uint16 idx;
	if (type == 1) 
		idx = sd.cloneskill_idx;
	else if (type == 2)
		idx = sd.reproduceskill_idx;
	else {
		ShowError("pc_skill_plagiarism_reset: Unknown type %d.\n", type);
		return false;
	}

	if (sd.status.skill[idx].flag == SKILL_FLAG_PLAGIARIZED) {
		uint16 skill_id = sd.status.skill[idx].id;
		sd.status.skill[idx].id = 0;
		sd.status.skill[idx].lv = 0;
		sd.status.skill[idx].flag = SKILL_FLAG_PERMANENT;
		clif_deleteskill(&sd, skill_id);
		
		if (type == 1) {
			sd.cloneskill_idx = 0;
			pc_setglobalreg(&sd, add_str(SKILL_VAR_PLAGIARISM), 0);
			pc_setglobalreg(&sd, add_str(SKILL_VAR_PLAGIARISM_LV), 0);
		}
		else if (type == 2) {
			sd.reproduceskill_idx = 0;
			pc_setglobalreg(&sd, add_str(SKILL_VAR_REPRODUCE), 0);
			pc_setglobalreg(&sd, add_str(SKILL_VAR_REPRODUCE_LV), 0);
		}
	}
	
	return true;
}

/*==========================================
 * Append a card to an item ?
 *------------------------------------------*/
int pc_insert_card(map_session_data* sd, int idx_card, int idx_equip)
{
	nullpo_ret(sd);

	if (idx_equip < 0 || idx_equip >= MAX_INVENTORY) {
		return 0;
	}
	if (idx_card < 0 || idx_card >= MAX_INVENTORY) {
		return 0;
	}

	int i;
	t_itemid nameid;
	struct item_data* item_eq = sd->inventory_data[idx_equip];
	struct item_data* item_card = sd->inventory_data[idx_card];

	if(item_eq == nullptr)
		return 0; //Invalid item index.
	if(item_card == nullptr)
		return 0; //Invalid card index.
	if( sd->inventory.u.items_inventory[idx_equip].nameid == 0 || sd->inventory.u.items_inventory[idx_equip].amount < 1 )
		return 0; // target item missing
	if( sd->inventory.u.items_inventory[idx_card].nameid == 0 || sd->inventory.u.items_inventory[idx_card].amount < 1 )
		return 0; // target card missing
	if( item_eq->type != IT_WEAPON && item_eq->type != IT_ARMOR )
		return 0; // only weapons and armor are allowed
	if( item_card->type != IT_CARD )
		return 0; // must be a card
	if( sd->inventory.u.items_inventory[idx_equip].identify == 0 )
		return 0; // target must be identified
	if( itemdb_isspecial(sd->inventory.u.items_inventory[idx_equip].card[0]) )
		return 0; // card slots reserved for other purposes
	if( (item_eq->equip & item_card->equip) == 0 )
		return 0; // card cannot be compounded on this item type
	if( item_eq->type == IT_WEAPON && item_card->equip == EQP_SHIELD )
		return 0; // attempted to place shield card on left-hand weapon.
	if( item_eq->type == IT_ARMOR && (item_card->equip & EQP_ACC) && ((item_card->equip & EQP_ACC) != EQP_ACC) && ((item_eq->equip & EQP_ACC) != (item_card->equip & EQP_ACC)) )
		return 0; // specific accessory-card can only be inserted to specific accessory.
	if( sd->inventory.u.items_inventory[idx_equip].equip != 0 )
		return 0; // item must be unequipped

	ARR_FIND( 0, item_eq->slots, i, sd->inventory.u.items_inventory[idx_equip].card[i] == 0 );
	if( i == item_eq->slots )
		return 0; // no free slots

	// remember the card id to insert
	nameid = sd->inventory.u.items_inventory[idx_card].nameid;

	if( pc_delitem(sd,idx_card,1,1,0,LOG_TYPE_OTHER) == 1 )
	{// failed
		clif_insert_card(sd,idx_equip,idx_card,1);
	}
	else
	{// success
		log_pick_pc(sd, LOG_TYPE_OTHER, -1, &sd->inventory.u.items_inventory[idx_equip]);
		sd->inventory.u.items_inventory[idx_equip].card[i] = nameid;
		log_pick_pc(sd, LOG_TYPE_OTHER,  1, &sd->inventory.u.items_inventory[idx_equip]);
		clif_insert_card(sd,idx_equip,idx_card,0);
	}

	return 0;
}

/**
 * Returns the count of unidentified items with the option to identify too.
 * @param sd: Player data
 * @param identify_item: Whether or not to identify any unidentified items
 * @return Unidentified items count
 */
int pc_identifyall(map_session_data *sd, bool identify_item)
{
	int unidentified_count = 0;

	for (int i = 0; i < MAX_INVENTORY; i++) {
		if (sd->inventory.u.items_inventory[i].nameid > 0 && sd->inventory.u.items_inventory[i].identify != 1) {
			if (identify_item == true) {
				sd->inventory.u.items_inventory[i].identify = 1;
				clif_item_identified(sd,i,0);
			}
			unidentified_count++;
		}
	}

	return unidentified_count;
}

//
// Items
//

/*==========================================
 * Update buying value by skills
 *------------------------------------------*/
int pc_modifybuyvalue(map_session_data *sd,int orig_value)
{
	int skill,val = orig_value,rate1 = 0,rate2 = 0;
	if((skill=pc_checkskill(sd,MC_DISCOUNT))>0)	// merchant discount
		rate1 = 5+skill*2-((skill==10)? 1:0);
	if((skill=pc_checkskill(sd,RG_COMPULSION))>0)	 // rogue discount
		rate2 = 5+skill*4;
	if(rate1 < rate2) rate1 = rate2;
	if(rate1)
		val = (int)((double)orig_value*(double)(100-rate1)/100.);
	if(val < battle_config.min_shop_buy)
		val = battle_config.min_shop_buy;

	return val;
}

/*==========================================
 * Update selling value by skills
 *------------------------------------------*/
int pc_modifysellvalue(map_session_data *sd,int orig_value)
{
	int skill,val = orig_value,rate = 0;
	if((skill=pc_checkskill(sd,MC_OVERCHARGE))>0)	//OverCharge
		rate = 5+skill*2-((skill==10)? 1:0);
	if(rate)
		val = (int)((double)orig_value*(double)(100+rate)/100.);
	if (val < battle_config.min_shop_sell)
		val = battle_config.min_shop_sell;

	return val;
}

/*==========================================
 * Checking if we have enough place on inventory for new item
 * Make sure to take 30k as limit (for client I guess)
 * @param sd
 * @param nameid
 * @param amount
 * @return e_chkitem_result
 *------------------------------------------*/
char pc_checkadditem(map_session_data *sd, t_itemid nameid, int amount)
{
	int i;
	struct item_data* data;

	nullpo_ret(sd);

	if(amount > MAX_AMOUNT)
		return CHKADDITEM_OVERAMOUNT;

	data = itemdb_search(nameid);

	if(!itemdb_isstackable2(data))
		return CHKADDITEM_NEW;

	if( data->stack.inventory && amount > data->stack.amount )
		return CHKADDITEM_OVERAMOUNT;

	if (data->flag.guid)
		return CHKADDITEM_NEW;

	for(i=0;i<MAX_INVENTORY;i++){
		// FIXME: This does not consider the checked item's cards, thus could check a wrong slot for stackability.
		if(sd->inventory.u.items_inventory[i].nameid == nameid){
			if( amount > MAX_AMOUNT - sd->inventory.u.items_inventory[i].amount || ( data->stack.inventory && amount > data->stack.amount - sd->inventory.u.items_inventory[i].amount ) )
				return CHKADDITEM_OVERAMOUNT;
			// If the item is in the inventory already, but the player is not allowed to use that many slots anymore
			if( i >= sd->status.inventory_slots ){
				return CHKADDITEM_OVERAMOUNT;
			}
			return CHKADDITEM_EXIST;
		}
	}

	return CHKADDITEM_NEW;
}

/*==========================================
 * Return number of available place in inventory
 * Each non stackable item will reduce place by 1
 * @param sd
 * @return Number of empty slots
 *------------------------------------------*/
uint8 pc_inventoryblank(map_session_data *sd)
{
	uint16 i;
	uint8 b;

	nullpo_ret(sd);

	for(i = 0, b = 0; i < sd->status.inventory_slots; i++){
		if(sd->inventory.u.items_inventory[i].nameid == 0)
			b++;
	}

	return b;
}

/**
 * Attempts to remove zeny from player
 * @param sd: Player
 * @param zeny: Zeny removed
 * @param type: Log type
 * @param log_charid: (optional) From who to log (if not needed, use 0)
 * @return 0: Success, 1: Failed (Removing negative Zeny or not enough Zeny), 2: Player not found
 */
char pc_payzeny(map_session_data *sd, int zeny, enum e_log_pick_type type, uint32 log_charid)
{
	nullpo_retr(2,sd);

	zeny = cap_value(zeny,-MAX_ZENY,MAX_ZENY); //prevent command UB
	if( zeny < 0 )
	{
		ShowError("pc_payzeny: Paying negative Zeny (zeny=%d, account_id=%d, char_id=%d).\n", zeny, sd->status.account_id, sd->status.char_id);
		return 1;
	}

	if( sd->status.zeny < zeny )
		return 1; //Not enough.

	sd->status.zeny -= zeny;
	clif_updatestatus(*sd,SP_ZENY);

	log_zeny(*sd, type, log_charid, -zeny);
	if( zeny > 0 && sd->state.showzeny ) {
		char output[255];
		sprintf(output, "Removed %dz.", zeny);
		clif_messagecolor(&sd->bl, color_table[COLOR_LIGHT_GREEN], output, false, SELF);
	}

	return 0;
}

/**
 * Attempts to give zeny to player
 * @param sd: Player
 * @param type: Log type
 * @param log_charid: (optional) From who to log (if not needed, use 0)
 * @return -1: Player not found, 0: Success, 1: Giving negative Zeny
 */
char pc_getzeny(map_session_data *sd, int zeny, enum e_log_pick_type type, uint32 log_charid)
{
	nullpo_retr(-1,sd);

	zeny = cap_value(zeny,-MAX_ZENY,MAX_ZENY); //prevent command UB
	if( zeny < 0 )
	{
		ShowError("pc_getzeny: Obtaining negative Zeny (zeny=%d, account_id=%d, char_id=%d).\n", zeny, sd->status.account_id, sd->status.char_id);
		return 1;
	}

	if( zeny > MAX_ZENY - sd->status.zeny )
		zeny = MAX_ZENY - sd->status.zeny;

	sd->status.zeny += zeny;
	clif_updatestatus(*sd,SP_ZENY);

	log_zeny(*sd, type, log_charid, zeny);
	if( zeny > 0 && sd->state.showzeny ) {
		char output[255];
		sprintf(output, "Gained %dz.", zeny);
		clif_messagecolor(&sd->bl, color_table[COLOR_LIGHT_GREEN], output, false, SELF);
	}

	achievement_update_objective(sd, AG_GET_ZENY, 1, sd->status.zeny);

	return 0;
}

/**
 * Attempts to remove Cash Points from player
 * @param sd: Player
 * @param price: Total points (cash + kafra) the player has to pay
 * @param points: Kafra points the player has to pay
 * @param type: Log type
 * @return -1: Not enough points, otherwise success (cash+points)
 */
int pc_paycash(map_session_data *sd, int price, int points, e_log_pick_type type)
{
	int cash;
	nullpo_retr(-1,sd);

	points = cap_value(points, 0, MAX_KAFRAPOINT); //prevent command UB

	cash = price-points;

	if( sd->cashPoints < cash || sd->kafraPoints < points )
	{
		ShowError("pc_paycash: Not enough points (cash=%d, kafra=%d) to cover the price (cash=%d, kafra=%d) (account_id=%d, char_id=%d).\n", sd->cashPoints, sd->kafraPoints, cash, points, sd->status.account_id, sd->status.char_id);
		return -1;
	}

	if( cash ){
		pc_setaccountreg(sd, add_str(CASHPOINT_VAR), sd->cashPoints - cash);
		sd->cashPoints -= cash;
		log_cash( sd, type, LOG_CASH_TYPE_CASH, -cash );
	}

	if( points ){
		pc_setaccountreg(sd, add_str(KAFRAPOINT_VAR), sd->kafraPoints - points);
		sd->kafraPoints -= points;
		log_cash( sd, type, LOG_CASH_TYPE_KAFRA, -points );
	}

	if( battle_config.cashshop_show_points )
	{
		char output[CHAT_SIZE_MAX];

		sprintf(output, msg_txt(sd,504), points, cash, sd->kafraPoints, sd->cashPoints); // Used %d kafra points and %d cash points. %d kafra and %d cash points remaining.
		clif_messagecolor(&sd->bl, color_table[COLOR_LIGHT_GREEN], output, false, SELF);
	}
	return cash+points;
}

/**
 * Attempts to give Cash Points to player
 * @param sd: Player
 * @param cash: Cash points the player gets
 * @param points: Kafra points the player gets
 * @param type: Log type
 * @return -1: Error, otherwise success (cash or points)
 */
int pc_getcash(map_session_data *sd, int cash, int points, e_log_pick_type type)
{
	char output[CHAT_SIZE_MAX];

	nullpo_retr(-1,sd);

	cash = cap_value(cash, 0, MAX_CASHPOINT); //prevent command UB
	points = cap_value(points, 0, MAX_KAFRAPOINT); //prevent command UB
	if( cash > 0 )
	{
		if( cash > MAX_CASHPOINT-sd->cashPoints )
		{
			ShowWarning("pc_getcash: Cash point overflow (cash=%d, have cash=%d, account_id=%d, char_id=%d).\n", cash, sd->cashPoints, sd->status.account_id, sd->status.char_id);
			cash = MAX_CASHPOINT-sd->cashPoints;
		}

		pc_setaccountreg(sd, add_str(CASHPOINT_VAR), sd->cashPoints+cash);
		sd->cashPoints += cash;
		log_cash( sd, type, LOG_CASH_TYPE_CASH, cash );

		if( battle_config.cashshop_show_points )
		{
			sprintf(output, msg_txt(sd,505), cash, sd->cashPoints);
			clif_messagecolor(&sd->bl, color_table[COLOR_LIGHT_GREEN], output, false, SELF);
		}
		return cash;
	}

	if( points > 0 )
	{
		if( points > MAX_KAFRAPOINT-sd->kafraPoints )
		{
			ShowWarning("pc_getcash: Kafra point overflow (points=%d, have points=%d, account_id=%d, char_id=%d).\n", points, sd->kafraPoints, sd->status.account_id, sd->status.char_id);
			points = MAX_KAFRAPOINT-sd->kafraPoints;
		}

		pc_setaccountreg(sd, add_str(KAFRAPOINT_VAR), sd->kafraPoints+points);
		sd->kafraPoints += points;
		log_cash( sd, type, LOG_CASH_TYPE_KAFRA, points );

		if( battle_config.cashshop_show_points )
		{
			sprintf(output, msg_txt(sd,506), points, sd->kafraPoints);
			clif_messagecolor(&sd->bl, color_table[COLOR_LIGHT_GREEN], output, false, SELF);
		}
		return points;
	}

	return -1; //shouldn't happen but just in case
}

/**
 * Searching a specified itemid in inventory and return his stored index
 * @param sd Player
 * @param nameid Find this Item!
 * @return Stored index in inventory, or -1 if not found.
 **/
short pc_search_inventory(map_session_data *sd, t_itemid nameid) {
	short i;
	nullpo_retr(-1, sd);

	ARR_FIND( 0, MAX_INVENTORY, i, sd->inventory.u.items_inventory[i].nameid == nameid && (sd->inventory.u.items_inventory[i].amount > 0 || nameid == 0) );
	return ( i < MAX_INVENTORY ) ? i : -1;
}

/** Attempt to add a new item to player inventory
 * @param sd
 * @param item_data
 * @param amount
 * @param log_type
 * @return
 *   0 = success
 *   1 = invalid itemid not found or negative amount
 *   2 = overweight
 *   3 = ?
 *   4 = no free place found
 *   5 = max amount reached
 *   6 = ?
 *   7 = stack limitation
 */
enum e_additem_result pc_additem(map_session_data *sd,struct item *item,int amount,e_log_pick_type log_type) {
	struct item_data *id;
	int16 i;
	unsigned int w;

	nullpo_retr(ADDITEM_INVALID, sd);
	nullpo_retr(ADDITEM_INVALID, item);

	if( item->nameid == 0 || amount <= 0 )
		return ADDITEM_INVALID;
	if( amount > MAX_AMOUNT )
		return ADDITEM_OVERAMOUNT;

	id = itemdb_search(item->nameid);

	if( id->stack.inventory && amount > id->stack.amount )
	{// item stack limitation
		return ADDITEM_STACKLIMIT;
	}

	w = id->weight*amount;
	if(sd->weight + w > sd->max_weight)
		return ADDITEM_OVERWEIGHT;

	if (id->flag.guid && !item->unique_id)
		item->unique_id = pc_generate_unique_id(sd);

	// Stackable | Non Rental
	if( itemdb_isstackable2(id) && item->expire_time == 0 ) {
		for( i = 0; i < MAX_INVENTORY; i++ ) {
			if( sd->inventory.u.items_inventory[i].nameid == item->nameid &&
				sd->inventory.u.items_inventory[i].bound == item->bound &&
				sd->inventory.u.items_inventory[i].expire_time == 0 &&
				sd->inventory.u.items_inventory[i].unique_id == item->unique_id &&
				memcmp(&sd->inventory.u.items_inventory[i].card, &item->card, sizeof(item->card)) == 0 ) {
				if( amount > MAX_AMOUNT - sd->inventory.u.items_inventory[i].amount || ( id->stack.inventory && amount > id->stack.amount - sd->inventory.u.items_inventory[i].amount ) )
					return ADDITEM_OVERAMOUNT;
				// If the item is in the inventory already, but the player is not allowed to use that many slots anymore
				if( i >= sd->status.inventory_slots ){
					return ADDITEM_OVERAMOUNT;
				}
				sd->inventory.u.items_inventory[i].amount += amount;
				clif_additem(sd,i,amount,0);
				break;
			}
		}
	}else{
		i = MAX_INVENTORY;
 	}

	if (i >= MAX_INVENTORY) {
		i = pc_search_inventory(sd,0);
		if( i < 0 )
			return ADDITEM_OVERITEM;
		if( i >= sd->status.inventory_slots ){
			return ADDITEM_OVERITEM;
		}

		memcpy(&sd->inventory.u.items_inventory[i], item, sizeof(sd->inventory.u.items_inventory[0]));
		// clear equip and favorite fields first, just in case
		if( item->equip )
			sd->inventory.u.items_inventory[i].equip = 0;
		if( item->favorite != 0 )
			sd->inventory.u.items_inventory[i].favorite = 0;
		if( item->equipSwitch )
			sd->inventory.u.items_inventory[i].equipSwitch = 0;

		sd->inventory.u.items_inventory[i].amount = amount;
		sd->inventory_data[i] = id;
		sd->last_addeditem_index = i;

		if (!itemdb_isstackable2(id) || id->flag.guid)
			sd->inventory.u.items_inventory[i].unique_id = item->unique_id ? item->unique_id : pc_generate_unique_id(sd);

		clif_additem(sd,i,amount,0);
	}

	log_pick_pc(sd, log_type, amount, &sd->inventory.u.items_inventory[i]);

	sd->weight += w;
	clif_updatestatus(*sd,SP_WEIGHT);
	//Auto-equip
	if(id->flag.autoequip)
		pc_equipitem(sd, i, id->equip);

	/* rental item check */
	if( item->expire_time ) {
		if( time(nullptr) > item->expire_time ) {
			clif_rental_expired(sd, i, sd->inventory.u.items_inventory[i].nameid);
			pc_delitem(sd, i, sd->inventory.u.items_inventory[i].amount, 1, 0, LOG_TYPE_OTHER);
		} else {
			unsigned int seconds = (unsigned int)( item->expire_time - time(nullptr) );
			clif_rental_time(sd, sd->inventory.u.items_inventory[i].nameid, seconds);
			pc_inventory_rental_add(sd, seconds);
		}
	}

	achievement_update_objective(sd, AG_GET_ITEM, 1, id->value_sell);
	pc_show_questinfo(sd);

	return ADDITEM_SUCCESS;
}

/*==========================================
 * Remove an item at index n from inventory by amount.
 * @param sd
 * @param n Item index in inventory
 * @param amount
 * @param type &1: Don't notify deletion; &2 Don't notify weight change; &4 Don't calculate status
 * @param reason Delete reason
 * @param log_type e_log_pick_type
 * @return 1 - invalid itemid or negative amount; 0 - Success
 *------------------------------------------*/
char pc_delitem(map_session_data *sd,int n,int amount,int type, short reason, e_log_pick_type log_type)
{
	nullpo_retr(1, sd);

	if(n < 0 || sd->inventory.u.items_inventory[n].nameid == 0 || amount <= 0 || sd->inventory.u.items_inventory[n].amount<amount || sd->inventory_data[n] == nullptr)
		return 1;

	log_pick_pc(sd, log_type, -amount, &sd->inventory.u.items_inventory[n]);

	sd->inventory.u.items_inventory[n].amount -= amount;
	sd->weight -= sd->inventory_data[n]->weight*amount ;
	if( sd->inventory.u.items_inventory[n].amount <= 0 ){
		if(sd->inventory.u.items_inventory[n].equip)
			pc_unequipitem(sd,n,2|(!(type&4) ? 1 : 0));
		memset(&sd->inventory.u.items_inventory[n],0,sizeof(sd->inventory.u.items_inventory[0]));
		sd->inventory_data[n] = nullptr;
	}
	if(!(type&1))
		clif_delitem( *sd, n, amount, reason );
	if(!(type&2))
		clif_updatestatus(*sd,SP_WEIGHT);

	pc_show_questinfo(sd);

	return 0;
}

/*==========================================
 * Attempt to drop an item.
 * @param sd
 * @param n Item index in inventory
 * @param amount Amount of item
 * @return False = fail; True = success
 *------------------------------------------*/
bool pc_dropitem(map_session_data *sd,int n,int amount)
{
	nullpo_retr(1, sd);

	if(n < 0 || n >= MAX_INVENTORY)
		return false;

	if(amount <= 0)
		return false;

	if(sd->inventory.u.items_inventory[n].nameid == 0 ||
		sd->inventory.u.items_inventory[n].amount <= 0 ||
		sd->inventory.u.items_inventory[n].amount < amount ||
		sd->state.trading || sd->state.vending ||
		!sd->inventory_data[n] //pc_delitem would fail on this case.
		)
		return false;

	if( sd->inventory.u.items_inventory[n].equipSwitch )
		return false;

	if( map_getmapflag(sd->bl.m, MF_NODROP) )
	{
		clif_displaymessage (sd->fd, msg_txt(sd,271));
		return false; //Can't drop items in nodrop mapflag maps.
	}

	if( !pc_candrop(sd,&sd->inventory.u.items_inventory[n]) )
	{
		clif_displaymessage (sd->fd, msg_txt(sd,263));
		return false;
	}

	// bypass drop restriction in map_addflooritem because we've already checked it above
	if (!map_addflooritem(&sd->inventory.u.items_inventory[n], amount, sd->bl.m, sd->bl.x, sd->bl.y, 0, 0, 0, 2|4, 0))
		return false;

	pc_delitem(sd, n, amount, 1, 0, LOG_TYPE_PICKDROP_PLAYER);
	clif_dropitem( *sd, n, amount );

	return true;
}

/*==========================================
 * Attempt to pick up an item.
 * @param sd
 * @param fitem Item that will be picked
 * @return False = fail; True = success
 *------------------------------------------*/
bool pc_takeitem(map_session_data *sd,struct flooritem_data *fitem)
{
	int flag = 0;
	t_tick tick = gettick();
	struct party_data *p = nullptr;

	nullpo_ret(sd);
	nullpo_ret(fitem);

	if (!check_distance_bl(&fitem->bl, &sd->bl, 2) && sd->ud.skill_id!=BS_GREED)
		return false;	// Distance is too far

	if (sd->sc.cant.pickup)
		return false;

	if (sd->status.party_id)
		p = party_search(sd->status.party_id);

	if (fitem->first_get_charid > 0 && fitem->first_get_charid != sd->status.char_id) {
		map_session_data *first_sd = map_charid2sd(fitem->first_get_charid);
		if (DIFF_TICK(tick,fitem->first_get_tick) < 0) {
			if (!(p && p->party.item&1 &&
				first_sd && first_sd->status.party_id == sd->status.party_id
				))
				return false;
		}
		else if (fitem->second_get_charid > 0 && fitem->second_get_charid != sd->status.char_id) {
			map_session_data *second_sd = map_charid2sd(fitem->second_get_charid);
			if (DIFF_TICK(tick, fitem->second_get_tick) < 0) {
				if (!(p && p->party.item&1 &&
					((first_sd && first_sd->status.party_id == sd->status.party_id) ||
					(second_sd && second_sd->status.party_id == sd->status.party_id))
					))
					return false;
			}
			else if (fitem->third_get_charid > 0 && fitem->third_get_charid != sd->status.char_id){
				map_session_data *third_sd = map_charid2sd(fitem->third_get_charid);
				if (DIFF_TICK(tick,fitem->third_get_tick) < 0) {
					if(!(p && p->party.item&1 &&
						((first_sd && first_sd->status.party_id == sd->status.party_id) ||
						(second_sd && second_sd->status.party_id == sd->status.party_id) ||
						(third_sd && third_sd->status.party_id == sd->status.party_id))
						))
						return false;
				}
			}
		}
	}

	//This function takes care of giving the item to whoever should have it, considering party-share options.
	if ((flag = party_share_loot(p,sd,&fitem->item, fitem->first_get_charid))) {
		clif_additem(sd,0,0,flag);
		return true;
	}

	//Display pickup animation.
	pc_stop_attack(sd);
	clif_takeitem(&sd->bl,&fitem->bl);

	if (fitem->mob_id &&
		(itemdb_search(fitem->item.nameid))->flag.broadcast &&
		(!p || !(p->party.item&2)) // Somehow, if party's pickup distribution is 'Even Share', no announcemet
		)
		intif_broadcast_obtain_special_item(sd, fitem->item.nameid, fitem->mob_id, ITEMOBTAIN_TYPE_MONSTER_ITEM);

	map_clearflooritem(&fitem->bl);
	return true;
}

/*==========================================
 * Check if item is usable.
 * Return:
 *	false = no
 *	true = yes
 *------------------------------------------*/
bool pc_isUseitem(map_session_data *sd,int n)
{
	struct item_data *item;
	t_itemid nameid;

	nullpo_ret(sd);

	item = sd->inventory_data[n];
	nameid = sd->inventory.u.items_inventory[n].nameid;

	if( item == nullptr )
		return false;
	//Not consumable item
	if( item->type != IT_HEALING && item->type != IT_USABLE && item->type != IT_CASH )
		return false;
	if (pc_has_permission(sd,PC_PERM_ITEM_UNCONDITIONAL))
		return true;

	struct map_data *mapdata = map_getmapdata(sd->bl.m);

	if(mapdata->getMapFlag(MF_NOITEMCONSUMPTION)) //consumable but mapflag prevent it
		return false;
	//Prevent mass item usage. [Skotlex]
	if( DIFF_TICK(sd->canuseitem_tick,gettick()) > 0 ||
		(itemdb_group.item_exists(IG_CASH_FOOD, nameid) && DIFF_TICK(sd->canusecashfood_tick,gettick()) > 0)
	)
		return false;

	if( (item->item_usage.sitting) && (pc_issit(sd) == 1) && (pc_get_group_level(sd) < item->item_usage.override) ) {
		clif_msg(sd,ITEM_NOUSE_SITTING);
		return false; // You cannot use this item while sitting.
	}

	if (sd->state.storage_flag && item->type != IT_CASH) {
		clif_messagecolor(&sd->bl, color_table[COLOR_RED], msg_txt(sd,388), false, SELF);
		return false; // You cannot use this item while storage is open.
	}

	if (item->flag.dead_branch && (mapdata->getMapFlag(MF_NOBRANCH) || mapdata_flag_gvg2(mapdata)))
		return false;

	if( itemdb_group.item_exists( IG_MF_NOTELEPORT, nameid ) ){
		if( ( mapdata->getMapFlag(MF_NOTELEPORT) || mapdata_flag_gvg2( mapdata ) ) ){
			clif_skill_teleportmessage( sd, 0 );
			return false;
		}

		if( sd->duel_group && !battle_config.duel_allow_teleport ){
			clif_displaymessage( sd->fd, msg_txt( sd, 663 ) ); // Duel: Can't use this item in duel.
			return false;
		}
	}

	if( itemdb_group.item_exists( IG_MF_NORETURN, nameid ) ){
		if( mapdata->getMapFlag(MF_NORETURN) ){
			return false;
		}

		if( sd->duel_group && !battle_config.duel_allow_teleport ){
			clif_displaymessage( sd->fd, msg_txt( sd, 663 ) ); // Duel: Can't use this item in duel.
			return false;
		}
	}

	if( itemdb_group.item_exists( IG_GIANT_FLY_WING, nameid ) ){
		struct party_data *pd = party_search( sd->status.party_id );

		if( pd ){
			int i;

			ARR_FIND( 0, MAX_PARTY, i, pd->data[i].sd == sd && pd->party.member[i].leader );

			// User is not party leader
			if( i == MAX_PARTY ){
				clif_msg( sd, ITEM_PARTY_MEMBER_NOT_SUMMONED );
				return false;
			}

			ARR_FIND( 0, MAX_PARTY, i, pd->data[i].sd && pd->data[i].sd != sd && pd->data[i].sd->bl.m == sd->bl.m && !pc_isdead( pd->data[i].sd ) );

			// No party members found on same map
			if( i == MAX_PARTY ){
				clif_msg( sd, ITEM_PARTY_NO_MEMBER_IN_MAP );
				return false;
			}
		}else{
			clif_msg( sd, ITEM_PARTY_MEMBER_NOT_SUMMONED );
			return false;
		}
	}

	switch( nameid ) {
		case ITEMID_MERCENARY_RED_POTION:
		case ITEMID_MERCENARY_BLUE_POTION:
		case ITEMID_M_CENTER_POTION:
		case ITEMID_M_AWAKENING_POTION:
		case ITEMID_M_BERSERK_POTION:
			if( sd->md == nullptr || sd->md->db == nullptr )
				return false;
			if( sd->md->sc.cant.consume )
				return false;
			if( nameid == ITEMID_M_AWAKENING_POTION && sd->md->db->lv < 40 )
				return false;
			if( nameid == ITEMID_M_BERSERK_POTION && sd->md->db->lv < 80 )
				return false;
			break;

		case ITEMID_NEURALIZER:
			if( !mapdata->getMapFlag(MF_RESET) )
				return false;
			break;
	}

	if( itemdb_group.item_exists(IG_MERCENARY, nameid) && sd->md != nullptr )
		return false; // Mercenary Scrolls

	if( item->flag.group || item->type == IT_CASH) {	//safe check type cash disappear when overweight [Napster]
		if( pc_is90overweight(sd) ) {
			clif_msg(sd, ITEM_CANT_OBTAIN_WEIGHT);
			return false;
		}
		if( !pc_inventoryblank(sd) ) {
			clif_messagecolor(&sd->bl, color_table[COLOR_RED], msg_txt(sd, 732), false, SELF); //Item cannot be open when inventory is full
			return false;
		}
	}

	//Gender check
	if(item->sex != SEX_BOTH && sd->status.sex != item->sex)
		return false;
	//Required level check
	if(item->elv && sd->status.base_level < (unsigned int)item->elv)
		return false;
	if(item->elvmax && sd->status.base_level > (unsigned int)item->elvmax)
		return false;

	//Not equipable by class. [Skotlex]
	if (!pc_job_can_use_item(sd,item))
		return false;
	
	if (sd->sc.cant.consume)
		return false;
	
	if (!pc_isItemClass(sd,item))
		return false;

	//Dead Branch items
	if( item->flag.dead_branch )
		log_branch(sd);

	return true;
}

/*==========================================
 * Last checks to use an item.
 * Return:
 *	0 = fail
 *	1 = success
 *------------------------------------------*/
int pc_useitem(map_session_data *sd,int n)
{
	t_tick tick = gettick();
	int amount;
	t_itemid nameid;
	struct script_code *script;
	struct item item;
	struct item_data *id;

	nullpo_ret(sd);

	if (sd->state.mail_writing)
		return 0;

	if (sd->npc_id) {
		if (sd->progressbar.npc_id) {
			clif_progressbar_abort(sd);
			return 0; // First item use attempt cancels the progress bar
		}

		if( pc_hasprogress( sd, WIP_DISABLE_SKILLITEM ) || !sd->npc_item_flag ){
#ifdef RENEWAL
			clif_msg( sd, WORK_IN_PROGRESS );
#endif
			return 0;
		}
	}
	item = sd->inventory.u.items_inventory[n];
	id = sd->inventory_data[n];

	if (item.nameid == 0 || item.amount <= 0)
		return 0;

	if( !pc_isUseitem(sd,n) )
		return 0;

	// Store information for later use before it is lost (via pc_delitem) [Paradox924X]
	nameid = id->nameid;

	if (nameid != ITEMID_NAUTHIZ && sd->sc.opt1 > 0 && sd->sc.opt1 != OPT1_STONEWAIT && sd->sc.opt1 != OPT1_BURNING)
		return 0;

	/* Items with delayed consume are not meant to work while in mounts except reins of mount(12622) */
	if( id->flag.delay_consume > 0 ) {
		if( nameid != ITEMID_REINS_OF_MOUNT && sd->sc.getSCE(SC_ALL_RIDING) )
			return 0;
		else if( pc_issit(sd) )
			return 0;
	}
	//Since most delay-consume items involve using a "skill-type" target cursor,
	//perform a skill-use check before going through. [Skotlex]
	//resurrection was picked as testing skill, as a non-offensive, generic skill, it will do.
	//FIXME: Is this really needed here? It'll be checked in unit.cpp after all and this prevents skill items using when silenced [Inkfish]
	if( id->flag.delay_consume > 0 && ( sd->ud.skilltimer != INVALID_TIMER /*|| !status_check_skilluse(&sd->bl, &sd->bl, ALL_RESURRECTION, 0)*/ ) )
		return 0;

	if( id->delay.duration > 0 && !pc_has_permission(sd,PC_PERM_ITEM_UNCONDITIONAL) && pc_itemcd_check(sd, id, tick, n))
		return 0;

	/* on restricted maps the item is consumed but the effect is not used */
	if (!pc_has_permission(sd,PC_PERM_ITEM_UNCONDITIONAL) && itemdb_isNoEquip(id,sd->bl.m)) {
		clif_msg(sd,ITEM_CANT_USE_AREA); // This item cannot be used within this area
		if( battle_config.allow_consume_restricted_item && id->flag.delay_consume > 0 ) { //need confirmation for delayed consumption items
			clif_useitemack(sd,n,item.amount-1,true);
			pc_delitem(sd,n,1,1,0,LOG_TYPE_CONSUME);
		}
		return 0;/* regardless, effect is not run */
	}

	if (pet_db_search(id->nameid, PET_CATCH) != nullptr && map_getmapflag(sd->bl.m, MF_NOPETCAPTURE)) {
		clif_displaymessage(sd->fd, msg_txt(sd, 669)); // You can't catch any pet on this map.
		return 0;
	}

	sd->itemid = item.nameid;
	sd->itemindex = n;
	if(sd->catch_target_class != PET_CATCH_FAIL) //Abort pet catching.
		sd->catch_target_class = PET_CATCH_FAIL;

	amount = item.amount;
	script = id->script;
	//Check if the item is to be consumed immediately [Skotlex]
	if (id->flag.delay_consume > 0)
		clif_useitemack(sd, n, amount, true);
	else
	{
		if( item.expire_time == 0 && nameid != ITEMID_REINS_OF_MOUNT )
		{
			clif_useitemack(sd, n, amount - 1, true);
			pc_delitem(sd, n, 1, 1, 0, LOG_TYPE_CONSUME); // Rental Usable Items are not deleted until expiration
		}
		else
			clif_useitemack(sd, n, 0, false);
	}
	if (item.card[0]==CARD0_CREATE && pc_famerank(MakeDWord(item.card[2],item.card[3]), MAPID_ALCHEMIST))
	    potion_flag = 2; // Famous player's potions have 50% more efficiency

	//Update item use time.
	sd->canuseitem_tick = tick + battle_config.item_use_interval;
	if( itemdb_group.item_exists(IG_CASH_FOOD, nameid) )
		sd->canusecashfood_tick = tick + battle_config.cashfood_use_interval;

	run_script(script,0,sd->bl.id,fake_nd->bl.id);
	potion_flag = 0;
	return 1;
}

/**
 * Add item on cart for given index.
 * @param sd
 * @param item
 * @param amount
 * @param log_type
 * @return See pc.hpp::e_additem_result
 */
enum e_additem_result pc_cart_additem(map_session_data *sd,struct item *item,int amount,e_log_pick_type log_type)
{
	struct item_data *data;
	int i,w;

	nullpo_retr(ADDITEM_INVALID, sd);
	nullpo_retr(ADDITEM_INVALID, item);

	if(item->nameid == 0 || amount <= 0)
		return ADDITEM_INVALID;

	if (itemdb_ishatched_egg(item))
		return ADDITEM_INVALID;

	data = itemdb_search(item->nameid);

	if( data->stack.cart && amount > data->stack.amount )
	{// item stack limitation
		return ADDITEM_STACKLIMIT;
	}

	if( !itemdb_cancartstore(item, pc_get_group_level(sd)) || (item->bound > BOUND_ACCOUNT && !pc_can_give_bounded_items(sd)))
	{ // Check item trade restrictions	[Skotlex]
		clif_displaymessage (sd->fd, msg_txt(sd,264));
		return ADDITEM_INVALID;
	}

	if( (w = data->weight*amount) + sd->cart_weight > sd->cart_weight_max )
		return ADDITEM_OVERWEIGHT;

	i = MAX_CART;
	if( itemdb_isstackable2(data) && !item->expire_time )
	{
		for (i = 0; i < MAX_CART; i++) {
			if (sd->cart.u.items_cart[i].nameid == item->nameid
				&& sd->cart.u.items_cart[i].bound == item->bound
				&& sd->cart.u.items_cart[i].unique_id == item->unique_id
				&& memcmp(sd->cart.u.items_cart[i].card, item->card, sizeof(item->card)) == 0
				)
				break;
		}
	}

	if( i < MAX_CART )
	{// item already in cart, stack it
		if( amount > MAX_AMOUNT - sd->cart.u.items_cart[i].amount || ( data->stack.cart && amount > data->stack.amount - sd->cart.u.items_cart[i].amount ) )
			return ADDITEM_OVERAMOUNT; // no slot

		sd->cart.u.items_cart[i].amount += amount;
		clif_cart_additem(sd,i,amount);
	}
	else
	{// item not stackable or not present, add it
		ARR_FIND( 0, MAX_CART, i, sd->cart.u.items_cart[i].nameid == 0 );
		if( i == MAX_CART )
			return ADDITEM_OVERAMOUNT; // no slot

		memcpy(&sd->cart.u.items_cart[i],item,sizeof(sd->cart.u.items_cart[0]));
		sd->cart.u.items_cart[i].id = 0;
		sd->cart.u.items_cart[i].amount = amount;
		sd->cart_num++;
		clif_cart_additem(sd,i,amount);
	}
	sd->cart.u.items_cart[i].favorite = 0; // clear
	sd->cart.u.items_cart[i].equipSwitch = 0;
	log_pick_pc(sd, log_type, amount, &sd->cart.u.items_cart[i]);

	sd->cart_weight += w;
	clif_updatestatus(*sd,SP_CARTINFO);

	return ADDITEM_SUCCESS;
}

/*==========================================
 * Delete item on cart for given index.
 *------------------------------------------*/
void pc_cart_delitem(map_session_data *sd,int n,int amount,int type,e_log_pick_type log_type)
{
	nullpo_retv(sd);

	if(sd->cart.u.items_cart[n].nameid == 0 ||
		sd->cart.u.items_cart[n].amount < amount)
		return;

	log_pick_pc(sd, log_type, -amount, &sd->cart.u.items_cart[n]);

	sd->cart.u.items_cart[n].amount -= amount;
	sd->cart_weight -= itemdb_weight(sd->cart.u.items_cart[n].nameid) * amount;
	if(sd->cart.u.items_cart[n].amount <= 0) {
		memset(&sd->cart.u.items_cart[n],0,sizeof(sd->cart.u.items_cart[0]));
		sd->cart_num--;
	}
	if(!type) {
		clif_cart_delitem(sd,n,amount);
		clif_updatestatus(*sd,SP_CARTINFO);
	}
}

/*==========================================
 * Transfer item from inventory to cart.
 *------------------------------------------*/
void pc_putitemtocart(map_session_data *sd,int idx,int amount)
{
	nullpo_retv(sd);

	if (idx < 0 || idx >= MAX_INVENTORY) //Invalid index check [Skotlex]
		return;

	struct item *item_data = &sd->inventory.u.items_inventory[idx];

	if( item_data->nameid == 0 || amount < 1 || item_data->amount < amount || sd->state.vending || sd->state.prevend )
		return;

	if( item_data->equipSwitch ){
		clif_msg( sd, C_ITEM_EQUIP_SWITCH );
		return;
	}

	enum e_additem_result flag = pc_cart_additem(sd,item_data,amount,LOG_TYPE_NONE);

	if (flag == ADDITEM_SUCCESS)
		pc_delitem(sd,idx,amount,0,5,LOG_TYPE_NONE);
	else {
		clif_cart_additem_ack(sd, (flag == ADDITEM_OVERAMOUNT) ? ADDITEM_TO_CART_FAIL_COUNT : ADDITEM_TO_CART_FAIL_WEIGHT);
		clif_additem(sd, idx, amount, 0);
		clif_delitem( *sd, idx, amount, 0 );
	}
}

/*==========================================
 * Get number of item in cart.
 * Return:
        -1 = itemid not found or no amount found
        x = remaining itemid on cart after get
 *------------------------------------------*/
int pc_cartitem_amount(map_session_data* sd, int idx, int amount)
{
	struct item* item_data;

	nullpo_retr(-1, sd);

	item_data = &sd->cart.u.items_cart[idx];
	if( item_data->nameid == 0 || item_data->amount == 0 )
		return -1;

	return item_data->amount - amount;
}

/*==========================================
 * Retrieve an item at index idx from cart.
 *------------------------------------------*/
bool pc_getitemfromcart(map_session_data *sd,int idx,int amount)
{
	nullpo_retr(1, sd);

	if (idx < 0 || idx >= MAX_CART) //Invalid index check [Skotlex]
		return false;

	struct item *item_data=&sd->cart.u.items_cart[idx];

	if (item_data->nameid == 0 || amount < 1 || item_data->amount < amount || sd->state.vending || sd->state.prevend)
		return false;

	enum e_additem_result flag = pc_additem(sd, item_data, amount, LOG_TYPE_NONE);

	if (flag == ADDITEM_SUCCESS)
		pc_cart_delitem(sd, idx, amount, 0, LOG_TYPE_NONE);
	else {
		clif_cart_delitem(sd, idx, amount);
		clif_additem(sd, idx, amount, flag);
		clif_cart_additem(sd, idx, amount);
	}
	return true;
}

/*==========================================
 * Bound Item Check
 * Type:
 * 1 Account Bound
 * 2 Guild Bound
 * 3 Party Bound
 * 4 Character Bound
 *------------------------------------------*/
int pc_bound_chk(TBL_PC *sd,enum bound_type type,int *idxlist)
{
	int i = 0, j = 0;
	for(i = 0; i < MAX_INVENTORY; i++) {
		if(sd->inventory.u.items_inventory[i].nameid > 0 && sd->inventory.u.items_inventory[i].amount > 0 && sd->inventory.u.items_inventory[i].bound == type) {
			idxlist[j] = i;
			j++;
		}
	}
	return j;
}

/*==========================================
 *  Display item stolen msg to player sd
 *------------------------------------------*/
int pc_show_steal(struct block_list *bl,va_list ap)
{
	map_session_data *sd;
	t_itemid itemid;
	char output[100];

	sd=va_arg(ap,map_session_data *);
	itemid=va_arg(ap,int);

	std::shared_ptr<item_data> id = item_db.find(itemid);

	if(id == nullptr)
		sprintf(output,"%s stole an Unknown Item (id: %u).",sd->status.name, itemid);
	else
		sprintf(output,"%s stole %s.",sd->status.name,id->ename.c_str());
	clif_displaymessage( ((map_session_data *)bl)->fd, output);

	return 0;
}

/**
 * Steal an item from bl (mob).
 * @param sd: Player data
 * @param bl: Object to steal from
 * @param skill_lv: Level of skill used
 * @return True on success or false otherwise
 */
bool pc_steal_item(map_session_data *sd,struct block_list *bl, uint16 skill_lv)
{
	int i;
	t_itemid itemid;
	double rate;
	unsigned char flag = 0;
	struct status_data *sd_status, *md_status;
	struct mob_data *md;

	if(!sd || !bl || bl->type!=BL_MOB)
		return false;

	md = (TBL_MOB *)bl;

	if(md->state.steal_flag == UCHAR_MAX || ( md->sc.opt1 && md->sc.opt1 != OPT1_BURNING ) ) //already stolen from / status change check
		return false;

	sd_status= status_get_status_data(&sd->bl);
	md_status= status_get_status_data(bl);

	if (md->master_id || status_has_mode(md_status, MD_STATUSIMMUNE) || util::vector_exists(status_get_race2(&md->bl), RC2_TREASURE) ||
		map_getmapflag(bl->m, MF_NOMOBLOOT) || // check noloot map flag [Lorky]
		(battle_config.skill_steal_max_tries && //Reached limit of steal attempts. [Lupus]
			md->state.steal_flag++ >= battle_config.skill_steal_max_tries)
  	) { //Can't steal from
		md->state.steal_flag = UCHAR_MAX;
		return false;
	}

	// base skill success chance (percentual)
	rate = (sd_status->dex - md_status->dex)/2 + skill_lv*6 + 4;
	rate += sd->bonus.add_steal_rate;

	if( rate < 1
#ifdef RENEWAL
		|| rnd()%100 >= rate
#endif
	)
		return false;

	// Try dropping one item, in the order from first to last possible slot.
	// Droprate is affected by the skill success rate.
	for( i = 0; i < MAX_MOB_DROP; i++ )
		if( item_db.exists(md->db->dropitem[i].nameid) && !md->db->dropitem[i].steal_protected && rnd() % 10000 < md->db->dropitem[i].rate
#ifndef RENEWAL
		* rate/100.
#endif
		)
			break;
	if( i == MAX_MOB_DROP )
		return false;

	itemid = md->db->dropitem[i].nameid;
	struct item tmp_item = {};
	tmp_item.nameid = itemid;
	tmp_item.amount = 1;
	tmp_item.identify = itemdb_isidentified(itemid);
	if( battle_config.skill_steal_random_options ){
		mob_setdropitem_option( &tmp_item, &md->db->dropitem[i] );
	}
	flag = pc_additem(sd,&tmp_item,1,LOG_TYPE_PICKDROP_PLAYER);

	//TODO: Should we disable stealing when the item you stole couldn't be added to your inventory? Perhaps players will figure out a way to exploit this behaviour otherwise?
	md->state.steal_flag = UCHAR_MAX; //you can't steal from this mob any more

	if(flag) { //Failed to steal due to overweight
		clif_additem(sd,0,0,flag);
		return false;
	}

	if(battle_config.show_steal_in_same_party)
		party_foreachsamemap(pc_show_steal,sd,AREA_SIZE,sd,tmp_item.nameid);

	//Logs items, Stolen from mobs [Lupus]
	log_pick_mob(md, LOG_TYPE_STEAL, -1, &tmp_item);

	//A Rare Steal Global Announce by Lupus
	if(md->db->dropitem[i].rate <= battle_config.rare_drop_announce) {
		struct item_data *i_data;
		char message[128];
		i_data = itemdb_search(itemid);
		sprintf (message, msg_txt(sd,542), (sd->status.name[0])?sd->status.name :"GM", md->db->jname.c_str(), i_data->ename.c_str(), (float)md->db->dropitem[i].rate / 100);
		//MSG: "'%s' stole %s's %s (chance: %0.02f%%)"
		intif_broadcast(message, strlen(message) + 1, BC_DEFAULT);
	}
	return true;
}

/*==========================================
 * Stole zeny from bl (mob)
 * return
 *	0 = fail
 *	1 = success
 *------------------------------------------*/
int pc_steal_coin(map_session_data *sd,struct block_list *target)
{
	int rate, target_lv;
	struct mob_data *md;

	if(!sd || !target || target->type != BL_MOB)
		return 0;

	md = (TBL_MOB*)target;
	target_lv = status_get_lv(target);

	if (md->state.steal_coin_flag || md->sc.getSCE(SC_STONE) || md->sc.getSCE(SC_FREEZE) || md->sc.getSCE(SC_HANDICAPSTATE_FROSTBITE) || 
		md->sc.getSCE(SC_HANDICAPSTATE_SWOONING) || md->sc.getSCE(SC_HANDICAPSTATE_LIGHTNINGSTRIKE) || md->sc.getSCE(SC_HANDICAPSTATE_CRYSTALLIZATION) || 
		status_bl_has_mode(target,MD_STATUSIMMUNE) || util::vector_exists(status_get_race2(&md->bl), RC2_TREASURE))
		return 0;

	rate = sd->battle_status.dex / 2 + 2 * (sd->status.base_level - target_lv) + (10 * pc_checkskill(sd, RG_STEALCOIN)) + sd->battle_status.luk / 2;
	if(rnd()%1000 < rate)
	{
		// Zeny Steal Amount: (rnd() % (10 * target_lv + 1 - 8 * target_lv)) + 8 * target_lv
		int amount = (rnd() % (2 * target_lv + 1)) + 8 * target_lv; // Reduced formula

		pc_getzeny(sd, amount, LOG_TYPE_STEAL);
		md->state.steal_coin_flag = 1;
		return 1;
	}
	return 0;
}

/*==========================================
 * Set's a player position.
 * @param sd
 * @param mapindex
 * @param x
 * @param y
 * @param clrtype
 * @return	SETPOS_OK			Success
 *			SETPOS_MAPINDEX		Invalid map index
 *			SETPOS_NO_MAPSERVER	Map not in this map-server, and failed to locate alternate map-server.
 *			SETPOS_AUTOTRADE	Player is in autotrade state
 *------------------------------------------*/
enum e_setpos pc_setpos(map_session_data* sd, unsigned short mapindex, int x, int y, clr_type clrtype)
{
	nullpo_retr(SETPOS_OK,sd);

	if( !mapindex || !mapindex_id2name(mapindex) ) {
		ShowDebug("pc_setpos: Passed mapindex(%d) is invalid!\n", mapindex);
		return SETPOS_MAPINDEX;
	}

	if ( sd->state.autotrade && (sd->vender_id || sd->buyer_id) ) // Player with autotrade just causes clif glitch! @ FIXME
		return SETPOS_AUTOTRADE;

	if( battle_config.revive_onwarp && pc_isdead(sd) ) { //Revive dead people before warping them
		pc_setstand(sd, true);
		pc_setrestartvalue(sd,1);
	}

	int16 m = map_mapindex2mapid(mapindex);
	struct map_data *mapdata = map_getmapdata(m);
	status_change *sc = status_get_sc(&sd->bl);

	sd->state.changemap = (sd->mapindex != mapindex);
	sd->state.warping = 1;
	sd->state.workinprogress = WIP_DISABLE_NONE;
	sd->state.mail_writing = false;
	sd->state.refineui_open = false;

	if( sd->state.changemap ) { // Misc map-changing settings
		int curr_map_instance_id = map_getmapdata(sd->bl.m)->instance_id, new_map_instance_id = (mapdata ? mapdata->instance_id : 0);

		if (curr_map_instance_id != new_map_instance_id) {
			if (curr_map_instance_id > 0) { // Update instance timer for the map on leave
				instance_delusers(curr_map_instance_id);
				sd->instance_mode = util::umap_find(instances, curr_map_instance_id)->mode; // Store mode for instance destruction button checks
			}

			if (new_map_instance_id > 0) // Update instance timer for the map on enter
				instance_addusers(new_map_instance_id);
		}

		if (sd->bg_id && mapdata && !mapdata->getMapFlag(MF_BATTLEGROUND)) // Moving to a map that isn't a Battlegrounds
			bg_team_leave(sd, false, true);

		sd->state.pmap = sd->bl.m;
		if (sc && sc->count) { // Cancel some map related stuff.
			if (sc->cant.warp)
				return SETPOS_MAPINDEX; // You may not get out!

			for (const auto &it : status_db) {
				if (sc->getSCE(it.first)) {
					if (it.second->flag[SCF_REMOVEONMAPWARP])
						status_change_end(&sd->bl, static_cast<sc_type>(it.first));

					if (it.second->flag[SCF_RESTARTONMAPWARP] && it.second->skill_id > 0) {
						status_change_entry *sce = sd->sc.getSCE(it.first);

						if (sce->timer != INVALID_TIMER)
							delete_timer(sce->timer, status_change_timer);
						sce->timer = add_timer(gettick() + skill_get_time(it.second->skill_id, sce->val1), status_change_timer, sd->bl.id, it.first);
					}
				}
			}
		}
		for(int i = 0; i < EQI_MAX; i++ ) {
			if( sd->equip_index[i] >= 0 )
				if( pc_isequip( sd, sd->equip_index[i] ) != ITEM_EQUIP_ACK_OK ){
					pc_unequipitem(sd,sd->equip_index[i],2);
				}
		}
		if (battle_config.clear_unit_onwarp&BL_PC)
			skill_clear_unitgroup(&sd->bl);
		if( battle_config.loose_ap_on_map && mapdata_flag_vs( mapdata ) ){
			status_percent_damage( nullptr, &sd->bl, 0, 0, 100, 0 );
		}
		party_send_dot_remove(sd); //minimap dot fix [Kevin]
		guild_send_dot_remove(sd);
		bg_send_dot_remove(sd);
		if (sd->regen.state.gc)
			sd->regen.state.gc = 0;

		if (mapdata) {
			// make sure vending is allowed here
			if (sd->state.vending && mapdata->getMapFlag(MF_NOVENDING)) {
				clif_displaymessage(sd->fd, msg_txt(sd, 276)); // "You can't open a shop on this map"
				vending_closevending(sd);
			}
			// make sure buyingstore is allowed here
			if (sd->state.buyingstore && mapdata->getMapFlag(MF_NOBUYINGSTORE)) {
				clif_displaymessage(sd->fd, msg_txt(sd, 276)); // "You can't open a shop on this map"
				buyingstore_close(sd);
			}
		}

		channel_pcquit(sd,4); //quit map chan

		// Remove Cloaked NPCs on map change
		sd->cloaked_npc.clear();
	}

	if( m < 0 )
	{
		uint32 ip;
		uint16 port;
		struct script_state *st;

		//if can't find any map-servers, just abort setting position.
		if(!sd->mapindex || map_mapname2ipport(mapindex,&ip,&port))
			return SETPOS_NO_MAPSERVER;

		if (sd->npc_id){
			npc_event_dequeue(sd,false);
			st = sd->st;
		}else{
			st = nullptr;
		}

		if (sd->bg_id) // Switching map servers, remove from bg
			bg_team_leave(sd, false, true);

		if (sd->state.vending) // Stop vending
			vending_closevending(sd);
		if (sd->state.buyingstore) // Stop buyingstore
			buyingstore_close(sd);

		npc_script_event(sd, NPCE_LOGOUT);
		//remove from map, THEN change x/y coordinates
		unit_remove_map_pc(sd,clrtype);
		sd->mapindex = mapindex;
		sd->bl.x=x;
		sd->bl.y=y;
		pc_clean_skilltree(sd);
		chrif_save(sd, CSAVE_CHANGE_MAPSERV|CSAVE_INVENTORY|CSAVE_CART);
		chrif_changemapserver(sd, ip, (short)port);

		//Free session data from this map server [Kevin]
		unit_free_pc(sd);

		if( st ){
			// Has to be done here, because otherwise unit_free_pc will free the stack already
			st->state = END;
		}

		return SETPOS_OK;
	}

	if( x < 0 || x >= mapdata->xs || y < 0 || y >= mapdata->ys )
	{
		ShowError("pc_setpos: attempt to place player '%s' (%d:%d) on invalid coordinates (%s-%d,%d)\n", sd->status.name, sd->status.account_id, sd->status.char_id, mapindex_id2name(mapindex),x,y);
		x = y = 0; // make it random
	}

	if( x == 0 && y == 0 ) { // pick a random walkable cell
		int c=0;
		do {
			x = rnd()%(mapdata->xs-2)+1;
			y = rnd()%(mapdata->ys-2)+1;
			c++;
			
			if(c > (mapdata->xs * mapdata->ys)*3){ //force out
				ShowError("pc_setpos: couldn't found a valid coordinates for player '%s' (%d:%d) on (%s), preventing warp\n", sd->status.name, sd->status.account_id, sd->status.char_id, mapindex_id2name(mapindex));
				return SETPOS_OK; //preventing warp
				//break; //allow warp anyway
			}
		} while(map_getcell(m,x,y,CELL_CHKNOPASS) || (!battle_config.teleport_on_portal && npc_check_areanpc(1,m,x,y,1)));
	}

	if (sd->state.vending && map_getcell(m,x,y,CELL_CHKNOVENDING)) {
		clif_displaymessage (sd->fd, msg_txt(sd,204)); // "You can't open a shop on this cell."
		vending_closevending(sd);
	}
	if (sd->state.buyingstore && map_getcell(m, x, y, CELL_CHKNOBUYINGSTORE)) {
		clif_displaymessage(sd->fd, msg_txt(sd, 204)); // "You can't open a shop on this cell."
		buyingstore_close(sd);
	}

	if(sd->bl.prev != nullptr){
		unit_remove_map_pc(sd,clrtype);
		clif_changemap( *sd, m, x, y );
	} else if(sd->state.active) //Tag player for rewarping after map-loading is done. [Skotlex]
		sd->state.rewarp = 1;

	sd->mapindex = mapindex;
	sd->bl.m = m;
	sd->bl.x = sd->ud.to_x = x;
	sd->bl.y = sd->ud.to_y = y;

	if( sd->status.guild_id > 0 && mapdata->getMapFlag(MF_GVG_CASTLE) )
	{	// Increased guild castle regen [Valaris]
		std::shared_ptr<guild_castle> gc = castle_db.mapindex2gc(sd->mapindex);
		if(gc && gc->guild_id == sd->status.guild_id)
			sd->regen.state.gc = 1;
	}

	if( sd->status.pet_id > 0 && sd->pd && sd->pd->pet.intimate > 0 )
	{
		sd->pd->bl.m = m;
		sd->pd->bl.x = sd->pd->ud.to_x = x;
		sd->pd->bl.y = sd->pd->ud.to_y = y;
		sd->pd->ud.dir = sd->ud.dir;
	}

	if( hom_is_active(sd->hd) )
	{
		sd->hd->bl.m = m;
		sd->hd->bl.x = sd->hd->ud.to_x = x;
		sd->hd->bl.y = sd->hd->ud.to_y = y;
		sd->hd->ud.dir = sd->ud.dir;
	}

	if( sd->md )
	{
		sd->md->bl.m = m;
		sd->md->bl.x = sd->md->ud.to_x = x;
		sd->md->bl.y = sd->md->ud.to_y = y;
		sd->md->ud.dir = sd->ud.dir;
	}

	if( sd->ed ) {
		sd->ed->bl.m = m;
		sd->ed->bl.x = sd->ed->ud.to_x = x;
		sd->ed->bl.y = sd->ed->ud.to_y = y;
		sd->ed->ud.dir = sd->ud.dir;
	}

	pc_cell_basilica(sd);

	//check if we gonna be rewarped [lighta]
	if(npc_check_areanpc(1,m,x,y,0)){
		sd->count_rewarp++;
	}
	else 
		sd->count_rewarp = 0;

	if (sd->state.vending)
		vending_update(*sd);
	if (sd->state.buyingstore)
		buyingstore_update(*sd);
	
	return SETPOS_OK;
}

enum e_setpos pc_setpos_savepoint( map_session_data& sd, clr_type clrtype ){
	struct map_data *mapdata = map_getmapdata( sd.bl.m );

	if( mapdata != nullptr && mapdata->getMapFlag(MF_NOSAVE) && mapdata->save.map ){
		return pc_setpos( &sd, mapdata->save.map, mapdata->save.x, mapdata->save.y, clrtype );
	}else{
		return pc_setpos( &sd, mapindex_name2id( sd.status.save_point.map ), sd.status.save_point.x, sd.status.save_point.y, clrtype );
	}
}

/*==========================================
 * Warp player sd to random location on current map.
 * May fail if no walkable cell found (1000 attempts).
 * Return:
 *	0 = Success
 *	1,2,3 = Fail
 *------------------------------------------*/
char pc_randomwarp(map_session_data *sd, clr_type type, bool ignore_mapflag)
{
	int x,y,i=0;

	nullpo_ret(sd);

	struct map_data *mapdata = map_getmapdata(sd->bl.m);

	if (mapdata->getMapFlag(MF_NOTELEPORT) && !ignore_mapflag) //Teleport forbidden
		return 3;

	do {
		x = rnd()%(mapdata->xs-2)+1;
		y = rnd()%(mapdata->ys-2)+1;
	} while((map_getcell(sd->bl.m,x,y,CELL_CHKNOPASS) || (!battle_config.teleport_on_portal && npc_check_areanpc(1,sd->bl.m,x,y,1))) && (i++) < 1000);

	if (i < 1000)
		return pc_setpos(sd,mapdata->index,x,y,type);

	return 3;
}

/*==========================================
 * Records a memo point at sd's current position
 * pos - entry to replace, (-1: shift oldest entry out)
 *------------------------------------------*/
bool pc_memo(map_session_data* sd, int pos)
{
	int skill;

	nullpo_ret(sd);

	// check mapflags
	if( sd->bl.m >= 0 && (map_getmapflag(sd->bl.m, MF_NOMEMO) || map_getmapflag(sd->bl.m, MF_NOWARPTO)) && !pc_has_permission(sd, PC_PERM_WARP_ANYWHERE) ) {
		clif_skill_teleportmessage(sd, 1); // "Saved point cannot be memorized."
		return false;
	}

	// check inputs
	if( pos < -1 || pos >= MAX_MEMOPOINTS )
		return false; // invalid input

	// check required skill level
	skill = pc_checkskill(sd, AL_WARP);
	if( skill < 1 ) {
		clif_skill_memomessage(sd,2); // "You haven't learned Warp."
		return false;
	}
	if( skill < 2 || skill - 2 < pos ) {
		clif_skill_memomessage(sd,1); // "Skill Level is not high enough."
		return false;
	}

	if( pos == -1 )
	{
		uint8 i;
		const char* mapname = map_mapid2mapname( sd->bl.m );

		// prevent memo-ing the same map multiple times
		ARR_FIND( 0, MAX_MEMOPOINTS, i, strncmp( sd->status.memo_point[i].map, mapname, sizeof( sd->status.memo_point[i].map ) ) == 0 );
		memmove( &sd->status.memo_point[1], &sd->status.memo_point[0], ( u8min( i, MAX_MEMOPOINTS - 1 ) ) * sizeof( struct s_point_str ) );
		pos = 0;
	}

	if( map_getmapdata(sd->bl.m)->instance_id ) {
		clif_displaymessage( sd->fd, msg_txt(sd,384) ); // You cannot create a memo in an instance.
		return false;
	}

	safestrncpy( sd->status.memo_point[pos].map, map_mapid2mapname( sd->bl.m ), sizeof( sd->status.memo_point[pos].map ) );
	sd->status.memo_point[pos].x = sd->bl.x;
	sd->status.memo_point[pos].y = sd->bl.y;

	clif_skill_memomessage(sd, 0);

	return true;
}

//
// Skills
//

/**
 * Get the skill current cooldown for player.
 * (get the db base cooldown for skill + player specific cooldown)
 * @param sd : player pointer
 * @param id : skill id
 * @param lv : skill lv
 * @return player skill cooldown
 */
int pc_get_skillcooldown(map_session_data *sd, uint16 skill_id, uint16 skill_lv) {
	if (skill_id == SJ_NOVAEXPLOSING) {
		status_change *sc = status_get_sc(&sd->bl);

		if (sc && sc->getSCE(SC_DIMENSION))
			return 0;
	}

	int cooldown = skill_get_cooldown(skill_id, skill_lv);

	if (skill_id == SU_TUNABELLY && pc_checkskill(sd, SU_SPIRITOFSEA) > 0)
		cooldown -= skill_get_time(SU_TUNABELLY, skill_lv);

	for (auto &it : sd->skillcooldown) {
		if (it.id == skill_id) {
			cooldown += it.val;
			break;
		}
	}

	return max(0, cooldown);
}

/*==========================================
 * Return player sd skill_lv learned for given skill
 *------------------------------------------*/
uint8 pc_checkskill(map_session_data *sd, uint16 skill_id)
{
<<<<<<< HEAD
=======
	uint16 idx = 0;
>>>>>>> fe9f617f
	if (sd == nullptr)
		return 0;

	uint16 idx = 0;

#ifdef RENEWAL
	if ((idx = skill_get_index(skill_id)) == 0) {
#else
	if( ( idx = skill_db.get_index( skill_id, skill_id >= RK_ENCHANTBLADE, __FUNCTION__, __FILE__, __LINE__ ) ) == 0 ){
		if( skill_id >= RK_ENCHANTBLADE ){
			// Silently fail for now -> future update planned
			return 0;
		}
#endif
		ShowError("pc_checkskill: Invalid skill id %d (char_id=%d).\n", skill_id, sd->status.char_id);
		return 0;
	}
	if (SKILL_CHK_GUILD(skill_id) ) {
		if (sd->status.guild_id>0 && sd->guild)
			return guild_checkskill(sd->guild->guild,skill_id);
		return 0;
	}
	return (sd->status.skill[idx].id == skill_id) ? sd->status.skill[idx].lv : 0;
}

/**
 * Returns the flag of the given skill (when learned).
 * @param sd: Player data
 * @param skill_id: Skill to lookup
 * @return Skill flag type
 */
e_skill_flag pc_checkskill_flag(map_session_data &sd, uint16 skill_id) {
	uint16 idx;

#ifdef RENEWAL
	if ((idx = skill_get_index(skill_id)) == 0) {
#else
	if ((idx = skill_db.get_index(skill_id, skill_id >= RK_ENCHANTBLADE, __FUNCTION__, __FILE__, __LINE__)) == 0) {
		if (skill_id >= RK_ENCHANTBLADE) {
			// Silently fail for now -> future update planned
			return SKILL_FLAG_NONE;
		}
#endif
		ShowError("pc_checkskill_flag: Invalid skill id %d (char_id=%d).\n", skill_id, sd.status.char_id);
		return SKILL_FLAG_NONE;
	}

	return (sd.status.skill[idx].id == skill_id && sd.status.skill[idx].lv > 0) ? static_cast<e_skill_flag>(sd.status.skill[idx].flag) : SKILL_FLAG_NONE;
}

/**
 * Returns the amount of skill points invested in a Summoner's Power of Sea/Land/Life
 * @param sd: Player data
 * @param type: Summoner Power Type
 * @return Skill points invested
 */
uint8 pc_checkskill_summoner(map_session_data *sd, e_summoner_power_type type) {
	if (sd == nullptr)
		return 0;

	uint8 count = 0;

	switch (type) {
		case SUMMONER_POWER_SEA:
			count = pc_checkskill(sd, SU_TUNABELLY) + pc_checkskill(sd, SU_TUNAPARTY) + pc_checkskill(sd, SU_BUNCHOFSHRIMP) + pc_checkskill(sd, SU_FRESHSHRIMP) +
				pc_checkskill(sd, SU_GROOMING) + pc_checkskill(sd, SU_PURRING) + pc_checkskill(sd, SU_SHRIMPARTY);
			break;
		case SUMMONER_POWER_LAND:
			count = pc_checkskill(sd, SU_SV_STEMSPEAR) + pc_checkskill(sd, SU_CN_POWDERING) + pc_checkskill(sd, SU_CN_METEOR) + pc_checkskill(sd, SU_SV_ROOTTWIST) +
				pc_checkskill(sd, SU_CHATTERING) + pc_checkskill(sd, SU_MEOWMEOW) + pc_checkskill(sd, SU_NYANGGRASS);
			break;
		case SUMMONER_POWER_LIFE:
			count = pc_checkskill(sd, SU_SCAROFTAROU) + pc_checkskill(sd, SU_PICKYPECK) + pc_checkskill(sd, SU_ARCLOUSEDASH) + pc_checkskill(sd, SU_LUNATICCARROTBEAT) +
				pc_checkskill(sd, SU_HISS) + pc_checkskill(sd, SU_POWEROFFLOCK) + pc_checkskill(sd, SU_SVG_SPIRIT);
			break;
	}

	return count;
}

/**
 * Checks for Imperial Guard's passive skills.
 * @param sd: Player data
 * @param flag:
 *		Flag&1 = IG_SHIELD_MASTERY
 *		Flag&2 = IG_SPEAR_SWORD_M
 */
uint8 pc_checkskill_imperial_guard(map_session_data *sd, short flag)
{
	nullpo_retr(0, sd);

	uint8 count = 0;

	if (flag&1 && sd->status.shield > 0)
		count += pc_checkskill(sd, IG_SHIELD_MASTERY);

	if (flag&2 && (sd->status.weapon == W_1HSWORD || sd->status.weapon == W_1HSPEAR || sd->status.weapon == W_2HSPEAR))
		count += pc_checkskill(sd, IG_SPEAR_SWORD_M);

	return count;
}

/**
 * Check if we still have the correct weapon to continue the skill (actually status)
 * If not ending it
 * @param sd
 * @return 0:error, 1:check done
 */
static void pc_checkallowskill(map_session_data *sd)
{
	nullpo_retv(sd);

	if(!sd->sc.count)
		return;

	for (const auto &it : status_db) {
		sc_type status = it.second->type;
		std::bitset<SCF_MAX> flag = it.second->flag;

		if (flag[SCF_REQUIREWEAPON]) { // Skills requiring specific weapon types
			if (status == SC_DANCING && !battle_config.dancing_weaponswitch_fix)
				continue;
			if (sd->sc.getSCE(status) && !pc_check_weapontype(sd, skill_get_weapontype(it.second->skill_id)))
				status_change_end(&sd->bl, status);
		}
		if (flag[SCF_REQUIRENOWEAPON]) { 
			if (sd->sc.getSCE(status) && sd->status.weapon)
				status_change_end(&sd->bl, status, INVALID_TIMER);
		}

		if (flag[SCF_REQUIRESHIELD]) { // Skills requiring a shield
			if (sd->sc.getSCE(status) && sd->status.shield <= 0)
				status_change_end(&sd->bl, status);
		}
	}
}

/*==========================================
 * Return equipped index of item on player sd at pos
 * Return
 * -1 : Nothing equipped
 * idx : (this index could be used in inventory to found item_data)
 *------------------------------------------*/
short pc_checkequip(map_session_data *sd,int pos, bool checkall)
{
	uint8 i;

	nullpo_retr(-1, sd);

	for(i=0;i<EQI_MAX;i++){
		if(pos & equip_bitmask[i]){
			if( checkall && ( pos&~equip_bitmask[i] ) != 0 && sd->equip_index[i] == -1 ){
				// Check all if any match is found
				continue;
			}

			return sd->equip_index[i];
		}
	}

	return -1;
}

/*==========================================
 * Check if sd has nameid equipped somewhere
 * @sd : the player session
 * @nameid : id of the item to check
 * @min : : see pc.hpp enum equip_index from ? to @max
 * @max : see pc.hpp enum equip_index for @min to ?
 * -return true,false
 *------------------------------------------*/
bool pc_checkequip2(map_session_data *sd, t_itemid nameid, int min, int max)
{
	int i;

	for(i = min; i < max; i++) {
		if(equip_bitmask[i]) {
			int idx = sd->equip_index[i];

			if (sd->inventory.u.items_inventory[idx].nameid == nameid)
				return true;
		}
	}
	return false;
}

/*==========================================
 * Convert's from the client's lame Job ID system
 * to the map server's 'makes sense' system. [Skotlex]
 *------------------------------------------*/
uint64 pc_jobid2mapid(unsigned short b_class)
{
	switch(b_class)
	{
	//Novice And 1-1 Jobs
		case JOB_NOVICE:                return MAPID_NOVICE;
		case JOB_SWORDMAN:              return MAPID_SWORDMAN;
		case JOB_MAGE:                  return MAPID_MAGE;
		case JOB_ARCHER:                return MAPID_ARCHER;
		case JOB_ACOLYTE:               return MAPID_ACOLYTE;
		case JOB_MERCHANT:              return MAPID_MERCHANT;
		case JOB_THIEF:                 return MAPID_THIEF;
		case JOB_TAEKWON:               return MAPID_TAEKWON;
		case JOB_WEDDING:               return MAPID_WEDDING;
		case JOB_GUNSLINGER:            return MAPID_GUNSLINGER;
		case JOB_NINJA:                 return MAPID_NINJA;
		case JOB_XMAS:                  return MAPID_XMAS;
		case JOB_SUMMER:                return MAPID_SUMMER;
		case JOB_HANBOK:                return MAPID_HANBOK;
		case JOB_GANGSI:                return MAPID_GANGSI;
		case JOB_OKTOBERFEST:           return MAPID_OKTOBERFEST;
		case JOB_SUMMER2:               return MAPID_SUMMER2;
	//2-1 Jobs
		case JOB_SUPER_NOVICE:          return MAPID_SUPER_NOVICE;
		case JOB_KNIGHT:                return MAPID_KNIGHT;
		case JOB_WIZARD:                return MAPID_WIZARD;
		case JOB_HUNTER:                return MAPID_HUNTER;
		case JOB_PRIEST:                return MAPID_PRIEST;
		case JOB_BLACKSMITH:            return MAPID_BLACKSMITH;
		case JOB_ASSASSIN:              return MAPID_ASSASSIN;
		case JOB_STAR_GLADIATOR:        return MAPID_STAR_GLADIATOR;
		case JOB_KAGEROU:
		case JOB_OBORO:                 return MAPID_KAGEROUOBORO;
		case JOB_REBELLION:             return MAPID_REBELLION;
		case JOB_DEATH_KNIGHT:          return MAPID_DEATH_KNIGHT;
	//2-2 Jobs
		case JOB_CRUSADER:              return MAPID_CRUSADER;
		case JOB_SAGE:                  return MAPID_SAGE;
		case JOB_BARD:
		case JOB_DANCER:                return MAPID_BARDDANCER;
		case JOB_MONK:                  return MAPID_MONK;
		case JOB_ALCHEMIST:             return MAPID_ALCHEMIST;
		case JOB_ROGUE:                 return MAPID_ROGUE;
		case JOB_SOUL_LINKER:           return MAPID_SOUL_LINKER;
		case JOB_DARK_COLLECTOR:        return MAPID_DARK_COLLECTOR;
	//Trans Novice And Trans 1-1 Jobs
		case JOB_NOVICE_HIGH:           return MAPID_NOVICE_HIGH;
		case JOB_SWORDMAN_HIGH:         return MAPID_SWORDMAN_HIGH;
		case JOB_MAGE_HIGH:             return MAPID_MAGE_HIGH;
		case JOB_ARCHER_HIGH:           return MAPID_ARCHER_HIGH;
		case JOB_ACOLYTE_HIGH:          return MAPID_ACOLYTE_HIGH;
		case JOB_MERCHANT_HIGH:         return MAPID_MERCHANT_HIGH;
		case JOB_THIEF_HIGH:            return MAPID_THIEF_HIGH;
	//Trans 2-1 Jobs
		case JOB_LORD_KNIGHT:           return MAPID_LORD_KNIGHT;
		case JOB_HIGH_WIZARD:           return MAPID_HIGH_WIZARD;
		case JOB_SNIPER:                return MAPID_SNIPER;
		case JOB_HIGH_PRIEST:           return MAPID_HIGH_PRIEST;
		case JOB_WHITESMITH:            return MAPID_WHITESMITH;
		case JOB_ASSASSIN_CROSS:        return MAPID_ASSASSIN_CROSS;
	//Trans 2-2 Jobs
		case JOB_PALADIN:               return MAPID_PALADIN;
		case JOB_PROFESSOR:             return MAPID_PROFESSOR;
		case JOB_CLOWN:
		case JOB_GYPSY:                 return MAPID_CLOWNGYPSY;
		case JOB_CHAMPION:              return MAPID_CHAMPION;
		case JOB_CREATOR:               return MAPID_CREATOR;
		case JOB_STALKER:               return MAPID_STALKER;
	//Baby Novice And Baby 1-1 Jobs
		case JOB_BABY:                  return MAPID_BABY;
		case JOB_BABY_SWORDMAN:         return MAPID_BABY_SWORDMAN;
		case JOB_BABY_MAGE:             return MAPID_BABY_MAGE;
		case JOB_BABY_ARCHER:           return MAPID_BABY_ARCHER;
		case JOB_BABY_ACOLYTE:          return MAPID_BABY_ACOLYTE;
		case JOB_BABY_MERCHANT:         return MAPID_BABY_MERCHANT;
		case JOB_BABY_THIEF:            return MAPID_BABY_THIEF;
		case JOB_BABY_TAEKWON:          return MAPID_BABY_TAEKWON;
		case JOB_BABY_GUNSLINGER:       return MAPID_BABY_GUNSLINGER;
		case JOB_BABY_NINJA:            return MAPID_BABY_NINJA;
		case JOB_BABY_SUMMONER:         return MAPID_BABY_SUMMONER;
	//Baby 2-1 Jobs
		case JOB_SUPER_BABY:            return MAPID_SUPER_BABY;
		case JOB_BABY_KNIGHT:           return MAPID_BABY_KNIGHT;
		case JOB_BABY_WIZARD:           return MAPID_BABY_WIZARD;
		case JOB_BABY_HUNTER:           return MAPID_BABY_HUNTER;
		case JOB_BABY_PRIEST:           return MAPID_BABY_PRIEST;
		case JOB_BABY_BLACKSMITH:       return MAPID_BABY_BLACKSMITH;
		case JOB_BABY_ASSASSIN:         return MAPID_BABY_ASSASSIN;
		case JOB_BABY_STAR_GLADIATOR:   return MAPID_BABY_STAR_GLADIATOR;
		case JOB_BABY_REBELLION:        return MAPID_BABY_REBELLION;
		case JOB_BABY_KAGEROU:
		case JOB_BABY_OBORO:            return MAPID_BABY_KAGEROUOBORO;
	//Baby 2-2 Jobs
		case JOB_BABY_CRUSADER:         return MAPID_BABY_CRUSADER;
		case JOB_BABY_SAGE:             return MAPID_BABY_SAGE;
		case JOB_BABY_BARD:
		case JOB_BABY_DANCER:           return MAPID_BABY_BARDDANCER;
		case JOB_BABY_MONK:             return MAPID_BABY_MONK;
		case JOB_BABY_ALCHEMIST:        return MAPID_BABY_ALCHEMIST;
		case JOB_BABY_ROGUE:            return MAPID_BABY_ROGUE;
		case JOB_BABY_SOUL_LINKER:      return MAPID_BABY_SOUL_LINKER;
	//3-1 Jobs
		case JOB_SUPER_NOVICE_E:        return MAPID_SUPER_NOVICE_E;
		case JOB_RUNE_KNIGHT:           return MAPID_RUNE_KNIGHT;
		case JOB_WARLOCK:               return MAPID_WARLOCK;
		case JOB_RANGER:                return MAPID_RANGER;
		case JOB_ARCH_BISHOP:           return MAPID_ARCH_BISHOP;
		case JOB_MECHANIC:              return MAPID_MECHANIC;
		case JOB_GUILLOTINE_CROSS:      return MAPID_GUILLOTINE_CROSS;
		case JOB_STAR_EMPEROR:          return MAPID_STAR_EMPEROR;
	//3-2 Jobs
		case JOB_ROYAL_GUARD:           return MAPID_ROYAL_GUARD;
		case JOB_SORCERER:              return MAPID_SORCERER;
		case JOB_MINSTREL:
		case JOB_WANDERER:              return MAPID_MINSTRELWANDERER;
		case JOB_SURA:                  return MAPID_SURA;
		case JOB_GENETIC:               return MAPID_GENETIC;
		case JOB_SHADOW_CHASER:         return MAPID_SHADOW_CHASER;
		case JOB_SOUL_REAPER:           return MAPID_SOUL_REAPER;
	//Trans 3-1 Jobs
		case JOB_RUNE_KNIGHT_T:         return MAPID_RUNE_KNIGHT_T;
		case JOB_WARLOCK_T:             return MAPID_WARLOCK_T;
		case JOB_RANGER_T:              return MAPID_RANGER_T;
		case JOB_ARCH_BISHOP_T:         return MAPID_ARCH_BISHOP_T;
		case JOB_MECHANIC_T:            return MAPID_MECHANIC_T;
		case JOB_GUILLOTINE_CROSS_T:    return MAPID_GUILLOTINE_CROSS_T;
	//Trans 3-2 Jobs
		case JOB_ROYAL_GUARD_T:         return MAPID_ROYAL_GUARD_T;
		case JOB_SORCERER_T:            return MAPID_SORCERER_T;
		case JOB_MINSTREL_T:
		case JOB_WANDERER_T:            return MAPID_MINSTRELWANDERER_T;
		case JOB_SURA_T:                return MAPID_SURA_T;
		case JOB_GENETIC_T:             return MAPID_GENETIC_T;
		case JOB_SHADOW_CHASER_T:       return MAPID_SHADOW_CHASER_T;
	//Baby 3-1 Jobs
		case JOB_SUPER_BABY_E:          return MAPID_SUPER_BABY_E;
		case JOB_BABY_RUNE_KNIGHT:      return MAPID_BABY_RUNE_KNIGHT;
		case JOB_BABY_WARLOCK:          return MAPID_BABY_WARLOCK;
		case JOB_BABY_RANGER:           return MAPID_BABY_RANGER;
		case JOB_BABY_ARCH_BISHOP:      return MAPID_BABY_ARCH_BISHOP;
		case JOB_BABY_MECHANIC:         return MAPID_BABY_MECHANIC;
		case JOB_BABY_GUILLOTINE_CROSS: return MAPID_BABY_GUILLOTINE_CROSS;
		case JOB_BABY_STAR_EMPEROR:     return MAPID_BABY_STAR_EMPEROR;
	//Baby 3-2 Jobs
		case JOB_BABY_ROYAL_GUARD:      return MAPID_BABY_ROYAL_GUARD;
		case JOB_BABY_SORCERER:         return MAPID_BABY_SORCERER;
		case JOB_BABY_MINSTREL:
		case JOB_BABY_WANDERER:         return MAPID_BABY_MINSTRELWANDERER;
		case JOB_BABY_SURA:             return MAPID_BABY_SURA;
		case JOB_BABY_GENETIC:          return MAPID_BABY_GENETIC;
		case JOB_BABY_SHADOW_CHASER:    return MAPID_BABY_SHADOW_CHASER;
		case JOB_BABY_SOUL_REAPER:      return MAPID_BABY_SOUL_REAPER;
	//Doram Jobs
		case JOB_SUMMONER:              return MAPID_SUMMONER;
		case JOB_SPIRIT_HANDLER:        return MAPID_SPIRIT_HANDLER;
	//4-1 Jobs
		case JOB_HYPER_NOVICE:          return MAPID_HYPER_NOVICE;
		case JOB_DRAGON_KNIGHT:         return MAPID_DRAGON_KNIGHT;
		case JOB_ARCH_MAGE:             return MAPID_ARCH_MAGE;
		case JOB_WINDHAWK:              return MAPID_WINDHAWK;
		case JOB_CARDINAL:              return MAPID_CARDINAL;
		case JOB_MEISTER:               return MAPID_MEISTER;
		case JOB_SHADOW_CROSS:          return MAPID_SHADOW_CROSS;
		case JOB_SKY_EMPEROR:           return MAPID_SKY_EMPEROR;
		case JOB_NIGHT_WATCH:           return MAPID_NIGHT_WATCH;
		case JOB_SHINKIRO:
		case JOB_SHIRANUI:              return MAPID_SHINKIRO_SHIRANUI;
	//4-2 Jobs
		case JOB_IMPERIAL_GUARD:        return MAPID_IMPERIAL_GUARD;
		case JOB_ELEMENTAL_MASTER:      return MAPID_ELEMENTAL_MASTER;
		case JOB_INQUISITOR:            return MAPID_INQUISITOR;
		case JOB_TROUBADOUR:
		case JOB_TROUVERE:              return MAPID_TROUBADOURTROUVERE;
		case JOB_BIOLO:                 return MAPID_BIOLO;
		case JOB_ABYSS_CHASER:          return MAPID_ABYSS_CHASER;
		case JOB_SOUL_ASCETIC:          return MAPID_SOUL_ASCETIC;
	//Unknown
		default:
			return -1;
	}
}

//Reverts the map-style class id to the client-style one.
int pc_mapid2jobid(uint64 class_, int sex)
{
	switch(class_) {
	//Novice And 1-1 Jobs
		case MAPID_NOVICE:                return JOB_NOVICE;
		case MAPID_SWORDMAN:              return JOB_SWORDMAN;
		case MAPID_MAGE:                  return JOB_MAGE;
		case MAPID_ARCHER:                return JOB_ARCHER;
		case MAPID_ACOLYTE:               return JOB_ACOLYTE;
		case MAPID_MERCHANT:              return JOB_MERCHANT;
		case MAPID_THIEF:                 return JOB_THIEF;
		case MAPID_TAEKWON:               return JOB_TAEKWON;
		case MAPID_WEDDING:               return JOB_WEDDING;
		case MAPID_GUNSLINGER:            return JOB_GUNSLINGER;
		case MAPID_NINJA:                 return JOB_NINJA;
		case MAPID_XMAS:                  return JOB_XMAS;
		case MAPID_SUMMER:                return JOB_SUMMER;
		case MAPID_HANBOK:                return JOB_HANBOK;
		case MAPID_GANGSI:                return JOB_GANGSI;
		case MAPID_OKTOBERFEST:           return JOB_OKTOBERFEST;
		case MAPID_SUMMER2:               return JOB_SUMMER2;
	//2-1 Jobs
		case MAPID_SUPER_NOVICE:          return JOB_SUPER_NOVICE;
		case MAPID_KNIGHT:                return JOB_KNIGHT;
		case MAPID_WIZARD:                return JOB_WIZARD;
		case MAPID_HUNTER:                return JOB_HUNTER;
		case MAPID_PRIEST:                return JOB_PRIEST;
		case MAPID_BLACKSMITH:            return JOB_BLACKSMITH;
		case MAPID_ASSASSIN:              return JOB_ASSASSIN;
		case MAPID_STAR_GLADIATOR:        return JOB_STAR_GLADIATOR;
		case MAPID_KAGEROUOBORO:          return sex?JOB_KAGEROU:JOB_OBORO;
		case MAPID_REBELLION:             return JOB_REBELLION;
		case MAPID_DEATH_KNIGHT:          return JOB_DEATH_KNIGHT;
	//2-2 Jobs
		case MAPID_CRUSADER:              return JOB_CRUSADER;
		case MAPID_SAGE:                  return JOB_SAGE;
		case MAPID_BARDDANCER:            return sex?JOB_BARD:JOB_DANCER;
		case MAPID_MONK:                  return JOB_MONK;
		case MAPID_ALCHEMIST:             return JOB_ALCHEMIST;
		case MAPID_ROGUE:                 return JOB_ROGUE;
		case MAPID_SOUL_LINKER:           return JOB_SOUL_LINKER;
		case MAPID_DARK_COLLECTOR:        return JOB_DARK_COLLECTOR;
	//Trans Novice And Trans 2-1 Jobs
		case MAPID_NOVICE_HIGH:           return JOB_NOVICE_HIGH;
		case MAPID_SWORDMAN_HIGH:         return JOB_SWORDMAN_HIGH;
		case MAPID_MAGE_HIGH:             return JOB_MAGE_HIGH;
		case MAPID_ARCHER_HIGH:           return JOB_ARCHER_HIGH;
		case MAPID_ACOLYTE_HIGH:          return JOB_ACOLYTE_HIGH;
		case MAPID_MERCHANT_HIGH:         return JOB_MERCHANT_HIGH;
		case MAPID_THIEF_HIGH:            return JOB_THIEF_HIGH;
	//Trans 2-1 Jobs
		case MAPID_LORD_KNIGHT:           return JOB_LORD_KNIGHT;
		case MAPID_HIGH_WIZARD:           return JOB_HIGH_WIZARD;
		case MAPID_SNIPER:                return JOB_SNIPER;
		case MAPID_HIGH_PRIEST:           return JOB_HIGH_PRIEST;
		case MAPID_WHITESMITH:            return JOB_WHITESMITH;
		case MAPID_ASSASSIN_CROSS:        return JOB_ASSASSIN_CROSS;
	//Trans 2-2 Jobs
		case MAPID_PALADIN:               return JOB_PALADIN;
		case MAPID_PROFESSOR:             return JOB_PROFESSOR;
		case MAPID_CLOWNGYPSY:            return sex?JOB_CLOWN:JOB_GYPSY;
		case MAPID_CHAMPION:              return JOB_CHAMPION;
		case MAPID_CREATOR:               return JOB_CREATOR;
		case MAPID_STALKER:               return JOB_STALKER;
	//Baby Novice And Baby 1-1 Jobs
		case MAPID_BABY:                  return JOB_BABY;
		case MAPID_BABY_SWORDMAN:         return JOB_BABY_SWORDMAN;
		case MAPID_BABY_MAGE:             return JOB_BABY_MAGE;
		case MAPID_BABY_ARCHER:           return JOB_BABY_ARCHER;
		case MAPID_BABY_ACOLYTE:          return JOB_BABY_ACOLYTE;
		case MAPID_BABY_MERCHANT:         return JOB_BABY_MERCHANT;
		case MAPID_BABY_THIEF:            return JOB_BABY_THIEF;
		case MAPID_BABY_TAEKWON:          return JOB_BABY_TAEKWON;
		case MAPID_BABY_GUNSLINGER:       return JOB_BABY_GUNSLINGER;
		case MAPID_BABY_NINJA:            return JOB_BABY_NINJA;
		case MAPID_BABY_SUMMONER:         return JOB_BABY_SUMMONER;
	//Baby 2-1 Jobs
		case MAPID_SUPER_BABY:            return JOB_SUPER_BABY;
		case MAPID_BABY_KNIGHT:           return JOB_BABY_KNIGHT;
		case MAPID_BABY_WIZARD:           return JOB_BABY_WIZARD;
		case MAPID_BABY_HUNTER:           return JOB_BABY_HUNTER;
		case MAPID_BABY_PRIEST:           return JOB_BABY_PRIEST;
		case MAPID_BABY_BLACKSMITH:       return JOB_BABY_BLACKSMITH;
		case MAPID_BABY_ASSASSIN:         return JOB_BABY_ASSASSIN;
		case MAPID_BABY_STAR_GLADIATOR:   return JOB_BABY_STAR_GLADIATOR;
		case MAPID_BABY_REBELLION:        return JOB_BABY_REBELLION;
		case MAPID_BABY_KAGEROUOBORO:     return sex?JOB_BABY_KAGEROU:JOB_BABY_OBORO;
	//Baby 2-2 Jobs
		case MAPID_BABY_CRUSADER:         return JOB_BABY_CRUSADER;
		case MAPID_BABY_SAGE:             return JOB_BABY_SAGE;
		case MAPID_BABY_BARDDANCER:       return sex?JOB_BABY_BARD:JOB_BABY_DANCER;
		case MAPID_BABY_MONK:             return JOB_BABY_MONK;
		case MAPID_BABY_ALCHEMIST:        return JOB_BABY_ALCHEMIST;
		case MAPID_BABY_ROGUE:            return JOB_BABY_ROGUE;
		case MAPID_BABY_SOUL_LINKER:      return JOB_BABY_SOUL_LINKER;
	//3-1 Jobs
		case MAPID_SUPER_NOVICE_E:        return JOB_SUPER_NOVICE_E;
		case MAPID_RUNE_KNIGHT:           return JOB_RUNE_KNIGHT;
		case MAPID_WARLOCK:               return JOB_WARLOCK;
		case MAPID_RANGER:                return JOB_RANGER;
		case MAPID_ARCH_BISHOP:           return JOB_ARCH_BISHOP;
		case MAPID_MECHANIC:              return JOB_MECHANIC;
		case MAPID_GUILLOTINE_CROSS:      return JOB_GUILLOTINE_CROSS;
		case MAPID_STAR_EMPEROR:          return JOB_STAR_EMPEROR;
	//3-2 Jobs
		case MAPID_ROYAL_GUARD:           return JOB_ROYAL_GUARD;
		case MAPID_SORCERER:              return JOB_SORCERER;
		case MAPID_MINSTRELWANDERER:      return sex?JOB_MINSTREL:JOB_WANDERER;
		case MAPID_SURA:                  return JOB_SURA;
		case MAPID_GENETIC:               return JOB_GENETIC;
		case MAPID_SHADOW_CHASER:         return JOB_SHADOW_CHASER;
		case MAPID_SOUL_REAPER:           return JOB_SOUL_REAPER;
	//Trans 3-1 Jobs
		case MAPID_RUNE_KNIGHT_T:         return JOB_RUNE_KNIGHT_T;
		case MAPID_WARLOCK_T:             return JOB_WARLOCK_T;
		case MAPID_RANGER_T:              return JOB_RANGER_T;
		case MAPID_ARCH_BISHOP_T:         return JOB_ARCH_BISHOP_T;
		case MAPID_MECHANIC_T:            return JOB_MECHANIC_T;
		case MAPID_GUILLOTINE_CROSS_T:    return JOB_GUILLOTINE_CROSS_T;
	//Trans 3-2 Jobs
		case MAPID_ROYAL_GUARD_T:         return JOB_ROYAL_GUARD_T;
		case MAPID_SORCERER_T:            return JOB_SORCERER_T;
		case MAPID_MINSTRELWANDERER_T:    return sex?JOB_MINSTREL_T:JOB_WANDERER_T;
		case MAPID_SURA_T:                return JOB_SURA_T;
		case MAPID_GENETIC_T:             return JOB_GENETIC_T;
		case MAPID_SHADOW_CHASER_T:       return JOB_SHADOW_CHASER_T;
	//Baby 3-1 Jobs
		case MAPID_SUPER_BABY_E:          return JOB_SUPER_BABY_E;
		case MAPID_BABY_RUNE_KNIGHT:      return JOB_BABY_RUNE_KNIGHT;
		case MAPID_BABY_WARLOCK:          return JOB_BABY_WARLOCK;
		case MAPID_BABY_RANGER:           return JOB_BABY_RANGER;
		case MAPID_BABY_ARCH_BISHOP:      return JOB_BABY_ARCH_BISHOP;
		case MAPID_BABY_MECHANIC:         return JOB_BABY_MECHANIC;
		case MAPID_BABY_GUILLOTINE_CROSS: return JOB_BABY_GUILLOTINE_CROSS;
		case MAPID_BABY_STAR_EMPEROR:     return JOB_BABY_STAR_EMPEROR;
	//Baby 3-2 Jobs
		case MAPID_BABY_ROYAL_GUARD:      return JOB_BABY_ROYAL_GUARD;
		case MAPID_BABY_SORCERER:         return JOB_BABY_SORCERER;
		case MAPID_BABY_MINSTRELWANDERER: return sex?JOB_BABY_MINSTREL:JOB_BABY_WANDERER;
		case MAPID_BABY_SURA:             return JOB_BABY_SURA;
		case MAPID_BABY_GENETIC:          return JOB_BABY_GENETIC;
		case MAPID_BABY_SHADOW_CHASER:    return JOB_BABY_SHADOW_CHASER;
		case MAPID_BABY_SOUL_REAPER:      return JOB_BABY_SOUL_REAPER;
	//Doram Jobs
		case MAPID_SUMMONER:              return JOB_SUMMONER;
		case MAPID_SPIRIT_HANDLER:        return JOB_SPIRIT_HANDLER;
	//4-1 Jobs
		case MAPID_HYPER_NOVICE:          return JOB_HYPER_NOVICE;
		case MAPID_DRAGON_KNIGHT:         return JOB_DRAGON_KNIGHT;
		case MAPID_ARCH_MAGE:             return JOB_ARCH_MAGE;
		case MAPID_WINDHAWK:              return JOB_WINDHAWK;
		case MAPID_CARDINAL:              return JOB_CARDINAL;
		case MAPID_MEISTER:               return JOB_MEISTER;
		case MAPID_SHADOW_CROSS:          return JOB_SHADOW_CROSS;
		case MAPID_SKY_EMPEROR:           return JOB_SKY_EMPEROR;
		case MAPID_NIGHT_WATCH:           return JOB_NIGHT_WATCH;
		case MAPID_SHINKIRO_SHIRANUI:     return sex?JOB_SHINKIRO:JOB_SHIRANUI;
	//4-2 Jobs
		case MAPID_IMPERIAL_GUARD:        return JOB_IMPERIAL_GUARD;
		case MAPID_ELEMENTAL_MASTER:      return JOB_ELEMENTAL_MASTER;
		case MAPID_INQUISITOR:            return JOB_INQUISITOR;
		case MAPID_TROUBADOURTROUVERE:    return sex?JOB_TROUBADOUR:JOB_TROUVERE;
		case MAPID_BIOLO:                 return JOB_BIOLO;
		case MAPID_ABYSS_CHASER:          return JOB_ABYSS_CHASER;
		case MAPID_SOUL_ASCETIC:          return JOB_SOUL_ASCETIC;
	//Unknown
		default:
			return -1;
	}
}

/*====================================================
 * This function return the name of the job (by [Yor])
 *----------------------------------------------------*/
const char* job_name(int class_)
{
	switch (class_) {
	case JOB_NOVICE:
	case JOB_SWORDMAN:
	case JOB_MAGE:
	case JOB_ARCHER:
	case JOB_ACOLYTE:
	case JOB_MERCHANT:
	case JOB_THIEF:
		return msg_txt(nullptr,550 - JOB_NOVICE+class_);

	case JOB_KNIGHT:
	case JOB_PRIEST:
	case JOB_WIZARD:
	case JOB_BLACKSMITH:
	case JOB_HUNTER:
	case JOB_ASSASSIN:
		return msg_txt(nullptr,557 - JOB_KNIGHT+class_);

	case JOB_KNIGHT2:
		return msg_txt(nullptr,557);

	case JOB_CRUSADER:
	case JOB_MONK:
	case JOB_SAGE:
	case JOB_ROGUE:
	case JOB_ALCHEMIST:
	case JOB_BARD:
	case JOB_DANCER:
		return msg_txt(nullptr,563 - JOB_CRUSADER+class_);

	case JOB_CRUSADER2:
		return msg_txt(nullptr,563);

	case JOB_WEDDING:
	case JOB_SUPER_NOVICE:
	case JOB_GUNSLINGER:
	case JOB_NINJA:
	case JOB_XMAS:
		return msg_txt(nullptr,570 - JOB_WEDDING+class_);

	case JOB_SUMMER:
	case JOB_SUMMER2:
		return msg_txt(nullptr,621);

	case JOB_HANBOK:
		return msg_txt(nullptr,694);

	case JOB_OKTOBERFEST:
		return msg_txt(nullptr,696);

	case JOB_NOVICE_HIGH:
	case JOB_SWORDMAN_HIGH:
	case JOB_MAGE_HIGH:
	case JOB_ARCHER_HIGH:
	case JOB_ACOLYTE_HIGH:
	case JOB_MERCHANT_HIGH:
	case JOB_THIEF_HIGH:
		return msg_txt(nullptr,575 - JOB_NOVICE_HIGH+class_);

	case JOB_LORD_KNIGHT:
	case JOB_HIGH_PRIEST:
	case JOB_HIGH_WIZARD:
	case JOB_WHITESMITH:
	case JOB_SNIPER:
	case JOB_ASSASSIN_CROSS:
		return msg_txt(nullptr,582 - JOB_LORD_KNIGHT+class_);

	case JOB_LORD_KNIGHT2:
		return msg_txt(nullptr,582);

	case JOB_PALADIN:
	case JOB_CHAMPION:
	case JOB_PROFESSOR:
	case JOB_STALKER:
	case JOB_CREATOR:
	case JOB_CLOWN:
	case JOB_GYPSY:
		return msg_txt(nullptr,588 - JOB_PALADIN + class_);

	case JOB_PALADIN2:
		return msg_txt(nullptr,588);

	case JOB_BABY:
	case JOB_BABY_SWORDMAN:
	case JOB_BABY_MAGE:
	case JOB_BABY_ARCHER:
	case JOB_BABY_ACOLYTE:
	case JOB_BABY_MERCHANT:
	case JOB_BABY_THIEF:
		return msg_txt(nullptr,595 - JOB_BABY + class_);

	case JOB_BABY_KNIGHT:
	case JOB_BABY_PRIEST:
	case JOB_BABY_WIZARD:
	case JOB_BABY_BLACKSMITH:
	case JOB_BABY_HUNTER:
	case JOB_BABY_ASSASSIN:
		return msg_txt(nullptr,602 - JOB_BABY_KNIGHT + class_);

	case JOB_BABY_KNIGHT2:
		return msg_txt(nullptr,602);

	case JOB_BABY_CRUSADER:
	case JOB_BABY_MONK:
	case JOB_BABY_SAGE:
	case JOB_BABY_ROGUE:
	case JOB_BABY_ALCHEMIST:
	case JOB_BABY_BARD:
	case JOB_BABY_DANCER:
		return msg_txt(nullptr,608 - JOB_BABY_CRUSADER + class_);

	case JOB_BABY_CRUSADER2:
		return msg_txt(nullptr,608);

	case JOB_SUPER_BABY:
		return msg_txt(nullptr,615);

	case JOB_TAEKWON:
		return msg_txt(nullptr,616);
	case JOB_STAR_GLADIATOR:
	case JOB_STAR_GLADIATOR2:
		return msg_txt(nullptr,617);
	case JOB_SOUL_LINKER:
		return msg_txt(nullptr,618);

	case JOB_GANGSI:
	case JOB_DEATH_KNIGHT:
	case JOB_DARK_COLLECTOR:
		return msg_txt(nullptr,622 - JOB_GANGSI+class_);

	case JOB_RUNE_KNIGHT:
	case JOB_WARLOCK:
	case JOB_RANGER:
	case JOB_ARCH_BISHOP:
	case JOB_MECHANIC:
	case JOB_GUILLOTINE_CROSS:
		return msg_txt(nullptr,625 - JOB_RUNE_KNIGHT+class_);

	case JOB_RUNE_KNIGHT_T:
	case JOB_WARLOCK_T:
	case JOB_RANGER_T:
	case JOB_ARCH_BISHOP_T:
	case JOB_MECHANIC_T:
	case JOB_GUILLOTINE_CROSS_T:
		return msg_txt(nullptr,681 - JOB_RUNE_KNIGHT_T+class_);

	case JOB_ROYAL_GUARD:
	case JOB_SORCERER:
	case JOB_MINSTREL:
	case JOB_WANDERER:
	case JOB_SURA:
	case JOB_GENETIC:
	case JOB_SHADOW_CHASER:
		return msg_txt(nullptr,631 - JOB_ROYAL_GUARD+class_);

	case JOB_ROYAL_GUARD_T:
	case JOB_SORCERER_T:
	case JOB_MINSTREL_T:
	case JOB_WANDERER_T:
	case JOB_SURA_T:
	case JOB_GENETIC_T:
	case JOB_SHADOW_CHASER_T:
		return msg_txt(nullptr,687 - JOB_ROYAL_GUARD_T+class_);

	case JOB_RUNE_KNIGHT2:
	case JOB_RUNE_KNIGHT_T2:
		return msg_txt(nullptr,625);

	case JOB_ROYAL_GUARD2:
	case JOB_ROYAL_GUARD_T2:
		return msg_txt(nullptr,631);

	case JOB_RANGER2:
	case JOB_RANGER_T2:
		return msg_txt(nullptr,627);

	case JOB_MECHANIC2:
	case JOB_MECHANIC_T2:
		return msg_txt(nullptr,629);

	case JOB_BABY_RUNE_KNIGHT:
	case JOB_BABY_WARLOCK:
	case JOB_BABY_RANGER:
	case JOB_BABY_ARCH_BISHOP:
	case JOB_BABY_MECHANIC:
	case JOB_BABY_GUILLOTINE_CROSS:
	case JOB_BABY_ROYAL_GUARD:
	case JOB_BABY_SORCERER:
	case JOB_BABY_MINSTREL:
	case JOB_BABY_WANDERER:
	case JOB_BABY_SURA:
	case JOB_BABY_GENETIC:
	case JOB_BABY_SHADOW_CHASER:
		return msg_txt(nullptr,638 - JOB_BABY_RUNE_KNIGHT+class_);

	case JOB_BABY_RUNE_KNIGHT2:
		return msg_txt(nullptr,638);

	case JOB_BABY_ROYAL_GUARD2:
		return msg_txt(nullptr,644);

	case JOB_BABY_RANGER2:
		return msg_txt(nullptr,640);

	case JOB_BABY_MECHANIC2:
		return msg_txt(nullptr,642);

	case JOB_SUPER_NOVICE_E:
	case JOB_SUPER_BABY_E:
		return msg_txt(nullptr,651 - JOB_SUPER_NOVICE_E+class_);

	case JOB_KAGEROU:
	case JOB_OBORO:
		return msg_txt(nullptr,653 - JOB_KAGEROU+class_);

	case JOB_REBELLION:
		return msg_txt(nullptr,695);

	case JOB_SUMMONER:
		return msg_txt(nullptr,697);
	case JOB_BABY_SUMMONER:
		return msg_txt(nullptr,698);
	case JOB_BABY_NINJA:
		return msg_txt(nullptr,699);

	case JOB_BABY_KAGEROU:
	case JOB_BABY_OBORO:
	case JOB_BABY_TAEKWON:
	case JOB_BABY_STAR_GLADIATOR:
	case JOB_BABY_SOUL_LINKER:
	case JOB_BABY_GUNSLINGER:
	case JOB_BABY_REBELLION:
		return msg_txt(nullptr,753 - JOB_BABY_KAGEROU+class_);

	case JOB_BABY_STAR_GLADIATOR2:
		return msg_txt(nullptr,756);

	case JOB_STAR_EMPEROR:
	case JOB_SOUL_REAPER:
	case JOB_BABY_STAR_EMPEROR:
	case JOB_BABY_SOUL_REAPER:
		return msg_txt(nullptr,782 - JOB_STAR_EMPEROR + class_);

	case JOB_STAR_EMPEROR2:
		return msg_txt(nullptr,782);

	case JOB_BABY_STAR_EMPEROR2:
		return msg_txt(nullptr,784);

	case JOB_DRAGON_KNIGHT:
	case JOB_MEISTER:
	case JOB_SHADOW_CROSS:
	case JOB_ARCH_MAGE:
	case JOB_CARDINAL:
	case JOB_WINDHAWK:
	case JOB_IMPERIAL_GUARD:
	case JOB_BIOLO:
	case JOB_ABYSS_CHASER:
	case JOB_ELEMENTAL_MASTER:
	case JOB_INQUISITOR:
	case JOB_TROUBADOUR:
	case JOB_TROUVERE:
		return msg_txt( nullptr, 800 - JOB_DRAGON_KNIGHT + class_ );

	case JOB_WINDHAWK2:
		return msg_txt( nullptr, 805);

	case JOB_MEISTER2:
		return msg_txt( nullptr, 801 );

	case JOB_DRAGON_KNIGHT2:
		return msg_txt( nullptr, 800 );

	case JOB_IMPERIAL_GUARD2:
		return msg_txt( nullptr, 806 );

	case JOB_SKY_EMPEROR:
	case JOB_SOUL_ASCETIC:
	case JOB_SHINKIRO:
	case JOB_SHIRANUI:
	case JOB_NIGHT_WATCH:
	case JOB_HYPER_NOVICE:
	case JOB_SPIRIT_HANDLER:
		return msg_txt( nullptr, 813 - JOB_SKY_EMPEROR + class_ );

	case JOB_SKY_EMPEROR2:
		return msg_txt( nullptr, 813 );

	default:
		return msg_txt(nullptr,655);
	}
}

/*====================================================
 * Timered function to make id follow a target.
 * @id = bl.id (player only atm)
 * target is define in sd->followtarget (bl.id)
 * used by pc_follow
 *----------------------------------------------------*/
TIMER_FUNC(pc_follow_timer){
	map_session_data *sd;
	struct block_list *tbl;

	sd = map_id2sd(id);
	nullpo_ret(sd);

	if (sd->followtimer != tid){
		ShowError("pc_follow_timer %d != %d\n",sd->followtimer,tid);
		sd->followtimer = INVALID_TIMER;
		return 0;
	}

	sd->followtimer = INVALID_TIMER;
	tbl = map_id2bl(sd->followtarget);

	if (tbl == nullptr || pc_isdead(sd))
	{
		pc_stop_following(sd);
		return 0;
	}

	// either player or target is currently detached from map blocks (could be teleporting),
	// but still connected to this map, so we'll just increment the timer and check back later
	if (sd->bl.prev != nullptr && tbl->prev != nullptr &&
		sd->ud.skilltimer == INVALID_TIMER && sd->ud.attacktimer == INVALID_TIMER && sd->ud.walktimer == INVALID_TIMER)
	{
		if((sd->bl.m == tbl->m) && unit_can_reach_bl(&sd->bl,tbl, AREA_SIZE, 0, nullptr, nullptr)) {
			if (!check_distance_bl(&sd->bl, tbl, 5))
				unit_walktobl(&sd->bl, tbl, 5, 0);
		} else
			pc_setpos(sd, map_id2index(tbl->m), tbl->x, tbl->y, CLR_TELEPORT);
	}
	sd->followtimer = add_timer(
		tick + 1000,	// increase time a bit to loosen up map's load
		pc_follow_timer, sd->bl.id, 0);
	return 0;
}

int pc_stop_following (map_session_data *sd)
{
	nullpo_ret(sd);

	if (sd->followtimer != INVALID_TIMER) {
		delete_timer(sd->followtimer,pc_follow_timer);
		sd->followtimer = INVALID_TIMER;
	}
	sd->followtarget = -1;
	sd->ud.target_to = 0;

	unit_stop_walking(&sd->bl, 1);

	return 0;
}

int pc_follow(map_session_data *sd,int target_id)
{
	struct block_list *bl = map_id2bl(target_id);
	if (bl == nullptr /*|| bl->type != BL_PC*/)
		return 1;
	if (sd->followtimer != INVALID_TIMER)
		pc_stop_following(sd);

	sd->followtarget = target_id;
	pc_follow_timer(INVALID_TIMER, gettick(), sd->bl.id, 0);

	return 0;
}

int pc_checkbaselevelup(map_session_data *sd) {
	t_exp next = pc_nextbaseexp(sd);

	if (!next || sd->status.base_exp < next || pc_is_maxbaselv(sd))
		return 0;

	uint32 base_level = sd->status.base_level;

	do {
		sd->status.base_exp -= next;
		//Kyoki pointed out that the max overcarry exp is the exp needed for the previous level -1. [Skotlex]
		if( ( !battle_config.multi_level_up || ( battle_config.multi_level_up_base > 0 && sd->status.base_level >= battle_config.multi_level_up_base ) ) && sd->status.base_exp > next-1 )
			sd->status.base_exp = next-1;

		sd->status.status_point += statpoint_db.pc_gets_status_point(sd->status.base_level);
		sd->status.trait_point += statpoint_db.pc_gets_trait_point(sd->status.base_level);
		sd->status.base_level++;

		if( pc_is_maxbaselv(sd) ){
			sd->status.base_exp = u64min(sd->status.base_exp,MAX_LEVEL_BASE_EXP);
			break;
		}
	} while ((next=pc_nextbaseexp(sd)) > 0 && sd->status.base_exp >= next);

	if (battle_config.pet_lv_rate && sd->pd)	//<Skotlex> update pet's level
		status_calc_pet(sd->pd,SCO_NONE);

	clif_updatestatus(*sd,SP_STATUSPOINT);
	clif_updatestatus(*sd,SP_TRAITPOINT);
	clif_updatestatus(*sd,SP_BASELEVEL);
	clif_updatestatus(*sd,SP_BASEEXP);
	clif_updatestatus(*sd,SP_NEXTBASEEXP);
	status_calc_pc(sd,SCO_FORCE);
	status_percent_heal(&sd->bl,100,100);

	if ((sd->class_&MAPID_UPPERMASK) == MAPID_SUPER_NOVICE) {
		for (const auto &status : status_db) {
			if (status.second->flag[SCF_SUPERNOVICEANGEL])
				sc_start(&sd->bl, &sd->bl, status.second->type, 100, 1, 120000); //All buffs with super novice flag for 2 minutes
		}
		if (sd->state.snovice_dead_flag)
			sd->state.snovice_dead_flag = 0; //Reenable steelbody resurrection on dead.
	} else if( (sd->class_&MAPID_BASEMASK) == MAPID_TAEKWON ) {
		for (const auto &status : status_db) {
			if (status.second->flag[SCF_TAEKWONANGEL])
				sc_start(&sd->bl, &sd->bl, status.second->type, 100, 10, 600000);
		}
	}
	clif_misceffect(&sd->bl,0);
	npc_script_event(sd, NPCE_BASELVUP); //LORDALFA - LVLUPEVENT

	if(sd->status.party_id)
		party_send_levelup(sd);

	pc_baselevelchanged(sd);
	for (; base_level <= sd->status.base_level; base_level++) {
		achievement_update_objective(sd, AG_GOAL_LEVEL, 1, base_level);
		achievement_update_objective(sd, AG_GOAL_STATUS, 2, base_level, sd->status.class_);
	}
	return 1;
}

void pc_baselevelchanged(map_session_data *sd) {
	uint8 i;
	for( i = 0; i < EQI_MAX; i++ ) {
		if( sd->equip_index[i] >= 0 && sd->inventory_data[sd->equip_index[i]] ) {
			if( sd->inventory_data[ sd->equip_index[i] ]->elvmax && sd->status.base_level > (unsigned int)sd->inventory_data[ sd->equip_index[i] ]->elvmax )
				pc_unequipitem(sd, sd->equip_index[i], 3);
		}
	}
	pc_show_questinfo(sd);
}

int pc_checkjoblevelup(map_session_data *sd)
{
	t_exp next = pc_nextjobexp(sd);

	nullpo_ret(sd);
	if(!next || sd->status.job_exp < next || pc_is_maxjoblv(sd))
		return 0;

	uint32 job_level = sd->status.job_level;

	do {
		sd->status.job_exp -= next;
		//Kyoki pointed out that the max overcarry exp is the exp needed for the previous level -1. [Skotlex]
		if( ( !battle_config.multi_level_up || ( battle_config.multi_level_up_job > 0 && sd->status.job_level >= battle_config.multi_level_up_job ) ) && sd->status.job_exp > next-1 )
			sd->status.job_exp = next-1;

		sd->status.job_level ++;
		sd->status.skill_point ++;

		if( pc_is_maxjoblv(sd) ){
			sd->status.job_exp = u64min(sd->status.job_exp,MAX_LEVEL_JOB_EXP);
			break;
		}
	} while ((next=pc_nextjobexp(sd)) > 0 && sd->status.job_exp >= next);

	clif_updatestatus(*sd,SP_JOBLEVEL);
	clif_updatestatus(*sd,SP_JOBEXP);
	clif_updatestatus(*sd,SP_NEXTJOBEXP);
	clif_updatestatus(*sd,SP_SKILLPOINT);
	status_calc_pc(sd,SCO_FORCE);
	clif_misceffect(&sd->bl,1);
	if (pc_checkskill(sd, SG_DEVIL) && ((sd->class_&MAPID_THIRDMASK) == MAPID_STAR_EMPEROR || pc_is_maxjoblv(sd)) )
		clif_status_change(&sd->bl, EFST_DEVIL1, 1, 0, 0, 0, 1); //Permanent blind effect from SG_DEVIL.

	npc_script_event(sd, NPCE_JOBLVUP);
	for (; job_level <= sd->status.job_level; job_level++)
		achievement_update_objective(sd, AG_GOAL_LEVEL, 1, job_level);

	pc_show_questinfo(sd);
	return 1;
}

/** Alters experiences calculation based on self bonuses that do not get even shared to the party.
* @param sd Player
* @param base_exp Base EXP before peronal bonuses
* @param job_exp Job EXP before peronal bonuses
* @param src Block list that affecting the exp calculation
*/
static void pc_calcexp(map_session_data *sd, t_exp *base_exp, t_exp *job_exp, struct block_list *src)
{
	int bonus = 0, vip_bonus_base = 0, vip_bonus_job = 0;

	if (src) {
		struct status_data *status = status_get_status_data(src);

		if( sd->indexed_bonus.expaddrace[status->race] )
			bonus += sd->indexed_bonus.expaddrace[status->race];
		if( sd->indexed_bonus.expaddrace[RC_ALL] )
			bonus += sd->indexed_bonus.expaddrace[RC_ALL];
		if( sd->indexed_bonus.expaddclass[status->class_] )
			bonus += sd->indexed_bonus.expaddclass[status->class_];
		if( sd->indexed_bonus.expaddclass[CLASS_ALL] )
			bonus += sd->indexed_bonus.expaddclass[CLASS_ALL];

		if (battle_config.pk_mode &&
			(int)(status_get_lv(src) - sd->status.base_level) >= 20)
			bonus += 15; // pk_mode additional exp if monster >20 levels [Valaris]

		if (src && src->type == BL_MOB && pc_isvip(sd)) { // EXP bonus for VIP player
			vip_bonus_base = battle_config.vip_base_exp_increase;
			vip_bonus_job = battle_config.vip_job_exp_increase;
		}
	}

	// Give EXPBOOST for quests even if src is nullptr.
	if (sd->sc.getSCE(SC_EXPBOOST)) {
		bonus += sd->sc.getSCE(SC_EXPBOOST)->val1;
		if (battle_config.vip_bm_increase && pc_isvip(sd)) // Increase Battle Manual EXP rate for VIP
			bonus += (sd->sc.getSCE(SC_EXPBOOST)->val1 / battle_config.vip_bm_increase);
	}

	if (sd->sc.getSCE(SC_PERIOD_PLUSEXP_2ND))
		bonus += sd->sc.getSCE(SC_PERIOD_PLUSEXP_2ND)->val1;

	if (*base_exp) {
		t_exp exp = (t_exp)(*base_exp + ((double)*base_exp * ((bonus + vip_bonus_base) / 100.)));
		*base_exp = cap_value(exp, 1, MAX_EXP);
	}

	// Give JEXPBOOST for quests even if src is nullptr.
	if (sd->sc.getSCE(SC_JEXPBOOST))
		bonus += sd->sc.getSCE(SC_JEXPBOOST)->val1;

	if (sd->sc.getSCE(SC_PERIOD_PLUSEXP_2ND))	// Increase Jexp as well
		bonus += sd->sc.getSCE(SC_PERIOD_PLUSEXP_2ND)->val1;

	if (*job_exp) {
		t_exp exp = (t_exp)(*job_exp + ((double)*job_exp * ((bonus + vip_bonus_job) / 100.)));
		*job_exp = cap_value(exp, 1, MAX_EXP);
	}

	return;
}

/**
 * Show EXP gained by player in percentage by @showexp
 * @param sd Player
 * @param base_exp Base EXP gained/loss
 * @param next_base_exp Base EXP needed for next base level
 * @param job_exp Job EXP gained/loss
 * @param next_job_exp Job EXP needed for next job level
 * @param lost True:EXP penalty, lose EXP
 **/
void pc_gainexp_disp(map_session_data *sd, t_exp base_exp, t_exp next_base_exp, t_exp job_exp, t_exp next_job_exp, bool lost) {
	char output[CHAT_SIZE_MAX];

	nullpo_retv(sd);

	sprintf(output, msg_txt(sd,743), // Experience %s Base:%ld (%0.2f%%) Job:%ld (%0.2f%%)
		(lost) ? msg_txt(sd,742) : msg_txt(sd,741),
		(long)base_exp * (lost ? -1 : 1), (base_exp / (float)next_base_exp * 100 * (lost ? -1 : 1)),
		(long)job_exp * (lost ? -1 : 1), (job_exp / (float)next_job_exp * 100 * (lost ? -1 : 1)));
	clif_messagecolor(&sd->bl, color_table[COLOR_LIGHT_GREEN], output, false, SELF);
}

/**
 * Give Base or Job EXP to player, then calculate remaining exp for next lvl
 * @param sd Player
 * @param src EXP source
 * @param base_exp Base EXP gained
 * @param base_exp Job EXP gained
 * @param exp_flag 1: Quest EXP; 2: Param Exp (Ignore Guild EXP tax, EXP adjustments)
 * @return
 **/
void pc_gainexp(map_session_data *sd, struct block_list *src, t_exp base_exp, t_exp job_exp, uint8 exp_flag)
{
	t_exp nextb = 0, nextj = 0;
	uint8 flag = 0; ///< 1: Base EXP given, 2: Job EXP given, 4: Max Base level, 8: Max Job Level

	nullpo_retv(sd);

	if(sd->bl.prev == nullptr || pc_isdead(sd))
		return;

	if (!(exp_flag&2)) {

		if (!battle_config.pvp_exp && map_getmapflag(sd->bl.m, MF_PVP))  // [MouseJstr]
			return; // no exp on pvp maps
	
		if (sd->status.guild_id>0)
			base_exp -= guild_payexp(sd,base_exp);
	}

	flag = ((base_exp) ? 1 : 0) |
		((job_exp) ? 2 : 0) |
		((pc_is_maxbaselv(sd)) ? 4 : 0) |
		((pc_is_maxjoblv(sd)) ? 8 : 0);

	if (!(exp_flag&2))
		pc_calcexp(sd, &base_exp, &job_exp, src);

	nextb = pc_nextbaseexp(sd);
	nextj = pc_nextjobexp(sd);

	if (flag&4){
		if( sd->status.base_exp >= MAX_LEVEL_BASE_EXP )
			base_exp = 0;
		else if( sd->status.base_exp + base_exp >= MAX_LEVEL_BASE_EXP )
			base_exp = MAX_LEVEL_BASE_EXP - sd->status.base_exp;
	}
	if (flag&8){
		if( sd->status.job_exp >= MAX_LEVEL_JOB_EXP )
			job_exp = 0;
		else if( sd->status.job_exp + job_exp >= MAX_LEVEL_JOB_EXP )
			job_exp = MAX_LEVEL_JOB_EXP - sd->status.job_exp;
	}

	if (!(exp_flag&2) && battle_config.max_exp_gain_rate && (base_exp || job_exp)) {
		//Note that this value should never be greater than the original
		//therefore no overflow checks are needed. [Skotlex]
		if (nextb > 0) {
			float nextbp = (float) base_exp / (float) nextb;
			if (nextbp > battle_config.max_exp_gain_rate/1000.)
				base_exp = (unsigned int)(battle_config.max_exp_gain_rate/1000.*nextb);
		}
		if (nextj > 0) {
			float nextjp = (float) job_exp / (float) nextj;
			if (nextjp > battle_config.max_exp_gain_rate/1000.)
				job_exp = (unsigned int)(battle_config.max_exp_gain_rate/1000.*nextj);
		}
	}

	// Give EXP for Base Level
	if (base_exp) {
		sd->status.base_exp = util::safe_addition_cap(sd->status.base_exp, base_exp, MAX_EXP);

		if (!pc_checkbaselevelup(sd))
			clif_updatestatus(*sd,SP_BASEEXP);
	}

	// Give EXP for Job Level
	if (job_exp) {
		sd->status.job_exp = util::safe_addition_cap(sd->status.job_exp, job_exp, MAX_EXP);

		if (!pc_checkjoblevelup(sd))
			clif_updatestatus(*sd,SP_JOBEXP);
	}

	if (flag&1)
		clif_displayexp(sd, (flag&4) ? 0 : base_exp, SP_BASEEXP, exp_flag&1, false);
	if (flag&2)
		clif_displayexp(sd, (flag&8) ? 0 : job_exp,  SP_JOBEXP, exp_flag&1, false);

	if (sd->state.showexp && (base_exp || job_exp))
		pc_gainexp_disp(sd, base_exp, nextb, job_exp, nextj, false);
}

/**
 * Lost Base/Job EXP from a player
 * @param sd Player
 * @param base_exp Base EXP lost
 * @param job_exp Job EXP lost
 **/
void pc_lostexp(map_session_data *sd, t_exp base_exp, t_exp job_exp) {

	nullpo_retv(sd);

	if (base_exp) {
		base_exp = u64min(sd->status.base_exp, base_exp);
		sd->status.base_exp -= base_exp;
		clif_displayexp(sd, base_exp, SP_BASEEXP, false, true);
		clif_updatestatus(*sd, SP_BASEEXP);
	}

	if (job_exp) {
		job_exp = u64min(sd->status.job_exp, job_exp);
		sd->status.job_exp -= job_exp;
		clif_displayexp(sd, job_exp, SP_JOBEXP, false, true);
		clif_updatestatus(*sd, SP_JOBEXP);
	}

	if (sd->state.showexp && (base_exp || job_exp))
		pc_gainexp_disp(sd, base_exp, pc_nextbaseexp(sd), job_exp, pc_nextjobexp(sd), true);
}

/**
 * Returns max base level for this character's class.
 * @param job_id: Player's class
 * @return Max Base Level
 */
uint32 JobDatabase::get_maxBaseLv(uint16 job_id) {
	std::shared_ptr<s_job_info> job = job_db.find(job_id);

	return job ? job->max_base_level : 0;
}

/**
 * Returns max base level for this character.
 * @param sd Player
 * @return Max Base Level
 **/
unsigned int pc_maxbaselv(map_session_data *sd){
	return job_db.get_maxBaseLv(sd->status.class_);
}

/**
 * Returns max job level for this character's class.
 * @param job_id: Player's class
 * @return Max Job Level
 */
uint32 JobDatabase::get_maxJobLv(uint16 job_id) {
	std::shared_ptr<s_job_info> job = job_db.find(job_id);

	return job ? job->max_job_level : 0;
}

/**
 * Returns max job level for this character.
 * @param sd Player
 * @return Max Job Level
 **/
unsigned int pc_maxjoblv(map_session_data *sd){
	return job_db.get_maxJobLv(sd->status.class_);
}

/**
 * Check if player is reached max base level
 * @param sd
 * @return True if reached max level
 **/
bool pc_is_maxbaselv(map_session_data *sd) {
	nullpo_retr(false, sd);
	return (sd->status.base_level >= pc_maxbaselv(sd));
}

/**
 * Check if player is reached max base level
 * @param sd
 * @return True if reached max level
 **/
bool pc_is_maxjoblv(map_session_data *sd) {
	nullpo_retr(false, sd);
	return (sd->status.job_level >= pc_maxjoblv(sd));
}

/**
 * Returns base experience for this character's class.
 * @param job_id: Player's class
 * @param level: Player's level
 * @return Base EXP
 */
t_exp JobDatabase::get_baseExp(uint16 job_id, uint32 level) {
	std::shared_ptr<s_job_info> job = job_db.find(job_id);

	return job ? job->base_exp[level - 1] : 0;
}

/**
 * Base exp needed for player to level up.
 * @param sd
 * @return Base EXP needed for next base level
 **/
t_exp pc_nextbaseexp(map_session_data *sd){
	nullpo_ret(sd);
	if (sd->status.base_level == 0) // Is this something that possible?
		return 0;
	if (pc_is_maxbaselv(sd))
		return MAX_LEVEL_BASE_EXP; // On max level, player's base EXP limit is 99,999,999
	return static_cast<t_exp>(job_db.get_baseExp(sd->status.class_, sd->status.base_level));
}

/**
 * Returns job experience for this character's class.
 * @param job_id: Player's class
 * @param level: Player's level
 * @return Job EXP
 */
t_exp JobDatabase::get_jobExp(uint16 job_id, uint32 level) {
	std::shared_ptr<s_job_info> job = job_db.find(job_id);

	return job ? job->job_exp[level - 1] : 0;
}

/**
 * Job exp needed for player to level up.
 * @param sd
 * @return Job EXP needed for next job level
 **/
t_exp pc_nextjobexp(map_session_data *sd){
	nullpo_ret(sd);
	if (sd->status.job_level == 0) // Is this something that possible?
		return 0;
	if (pc_is_maxjoblv(sd))
		return MAX_LEVEL_JOB_EXP; // On max level, player's job EXP limit is 999,999,999
	return static_cast<t_exp>(job_db.get_jobExp(sd->status.class_, sd->status.job_level));
}

/**
 * Returns max weight base for this character's class.
 * @param job_id: Player's class
 * @return Max weight base
 */
int32 JobDatabase::get_maxWeight(uint16 job_id) {
	std::shared_ptr<s_job_info> job = job_db.find(job_id);

	return job ? job->max_weight_base : 0;
}

/// Returns the value of the specified stat.
int pc_getstat(map_session_data *sd, int type)
{
	nullpo_retr(-1, sd);

	switch( type ) {
	case SP_STR: return sd->status.str;
	case SP_AGI: return sd->status.agi;
	case SP_VIT: return sd->status.vit;
	case SP_INT: return sd->status.int_;
	case SP_DEX: return sd->status.dex;
	case SP_LUK: return sd->status.luk;
	case SP_POW: return sd->status.pow;
	case SP_STA: return sd->status.sta;
	case SP_WIS: return sd->status.wis;
	case SP_SPL: return sd->status.spl;
	case SP_CON: return sd->status.con;
	case SP_CRT: return sd->status.crt;
	default:
		return -1;
	}
}

/// Sets the specified stat to the specified value.
/// Returns the new value.
int pc_setstat(map_session_data* sd, int type, int val)
{
	nullpo_retr(-1, sd);

	switch( type ) {
	case SP_STR: sd->status.str = val; break;
	case SP_AGI: sd->status.agi = val; break;
	case SP_VIT: sd->status.vit = val; break;
	case SP_INT: sd->status.int_ = val; break;
	case SP_DEX: sd->status.dex = val; break;
	case SP_LUK: sd->status.luk = val; break;
	case SP_POW: sd->status.pow = val; break;
	case SP_STA: sd->status.sta = val; break;
	case SP_WIS: sd->status.wis = val; break;
	case SP_SPL: sd->status.spl = val; break;
	case SP_CON: sd->status.con = val; break;
	case SP_CRT: sd->status.crt = val; break;
	default:
		return -1;
	}

	return val;
}
/**
 * Gets the total number of status points at the provided level.
 * @param level: Player base level.
 * @return Total number of status points at specific base level.
 */
uint32 PlayerStatPointDatabase::get_table_point(uint16 level) {
	std::shared_ptr<s_statpoint_entry> entry = this->find( level );

	if( entry != nullptr ){
		return entry->statpoints;
	}else{
		return 0;
	}
}

/**
 * Calculates the number of status points PC gets when leveling up (from level to level+1)
 * @param level: Player base level.
 * @param table: Use table value or formula.
 * @return Status points at specific base level.
 */
uint32 PlayerStatPointDatabase::pc_gets_status_point(uint16 level) {
	uint32 next_level = this->get_table_point( level + 1 );
	uint32 current_level = this->get_table_point( level );

	if( next_level > current_level ){
		return next_level - current_level;
	}else{
		return 0;
	}
}

/**
* Gets the total number of trait points at the provided level.
* @param level: Player base level.
* @return Total number of trait points at specific base level.
*/
uint32 PlayerStatPointDatabase::get_trait_table_point(uint16 level) {
	std::shared_ptr<s_statpoint_entry> entry = this->find( level );

	if( entry != nullptr ){
		return entry->traitpoints;
	}else{
		return 0;
	}
}

/**
* Calculates the number of trait points PC gets when leveling up (from level to level+1)
* @param level: Player base level.
* @param table: Use table value or formula.
* @return Trait points at specific base level.
*/
uint32 PlayerStatPointDatabase::pc_gets_trait_point(uint16 level) {
	uint32 next_level = this->get_trait_table_point( level + 1 );
	uint32 current_level = this->get_trait_table_point( level );

	if( next_level > current_level ){
		return next_level - current_level;
	}else{
		return 0;
	}
}

#ifdef RENEWAL_STAT
/// Renewal status point cost formula
#define PC_STATUS_POINT_COST(low) (((low) < 100) ? (2 + ((low) - 1) / 10) : (16 + 4 * (((low) - 100) / 5)))
#else
/// Pre-Renewal status point cost formula
#define PC_STATUS_POINT_COST(low) (( 1 + ((low) + 9) / 10 ))
#endif

/// Returns the number of stat points needed to change the specified stat by val.
/// If val is negative, returns the number of stat points that would be needed to
/// raise the specified stat from (current value - val) to current value.
int pc_need_status_point(map_session_data* sd, int type, int val)
{
	int low, high, sp = 0, max = 0;

	if ( val == 0 )
		return 0;

	low = pc_getstat(sd,type);
	max = pc_maxparameter(sd,(enum e_params)(type-SP_STR));

	if ( low >= max && val > 0 )
		return 0; // Official servers show '0' when max is reached

	high = low + val;

	if ( val < 0 )
		std::swap(low, high);

	for ( ; low < high; low++ )
		sp += PC_STATUS_POINT_COST(low);

	return sp;
}

/**
 * Returns the value the specified stat can be increased by with the current
 * amount of available status points for the current character's class.
 *
 * @param sd   The target character.
 * @param type Stat to verify.
 * @return Maximum value the stat could grow by.
 */
int pc_maxparameterincrease(map_session_data* sd, int type)
{
	int base, final_val, status_points, max_param;

	nullpo_ret(sd);

	base = final_val = pc_getstat(sd, type);
	status_points = sd->status.status_point;
	max_param = pc_maxparameter(sd, (enum e_params)(type-SP_STR));

	while (final_val <= max_param && status_points >= 0) {
		status_points -= PC_STATUS_POINT_COST(final_val);
		final_val++;
	}
	final_val--;

	return (final_val > base ? final_val-base : 0);
}

/**
 * Raises a stat by the specified amount.
 *
 * Obeys max_parameter limits.
 * Subtracts status points according to the cost of the increased stat points.
 *
 * @param sd       The target character.
 * @param type     The stat to change (see enum _sp)
 * @param increase The stat increase (strictly positive) amount.
 * @retval true  if the stat was increased by any amount.
 * @retval false if there were no changes.
 */
bool pc_statusup(map_session_data* sd, int type, int increase)
{
	int max_increase = 0, current = 0, needed_points = 0, final_value = 0;

	nullpo_ret(sd);

	// check conditions
	if (type < SP_STR || type > SP_LUK || increase <= 0) {
		clif_statusupack(sd, type, 0, 0);
		return false;
	}

	// check limits
	current = pc_getstat(sd, type);
	max_increase = pc_maxparameterincrease(sd, type);
	increase = cap_value(increase, 0, max_increase); // cap to the maximum status points available
	if (increase <= 0 || current + increase > pc_maxparameter(sd, (enum e_params)(type-SP_STR))) {
		clif_statusupack(sd, type, 0, 0);
		return false;
	}

	// check status points
	needed_points = pc_need_status_point(sd, type, increase);
	if (needed_points < 0 || needed_points > sd->status.status_point) { // Sanity check
		clif_statusupack(sd, type, 0, 0);
		return false;
	}

	// set new values
	final_value = pc_setstat(sd, type, current + increase);
	sd->status.status_point -= needed_points;

	status_calc_pc(sd,SCO_NONE);

	// update increase cost indicator
	clif_updatestatus(*sd, static_cast<_sp>( SP_USTR + type-SP_STR ) );

	// update statpoint count
	clif_updatestatus(*sd, SP_STATUSPOINT);

	// update stat value
	clif_statusupack(sd, type, 1, final_value); // required
	if( final_value > 255 )
		clif_updatestatus(*sd, static_cast<_sp>( type ) ); // send after the 'ack' to override the truncated value

	achievement_update_objective(sd, AG_GOAL_STATUS, 1, final_value);

	return true;
}

/**
 * Raises a stat by the specified amount.
 *
 * Obeys max_parameter limits.
 * Does not subtract status points for the cost of the modified stat points.
 *
 * @param sd   The target character.
 * @param type The stat to change (see enum _sp)
 * @param val  The stat increase (or decrease) amount.
 * @return the stat increase amount.
 * @retval 0 if no changes were made.
 */
int pc_statusup2(map_session_data* sd, int type, int val)
{
	int max, need;
	nullpo_ret(sd);

	if( type < SP_STR || type > SP_LUK )
	{
		clif_statusupack(sd,type,0,0);
		return 0;
	}

	need = pc_need_status_point(sd,type,1);
	max = pc_maxparameter(sd,(enum e_params)(type-SP_STR)); // set new value

	val = pc_setstat(sd, type, cap_value(pc_getstat(sd,type) + val, 1, max));

	status_calc_pc(sd,SCO_NONE);

	// update increase cost indicator
	if( need != pc_need_status_point(sd,type,1) )
		clif_updatestatus(*sd, static_cast<_sp>( SP_USTR + type-SP_STR ) );

	// update stat value
	clif_statusupack(sd,type,1,val); // required
	if( val > 255 )
		clif_updatestatus(*sd, static_cast<_sp>( type ) ); // send after the 'ack' to override the truncated value

	return val;
}

/// Returns the number of trait stat points needed to change the specified trait stat by val.
/// If val is negative, returns the number of trait stat points that would be needed to
/// raise the specified trait stat from (current value - val) to current value.
int pc_need_trait_point(map_session_data* sd, int type, int val)
{
	nullpo_retr(0, sd);

	if (val == 0 || type < SP_POW || type > SP_CRT)
		return 0;

	int low = pc_getstat(sd, type);
	int max = pc_maxparameter(sd, (e_params)(PARAM_POW + type - SP_POW));

	if (low >= max && val > 0)
		return 0; // Official servers show '0' when max is reached

	int high = low + val, sp = 0;

	if (val < 0)
		std::swap(low, high);

	for (; low < high; low++)
		sp += 1;

	return sp;
}

/**
* Returns the value the specified trait stat can be increased by with the current
* amount of available trait status points for the current character's class.
*
* @param sd   The target character.
* @param type Trait stat to verify.
* @return Maximum value the stat could grow by.
*/
int pc_maxtraitparameterincrease(map_session_data* sd, int type)
{
	nullpo_ret(sd);

	if( type < SP_POW || type > SP_CRT ){
		return 0;
	}

	int base, final_val = pc_getstat(sd, type);
	int trait_points = sd->status.trait_point;
	int max_param = pc_maxparameter(sd, (enum e_params)(PARAM_POW + type - SP_POW));

	base = final_val;

	while (final_val <= max_param && trait_points >= 0) {
		trait_points -= 1;
		final_val++;
	}
	final_val--;

	return (final_val > base ? final_val - base : 0);
}

/**
* Raises a trait stat by the specified amount.
*
* Obeys max_traitparameter limits.
* Subtracts trait status points according to the cost of the increased trait stat points.
*
* @param sd       The target character.
* @param type     The stat to change (see enum _sp)
* @param increase The stat increase (strictly positive) amount.
* @retval true  if the trait stat was increased by any amount.
* @retval false if there were no changes.
*/
bool pc_traitstatusup(map_session_data* sd, int type, int increase)
{
	nullpo_ret(sd);

	// check conditions
	if (type < SP_POW || type > SP_CRT || increase <= 0) {
		clif_statusupack(sd, type, 0, 0);
		return false;
	}

	// check limits
	int current = pc_getstat(sd, type);
	int max_increase = pc_maxtraitparameterincrease(sd, type);

	increase = cap_value(increase, 0, max_increase); // cap to the maximum status points available
	if (increase <= 0 || current + increase > pc_maxparameter(sd, (enum e_params)(PARAM_POW + type - SP_POW))) {
		clif_statusupack(sd, type, 0, 0);
		return false;
	}

	// check status points
	int needed_points = pc_need_trait_point(sd, type, increase);

	if (needed_points < 0 || needed_points > sd->status.trait_point) { // Sanity check
		clif_statusupack(sd, type, 0, 0);
		return false;
	}

	// set new values
	int final_value = pc_setstat(sd, type, current + increase);

	sd->status.trait_point -= needed_points;

	status_calc_pc(sd, SCO_NONE);

	// update increase cost indicator
	clif_updatestatus(*sd, static_cast<_sp>( SP_UPOW + type - SP_POW ) );

	// update statpoint count
	clif_updatestatus(*sd, SP_TRAITPOINT);

	// update stat value
	clif_statusupack(sd, type, 1, final_value); // required
	if (final_value > 255)
		clif_updatestatus(*sd, static_cast<_sp>( type ) ); // send after the 'ack' to override the truncated value

	//achievement_update_objective(sd, AG_GOAL_STATUS, 1, final_value);

	return true;
}

/**
* Raises a trait stat by the specified amount.
*
* Obeys max_trait_parameter limits.
* Does not subtract status points for the cost of the modified stat points.
*
* @param sd   The target character.
* @param type The stat to change (see enum _sp)
* @param val  The stat increase (or decrease) amount.
* @return the stat increase amount.
* @retval 0 if no changes were made.
*/
int pc_traitstatusup2(map_session_data* sd, int type, int val)
{
	nullpo_ret(sd);

	if (type < SP_POW || type > SP_CRT) {
		clif_statusupack(sd, type, 0, 0);
		return 0;
	}

	int need = pc_need_trait_point(sd, type, 1);
	int max = pc_maxparameter(sd, (enum e_params)(PARAM_POW + type - SP_POW)); // set new value

	val = pc_setstat(sd, type, cap_value(pc_getstat(sd, type) + val, 0, max));

	status_calc_pc(sd, SCO_NONE);

	// update increase cost indicator
	if (need != pc_need_trait_point(sd, type, 1))
		clif_updatestatus(*sd, static_cast<_sp>( SP_UPOW + type - SP_POW ) );

	// update stat value
	clif_statusupack(sd, type, 1, val); // required
	if (val > 255)
		clif_updatestatus(*sd, static_cast<_sp>( type ) ); // send after the 'ack' to override the truncated value

	return val;
}

/*==========================================
 * Update skill_lv for player sd
 * Skill point allocation
 *------------------------------------------*/
void pc_skillup(map_session_data *sd,uint16 skill_id)
{
	uint16 idx = skill_get_index(skill_id);

	nullpo_retv(sd);

	if (!idx) {
		if (skill_id)
			ShowError("pc_skillup: Player attempts to level up invalid skill '%d'\n", skill_id);
		return;
	}

	// Level up guild skill
	if (SKILL_CHK_GUILD(skill_id)) {
		guild_skillup(sd, skill_id);
		return;
	}
	// Level up homunculus skill
	else if (sd->hd && SKILL_CHK_HOMUN(skill_id)) {
		hom_skillup(sd->hd, skill_id);
		return;
	}
	else {
		if( sd->status.skill_point > 0 &&
			sd->status.skill[idx].id &&
			sd->status.skill[idx].flag == SKILL_FLAG_PERMANENT && //Don't allow raising while you have granted skills. [Skotlex]
			sd->status.skill[idx].lv < skill_tree_get_max(skill_id, sd->status.class_) )
		{
			int lv, range, upgradable;
			sd->status.skill[idx].lv++;
			sd->status.skill_point--;
			if( !skill_get_inf(skill_id) || pc_checkskill_summoner(sd, SUMMONER_POWER_LAND) >= 20 || pc_checkskill_summoner(sd, SUMMONER_POWER_SEA) >= 20 )
				status_calc_pc(sd,SCO_NONE); // Only recalculate for passive skills.
			else if( sd->status.skill_point == 0 && pc_is_taekwon_ranker(sd) )
				pc_calc_skilltree(sd); // Required to grant all TK Ranker skills.
			else
				pc_check_skilltree(sd); // Check if a new skill can Lvlup

			lv = sd->status.skill[idx].lv;
			range = skill_get_range2(&sd->bl, skill_id, lv, false);
			upgradable = (lv < skill_tree_get_max(sd->status.skill[idx].id, sd->status.class_)) ? 1 : 0;
			clif_skillup(sd,skill_id,lv,range,upgradable);
			clif_updatestatus(*sd,SP_SKILLPOINT);
			if( skill_id == GN_REMODELING_CART ) /* cart weight info was updated by status_calc_pc */
				clif_updatestatus(*sd,SP_CARTINFO);
			if (pc_checkskill(sd, SG_DEVIL) && ((sd->class_&MAPID_THIRDMASK) == MAPID_STAR_EMPEROR || pc_is_maxjoblv(sd)))
				clif_status_change(&sd->bl, EFST_DEVIL1, 1, 0, 0, 0, 1); //Permanent blind effect from SG_DEVIL.
			if (!pc_has_permission(sd, PC_PERM_ALL_SKILL)) // may skill everything at any time anyways, and this would cause a huge slowdown
				clif_skillinfoblock(sd);
		}
		//else
		//	ShowDebug("Skill Level up failed. ID:%d idx:%d (CID=%d. AID=%d)\n", skill_id, idx, sd->status.char_id, sd->status.account_id);
	}
}

/*==========================================
 * /allskill
 *------------------------------------------*/
int pc_allskillup(map_session_data *sd)
{
	int i;

	nullpo_ret(sd);

	for (i = 0; i < MAX_SKILL; i++) {
		if (sd->status.skill[i].flag != SKILL_FLAG_PERMANENT && sd->status.skill[i].flag != SKILL_FLAG_PERM_GRANTED && sd->status.skill[i].flag != SKILL_FLAG_PLAGIARIZED) {
			sd->status.skill[i].lv = (sd->status.skill[i].flag == SKILL_FLAG_TEMPORARY) ? 0 : sd->status.skill[i].flag - SKILL_FLAG_REPLACED_LV_0;
			sd->status.skill[i].flag = SKILL_FLAG_PERMANENT;
			if (sd->status.skill[i].lv == 0)
				sd->status.skill[i].id = 0;
		}
	}

	if (!pc_grant_allskills(sd, true)) {
		uint16 sk_id;
		std::shared_ptr<s_skill_tree> tree = skill_tree_db.find(sd->status.class_);

		if (tree != nullptr && !tree->skills.empty()) {
			for (const auto &skillsit : tree->skills) {
				sk_id = skillsit.first;
				uint16 sk_idx = skill_get_index(sk_id);

				if (sk_idx == 0)
					continue;

				std::shared_ptr<s_skill_db> skill = skill_db.find(sk_id);

				if (
					(skill->inf2[INF2_ISQUEST] && !battle_config.quest_skill_learn) ||
					((skill->inf2[INF2_ISWEDDING] || skill->inf2[INF2_ISSPIRIT])) ||
					sk_id == SG_DEVIL
				)
					continue; //Cannot be learned normally.

				sd->status.skill[sk_idx].id = sk_id;
				sd->status.skill[sk_idx].lv = skill_tree_get_max(sk_id, sd->status.class_);	// celest
			}
		}
	}
	status_calc_pc(sd,SCO_NONE);
	//Required because if you could level up all skills previously,
	//the update will not be sent as only the lv variable changes.
	clif_skillinfoblock(sd);
	return 0;
}

/*==========================================
 * /resetlvl
 *------------------------------------------*/
int pc_resetlvl(map_session_data* sd,int type)
{
	int  i;

	nullpo_ret(sd);

	if (type != 3) //Also reset skills
		pc_resetskill(sd, 0);

	if(type == 1){
		sd->status.skill_point=0;
		sd->status.trait_point = 0;
		sd->status.base_level=1;
		sd->status.job_level=1;
		sd->status.base_exp=0;
		sd->status.job_exp=0;
		if(sd->sc.option !=0)
			sd->sc.option = 0;

		sd->status.str=1;
		sd->status.agi=1;
		sd->status.vit=1;
		sd->status.int_=1;
		sd->status.dex=1;
		sd->status.luk=1;
		sd->status.pow=0;
		sd->status.sta=0;
		sd->status.wis=0;
		sd->status.spl=0;
		sd->status.con=0;
		sd->status.crt=0;

		if(sd->status.class_ == JOB_NOVICE_HIGH) {
			sd->status.status_point=100;	// not 88 [celest]
			// give platinum skills upon changing
			pc_skill(sd,NV_FIRSTAID,1,ADDSKILL_PERMANENT);
			pc_skill(sd,NV_TRICKDEAD,1,ADDSKILL_PERMANENT);
		}
	}

	if(type == 2){
		sd->status.skill_point=0;
		sd->status.base_level=1;
		sd->status.job_level=1;
		sd->status.base_exp=0;
		sd->status.job_exp=0;
	}
	if(type == 3){
		sd->status.base_level=1;
		sd->status.base_exp=0;
	}
	if(type == 4){
		sd->status.job_level=1;
		sd->status.job_exp=0;
	}

	clif_updatestatus(*sd,SP_STATUSPOINT);
	clif_updatestatus(*sd,SP_TRAITPOINT);
	clif_updatestatus(*sd,SP_STR);
	clif_updatestatus(*sd,SP_AGI);
	clif_updatestatus(*sd,SP_VIT);
	clif_updatestatus(*sd,SP_INT);
	clif_updatestatus(*sd,SP_DEX);
	clif_updatestatus(*sd,SP_LUK);
	clif_updatestatus(*sd,SP_POW);
	clif_updatestatus(*sd,SP_STA);
	clif_updatestatus(*sd,SP_WIS);
	clif_updatestatus(*sd,SP_SPL);
	clif_updatestatus(*sd,SP_CON);
	clif_updatestatus(*sd,SP_CRT);
	clif_updatestatus(*sd,SP_BASELEVEL);
	clif_updatestatus(*sd,SP_JOBLEVEL);
	clif_updatestatus(*sd,SP_STATUSPOINT);
	clif_updatestatus(*sd,SP_BASEEXP);
	clif_updatestatus(*sd,SP_JOBEXP);
	clif_updatestatus(*sd,SP_NEXTBASEEXP);
	clif_updatestatus(*sd,SP_NEXTJOBEXP);
	clif_updatestatus(*sd,SP_SKILLPOINT);

	clif_updatestatus(*sd,SP_USTR);	// Updates needed stat points - Valaris
	clif_updatestatus(*sd,SP_UAGI);
	clif_updatestatus(*sd,SP_UVIT);
	clif_updatestatus(*sd,SP_UINT);
	clif_updatestatus(*sd,SP_UDEX);
	clif_updatestatus(*sd,SP_ULUK);	// End Addition
	clif_updatestatus(*sd,SP_UPOW);
	clif_updatestatus(*sd,SP_USTA);
	clif_updatestatus(*sd,SP_UWIS);
	clif_updatestatus(*sd,SP_USPL);
	clif_updatestatus(*sd,SP_UCON);
	clif_updatestatus(*sd,SP_UCRT);

	for(i=0;i<EQI_MAX;i++) { // unequip items that can't be equipped by base 1 [Valaris]
		if(sd->equip_index[i] >= 0)
			if( pc_isequip( sd, sd->equip_index[i] ) != ITEM_EQUIP_ACK_OK ){
				pc_unequipitem(sd,sd->equip_index[i],2);
			}
	}

	if ((type == 1 || type == 2 || type == 3) && sd->status.party_id)
		party_send_levelup(sd);

	status_calc_pc(sd, SCO_FORCE);
	clif_skillinfoblock(sd);

	return 0;
}
/*==========================================
 * /resetstate
 *------------------------------------------*/
int pc_resetstate(map_session_data* sd)
{
	nullpo_ret(sd);

	if( sd->status.base_level > pc_maxbaselv( sd ) ){
		ShowError( "pc_resetstate: Capping the Level to %d to reset the stats of %d:%d, the base level (%d) is greater than the max level supported.\n",
			pc_maxbaselv( sd ), sd->status.account_id, sd->status.char_id, sd->status.base_level );
		sd->status.base_level = pc_maxbaselv( sd );
		clif_updatestatus( *sd, SP_BASELEVEL );
	}

	sd->status.status_point = statpoint_db.get_table_point( sd->status.base_level );
	sd->status.trait_point = statpoint_db.get_trait_table_point(sd->status.base_level);

	if( ( sd->class_&JOBL_UPPER ) != 0 ){
		sd->status.status_point += battle_config.transcendent_status_points;
	}

	if ((sd->class_&JOBL_FOURTH) != 0) {
		sd->status.trait_point += battle_config.trait_points_job_change;
	}

	pc_setstat(sd, SP_STR, 1);
	pc_setstat(sd, SP_AGI, 1);
	pc_setstat(sd, SP_VIT, 1);
	pc_setstat(sd, SP_INT, 1);
	pc_setstat(sd, SP_DEX, 1);
	pc_setstat(sd, SP_LUK, 1);
	pc_setstat(sd, SP_POW, 0);
	pc_setstat(sd, SP_STA, 0);
	pc_setstat(sd, SP_WIS, 0);
	pc_setstat(sd, SP_SPL, 0);
	pc_setstat(sd, SP_CON, 0);
	pc_setstat(sd, SP_CRT, 0);

	clif_updatestatus(*sd,SP_STR);
	clif_updatestatus(*sd,SP_AGI);
	clif_updatestatus(*sd,SP_VIT);
	clif_updatestatus(*sd,SP_INT);
	clif_updatestatus(*sd,SP_DEX);
	clif_updatestatus(*sd,SP_LUK);
	clif_updatestatus(*sd,SP_POW);
	clif_updatestatus(*sd,SP_STA);
	clif_updatestatus(*sd,SP_WIS);
	clif_updatestatus(*sd,SP_SPL);
	clif_updatestatus(*sd,SP_CON);
	clif_updatestatus(*sd,SP_CRT);

	clif_updatestatus(*sd,SP_USTR);	// Updates needed stat points - Valaris
	clif_updatestatus(*sd,SP_UAGI);
	clif_updatestatus(*sd,SP_UVIT);
	clif_updatestatus(*sd,SP_UINT);
	clif_updatestatus(*sd,SP_UDEX);
	clif_updatestatus(*sd,SP_ULUK);	// End Addition
	clif_updatestatus(*sd,SP_UPOW);
	clif_updatestatus(*sd,SP_USTA);
	clif_updatestatus(*sd,SP_UWIS);
	clif_updatestatus(*sd,SP_USPL);
	clif_updatestatus(*sd,SP_UCON);
	clif_updatestatus(*sd,SP_UCRT);

	clif_updatestatus(*sd,SP_STATUSPOINT);
	clif_updatestatus(*sd,SP_TRAITPOINT);

	if( sd->mission_mobid ) { //bugreport:2200
		sd->mission_mobid = 0;
		sd->mission_count = 0;
		pc_setglobalreg(sd, add_str(TKMISSIONID_VAR), 0);
	}

	status_calc_pc(sd, SCO_NONE);

	return 1;
}

/*==========================================
 * /resetskill
 * if flag&1, perform block resync and status_calc call.
 * if flag&2, just count total amount of skill points used by player, do not really reset.
 * if flag&4, just reset the skills if the player class is a bard/dancer type (for changesex.)
 *------------------------------------------*/
int pc_resetskill(map_session_data* sd, int flag)
{
	int i, skill_point=0;
	nullpo_ret(sd);

	if( flag&4 && (sd->class_&MAPID_UPPERMASK) != MAPID_BARDDANCER )
		return 0;

	if( !(flag&2) ) { //Remove stuff lost when resetting skills.
		/**
		 * It has been confirmed on official servers that when you reset skills with a ranked Taekwon your skills are not reset (because you have all of them anyway)
		 **/
		if( pc_is_taekwon_ranker(sd) )
			return 0;

		if( pc_checkskill(sd, SG_DEVIL) && ((sd->class_&MAPID_THIRDMASK) == MAPID_STAR_EMPEROR || pc_is_maxjoblv(sd)) )
			clif_status_load(&sd->bl, EFST_DEVIL1, 0); //Remove perma blindness due to skill-reset. [Skotlex]
		i = sd->sc.option;
		if( i&OPTION_RIDING && pc_checkskill(sd, KN_RIDING) )
			i &= ~OPTION_RIDING;
		if( i&OPTION_FALCON && pc_checkskill(sd, HT_FALCON) )
			i &= ~OPTION_FALCON;
		if( i&OPTION_DRAGON && pc_checkskill(sd, RK_DRAGONTRAINING) )
			i &= ~OPTION_DRAGON;
		if( i&OPTION_WUG && pc_checkskill(sd, RA_WUGMASTERY) )
			i &= ~OPTION_WUG;
		if( i&OPTION_WUGRIDER && pc_checkskill(sd, RA_WUGRIDER) )
			i &= ~OPTION_WUGRIDER;
		if( i&OPTION_MADOGEAR && ( sd->class_&MAPID_THIRDMASK ) == MAPID_MECHANIC )
			i &= ~OPTION_MADOGEAR;
#ifndef NEW_CARTS
		if( i&OPTION_CART && pc_checkskill(sd, MC_PUSHCART) )
			i &= ~OPTION_CART;
#else
		if( sd->sc.getSCE(SC_PUSH_CART) )
			pc_setcart(sd, 0);
#endif
		if( i != sd->sc.option )
			pc_setoption(sd, i);

		if( hom_is_active(sd->hd) && pc_checkskill(sd, AM_CALLHOMUN) )
			hom_vaporize(sd, HOM_ST_ACTIVE);

		if (sd->sc.getSCE(SC_SPRITEMABLE) && pc_checkskill(sd, SU_SPRITEMABLE))
			status_change_end(&sd->bl, SC_SPRITEMABLE);
		if (sd->sc.getSCE(SC_SOULATTACK) && pc_checkskill(sd, SU_SOULATTACK))
			status_change_end(&sd->bl, SC_SOULATTACK);
	}

	for (const auto &skill : skill_db) {
		uint16 skill_id = skill.second->nameid, idx = skill_get_index(skill_id);
		uint8 lv = sd->status.skill[idx].lv;

		if (lv == 0 || skill_id == 0)
			continue;

		if( skill.second->inf2[INF2_ISWEDDING] || skill.second->inf2[INF2_ISSPIRIT] ) //Avoid reseting wedding/linker skills.
			continue;

		// Don't reset trick dead if not a novice/baby
		if( skill_id == NV_TRICKDEAD && (sd->class_&MAPID_UPPERMASK) != MAPID_NOVICE )
		{
			sd->status.skill[idx].lv = 0;
			sd->status.skill[idx].flag = SKILL_FLAG_PERMANENT;
			continue;
		}

		// do not reset basic skill
		if (skill_id == NV_BASIC && (sd->class_&MAPID_UPPERMASK) != MAPID_NOVICE )
			continue;

		if( sd->status.skill[idx].flag == SKILL_FLAG_PERM_GRANTED )
			continue;

		if( flag&4 && !skill_ischangesex(skill_id) )
			continue;

		if( skill.second->inf2[INF2_ISQUEST] && !battle_config.quest_skill_learn )
		{ //Only handle quest skills in a special way when you can't learn them manually
			if( battle_config.quest_skill_reset && !(flag&2) )
			{	//Wipe them
				sd->status.skill[idx].lv = 0;
				sd->status.skill[idx].flag = SKILL_FLAG_PERMANENT;
			}
			continue;
		}
		if( sd->status.skill[idx].flag == SKILL_FLAG_PERMANENT )
			skill_point += lv;
		else
		if( sd->status.skill[idx].flag >= SKILL_FLAG_REPLACED_LV_0 )
			skill_point += (sd->status.skill[idx].flag - SKILL_FLAG_REPLACED_LV_0);

		if( !(flag&2) )
		{// reset
			sd->status.skill[idx].lv = 0;
			sd->status.skill[idx].flag = SKILL_FLAG_PERMANENT;
		}
	}

	if( flag&2 || !skill_point ) return skill_point;

	sd->status.skill_point += skill_point;

	if (flag&1) {
		clif_updatestatus(*sd,SP_SKILLPOINT);
		clif_skillinfoblock(sd);
		status_calc_pc(sd, SCO_FORCE);
	}

	return skill_point;
}

/*==========================================
 * /resetfeel [Komurka]
 *------------------------------------------*/
int pc_resetfeel(map_session_data* sd)
{
	int i;
	nullpo_ret(sd);

	for (i=0; i<MAX_PC_FEELHATE; i++)
	{
		sd->feel_map[i].m = -1;
		sd->feel_map[i].index = 0;
		pc_setglobalreg(sd, add_str(sg_info[i].feel_var), 0);
	}

	return 0;
}

int pc_resethate(map_session_data* sd)
{
	int i;
	nullpo_ret(sd);

	for (i=0; i<MAX_PC_FEELHATE; i++)
	{
		sd->hate_mob[i] = -1;
		pc_setglobalreg(sd, add_str(sg_info[i].hate_var), 0);
	}
	return 0;
}

int pc_skillatk_bonus(map_session_data *sd, uint16 skill_id)
{
	int bonus = 0;

	nullpo_ret(sd);

	skill_id = skill_dummy2skill_id(skill_id);

	for (auto &it : sd->skillatk) {
		if (it.id == skill_id) {
			bonus += it.val;
			break;
		}
	}

	return bonus;
}

int pc_sub_skillatk_bonus(map_session_data *sd, uint16 skill_id)
{
	int bonus = 0;

	nullpo_ret(sd);

	skill_id = skill_dummy2skill_id(skill_id);

	for (auto &it : sd->subskill) {
		if (it.id == skill_id) {
			bonus += it.val;
			break;
		}
	}

	return bonus;
}

int pc_skillheal_bonus(map_session_data *sd, uint16 skill_id) {
	int bonus = sd->bonus.add_heal_rate;

	nullpo_ret(sd);

	skill_id = skill_dummy2skill_id(skill_id);

	if( bonus ) {
		switch( skill_id ) {
			case AL_HEAL:           if( !(battle_config.skill_add_heal_rate&1) ) bonus = 0; break;
			case PR_SANCTUARY:      if( !(battle_config.skill_add_heal_rate&2) ) bonus = 0; break;
			case AM_POTIONPITCHER:  if( !(battle_config.skill_add_heal_rate&4) ) bonus = 0; break;
			case CR_SLIMPITCHER:    if( !(battle_config.skill_add_heal_rate&8) ) bonus = 0; break;
			case BA_APPLEIDUN:      if( !(battle_config.skill_add_heal_rate&16)) bonus = 0; break;
			case AB_CHEAL:          if (!(battle_config.skill_add_heal_rate & 32)) bonus = 0; break;
			case AB_HIGHNESSHEAL:   if (!(battle_config.skill_add_heal_rate & 64)) bonus = 0; break;
			case CD_MEDIALE_VOTUM:  if (!(battle_config.skill_add_heal_rate & 128)) bonus = 0; break;
			case CD_DILECTIO_HEAL:  if (!(battle_config.skill_add_heal_rate & 256)) bonus = 0; break;
		}
	}

	for (auto &it : sd->skillheal) {
		if (it.id == skill_id) {
			bonus += it.val;
			break;
		}
	}

	return bonus;
}

int pc_skillheal2_bonus(map_session_data *sd, uint16 skill_id) {
	int bonus = sd->bonus.add_heal2_rate;

	skill_id = skill_dummy2skill_id(skill_id);

	for (auto &it : sd->skillheal2) {
		if (it.id == skill_id) {
			bonus += it.val;
			break;
		}
	}

	return bonus;
}

void pc_respawn(map_session_data* sd, clr_type clrtype)
{
	if( !pc_isdead(sd) )
		return; // not applicable
	if( sd->bg_id && bg_member_respawn(sd) )
		return; // member revived by battleground

	pc_setstand(sd, true);
	pc_setrestartvalue(sd,3);
	if( pc_setpos( sd, mapindex_name2id( sd->status.save_point.map ), sd->status.save_point.x, sd->status.save_point.y, clrtype ) != SETPOS_OK ){
		clif_resurrection(&sd->bl, 1); //If warping fails, send a normal stand up packet.
	}
}

static TIMER_FUNC(pc_respawn_timer){
	map_session_data *sd = map_id2sd(id);
	if( sd != nullptr )
	{
		sd->pvp_point=0;
		sd->respawn_tid = INVALID_TIMER;
		pc_respawn(sd,CLR_OUTSIGHT);
	}

	return 0;
}

/*==========================================
 * Invoked when a player has received damage
 *------------------------------------------*/
void pc_damage(map_session_data *sd,struct block_list *src,unsigned int hp, unsigned int sp, unsigned int ap)
{
	if (ap) clif_updatestatus(*sd,SP_AP);
	if (sp) clif_updatestatus(*sd,SP_SP);
	if (hp) clif_updatestatus(*sd,SP_HP);
	else return;

	if (!src)
		return;

	if( pc_issit(sd) ) {
		pc_setstand(sd, true);
		skill_sit(sd,0);
	}

	if (sd->progressbar.npc_id)
		clif_progressbar_abort(sd);

	if( sd->status.pet_id > 0 && sd->pd && battle_config.pet_damage_support )
		pet_target_check(sd->pd,src,1);

	if( sd->status.ele_id > 0 )
		elemental_set_target(sd,src);

	if(battle_config.prevent_logout_trigger&PLT_DAMAGE)
		sd->canlog_tick = gettick();
}

TIMER_FUNC(pc_close_npc_timer){
	TBL_PC *sd = map_id2sd(id);
	if(sd) pc_close_npc(sd,data);
	return 0;
}
/**
 * Method to properly close a NPC for player and clear anything related.
 * @param sd: Player attached
 * @param flag: Method of closure
 *   1: Produce a close button and end the NPC
 *   2: End the NPC (best for no dialog windows)
 */
void pc_close_npc(map_session_data *sd,int flag)
{
	nullpo_retv(sd);

	if (sd->npc_id || sd->npc_shopid) {
		if (sd->state.using_fake_npc) {
			clif_clearunit_single( sd->npc_id, CLR_OUTSIGHT, *sd );
			sd->state.using_fake_npc = 0;
		}

		if (sd->st) {
			if(sd->st->state == RUN){ //wait ending code execution
				add_timer(gettick()+500,pc_close_npc_timer,sd->bl.id,flag);
				return;
			}
			sd->st->state = ((flag==1 && sd->st->mes_active)?CLOSE:END);
			sd->st->mes_active = 0;
		}
		sd->state.menu_or_input = 0;
		sd->npc_menu = 0;
		sd->npc_shopid = 0;
#ifdef SECURE_NPCTIMEOUT
		if( sd->npc_idle_timer != INVALID_TIMER ){
			delete_timer( sd->npc_idle_timer, npc_secure_timeout_timer );
			sd->npc_idle_timer = INVALID_TIMER;
		}
#endif
		if (sd->st) {
			if (sd->st->state == CLOSE) {
				clif_scriptclose( *sd, sd->npc_id );
				clif_scriptclear( *sd, sd->npc_id ); // [Ind/Hercules]
				sd->st->state = END; // Force to end now
			}
			if (sd->st->state == END) { // free attached scripts that are waiting
				script_free_state(sd->st);
				sd->st = nullptr;
				sd->npc_id = 0;
			}
		}
	}
}

/*==========================================
 * Invoked when a player has negative current hp
 *------------------------------------------*/
int pc_dead(map_session_data *sd,struct block_list *src)
{
	int i=0,k=0;
	t_tick tick = gettick();
	struct map_data *mapdata = map_getmapdata(sd->bl.m);

	// Activate Steel body if a super novice dies at 99+% exp [celest]
	// Super Novices have no kill or die functions attached when saved by their angel
	if (!sd->state.snovice_dead_flag && (sd->class_&MAPID_UPPERMASK) == MAPID_SUPER_NOVICE) {
		t_exp exp = pc_nextbaseexp(sd);

		if( exp && get_percentage_exp(sd->status.base_exp, exp) >= 99 ) {
			sd->state.snovice_dead_flag = 1;
			pc_setrestartvalue(sd,1);
			status_percent_heal(&sd->bl, 100, 100);
			clif_resurrection(&sd->bl, 1);
			if(battle_config.pc_invincible_time)
				pc_setinvincibletimer(sd, battle_config.pc_invincible_time);
			sc_start(&sd->bl,&sd->bl,SC_STEELBODY,100,5,skill_get_time(MO_STEELBODY,5));
			if(mapdata_flag_gvg2(mapdata))
				pc_respawn_timer(INVALID_TIMER, gettick(), sd->bl.id, 0);
			return 0;
		}
	}

	for(k = 0; k < MAX_DEVOTION; k++) {
		if (sd->devotion[k]){
			map_session_data *devsd = map_id2sd(sd->devotion[k]);
			if (devsd)
				status_change_end(&devsd->bl, SC_DEVOTION);
			sd->devotion[k] = 0;
		}
	}

	for (k = 0; k < MAX_STELLAR_MARKS; k++) {
		if (sd->stellar_mark[k]) {
			map_session_data *smarksd = map_id2sd(sd->stellar_mark[k]);

			if (smarksd)
				status_change_end(&smarksd->bl, SC_FLASHKICK);
			sd->stellar_mark[k] = 0;
		}
	}

	for (k = 0; k < MAX_UNITED_SOULS; k++) {
		if (sd->united_soul[k]) {
			map_session_data *usoulsd = map_id2sd(sd->united_soul[k]);

			if (usoulsd)
				status_change_end(&usoulsd->bl, SC_SOULUNITY);
			sd->united_soul[k] = 0;
		}
	}

	for (k = 0; k < MAX_SERVANT_SIGN; k++) {
		if (sd->servant_sign[k]) {
			map_session_data *ssignsd = map_id2sd(sd->servant_sign[k]);

			if (ssignsd)
				status_change_end(&ssignsd->bl, SC_SERVANT_SIGN);
			sd->servant_sign[k] = 0;
		}
	}

	if(sd->shadowform_id) { //if we were target of shadowform
		status_change_end(map_id2bl(sd->shadowform_id), SC__SHADOWFORM);
		sd->shadowform_id = 0; //should be remove on status end anyway
	}

	if(sd->status.pet_id > 0 && sd->pd) {
		struct pet_data *pd = sd->pd;
		if( !mapdata->getMapFlag(MF_NOEXPPENALTY) ) {
			pet_set_intimate(pd, pd->pet.intimate + pd->get_pet_db()->die);
			clif_send_petdata(sd,sd->pd,1,pd->pet.intimate);
		}
		if( sd->pd->target_id ) // Unlock all targets...
			pet_unlocktarget(sd->pd);
	}

	if (hom_is_active(sd->hd) && battle_config.homunculus_auto_vapor && get_percentage(sd->hd->battle_status.hp, sd->hd->battle_status.max_hp) >= battle_config.homunculus_auto_vapor)
		hom_vaporize(sd, HOM_ST_ACTIVE);

	if( sd->md )
		mercenary_delete(sd->md, 3); // Your mercenary soldier has ran away.

	if( sd->ed )
		elemental_delete(sd->ed);

	// Leave duel if you die [LuzZza]
	if(battle_config.duel_autoleave_when_die) {
		if(sd->duel_group > 0)
			duel_leave(sd->duel_group, sd);
		if(sd->duel_invite > 0)
			duel_reject(sd->duel_invite, sd);
	}

	if( sd->skill_keep_using.tid != INVALID_TIMER ){
		delete_timer( sd->skill_keep_using.tid, skill_keep_using );
		sd->skill_keep_using.tid = INVALID_TIMER;
	}

	pc_close_npc(sd,2); //close npc if we were using one

	/* e.g. not killed thru pc_damage */
	if( pc_issit(sd) ) {
		clif_status_load(&sd->bl,EFST_SIT,0);
	}

	pc_setdead(sd);

	clif_party_dead( *sd );

	pc_setparam(sd, SP_PCDIECOUNTER, sd->die_counter+1);
	pc_setparam(sd, SP_KILLERRID, src?src->id:0);

	if (battle_config.loose_ap_on_death == 1)
		status_percent_damage( nullptr, &sd->bl, 0, 0, 100, 0 );

	//Reset menu skills/item skills
	if ((sd->skillitem) != 0)
		sd->skillitem = sd->skillitemlv = 0;
	if ((sd->menuskill_id) != 0)
		sd->menuskill_id = sd->menuskill_val = 0;
	//Reset ticks.
	sd->hp_loss.tick = sd->sp_loss.tick = sd->hp_regen.tick = sd->sp_regen.tick = 0;

	if ( sd->spiritball !=0 )
		pc_delspiritball(sd,sd->spiritball,0);
	if (sd->soulball != 0)
		pc_delsoulball(sd, sd->soulball, false);
	if (sd->servantball != 0)
		pc_delservantball( *sd, sd->servantball );
	if (sd->abyssball != 0)
		pc_delabyssball( *sd, sd->abyssball );

	if (sd->spiritcharm_type != CHARM_TYPE_NONE && sd->spiritcharm > 0)
		pc_delspiritcharm(sd,sd->spiritcharm,sd->spiritcharm_type);

	if (src)
	switch (src->type) {
		case BL_MOB:
		{
			struct mob_data *md=(struct mob_data *)src;
			if(md->target_id==sd->bl.id)
				mob_unlocktarget(md,tick);
			if(battle_config.mobs_level_up && md->status.hp &&
				(unsigned int)md->level < pc_maxbaselv(sd) &&
				!md->guardian_data && !md->special_state.ai// Guardians/summons should not level. [Skotlex]
			) { 	// monster level up [Valaris]
				clif_misceffect(&md->bl,0);
				md->level++;
				status_calc_mob(md, SCO_NONE);
				status_percent_heal(src,10,0);

				if( battle_config.show_mob_info&4 )
				{// update name with new level
					clif_name_area(&md->bl);
				}
			}
			src = battle_get_master(src); // Maybe Player Summon
		}
			break;
		case BL_PET: //Pass on to master...
		case BL_HOM:
		case BL_MER:
			src = battle_get_master(src);
			break;
	}

	if (src && src->type == BL_PC) {
		map_session_data *ssd = (map_session_data *)src;
		pc_setparam(ssd, SP_KILLEDRID, sd->bl.id);
		npc_script_event(ssd, NPCE_KILLPC);

		if (battle_config.pk_mode&2) {
			ssd->status.manner -= 5;
			if(ssd->status.manner < 0)
				sc_start(&sd->bl,src,SC_NOCHAT,100,0,0);
#if 0
			// PK/Karma system code (not enabled yet) [celest]
			// originally from Kade Online, so i don't know if any of these is correct ^^;
			// note: karma is measured REVERSE, so more karma = more 'evil' / less honourable,
			// karma going down = more 'good' / more honourable.
			// The Karma System way...

			if (sd->status.karma > ssd->status.karma) {	// If player killed was more evil
				sd->status.karma--;
				ssd->status.karma--;
			}
			else if (sd->status.karma < ssd->status.karma)	// If player killed was more good
				ssd->status.karma++;


			// or the PK System way...

			if (sd->status.karma > 0)	// player killed is dishonourable?
				ssd->status.karma--; // honour points earned
			sd->status.karma++;	// honour points lost

			// To-do: Receive exp on certain occasions
#endif
		}
	}

	if(battle_config.bone_drop==2
		|| (battle_config.bone_drop==1 && mapdata->getMapFlag(MF_PVP)))
	{
		struct item item_tmp;
		memset(&item_tmp,0,sizeof(item_tmp));
		item_tmp.nameid=ITEMID_SKULL_;
		item_tmp.identify=1;
		item_tmp.card[0]=CARD0_CREATE;
		item_tmp.card[1]=0;
		item_tmp.card[2]=GetWord(sd->status.char_id,0); // CharId
		item_tmp.card[3]=GetWord(sd->status.char_id,1);
		map_addflooritem(&item_tmp,1,sd->bl.m,sd->bl.x,sd->bl.y,0,0,0,0,0);
	}

	//Remove bonus_script when dead
	pc_bonus_script_clear(sd,BSF_REM_ON_DEAD);

	// changed penalty options, added death by player if pk_mode [Valaris]
	if(battle_config.death_penalty_type
		&& (sd->class_&MAPID_UPPERMASK) != MAPID_NOVICE	// only novices will receive no penalty
	    && !sd->sc.cant.deathpenalty
		&& !mapdata->getMapFlag(MF_NOEXPPENALTY) && !mapdata_flag_gvg2(mapdata))
	{
		t_exp base_penalty = 0;
		t_exp job_penalty = 0;
		uint32 zeny_penalty = 0;

		if (pc_isvip(sd)) { // EXP penalty for VIP
			base_penalty = battle_config.vip_exp_penalty_base;
			job_penalty = battle_config.vip_exp_penalty_job;
			zeny_penalty = battle_config.vip_zeny_penalty;
		} else {
			base_penalty = battle_config.death_penalty_base;
			job_penalty = battle_config.death_penalty_job;
			zeny_penalty = battle_config.zeny_penalty;
		}

		if ((battle_config.death_penalty_maxlv&1 || !pc_is_maxbaselv(sd)) && base_penalty > 0) {
			switch (battle_config.death_penalty_type) {
				case 1: base_penalty = (t_exp) ( pc_nextbaseexp(sd) * ( base_penalty / 10000. ) ); break;
				case 2: base_penalty = (t_exp) ( sd->status.base_exp * ( base_penalty / 10000. ) ); break;
			}
			if (base_penalty){ //recheck after altering to speedup
				if (battle_config.pk_mode && src && src->type==BL_PC)
					base_penalty *= 2;
				base_penalty = u64min(sd->status.base_exp, base_penalty);
			}
		}
		else 
			base_penalty = 0;

		if ((battle_config.death_penalty_maxlv&2 || !pc_is_maxjoblv(sd)) && job_penalty > 0) {
			switch (battle_config.death_penalty_type) {
				case 1: job_penalty = (uint32) ( pc_nextjobexp(sd) * ( job_penalty / 10000. ) ); break;
				case 2: job_penalty = (uint32) ( sd->status.job_exp * ( job_penalty /10000. ) ); break;
			}
			if (job_penalty) {
				if (battle_config.pk_mode && src && src->type==BL_PC)
					job_penalty *= 2;
				job_penalty = u64min(sd->status.job_exp, job_penalty);
			}
		}
		else
			job_penalty = 0;

		if (base_penalty || job_penalty) {
			short insurance_idx = pc_search_inventory(sd, ITEMID_NEW_INSURANCE);
			if (insurance_idx < 0 || pc_delitem(sd, insurance_idx, 1, 0, 1, LOG_TYPE_CONSUME) != 0)
				pc_lostexp(sd, base_penalty, job_penalty);
		}

		if( zeny_penalty > 0 && !mapdata->getMapFlag(MF_NOZENYPENALTY)) {
			zeny_penalty = (uint32)( sd->status.zeny * ( zeny_penalty / 10000. ) );
			if(zeny_penalty)
				pc_payzeny(sd, zeny_penalty, LOG_TYPE_PICKDROP_PLAYER);
		}
	}

	if( mapdata->getMapFlag(MF_PVP_NIGHTMAREDROP) ) { // Moved this outside so it works when PVP isn't enabled and during pk mode [Ancyker]
		for (const auto &it : mapdata->drop_list) {
			int id = it.drop_id, per = it.drop_per;
			enum e_nightmare_drop_type type = it.drop_type;

			if(id == 0)
				continue;
			if(id == -1){
				int eq_num=0,eq_n[MAX_INVENTORY];
				memset(eq_n,0,sizeof(eq_n));
				for(i=0;i<MAX_INVENTORY;i++) {
					if( (type&NMDT_INVENTORY && !sd->inventory.u.items_inventory[i].equip)
						|| (type&NMDT_EQUIP && sd->inventory.u.items_inventory[i].equip)
						||  type&NMDT_ALL)
					{
						int l;
						ARR_FIND( 0, MAX_INVENTORY, l, eq_n[l] <= 0 );
						if( l < MAX_INVENTORY )
							eq_n[l] = i;

						eq_num++;
					}
				}
				if(eq_num > 0){
					int n = eq_n[rnd()%eq_num];
					if(rnd()%10000 < per) {
						if(sd->inventory.u.items_inventory[n].equip)
							pc_unequipitem(sd,n,3);
						pc_dropitem(sd,n,1);
					}
				}
			}
			else if(id > 0) {
				for(i=0;i<MAX_INVENTORY;i++){
					if(sd->inventory.u.items_inventory[i].nameid == id
						&& rnd()%10000 < per
						&& ((type&NMDT_INVENTORY && !sd->inventory.u.items_inventory[i].equip)
							|| (type&NMDT_EQUIP && sd->inventory.u.items_inventory[i].equip)
							|| type&NMDT_ALL) ){
						if(sd->inventory.u.items_inventory[i].equip)
							pc_unequipitem(sd,i,3);
						pc_dropitem(sd,i,1);
						break;
					}
				}
			}
		}
	}
	// pvp
	// disable certain pvp functions on pk_mode [Valaris]
	if( !battle_config.pk_mode && mapdata->getMapFlag(MF_PVP) && !mapdata->getMapFlag(MF_PVP_NOCALCRANK) ) {
		sd->pvp_point -= 5;
		sd->pvp_lost++;
		if( src && src->type == BL_PC ) {
			map_session_data *ssd = (map_session_data *)src;
			ssd->pvp_point++;
			ssd->pvp_won++;
		}
		if( sd->pvp_point < 0 ) {
			sd->respawn_tid = add_timer(tick+1000, pc_respawn_timer,sd->bl.id,0);
			return 1|8;
		}
	}
	//GvG
	if( mapdata_flag_gvg2(mapdata) ) {
		sd->respawn_tid = add_timer(tick+1000, pc_respawn_timer, sd->bl.id, 0);
		return 1|8;
	}
	else if( sd->bg_id ) {
		std::shared_ptr<s_battleground_data> bg = util::umap_find(bg_team_db, sd->bg_id);

		if (bg) {
			if (bg->cemetery.map > 0) { // Respawn by BG
				sd->respawn_tid = add_timer(tick + 1000, pc_respawn_timer, sd->bl.id, 0);
				return 1|8;
			}
		}
	}

	//Reset "can log out" tick.
	if( battle_config.prevent_logout )
		sd->canlog_tick = gettick() - battle_config.prevent_logout;
	return 1;
}

void pc_revive(map_session_data *sd,unsigned int hp, unsigned int sp, unsigned int ap) {
	if(hp) clif_updatestatus(*sd,SP_HP);
	if(sp) clif_updatestatus(*sd,SP_SP);
	if(ap) clif_updatestatus(*sd,SP_AP);

	pc_setstand(sd, true);
	if(battle_config.pc_invincible_time > 0)
		pc_setinvincibletimer(sd, battle_config.pc_invincible_time);

	if (sd->state.gmaster_flag && sd->guild) {
		guild_guildaura_refresh(sd,GD_LEADERSHIP,guild_checkskill(sd->guild->guild,GD_LEADERSHIP));
		guild_guildaura_refresh(sd,GD_GLORYWOUNDS,guild_checkskill(sd->guild->guild,GD_GLORYWOUNDS));
		guild_guildaura_refresh(sd,GD_SOULCOLD,guild_checkskill(sd->guild->guild,GD_SOULCOLD));
		guild_guildaura_refresh(sd,GD_HAWKEYES,guild_checkskill(sd->guild->guild,GD_HAWKEYES));
	}
}

bool pc_revive_item(map_session_data *sd) {
	nullpo_retr(false, sd);

	if (!pc_isdead(sd) || sd->respawn_tid != INVALID_TIMER)
		return false;

	if (sd->sc.getSCE(SC_HELLPOWER)) // Cannot resurrect while under the effect of SC_HELLPOWER.
		return false;

	int16 item_position = itemdb_group.item_exists_pc(sd, IG_TOKEN_OF_SIEGFRIED);
	uint8 hp = 100, sp = 100;

	if (item_position < 0) {
		if (sd->sc.getSCE(SC_LIGHT_OF_REGENE)) {
			hp = sd->sc.getSCE(SC_LIGHT_OF_REGENE)->val2;
			sp = 0;
		}
		else
			return false;
	}

	if (!status_revive(&sd->bl, hp, sp))
		return false;

	if (item_position < 0)
		status_change_end(&sd->bl, SC_LIGHT_OF_REGENE);
	else
		pc_delitem(sd, item_position, 1, 0, 1, LOG_TYPE_CONSUME);

	clif_skill_nodamage(&sd->bl, &sd->bl, ALL_RESURRECTION, 4, 1);

	return true;
}

// script
//
/*==========================================
 * script reading pc status registry
 *------------------------------------------*/
int64 pc_readparam(map_session_data* sd,int64 type)
{
	int64 val = 0;

	nullpo_ret(sd);

	switch(type) {
		case SP_SKILLPOINT:      val = sd->status.skill_point; break;
		case SP_STATUSPOINT:     val = sd->status.status_point; break;
		case SP_TRAITPOINT:      val = sd->status.trait_point; break;
		case SP_ZENY:            val = sd->status.zeny; break;
		case SP_BASELEVEL:       val = sd->status.base_level; break;
		case SP_JOBLEVEL:        val = sd->status.job_level; break;
		case SP_CLASS:           val = sd->status.class_; break;
		case SP_BASEJOB:         val = pc_mapid2jobid(sd->class_&MAPID_UPPERMASK, sd->status.sex); break; //Base job, extracting upper type.
		case SP_UPPER:           val = sd->class_&JOBL_UPPER?1:(sd->class_&JOBL_BABY?2:0); break;
		case SP_BASECLASS:       val = pc_mapid2jobid(sd->class_&MAPID_BASEMASK, sd->status.sex); break; //Extract base class tree. [Skotlex]
		case SP_SEX:             val = sd->status.sex; break;
		case SP_WEIGHT:          val = sd->weight; break;
		case SP_MAXWEIGHT:       val = sd->max_weight; break;
		case SP_BASEEXP:         val = u64min(sd->status.base_exp, MAX_EXP); break;
		case SP_JOBEXP:          val = u64min(sd->status.job_exp, MAX_EXP); break;
		case SP_NEXTBASEEXP:     val = u64min(pc_nextbaseexp(sd), MAX_EXP); break;
		case SP_NEXTJOBEXP:      val = u64min(pc_nextjobexp(sd), MAX_EXP); break;
		case SP_HP:              val = sd->battle_status.hp; break;
		case SP_MAXHP:           val = sd->battle_status.max_hp; break;
		case SP_SP:              val = sd->battle_status.sp; break;
		case SP_MAXSP:           val = sd->battle_status.max_sp; break;
		case SP_AP:              val = sd->battle_status.ap; break;
		case SP_MAXAP:           val = sd->battle_status.max_ap; break;
		case SP_STR:             val = sd->status.str; break;
		case SP_AGI:             val = sd->status.agi; break;
		case SP_VIT:             val = sd->status.vit; break;
		case SP_INT:             val = sd->status.int_; break;
		case SP_DEX:             val = sd->status.dex; break;
		case SP_LUK:             val = sd->status.luk; break;
		case SP_POW:             val = sd->status.pow; break;
		case SP_STA:             val = sd->status.sta; break;
		case SP_WIS:             val = sd->status.wis; break;
		case SP_SPL:             val = sd->status.spl; break;
		case SP_CON:             val = sd->status.con; break;
		case SP_CRT:             val = sd->status.crt; break;
		case SP_KARMA:           val = sd->status.karma; break;
		case SP_MANNER:          val = sd->status.manner; break;
		case SP_FAME:            val = sd->status.fame; break;
		case SP_KILLERRID:       val = sd->killerrid; break;
		case SP_KILLEDRID:       val = sd->killedrid; break;
		case SP_KILLEDGID:       val = sd->killedgid; break;
		case SP_SITTING:         val = pc_issit(sd)?1:0; break;
		case SP_CHARMOVE:		 val = sd->status.character_moves; break;
		case SP_CHARRENAME:		 val = sd->status.rename; break;
		case SP_CHARFONT:		 val = sd->status.font; break;
		case SP_BANK_VAULT:      val = sd->bank_vault; break;
		case SP_CASHPOINTS:      val = sd->cashPoints; break;
		case SP_KAFRAPOINTS:     val = sd->kafraPoints; break;
		case SP_ROULETTE_BRONZE: val = sd->roulette_point.bronze; break;
		case SP_ROULETTE_SILVER: val = sd->roulette_point.silver; break;
		case SP_ROULETTE_GOLD:   val = sd->roulette_point.gold; break;
		case SP_PCDIECOUNTER:    val = sd->die_counter; break;
		case SP_COOKMASTERY:     val = sd->cook_mastery; break;
		case SP_ACHIEVEMENT_LEVEL: val = sd->achievement_data.level; break;
		case SP_CRITICAL:        val = sd->battle_status.cri/10; break;
		case SP_ASPD:            val = (2000-sd->battle_status.amotion)/10; break;
		case SP_BASE_ATK:
#ifdef RENEWAL
			val = sd->bonus.eatk;
#else
			val = sd->battle_status.batk;
#endif
			break;
		case SP_DEF1:		     val = sd->battle_status.def; break;
		case SP_DEF2:		     val = sd->battle_status.def2; break;
		case SP_MDEF1:		     val = sd->battle_status.mdef; break;
		case SP_MDEF2:		     val = sd->battle_status.mdef2; break;
		case SP_HIT:		     val = sd->battle_status.hit; break;
		case SP_FLEE1:		     val = sd->battle_status.flee; break;
		case SP_FLEE2:		     val = sd->battle_status.flee2; break;
		case SP_PATK:		     val = sd->battle_status.patk; break;
		case SP_SMATK:		     val = sd->battle_status.smatk; break;
		case SP_RES:		     val = sd->battle_status.res; break;
		case SP_MRES:		     val = sd->battle_status.mres; break;
		case SP_HPLUS:		     val = sd->battle_status.hplus; break;
		case SP_CRATE:		     val = sd->battle_status.crate; break;
		case SP_DEFELE:		     val = sd->battle_status.def_ele; break;
		case SP_MAXHPRATE:	     val = sd->hprate; break;
		case SP_MAXSPRATE:	     val = sd->sprate; break;
		case SP_MAXAPRATE:	     val = sd->aprate; break;
		case SP_SPRATE:		     val = sd->dsprate; break;
		case SP_SPEED_RATE:	     val = sd->bonus.speed_rate; break;
		case SP_SPEED_ADDRATE:   val = sd->bonus.speed_add_rate; break;
		case SP_ASPD_RATE:
#ifndef RENEWAL_ASPD
			val = sd->battle_status.aspd_rate;
#else
			val = sd->battle_status.aspd_rate2;
#endif
			break;
		case SP_HP_RECOV_RATE:   val = sd->hprecov_rate; break;
		case SP_SP_RECOV_RATE:   val = sd->sprecov_rate; break;
		case SP_CRITICAL_DEF:    val = sd->bonus.critical_def; break;
		case SP_NEAR_ATK_DEF:    val = sd->bonus.near_attack_def_rate; break;
		case SP_LONG_ATK_DEF:    val = sd->bonus.long_attack_def_rate; break;
		case SP_DOUBLE_RATE:     val = sd->bonus.double_rate; break;
		case SP_DOUBLE_ADD_RATE: val = sd->bonus.double_add_rate; break;
		case SP_MATK_RATE:       val = sd->matk_rate; break;
		case SP_ATK_RATE:        val = sd->bonus.atk_rate; break;
		case SP_MAGIC_ATK_DEF:   val = sd->bonus.magic_def_rate; break;
		case SP_MISC_ATK_DEF:    val = sd->bonus.misc_def_rate; break;
		case SP_PERFECT_HIT_RATE:val = sd->bonus.perfect_hit; break;
		case SP_PERFECT_HIT_ADD_RATE: val = sd->bonus.perfect_hit_add; break;
		case SP_CRITICAL_RATE:   val = sd->critical_rate; break;
		case SP_HIT_RATE:        val = sd->hit_rate; break;
		case SP_FLEE_RATE:       val = sd->flee_rate; break;
		case SP_FLEE2_RATE:      val = sd->flee2_rate; break;
		case SP_DEF_RATE:        val = sd->def_rate; break;
		case SP_DEF2_RATE:       val = sd->def2_rate; break;
		case SP_MDEF_RATE:       val = sd->mdef_rate; break;
		case SP_MDEF2_RATE:      val = sd->mdef2_rate; break;
		case SP_PATK_RATE:       val = sd->patk_rate; break;
		case SP_SMATK_RATE:      val = sd->smatk_rate; break;
		case SP_RES_RATE:        val = sd->res_rate; break;
		case SP_MRES_RATE:       val = sd->mres_rate; break;
		case SP_HPLUS_RATE:      val = sd->hplus_rate; break;
		case SP_CRATE_RATE:      val = sd->crate_rate; break;
		case SP_RESTART_FULL_RECOVER: val = sd->special_state.restart_full_recover?1:0; break;
		case SP_NO_CASTCANCEL:   val = sd->special_state.no_castcancel?1:0; break;
		case SP_NO_CASTCANCEL2:  val = sd->special_state.no_castcancel2?1:0; break;
		case SP_NO_SIZEFIX:      val = sd->special_state.no_sizefix?1:0; break;
		case SP_NO_MAGIC_DAMAGE: val = sd->special_state.no_magic_damage; break;
		case SP_NO_WEAPON_DAMAGE:val = sd->special_state.no_weapon_damage; break;
		case SP_NO_MISC_DAMAGE:  val = sd->special_state.no_misc_damage; break;
		case SP_NO_GEMSTONE:     val = sd->special_state.no_gemstone?1:0; break;
		case SP_INTRAVISION:     val = sd->special_state.intravision?1:0; break;
		case SP_NO_KNOCKBACK:    val = sd->special_state.no_knockback?1:0; break;
		case SP_NO_MADO_FUEL:    val = sd->special_state.no_mado_fuel?1:0; break;
		case SP_NO_WALK_DELAY:   val = sd->special_state.no_walk_delay?1:0; break;
		case SP_SPLASH_RANGE:    val = sd->bonus.splash_range; break;
		case SP_SPLASH_ADD_RANGE:val = sd->bonus.splash_add_range; break;
		case SP_SHORT_WEAPON_DAMAGE_RETURN: val = sd->bonus.short_weapon_damage_return; break;
		case SP_LONG_WEAPON_DAMAGE_RETURN: val = sd->bonus.long_weapon_damage_return; break;
		case SP_MAGIC_DAMAGE_RETURN: val = sd->bonus.magic_damage_return; break;
		case SP_REDUCE_DAMAGE_RETURN: val = sd->bonus.reduce_damage_return; break;
		case SP_PERFECT_HIDE:    val = sd->special_state.perfect_hiding?1:0; break;
		case SP_UNBREAKABLE:     val = sd->bonus.unbreakable; break;
		case SP_UNBREAKABLE_WEAPON: val = (sd->bonus.unbreakable_equip&EQP_WEAPON)?1:0; break;
		case SP_UNBREAKABLE_ARMOR: val = (sd->bonus.unbreakable_equip&EQP_ARMOR)?1:0; break;
		case SP_UNBREAKABLE_HELM: val = (sd->bonus.unbreakable_equip&EQP_HELM)?1:0; break;
		case SP_UNBREAKABLE_SHIELD: val = (sd->bonus.unbreakable_equip&EQP_SHIELD)?1:0; break;
		case SP_UNBREAKABLE_GARMENT: val = (sd->bonus.unbreakable_equip&EQP_GARMENT)?1:0; break;
		case SP_UNBREAKABLE_SHOES: val = (sd->bonus.unbreakable_equip&EQP_SHOES)?1:0; break;
		case SP_CLASSCHANGE:     val = sd->bonus.classchange; break;
		case SP_SHORT_ATK_RATE:  val = sd->bonus.short_attack_atk_rate; break;
		case SP_LONG_ATK_RATE:   val = sd->bonus.long_attack_atk_rate; break;
		case SP_BREAK_WEAPON_RATE: val = sd->bonus.break_weapon_rate; break;
		case SP_BREAK_ARMOR_RATE: val = sd->bonus.break_armor_rate; break;
		case SP_ADD_STEAL_RATE:  val = sd->bonus.add_steal_rate; break;
		case SP_DELAYRATE:       val = sd->bonus.delayrate; break;
		case SP_CRIT_ATK_RATE:   val = sd->bonus.crit_atk_rate; break;
		case SP_UNSTRIPABLE_WEAPON: val = (sd->bonus.unstripable_equip&EQP_WEAPON)?1:0; break;
		case SP_UNSTRIPABLE:
		case SP_UNSTRIPABLE_ARMOR:
			val = (sd->bonus.unstripable_equip&EQP_ARMOR)?1:0;
			break;
		case SP_UNSTRIPABLE_HELM: val = (sd->bonus.unstripable_equip&EQP_HELM)?1:0; break;
		case SP_UNSTRIPABLE_SHIELD: val = (sd->bonus.unstripable_equip&EQP_SHIELD)?1:0; break;
		case SP_SP_GAIN_VALUE:   val = sd->bonus.sp_gain_value; break;
		case SP_HP_GAIN_VALUE:   val = sd->bonus.hp_gain_value; break;
		case SP_LONG_SP_GAIN_VALUE:   val = sd->bonus.long_sp_gain_value; break;
		case SP_LONG_HP_GAIN_VALUE:   val = sd->bonus.long_hp_gain_value; break;
		case SP_MAGIC_SP_GAIN_VALUE: val = sd->bonus.magic_sp_gain_value; break;
		case SP_MAGIC_HP_GAIN_VALUE: val = sd->bonus.magic_hp_gain_value; break;
		case SP_ADD_HEAL_RATE:   val = sd->bonus.add_heal_rate; break;
		case SP_ADD_HEAL2_RATE:  val = sd->bonus.add_heal2_rate; break;
		case SP_ADD_ITEM_HEAL_RATE: val = sd->bonus.itemhealrate2; break;
		case SP_EMATK:           val = sd->bonus.ematk; break;
		case SP_FIXCASTRATE:     val = sd->bonus.fixcastrate; break;
		case SP_ADD_FIXEDCAST:   val = sd->bonus.add_fixcast; break;
		case SP_ADD_VARIABLECAST:  val = sd->bonus.add_varcast; break;
		case SP_CASTRATE:
		case SP_VARCASTRATE:
#ifdef RENEWAL_CAST
			val = sd->bonus.varcastrate; break;
#else
			val = sd->castrate; break;
#endif
		case SP_CRIT_DEF_RATE: val = sd->bonus.crit_def_rate; break;
		case SP_ADD_ITEM_SPHEAL_RATE: val = sd->bonus.itemsphealrate2; break;
		default:
			ShowError("pc_readparam: Attempt to read unknown parameter '%lld'.\n", type);
			return -1;
	}

	return val;
}

/*==========================================
 * script set pc status registry
 *------------------------------------------*/
bool pc_setparam(map_session_data *sd,int64 type,int64 val_tmp)
{
	nullpo_retr(false,sd);

	int val = static_cast<unsigned int>(val_tmp);

	switch(type){
	case SP_BASELEVEL:
		if (val > pc_maxbaselv(sd)) //Capping to max
			val = pc_maxbaselv(sd);
		if (val > sd->status.base_level) {
			for( int i = 0; i < (int)( val - sd->status.base_level ); i++ ){
				sd->status.status_point += statpoint_db.pc_gets_status_point( sd->status.base_level + i );
				sd->status.trait_point += statpoint_db.pc_gets_trait_point( sd->status.base_level + i );
			}
		}
		sd->status.base_level = val;
		sd->status.base_exp = 0;
		// clif_updatestatus(*sd, SP_BASELEVEL);  // Gets updated at the bottom
		clif_updatestatus(*sd, SP_NEXTBASEEXP);
		clif_updatestatus(*sd, SP_STATUSPOINT);
		clif_updatestatus(*sd, SP_TRAITPOINT);
		clif_updatestatus(*sd, SP_BASEEXP);
		status_calc_pc(sd, SCO_FORCE);
		if(sd->status.party_id)
			party_send_levelup(sd);
		break;
	case SP_JOBLEVEL:
		if (val >= sd->status.job_level) {
			if (val > pc_maxjoblv(sd)) val = pc_maxjoblv(sd);
			sd->status.skill_point += val - sd->status.job_level;
			clif_updatestatus(*sd, SP_SKILLPOINT);
		}
		sd->status.job_level = val;
		sd->status.job_exp = 0;
		// clif_updatestatus(*sd, SP_JOBLEVEL);  // Gets updated at the bottom
		clif_updatestatus(*sd, SP_NEXTJOBEXP);
		clif_updatestatus(*sd, SP_JOBEXP);
		status_calc_pc(sd, SCO_FORCE);
		break;
	case SP_SKILLPOINT:
		sd->status.skill_point = val;
		break;
	case SP_STATUSPOINT:
		sd->status.status_point = val;
		break;
	case SP_TRAITPOINT:
		sd->status.trait_point = val;
		break;
	case SP_ZENY:
		if( val < 0 )
			return false;// can't set negative zeny
		log_zeny(*sd, LOG_TYPE_SCRIPT, sd->status.char_id, -(sd->status.zeny - cap_value(val, 0, MAX_ZENY)));
		sd->status.zeny = cap_value(val, 0, MAX_ZENY);
		break;
	case SP_BASEEXP:
		val_tmp = cap_value(val_tmp, 0, pc_is_maxbaselv(sd) ? MAX_LEVEL_BASE_EXP : MAX_EXP);
		if (val_tmp < sd->status.base_exp) // Lost
			pc_lostexp(sd, sd->status.base_exp - val_tmp, 0);
		else // Gained
			pc_gainexp(sd, nullptr, val_tmp - sd->status.base_exp, 0, 2);
		return true;
	case SP_JOBEXP:
		val_tmp = cap_value(val_tmp, 0, pc_is_maxjoblv(sd) ? MAX_LEVEL_JOB_EXP : MAX_EXP);
		if (val_tmp < sd->status.job_exp) // Lost
			pc_lostexp(sd, 0, sd->status.job_exp - val_tmp);
		else // Gained
			pc_gainexp(sd, nullptr, 0, val_tmp - sd->status.job_exp, 2);
		return true;
	case SP_SEX:
		sd->status.sex = val ? SEX_MALE : SEX_FEMALE;
		break;
	case SP_WEIGHT:
		sd->weight = val;
		break;
	case SP_MAXWEIGHT:
		sd->max_weight = val;
		break;
	case SP_HP:
		sd->battle_status.hp = cap_value(val, 1, (int)sd->battle_status.max_hp);
		break;
	case SP_MAXHP:
		if (sd->status.base_level < 100)
			sd->battle_status.max_hp = cap_value(val, 1, battle_config.max_hp_lv99);
		else if (sd->status.base_level < 151)
			sd->battle_status.max_hp = cap_value(val, 1, battle_config.max_hp_lv150);
		else
			sd->battle_status.max_hp = cap_value(val, 1, battle_config.max_hp);

		if( sd->battle_status.max_hp < sd->battle_status.hp )
		{
			sd->battle_status.hp = sd->battle_status.max_hp;
			clif_updatestatus(*sd, SP_HP);
		}
		break;
	case SP_SP:
		sd->battle_status.sp = cap_value(val, 0, (int)sd->battle_status.max_sp);
		break;
	case SP_MAXSP:
		sd->battle_status.max_sp = cap_value(val, 1, battle_config.max_sp);

		if( sd->battle_status.max_sp < sd->battle_status.sp )
		{
			sd->battle_status.sp = sd->battle_status.max_sp;
			clif_updatestatus(*sd, SP_SP);
		}
		break;
	case SP_AP:
		sd->battle_status.ap = cap_value(val, 0, (int)sd->battle_status.max_ap);
		break;
	case SP_MAXAP:
		sd->battle_status.max_ap = cap_value(val, 1, battle_config.max_ap);

		if (sd->battle_status.max_ap < sd->battle_status.ap) {
			sd->battle_status.ap = sd->battle_status.max_ap;
			clif_updatestatus(*sd, SP_AP);
		}
		break;
	case SP_STR:
		sd->status.str = cap_value(val, 1, pc_maxparameter(sd,PARAM_STR));
		break;
	case SP_AGI:
		sd->status.agi = cap_value(val, 1, pc_maxparameter(sd,PARAM_AGI));
		break;
	case SP_VIT:
		sd->status.vit = cap_value(val, 1, pc_maxparameter(sd,PARAM_VIT));
		break;
	case SP_INT:
		sd->status.int_ = cap_value(val, 1, pc_maxparameter(sd,PARAM_INT));
		break;
	case SP_DEX:
		sd->status.dex = cap_value(val, 1, pc_maxparameter(sd,PARAM_DEX));
		break;
	case SP_LUK:
		sd->status.luk = cap_value(val, 1, pc_maxparameter(sd,PARAM_LUK));
		break;
	case SP_POW:
		sd->status.pow = cap_value(val, 0, pc_maxparameter(sd,PARAM_POW));
		break;
	case SP_STA:
		sd->status.sta = cap_value(val, 0, pc_maxparameter(sd,PARAM_STA));
		break;
	case SP_WIS:
		sd->status.wis = cap_value(val, 0, pc_maxparameter(sd,PARAM_WIS));
		break;
	case SP_SPL:
		sd->status.spl = cap_value(val, 0, pc_maxparameter(sd,PARAM_SPL));
		break;
	case SP_CON:
		sd->status.con = cap_value(val, 0, pc_maxparameter(sd,PARAM_CON));
		break;
	case SP_CRT:
		sd->status.crt = cap_value(val, 0, pc_maxparameter(sd,PARAM_CRT));
		break;
	case SP_KARMA:
		sd->status.karma = val;
		break;
	case SP_MANNER:
		sd->status.manner = val;
		if( val < 0 )
			sc_start(nullptr, &sd->bl, SC_NOCHAT, 100, 0, 0);
		else {
			status_change_end(&sd->bl, SC_NOCHAT);
			clif_manner_message(sd, 5);
		}
		return true; // status_change_start/status_change_end already sends packets warning the client
	case SP_FAME:
		sd->status.fame = val;
		break;
	case SP_KILLERRID:
		sd->killerrid = val;
		return true;
	case SP_KILLEDRID:
		sd->killedrid = val;
		return true;
	case SP_KILLEDGID:
		sd->killedgid = val;
		return true;
	case SP_CHARMOVE:
		sd->status.character_moves = val;
		return true;
	case SP_CHARRENAME:	
		sd->status.rename = val;
		return true;
	case SP_CHARFONT:
		sd->status.font = val;
		clif_font(sd);
		return true;
	case SP_BANK_VAULT:
		if (val < 0)
			return false;
		log_zeny(*sd, LOG_TYPE_BANK, sd->status.char_id, -(sd->bank_vault - cap_value(val, 0, MAX_BANK_ZENY)));
		sd->bank_vault = cap_value(val, 0, MAX_BANK_ZENY);
		pc_setreg2(sd, BANK_VAULT_VAR, sd->bank_vault);
		return true;
	case SP_ROULETTE_BRONZE:
		sd->roulette_point.bronze = val;
		pc_setreg2(sd, ROULETTE_BRONZE_VAR, sd->roulette_point.bronze);
		return true;
	case SP_ROULETTE_SILVER:
		sd->roulette_point.silver = val;
		pc_setreg2(sd, ROULETTE_SILVER_VAR, sd->roulette_point.silver);
		return true;
	case SP_ROULETTE_GOLD:
		sd->roulette_point.gold = val;
		pc_setreg2(sd, ROULETTE_GOLD_VAR, sd->roulette_point.gold);
		return true;
	case SP_CASHPOINTS:
		if (val < 0)
			return false;
		if (!sd->state.connect_new)
			log_cash(sd, LOG_TYPE_SCRIPT, LOG_CASH_TYPE_CASH, -(sd->cashPoints - cap_value(val, 0, MAX_CASHPOINT)));
		sd->cashPoints = cap_value(val, 0, MAX_CASHPOINT);
		pc_setaccountreg(sd, add_str(CASHPOINT_VAR), sd->cashPoints);
		return true;
	case SP_KAFRAPOINTS:
		if (val < 0)
			return false;
		if (!sd->state.connect_new)
			log_cash(sd, LOG_TYPE_SCRIPT, LOG_CASH_TYPE_KAFRA, -(sd->kafraPoints - cap_value(val, 0, MAX_KAFRAPOINT)));
		sd->kafraPoints = cap_value(val, 0, MAX_KAFRAPOINT);
		pc_setaccountreg(sd, add_str(KAFRAPOINT_VAR), sd->kafraPoints);
		return true;
	case SP_PCDIECOUNTER:
		if (val < 0)
			return false;
		if (sd->die_counter == val)
			return true;
		sd->die_counter = val;
		if (!sd->state.connect_new && sd->die_counter == 1 && (sd->class_&MAPID_UPPERMASK) == MAPID_SUPER_NOVICE)
			status_calc_pc(sd, SCO_NONE); // Lost the bonus.
		pc_setglobalreg(sd, add_str(PCDIECOUNTER_VAR), sd->die_counter);
		return true;
	case SP_COOKMASTERY:
		if (sd->cook_mastery == val)
			return true;
		val = cap_value(val, 0, 1999);
		sd->cook_mastery = val;
		pc_setglobalreg(sd, add_str(COOKMASTERY_VAR), sd->cook_mastery);
		return true;
	default:
		ShowError("pc_setparam: Attempted to set unknown parameter '%lld'.\n", type);
		return false;
	}
	clif_updatestatus(*sd,static_cast<_sp>(type));

	return true;
}

/*==========================================
 * HP/SP/AP Healing. If flag is passed, the heal type is through clif_heal, otherwise update status.
 *------------------------------------------*/
void pc_heal(map_session_data *sd,unsigned int hp,unsigned int sp, unsigned int ap, int type)
{// Is there going to be a effect for gaining AP soon??? [Rytech]
	nullpo_retv(sd);

	if (type&2) {
		if (hp || type&4) {
			clif_heal(sd->fd,SP_HP,hp);
			clif_update_hp(*sd);
		}
		if (sp)
			clif_heal(sd->fd,SP_SP,sp);
		if (ap)
			clif_heal(sd->fd,SP_AP,ap);
	} else {
		if(hp)
			clif_updatestatus(*sd,SP_HP);
		if(sp)
			clif_updatestatus(*sd,SP_SP);
		if (ap)
			clif_updatestatus(*sd,SP_AP);
	}
	return;
}

/**
 * Heal player HP and/or SP linearly. Calculate any bonus based on active statuses.
 * @param sd: Player data
 * @param itemid: Item ID
 * @param hp: HP to heal
 * @param sp: SP to heal
 * @return Amount healed to an object
 */
int pc_itemheal(map_session_data *sd, t_itemid itemid, int hp, int sp)
{
	int bonus, tmp, penalty = 0;

	if (hp) {
		bonus = 100 + (sd->battle_status.vit * 2) + pc_checkskill(sd, SM_RECOVERY) * 10 + pc_checkskill(sd, AM_LEARNINGPOTION) * 5;
		// A potion produced by an Alchemist in the Fame Top 10 gets +50% effect [DracoRPG]
		if (potion_flag == 2) {
			bonus += bonus * 50 / 100;
			if (sd->sc.getSCE(SC_SPIRIT) && sd->sc.getSCE(SC_SPIRIT)->val2 == SL_ROGUE)
				bonus += bonus; // Receive an additional +100% effect from ranked potions to HP only
		}
		//All item bonuses.
		bonus += sd->bonus.itemhealrate2;
		//Item Group bonuses
		bonus += bonus * pc_get_itemgroup_bonus(sd, itemid, sd->itemgrouphealrate) / 100;
		//Individual item bonuses.
		for(const auto &it : sd->itemhealrate) {
			if (it.id == itemid) {
				bonus += bonus * it.val / 100;
				break;
			}
		}
		// Recovery Potion
		if (sd->sc.getSCE(SC_INCHEALRATE))
			bonus += bonus * sd->sc.getSCE(SC_INCHEALRATE)->val1 / 100;
		// 2014 Halloween Event : Pumpkin Bonus
		if (sd->sc.getSCE(SC_MTF_PUMPKIN)) {
			if (itemid == ITEMID_PUMPKIN)
				bonus += bonus * sd->sc.getSCE(SC_MTF_PUMPKIN)->val1 / 100;
			else if (itemid == ITEMID_COOKIE_BAT)
				bonus += sd->sc.getSCE(SC_MTF_PUMPKIN)->val2;
		}
		if (sd->sc.getSCE(SC_VITALIZE_POTION))
			bonus += bonus * 10 / 100;

		tmp = hp * bonus / 100; // Overflow check
		if (bonus != 100 && tmp > hp)
			hp = tmp;
	}
	if (sp) {
		bonus = 100 + (sd->battle_status.int_ * 2) + pc_checkskill(sd, MG_SRECOVERY) * 10 + pc_checkskill(sd, AM_LEARNINGPOTION) * 5;
		// A potion produced by an Alchemist in the Fame Top 10 gets +50% effect [DracoRPG]
		if (potion_flag == 2)
			bonus += bonus * 50 / 100;

		// All item bonuses.
		bonus += sd->bonus.itemsphealrate2;
		// Item Group bonuses
		bonus += bonus * pc_get_itemgroup_bonus( sd, itemid, sd->itemgroupsphealrate ) / 100;
		// Individual item bonuses.
		for( const auto &it : sd->itemsphealrate ){
			if( it.id == itemid ){
				bonus += bonus * it.val / 100;
				break;
			}
		}

		tmp = sp * bonus / 100; // Overflow check
		if (bonus != 100 && tmp > sp)
			sp = tmp;
	}
	if (sd->sc.count) {
		// Critical Wound and Death Hurt stack
		if (sd->sc.getSCE(SC_CRITICALWOUND))
			penalty += sd->sc.getSCE(SC_CRITICALWOUND)->val2;

		if (sd->sc.getSCE(SC_DEATHHURT) && sd->sc.getSCE(SC_DEATHHURT)->val3 == 1)
			penalty += 20;

		if (sd->sc.getSCE(SC_NORECOVER_STATE))
			penalty = 100;

		if (sd->sc.getSCE(SC_VITALITYACTIVATION))
			hp += hp / 2; // 1.5 times

		if (sd->sc.getSCE(SC_WATER_INSIGNIA) && sd->sc.getSCE(SC_WATER_INSIGNIA)->val1 == 2) {
			hp += hp / 10;
			sp += sp / 10;
		}

#ifdef RENEWAL
		if (sd->sc.getSCE(SC_APPLEIDUN))
			hp += sd->sc.getSCE(SC_APPLEIDUN)->val3 / 100;
#endif

		if (penalty > 0) {
			hp -= hp * penalty / 100;
			sp -= sp * penalty / 100;
		}

#ifdef RENEWAL
		if (sd->sc.getSCE(SC_EXTREMITYFIST2))
			sp = 0;
#endif
		if (sd->sc.getSCE(SC_BITESCAR))
			hp = 0;
	}

	return status_heal(&sd->bl, hp, sp, 1);
}

/*==========================================
 * HP/SP Recovery
 * Heal player hp nad/or sp by rate
 *------------------------------------------*/
int pc_percentheal(map_session_data *sd,int hp,int sp)
{
	nullpo_ret(sd);

	if (hp > 100) hp = 100;
	else if (hp <-100) hp = -100;

	if (sp > 100) sp = 100;
	else if (sp <-100) sp = -100;

	if(hp >= 0 && sp >= 0) //Heal
		return status_percent_heal(&sd->bl, hp, sp);

	if(hp <= 0 && sp <= 0) //Damage (negative rates indicate % of max rather than current), and only kill target IF the specified amount is 100%
		return status_percent_damage(nullptr, &sd->bl, hp, sp, hp==-100);

	//Crossed signs
	if(hp) {
		if(hp > 0)
			status_percent_heal(&sd->bl, hp, 0);
		else
			status_percent_damage(nullptr, &sd->bl, hp, 0, hp==-100);
	}

	if(sp) {
		if(sp > 0)
			status_percent_heal(&sd->bl, 0, sp);
		else
			status_percent_damage(nullptr, &sd->bl, 0, sp, false);
	}
	return 0;
}

static int jobchange_killclone(struct block_list *bl, va_list ap)
{
	struct mob_data *md;
		int flag;
	md = (struct mob_data *)bl;
	nullpo_ret(md);
	flag = va_arg(ap, int);

	if (md->master_id && md->special_state.clone && md->master_id == flag)
		status_kill(&md->bl);
	return 1;
}

/**
 * Called when player changes job
 * Rewrote to make it tidider [Celest]
 * @param sd
 * @param job JOB ID. See enum e_job
 * @param upper 1 - JOBL_UPPER; 2 - JOBL_BABY
 * @return True if success, false if failed
 **/
bool pc_jobchange(map_session_data *sd,int job, char upper)
{
	int i, fame_flag = 0;

	nullpo_retr(false,sd);

	if (job < 0)
		return false;

	//Normalize job.
	uint64 b_class = pc_jobid2mapid(job);
	if (b_class == -1)
		return false;
	switch (upper) {
		case 1:
			b_class|= JOBL_UPPER;
			break;
		case 2:
			b_class|= JOBL_BABY;
			break;
	}
	//This will automatically adjust bard/dancer classes to the correct gender
	//That is, if you try to jobchange into dancer, it will turn you to bard.
	job = pc_mapid2jobid(b_class, sd->status.sex);
	if (job == -1)
		return false;

	if ((unsigned short)b_class == sd->class_)
		return false; //Nothing to change.

	// If the job does not exist in the job db, dont allow changing to it
	if( !job_db.exists( job ) ){
		return false;
	}

	if( ( b_class&JOBL_FOURTH ) && !( sd->class_&JOBL_FOURTH ) ){
		// Changing to 4th job
		sd->change_level_4th = sd->status.job_level;
		pc_setglobalreg( sd, add_str( JOBCHANGE4TH_VAR ) , sd->change_level_4th );
	}else if( ( b_class&JOBL_THIRD ) && !( sd->class_&JOBL_THIRD ) ){
		// changing from 2nd to 3rd job
		sd->change_level_3rd = sd->status.job_level;
		pc_setglobalreg( sd, add_str( JOBCHANGE3RD_VAR ), sd->change_level_3rd );
	}else if( ( b_class&JOBL_2 ) && !( sd->class_&JOBL_2 ) ){
		// changing from 1st to 2nd job
		sd->change_level_2nd = sd->status.job_level;
		pc_setglobalreg( sd, add_str( JOBCHANGE2ND_VAR ), sd->change_level_2nd );
	}

	if(sd->cloneskill_idx > 0) {
		pc_skill_plagiarism_reset(*sd, 1);
	}

	if(sd->reproduceskill_idx > 0) {
		pc_skill_plagiarism_reset(*sd, 2);
	}

	if ( (b_class&MAPID_UPPERMASK) != (sd->class_&MAPID_UPPERMASK) ) { //Things to remove when changing class tree.
		status_db.changeSkillTree(sd);
	}

	if( (sd->class_&MAPID_UPPERMASK) == MAPID_STAR_GLADIATOR && (b_class&MAPID_UPPERMASK) != MAPID_STAR_GLADIATOR) {
		/* going off star glad lineage, reset feel and hate to not store no-longer-used vars in the database */
		pc_resetfeel(sd);
		pc_resethate(sd);
	}

	// Reset body style to 0 before changing job to avoid
	// errors since not every job has a alternate outfit.
	sd->status.body = 0;
	clif_changelook(&sd->bl,LOOK_BODY2,0);

	sd->status.class_ = job;
	fame_flag = pc_famerank(sd->status.char_id,sd->class_&MAPID_UPPERMASK);
	uint64 previous_class = sd->class_;
	sd->class_ = (unsigned short)b_class;
	sd->status.job_level=1;
	sd->status.job_exp=0;

	if (sd->status.base_level > pc_maxbaselv(sd)) {
		sd->status.base_level = pc_maxbaselv(sd);
		sd->status.base_exp=0;
		pc_resetstate(sd);
		clif_updatestatus(*sd,SP_STATUSPOINT);
		clif_updatestatus(*sd,SP_TRAITPOINT);
		clif_updatestatus(*sd,SP_BASELEVEL);
		clif_updatestatus(*sd,SP_BASEEXP);
		clif_updatestatus(*sd,SP_NEXTBASEEXP);
	}

	// Give or reduce transcendent status points
	if( (b_class&JOBL_UPPER) && !(previous_class&JOBL_UPPER) ){ // Change from a non t class to a t class -> give points
		sd->status.status_point += battle_config.transcendent_status_points;
		clif_updatestatus(*sd,SP_STATUSPOINT);
	}else if( !(b_class&JOBL_UPPER) && (previous_class&JOBL_UPPER) ){ // Change from a t class to a non t class -> remove points
		if( sd->status.status_point < battle_config.transcendent_status_points ){
			// The player already used his bonus points, so we have to reset his status points
			pc_resetstate(sd);
		}else{
			sd->status.status_point -= battle_config.transcendent_status_points;
			clif_updatestatus(*sd,SP_STATUSPOINT);
		}
	}

	// Give or reduce trait status points
	if ((b_class & JOBL_FOURTH) && !(previous_class & JOBL_FOURTH)) {// Change to a 4th job.
		sd->status.trait_point += battle_config.trait_points_job_change;
		clif_updatestatus(*sd, SP_TRAITPOINT);
		clif_updatestatus(*sd, SP_UPOW);
		clif_updatestatus(*sd, SP_USTA);
		clif_updatestatus(*sd, SP_UWIS);
		clif_updatestatus(*sd, SP_USPL);
		clif_updatestatus(*sd, SP_UCON);
		clif_updatestatus(*sd, SP_UCRT);
	} else if (!(b_class & JOBL_FOURTH) && (previous_class & JOBL_FOURTH)) {// Change to a non 4th job.
		if (sd->status.trait_point < battle_config.trait_points_job_change) {
			// Player may have already used the trait status points. Force a reset.
			pc_resetstate(sd);
		} else {
			sd->status.trait_point = 0;
			clif_updatestatus(*sd, SP_TRAITPOINT);
			clif_updatestatus(*sd, SP_UPOW);
			clif_updatestatus(*sd, SP_USTA);
			clif_updatestatus(*sd, SP_UWIS);
			clif_updatestatus(*sd, SP_USPL);
			clif_updatestatus(*sd, SP_UCON);
			clif_updatestatus(*sd, SP_UCRT);
		}
	}

	clif_updatestatus(*sd,SP_JOBLEVEL);
	clif_updatestatus(*sd,SP_JOBEXP);
	clif_updatestatus(*sd,SP_NEXTJOBEXP);

	for(i=0;i<EQI_MAX;i++) {
		if(sd->equip_index[i] >= 0)
			if( pc_isequip( sd, sd->equip_index[i] ) != ITEM_EQUIP_ACK_OK ){
				pc_unequipitem(sd,sd->equip_index[i],2);	// unequip invalid item for class
			}
	}

	//Change look, if disguised, you need to undisguise
	//to correctly calculate new job sprite without
	if (sd->disguise)
		pc_disguise(sd, 0);

	status_set_viewdata(&sd->bl, job);
	clif_changelook(&sd->bl,LOOK_BASE,sd->vd.class_); // move sprite update to prevent client crashes with incompatible equipment [Valaris]
#if PACKETVER >= 20151001
	clif_changelook(&sd->bl, LOOK_HAIR, sd->vd.hair_style); // Update player's head (only matters when switching to or from Doram)
#endif
	if(sd->vd.cloth_color)
		clif_changelook(&sd->bl,LOOK_CLOTHES_COLOR,sd->vd.cloth_color);
	/*
	if(sd->vd.body_style)
		clif_changelook(&sd->bl,LOOK_BODY2,sd->vd.body_style);
	*/
	//Update skill tree.
	pc_calc_skilltree(sd);
	clif_skillinfoblock(sd);

	if (sd->ed)
		elemental_delete(sd->ed);
	if (sd->state.vending)
		vending_closevending(sd);
	if (sd->state.buyingstore)
		buyingstore_close(sd);

	map_foreachinmap(jobchange_killclone, sd->bl.m, BL_MOB, sd->bl.id);

	//Remove peco/cart/falcon
	i = sd->sc.option;
	if( i&OPTION_RIDING && !pc_checkskill(sd, KN_RIDING) )
		i&=~OPTION_RIDING;
	if( i&OPTION_FALCON && !pc_checkskill(sd, HT_FALCON) )
		i&=~OPTION_FALCON;
	if( i&OPTION_DRAGON && !pc_checkskill(sd,RK_DRAGONTRAINING) )
		i&=~OPTION_DRAGON;
	if( i&OPTION_WUGRIDER && !pc_checkskill(sd,RA_WUGMASTERY) )
		i&=~OPTION_WUGRIDER;
	if( i&OPTION_WUG && !pc_checkskill(sd,RA_WUGMASTERY) )
		i&=~OPTION_WUG;
	if( i&OPTION_MADOGEAR ) //You do not need a skill for this.
		i&=~OPTION_MADOGEAR;
#ifndef NEW_CARTS
	if( i&OPTION_CART && !pc_checkskill(sd, MC_PUSHCART) )
		i&=~OPTION_CART;
#else
	if( sd->sc.getSCE(SC_PUSH_CART) && !pc_checkskill(sd, MC_PUSHCART) )
		pc_setcart(sd, 0);
#endif
	if(i != sd->sc.option)
		pc_setoption(sd, i);

	if(hom_is_active(sd->hd) && !pc_checkskill(sd, AM_CALLHOMUN))
		hom_vaporize(sd, HOM_ST_ACTIVE);

	if (sd->sc.getSCE(SC_SPRITEMABLE) && !pc_checkskill(sd, SU_SPRITEMABLE))
		status_change_end(&sd->bl, SC_SPRITEMABLE);
	if (sd->sc.getSCE(SC_SOULATTACK) && !pc_checkskill(sd, SU_SOULATTACK))
		status_change_end(&sd->bl, SC_SOULATTACK);
	if( sd->sc.getSCE(SC_SPIRIT) ){
		status_change_end( &sd->bl, SC_SPIRIT );
	}

	if(sd->status.manner < 0)
		clif_changestatus(sd,SP_MANNER,sd->status.manner);

	status_calc_pc(sd,SCO_FORCE);
	pc_checkallowskill(sd);
	pc_equiplookall(sd);
	pc_show_questinfo(sd);
	achievement_update_objective(sd, AG_JOB_CHANGE, 2, sd->status.base_level, job);
	if( sd->status.party_id ){
		struct party_data* p;
		
		if( ( p = party_search( sd->status.party_id ) ) != nullptr ){
			ARR_FIND(0, MAX_PARTY, i, p->party.member[i].char_id == sd->status.char_id);

			if( i < MAX_PARTY ){
				p->party.member[i].class_ = sd->status.class_;
				clif_party_job_and_level( *sd );
			}
		}
	}

	chrif_save(sd, CSAVE_NORMAL);
	//if you were previously famous, not anymore.
	if (fame_flag)
		chrif_buildfamelist();
	else if (sd->status.fame > 0) {
		//It may be that now they are famous?
 		switch (sd->class_&MAPID_UPPERMASK) {
			case MAPID_BLACKSMITH:
			case MAPID_ALCHEMIST:
			case MAPID_TAEKWON:
				chrif_buildfamelist();
			break;
		}
	}

	return true;
}

/*==========================================
 * Tell client player sd has change equipement
 *------------------------------------------*/
void pc_equiplookall(map_session_data *sd)
{
	nullpo_retv(sd);

	clif_changelook(&sd->bl,LOOK_WEAPON,0);
	clif_changelook(&sd->bl,LOOK_SHOES,0);
	clif_changelook(&sd->bl,LOOK_HEAD_BOTTOM,sd->status.head_bottom);
	clif_changelook(&sd->bl,LOOK_HEAD_TOP,sd->status.head_top);
	clif_changelook(&sd->bl,LOOK_HEAD_MID,sd->status.head_mid);
	clif_changelook(&sd->bl,LOOK_ROBE, sd->status.robe);
}

/*==========================================
 * Tell client player sd has change look (hair,equip...)
 *------------------------------------------*/
void pc_changelook(map_session_data *sd,int type,int val) {
	nullpo_retv(sd);

	switch(type) {
	case LOOK_HAIR:	//Use the battle_config limits! [Skotlex]
		val = cap_value(val, MIN_HAIR_STYLE, MAX_HAIR_STYLE);

		if (sd->status.hair != val) {
			sd->status.hair = val;
			if (sd->status.guild_id) //Update Guild Window. [Skotlex]
				intif_guild_change_memberinfo(sd->status.guild_id, sd->status.account_id, sd->status.char_id,
				GMI_HAIR, &sd->status.hair, sizeof(sd->status.hair));
		}
		break;
	case LOOK_WEAPON:
		sd->status.weapon = val;
		break;
	case LOOK_HEAD_BOTTOM:
		sd->status.head_bottom = val;
		sd->setlook_head_bottom = val;
		break;
	case LOOK_HEAD_TOP:
		sd->status.head_top = val;
		sd->setlook_head_top = val;
		break;
	case LOOK_HEAD_MID:
		sd->status.head_mid = val;
		sd->setlook_head_mid = val;
		break;
	case LOOK_HAIR_COLOR:	//Use the battle_config limits! [Skotlex]
		val = cap_value(val, MIN_HAIR_COLOR, MAX_HAIR_COLOR);

		if (sd->status.hair_color != val) {
			sd->status.hair_color = val;
			if (sd->status.guild_id) //Update Guild Window. [Skotlex]
				intif_guild_change_memberinfo(sd->status.guild_id, sd->status.account_id, sd->status.char_id,
				GMI_HAIR_COLOR, &sd->status.hair_color, sizeof(sd->status.hair_color));
		}
		break;
	case LOOK_CLOTHES_COLOR:	//Use the battle_config limits! [Skotlex]
		val = cap_value(val, MIN_CLOTH_COLOR, MAX_CLOTH_COLOR);

		sd->status.clothes_color = val;
		break;
	case LOOK_SHIELD:
		sd->status.shield = val;
		break;
	case LOOK_SHOES:
		break;
	case LOOK_ROBE:
		sd->status.robe = val;
		sd->setlook_robe = val;
		break;
	case LOOK_BODY2:
		val = cap_value(val, MIN_BODY_STYLE, MAX_BODY_STYLE);

		sd->status.body = val;
		break;
	}
	clif_changelook(&sd->bl, type, val);
}

/*==========================================
 * Give an option (type) to player (sd) and display it to client
 *------------------------------------------*/
void pc_setoption(map_session_data *sd,int type, int subtype)
{
	int p_type, new_look=0;
	nullpo_retv(sd);
	p_type = sd->sc.option;

	//Option has to be changed client-side before the class sprite or it won't always work (eg: Wedding sprite) [Skotlex]
	sd->sc.option=type;
	clif_changeoption(&sd->bl);

	if( (type&OPTION_RIDING && !(p_type&OPTION_RIDING)) || (type&OPTION_DRAGON && !(p_type&OPTION_DRAGON) && pc_checkskill(sd,RK_DRAGONTRAINING) > 0) )
	{ // Mounting
		clif_status_load(&sd->bl,EFST_RIDING,1);
		status_calc_pc(sd,SCO_NONE);
	}
	else if( (!(type&OPTION_RIDING) && p_type&OPTION_RIDING) || (!(type&OPTION_DRAGON) && p_type&OPTION_DRAGON && pc_checkskill(sd,RK_DRAGONTRAINING) > 0) )
	{ // Dismount
		clif_status_load(&sd->bl,EFST_RIDING,0);
		status_calc_pc(sd,SCO_NONE);
	}

#ifndef NEW_CARTS
	if( type&OPTION_CART && !( p_type&OPTION_CART ) ) { //Cart On
		clif_cartlist(sd);
		clif_updatestatus(*sd, SP_CARTINFO);
		if(pc_checkskill(sd, MC_PUSHCART) < 10)
			status_calc_pc(sd,SCO_NONE); //Apply speed penalty.
	} else if( !( type&OPTION_CART ) && p_type&OPTION_CART ){ //Cart Off
		clif_clearcart(sd->fd);
		if(pc_checkskill(sd, MC_PUSHCART) < 10)
			status_calc_pc(sd,SCO_NONE); //Remove speed penalty.
	}
#endif

	if (type&OPTION_FALCON && !(p_type&OPTION_FALCON)) //Falcon ON
		clif_status_load(&sd->bl,EFST_FALCON,1);
	else if (!(type&OPTION_FALCON) && p_type&OPTION_FALCON) //Falcon OFF
		clif_status_load(&sd->bl,EFST_FALCON,0);

	if( type&OPTION_WUGRIDER && !(p_type&OPTION_WUGRIDER) ) { // Mounting
		clif_status_load(&sd->bl,EFST_WUGRIDER,1);
		status_calc_pc(sd,SCO_NONE);
	} else if( !(type&OPTION_WUGRIDER) && p_type&OPTION_WUGRIDER ) { // Dismount
		clif_status_load(&sd->bl,EFST_WUGRIDER,0);
		status_calc_pc(sd,SCO_NONE);
	}

	if( type&OPTION_MADOGEAR && !(p_type&OPTION_MADOGEAR) ) {
		sc_start(&sd->bl, &sd->bl, SC_MADOGEAR, 100, subtype, INFINITE_TICK);
	} else if( !(type&OPTION_MADOGEAR) && p_type&OPTION_MADOGEAR ) {
		status_change_end(&sd->bl, SC_MADOGEAR);
	}

	if (type&OPTION_FLYING && !(p_type&OPTION_FLYING))
		new_look = JOB_STAR_GLADIATOR2;
	else if (!(type&OPTION_FLYING) && p_type&OPTION_FLYING)
		new_look = -1;

	if (sd->disguise || !new_look)
		return; //Disguises break sprite changes

	if (new_look < 0) { //Restore normal look.
		status_set_viewdata(&sd->bl, sd->status.class_);
		new_look = sd->vd.class_;
	}

	pc_stop_attack(sd); //Stop attacking on new view change (to prevent wedding/santa attacks.
	clif_changelook(&sd->bl,LOOK_BASE,new_look);
	if (sd->vd.cloth_color)
		clif_changelook(&sd->bl,LOOK_CLOTHES_COLOR,sd->vd.cloth_color);
	if( sd->vd.body_style )
		clif_changelook(&sd->bl,LOOK_BODY2,sd->vd.body_style);
	clif_skillinfoblock(sd); // Skill list needs to be updated after base change.
}

/**
 * Give player a cart
 * @param sd Player
 * @param type 0:Remove cart, 1 ~ MAX_CARTS: Cart type
 **/
bool pc_setcart(map_session_data *sd,int type) {
#ifndef NEW_CARTS
	int cart[6] = {0x0000,OPTION_CART1,OPTION_CART2,OPTION_CART3,OPTION_CART4,OPTION_CART5};
	int option;
#endif
	nullpo_retr(false,sd);

	if( type < 0 || type > MAX_CARTS )
		return false;// Never trust the values sent by the client! [Skotlex]

	if( pc_checkskill(sd,MC_PUSHCART) <= 0 && type != 0 )
		return false;// Push cart is required

#ifdef NEW_CARTS

	switch( type ) {
		case 0:
			if( !sd->sc.getSCE(SC_PUSH_CART) )
				return 0;
			status_change_end(&sd->bl,SC_PUSH_CART);
			clif_clearcart(sd->fd);
			break;
		default:/* everything else is an allowed ID so we can move on */
			if( !sd->sc.getSCE(SC_PUSH_CART) ) { /* first time, so fill cart data */
				clif_cartlist(sd);
				status_calc_cart_weight(sd, (e_status_calc_weight_opt)(CALCWT_ITEM|CALCWT_MAXBONUS|CALCWT_CARTSTATE));
			}
			clif_updatestatus(*sd, SP_CARTINFO);
			sc_start(&sd->bl, &sd->bl, SC_PUSH_CART, 100, type, 0);
			break;
	}

	if(pc_checkskill(sd, MC_PUSHCART) < 10)
		status_calc_pc(sd,SCO_NONE); //Recalc speed penalty.
#else
	// Update option
	option = sd->sc.option;
	option &= ~OPTION_CART;// clear cart bits
	option |= cart[type]; // set cart
	pc_setoption(sd, option);
#endif

	return true;
}

/*==========================================
 * Give player a falcon
 *------------------------------------------*/
void pc_setfalcon(map_session_data* sd, int flag)
{
	if( flag ){
		if( pc_checkskill(sd,HT_FALCON)>0 )	// add falcon if he have the skill
			pc_setoption(sd,sd->sc.option|OPTION_FALCON);
	} else if( pc_isfalcon(sd) ){
		pc_setoption(sd,sd->sc.option&~OPTION_FALCON); // remove falcon
	}
}

/*==========================================
 *  Set player riding
 *------------------------------------------*/
void pc_setriding(map_session_data* sd, int flag)
{
	if( sd->sc.getSCE(SC_ALL_RIDING) )
		return;

	if( flag ){
		if( pc_checkskill(sd,KN_RIDING) > 0 ) // add peco
			pc_setoption(sd, sd->sc.option|OPTION_RIDING);
	} else if( pc_isriding(sd) ){
			pc_setoption(sd, sd->sc.option&~OPTION_RIDING);
	}
}

/**
 * Give player a mado
 * @param sd: Player
 * @param flag: Enable or disable mado
 * @param type: See pc.hpp::e_mado_type (Default is MADO_ROBOT)
 */
void pc_setmadogear(map_session_data *sd, bool flag, e_mado_type type)
{
	if ((sd->class_ & MAPID_THIRDMASK) != MAPID_MECHANIC)
		return;

	if (flag) {
		if (pc_checkskill(sd, NC_MADOLICENCE) > 0)
			pc_setoption(sd, sd->sc.option | OPTION_MADOGEAR, type);
	} else if (pc_ismadogear(sd)) {
		pc_setoption(sd, sd->sc.option & ~OPTION_MADOGEAR);
	}
}

/*==========================================
 * Check if player can drop an item
 *------------------------------------------*/
bool pc_candrop(map_session_data *sd, struct item *item)
{
	if (sd->sc.cant.drop)
		return false;
	if( item && itemdb_ishatched_egg(item) )
		return false;
	if (pc_has_permission(sd, PC_PERM_TRADE_UNCONDITIONAL))	// no restriction
		return true;
	if( !pc_can_give_items(sd) )
		return false;
	if( item && (item->expire_time || (item->bound && !pc_can_give_bounded_items(sd))) )
		return false;
	return (itemdb_isdropable(item, pc_get_group_level(sd)));
}

/*==========================================
 * Read '@type' variables (temporary numeric char reg)
 *------------------------------------------*/
int64 pc_readreg(map_session_data* sd, int64 reg)
{
	return i64db_i64get(sd->regs.vars, reg);
}

/*==========================================
 * Set '@type' variables (temporary numeric char reg)
 *------------------------------------------*/
bool pc_setreg(map_session_data* sd, int64 reg, int64 val)
{
	uint32 index = script_getvaridx(reg);

	nullpo_retr(false, sd);

	if( val ) {
		i64db_i64put(sd->regs.vars, reg, val);
		if( index )
			script_array_update(&sd->regs, reg, false);
	} else {
		i64db_remove(sd->regs.vars, reg);
		if( index )
			script_array_update(&sd->regs, reg, true);
	}

	return true;
}

/*==========================================
 * Read '@type$' variables (temporary string char reg)
 *------------------------------------------*/
char* pc_readregstr(map_session_data* sd, int64 reg)
{
	struct script_reg_str *p = nullptr;

	p = (struct script_reg_str *)i64db_get(sd->regs.vars, reg);

	return p ? p->value : nullptr;
}

/*==========================================
 * Set '@type$' variables (temporary string char reg)
 *------------------------------------------*/
bool pc_setregstr(map_session_data* sd, int64 reg, const char* str)
{
	struct script_reg_str *p = nullptr;
	unsigned int index = script_getvaridx(reg);
	DBData prev;

	nullpo_retr(false, sd);

	if( str[0] ) {
		p = ers_alloc(str_reg_ers, struct script_reg_str);

		p->value = aStrdup(str);
		p->flag.type = 1;

		if (sd->regs.vars->put(sd->regs.vars, db_i642key(reg), db_ptr2data(p), &prev)) {
			p = (struct script_reg_str *)db_data2ptr(&prev);
			if( p->value )
				aFree(p->value);
			ers_free(str_reg_ers, p);
		} else {
			if( index )
				script_array_update(&sd->regs, reg, false);
		}
	} else {
		if (sd->regs.vars->remove(sd->regs.vars, db_i642key(reg), &prev)) {
			p = (struct script_reg_str *)db_data2ptr(&prev);
			if( p->value )
				aFree(p->value);
			ers_free(str_reg_ers, p);
			if( index )
				script_array_update(&sd->regs, reg, true);
		}
	}

	return true;
}

/**
 * Serves the following variable types:
 * - 'type' (permanent numeric char reg)
 * - '#type' (permanent numeric account reg)
 * - '##type' (permanent numeric account reg2)
 **/
int64 pc_readregistry(map_session_data *sd, int64 reg)
{
	struct script_reg_num *p = nullptr;

	if (!sd->vars_ok) {
		ShowError("pc_readregistry: Trying to read reg %s before it's been loaded!\n", get_str(script_getvarid(reg)));
		//This really shouldn't happen, so it's possible the data was lost somewhere, we should request it again.
		//intif->request_registry(sd,type==3?4:type);
		set_eof(sd->fd);
		return 0;
	}

	p = (struct script_reg_num *)i64db_get(sd->regs.vars, reg);

	return p ? p->value : 0;
}

/**
 * Serves the following variable types:
 * - 'type$' (permanent str char reg)
 * - '#type$' (permanent str account reg)
 * - '##type$' (permanent str account reg2)
 **/
char* pc_readregistry_str(map_session_data *sd, int64 reg)
{
	struct script_reg_str *p = nullptr;

	if (!sd->vars_ok) {
		ShowError("pc_readregistry_str: Trying to read reg %s before it's been loaded!\n", get_str(script_getvarid(reg)));
		//This really shouldn't happen, so it's possible the data was lost somewhere, we should request it again.
		//intif->request_registry(sd,type==3?4:type);
		set_eof(sd->fd);
		return nullptr;
	}

	p = (struct script_reg_str *)i64db_get(sd->regs.vars, reg);

	return p ? p->value : nullptr;
}

/**
 * Serves the following variable types:
 * - 'type' (permanent numeric char reg)
 * - '#type' (permanent numeric account reg)
 * - '##type' (permanent numeric account reg2)
 **/
bool pc_setregistry(map_session_data *sd, int64 reg, int64 val)
{
	struct script_reg_num *p = nullptr;
	const char *regname = get_str(script_getvarid(reg));
	uint32 index = script_getvaridx(reg);

	if ( !reg_load && !sd->vars_ok ) {
		ShowError("pc_setregistry : refusing to set %s until vars are received.\n", regname);
		return false;
	}

	if ((p = (struct script_reg_num *)i64db_get(sd->regs.vars, reg))) {
		if( val ) {
			if( !p->value && index ) /* its a entry that was deleted, so we reset array */
				script_array_update(&sd->regs, reg, false);
			p->value = val;
		} else {
			p->value = 0;
			if( index )
				script_array_update(&sd->regs, reg, true);
		}
		if (!reg_load)
			p->flag.update = 1;/* either way, it will require either delete or replace */
	} else if( val ) {
		DBData prev;

		if( index )
			script_array_update(&sd->regs, reg, false);

		p = ers_alloc(num_reg_ers, struct script_reg_num);

		p->value = val;
		if (!reg_load)
			p->flag.update = 1;

		if (sd->regs.vars->put(sd->regs.vars, db_i642key(reg), db_ptr2data(p), &prev)) {
			p = (struct script_reg_num *)db_data2ptr(&prev);
			ers_free(num_reg_ers, p);
		}
	}

	if (!reg_load && p)
		sd->vars_dirty = true;

	return true;
}

/**
 * Serves the following variable types:
 * - 'type$' (permanent str char reg)
 * - '#type$' (permanent str account reg)
 * - '##type$' (permanent str account reg2)
 **/
bool pc_setregistry_str(map_session_data *sd, int64 reg, const char *val)
{
	struct script_reg_str *p = nullptr;
	const char *regname = get_str(script_getvarid(reg));
	unsigned int index = script_getvaridx(reg);
	size_t vlen = 0;

	if (!reg_load && !sd->vars_ok) {
		ShowError("pc_setregistry_str : refusing to set %s until vars are received.\n", regname);
		return false;
	}

	if ( !script_check_RegistryVariableLength(1, val, &vlen ) )
	{
		ShowError("pc_check_RegistryVariableLength: Variable value length is too long (aid: %d, cid: %d): '%s' sz=%zu\n", sd->status.account_id, sd->status.char_id, val, vlen);
		return false;
	}

	if( (p = (struct script_reg_str *)i64db_get(sd->regs.vars, reg) ) ) {
		if( val[0] ) {
			if( p->value )
				aFree(p->value);
			else if ( index ) // an entry that was deleted, so we reset
				script_array_update(&sd->regs, reg, false);
			p->value = aStrdup(val);
		} else {
			if (p->value)
				aFree(p->value);
			p->value = nullptr;
			if( index )
				script_array_update(&sd->regs, reg, true);
		}
		if( !reg_load )
			p->flag.update = 1; // either way, it will require either delete or replace
	} else if( val[0] ) {
		DBData prev;

		if( index )
			script_array_update(&sd->regs, reg, false);

		p = ers_alloc(str_reg_ers, struct script_reg_str);

		p->value = aStrdup(val);
		if( !reg_load )
			p->flag.update = 1;
		p->flag.type = 1;

		if( sd->regs.vars->put(sd->regs.vars, db_i642key(reg), db_ptr2data(p), &prev) ) {
			p = (struct script_reg_str *)db_data2ptr(&prev);
			if( p->value )
				aFree(p->value);
			ers_free(str_reg_ers, p);
		}
	}

	if( !reg_load && p )
		sd->vars_dirty = true;

	return true;
}

/**
 * Set value of player variable
 * @param sd Player
 * @param reg Variable name
 * @param value
 * @return True if success, false if failed.
 **/
bool pc_setreg2(map_session_data *sd, const char *reg, int64 val) {
	char prefix = reg[0];

	nullpo_retr(false, sd);

	if (reg[strlen(reg)-1] == '$') {
		ShowError("pc_setreg2: Invalid variable scope '%s'\n", reg);
		return false;
	}

	val = cap_value(val, INT_MIN, INT_MAX);

	switch (prefix) {
		case '.':
		case '\'':
		case '$':
			ShowError("pc_setreg2: Invalid variable scope '%s'\n", reg);
			return false;
		case '@':
			return pc_setreg(sd, add_str(reg), val);
		case '#':
			return (reg[1] == '#') ? pc_setaccountreg2(sd, add_str(reg), val) : pc_setaccountreg(sd, add_str(reg), val);
		default:
			return pc_setglobalreg(sd, add_str(reg), val);
	}

	return false;
}

/**
 * Get value of player variable
 * @param sd Player
 * @param reg Variable name
 * @return Variable value or 0 if failed.
 **/
int64 pc_readreg2(map_session_data *sd, const char *reg) {
	char prefix = reg[0];

	nullpo_ret(sd);

	if (reg[strlen(reg)-1] == '$') {
		ShowError("pc_readreg2: Invalid variable scope '%s'\n", reg);
		return 0;
	}

	switch (prefix) {
		case '.':
		case '\'':
		case '$':
			ShowError("pc_readreg2: Invalid variable scope '%s'\n", reg);
			return 0;
		case '@':
			return pc_readreg(sd, add_str(reg));
		case '#':
			return (reg[1] == '#') ? pc_readaccountreg2(sd, add_str(reg)) : pc_readaccountreg(sd, add_str(reg));
		default:
			return pc_readglobalreg(sd, add_str(reg));
	}

	return 0;
}

/*==========================================
 * Exec eventtimer for player sd (retrieved from map_session (id))
 *------------------------------------------*/
static TIMER_FUNC(pc_eventtimer){
	map_session_data *sd=map_id2sd(id);
	char *p = (char *)data;
	int i;
	if(sd==nullptr)
		return 0;

	ARR_FIND( 0, MAX_EVENTTIMER, i, sd->eventtimer[i] == tid );
	if( i < MAX_EVENTTIMER )
	{
		sd->eventtimer[i] = INVALID_TIMER;
		sd->eventcount--;
		npc_event(sd,p,0);
	}
	else
		ShowError("pc_eventtimer: no such event timer\n");

	if (p) aFree(p);
	return 0;
}

/*==========================================
 * Add eventtimer for player sd ?
 *------------------------------------------*/
bool pc_addeventtimer(map_session_data *sd,int tick,const char *name)
{
	int i;
	nullpo_retr(false,sd);

	ARR_FIND( 0, MAX_EVENTTIMER, i, sd->eventtimer[i] == INVALID_TIMER );
	if( i == MAX_EVENTTIMER )
		return false;

	sd->eventtimer[i] = add_timer(gettick()+tick, pc_eventtimer, sd->bl.id, (intptr_t)aStrdup(name));
	sd->eventcount++;

	return true;
}

/*==========================================
 * Del eventtimer for player sd ?
 *------------------------------------------*/
bool pc_deleventtimer(map_session_data *sd,const char *name)
{
	char* p = nullptr;
	int i;

	nullpo_retr(false,sd);
	if (sd->eventcount == 0)
		return false;

	// find the named event timer
	ARR_FIND( 0, MAX_EVENTTIMER, i,
		sd->eventtimer[i] != INVALID_TIMER &&
		(p = (char *)(get_timer(sd->eventtimer[i])->data)) != nullptr &&
		strcmp(p, name) == 0
	);
	if( i == MAX_EVENTTIMER )
		return false; // not found

	delete_timer(sd->eventtimer[i],pc_eventtimer);
	sd->eventtimer[i] = INVALID_TIMER;
	if(sd->eventcount > 0)
		sd->eventcount--;
	aFree(p);

	return true;
}

/*==========================================
 * Update eventtimer count for player sd
 *------------------------------------------*/
void pc_addeventtimercount(map_session_data *sd,const char *name,int tick)
{
	int i;

	nullpo_retv(sd);

	for(i=0;i<MAX_EVENTTIMER;i++)
		if( sd->eventtimer[i] != INVALID_TIMER && strcmp(
			(char *)(get_timer(sd->eventtimer[i])->data), name)==0 ){
				addtick_timer(sd->eventtimer[i],tick);
				break;
		}
}

/*==========================================
 * Remove all eventtimer for player sd
 *------------------------------------------*/
void pc_cleareventtimer(map_session_data *sd)
{
	int i;

	nullpo_retv(sd);

	if (sd->eventcount == 0)
		return;

	for(i=0;i<MAX_EVENTTIMER;i++){
		if( sd->eventtimer[i] != INVALID_TIMER ){
			char *p = (char *)(get_timer(sd->eventtimer[i])->data);
			delete_timer(sd->eventtimer[i],pc_eventtimer);
			sd->eventtimer[i] = INVALID_TIMER;
			if(sd->eventcount > 0) //avoid looping to max val
				sd->eventcount--;
			if (p) aFree(p);
		}
	}
}

/**
 * Called when an item with combo is worn
 * @param sd: Player data
 * @param data: Item data
 * @return Number of succeeded combo(s)
 */
static int pc_checkcombo(map_session_data *sd, item_data *data) {
	int success = 0;

	for (const auto &item_combo : data->combos) {
		bool do_continue = false;

		// Ensure this isn't a duplicate combo
		for (const auto player_combo : sd->combos) {
			if (player_combo->id == item_combo->id) {
				do_continue = true;
				break;
			}
		}

		// Combo already equipped
		if (do_continue)
			continue;

		size_t nb_itemCombo = item_combo->nameid.size();

		if (nb_itemCombo < 2) // A combo with less then 2 item?
			continue;

		struct s_itemchk {
			int idx;
			t_itemid nameid, card[MAX_SLOTS];

			s_itemchk() : idx(0), nameid(0), card() {};
		};
		std::vector<s_itemchk> combo_idx(nb_itemCombo);
		size_t j;
		unsigned int pos = 0;

		for (j = 0; j < nb_itemCombo; j++) {
			t_itemid id = item_combo->nameid[j];
			bool found = false;

			for (int16 k = 0; k < EQI_MAX; k++) {
				short index = sd->equip_index[k];

				if (index < 0)
					continue;
				if (pc_is_same_equip_index((equip_index)k, sd->equip_index, index))
					continue;
				if (!sd->inventory_data[index])
					continue;

				if (itemdb_type(id) != IT_CARD) {
					if (sd->inventory_data[index]->nameid != id)
						continue;

					if (j > 0) { // Check if this item not already used
						do_continue = false;

						for (size_t z = 0; z < nb_itemCombo - 1; z++) {
							if (combo_idx[z].idx == index && combo_idx[z].nameid == id) { // Index already recorded
								do_continue = true;
								break;
							}
						}

						if (do_continue)
							continue;
					}

					combo_idx[j].nameid = id;
					combo_idx[j].idx = index;
					pos |= sd->inventory.u.items_inventory[index].equip;
					found = true;
					break;
				} else { // Cards and enchants
					if (itemdb_isspecial(sd->inventory.u.items_inventory[index].card[0]))
						continue;
					for (uint8 z = 0; z < MAX_SLOTS; z++) {
						do_continue = false;

						if (sd->inventory.u.items_inventory[index].card[z] != id)
							continue;

						if (j > 0) {
							for (size_t c1 = 0; c1 < nb_itemCombo - 1; c1++) {
								if (combo_idx[c1].idx == index && combo_idx[c1].nameid == id) {
									for (uint8 c2 = 0; c2 < MAX_SLOTS; c2++) {
										if (combo_idx[c1].card[c2] == id) { // Card already recorded (at this same idx)
											do_continue = true;
											break;
										}
									}
								}
							}
						}

						if (do_continue)
							continue;

						combo_idx[j].nameid = id;
						combo_idx[j].idx = index;
						combo_idx[j].card[z] = id;
						pos |= sd->inventory.u.items_inventory[index].equip;
						found = true;
						break;
					}
				}
			}

			if (!found)
				break; // Unable to found all the IDs for this combo, return
		}

		// Broke out of the count loop without finding all IDs, move to the next combo
		if (j < nb_itemCombo)
			continue;

		// All items in the combo are matching
		auto entry = std::make_shared<s_combos>();

		entry->bonus = item_combo->script;
		entry->id = item_combo->id;
		entry->pos = pos;
		sd->combos.push_back(entry);
		combo_idx.clear();
		success++;
	}

	return success;
}

/**
 * Called when an item with combo is removed
 * @param sd: Player data
 * @param data: Item data
 * @return Number of removed combo(s)
 */
static int pc_removecombo(map_session_data *sd, item_data *data ) {

	if (sd->combos.empty())
		return 0; // Nothing to do here, player has no combos

	int retval = 0;

	for (const auto &item_combo : data->combos) {
		std::shared_ptr<s_combos> del_combo = nullptr;

		// Check if this combo exists on this player
		for (const auto &player_combo : sd->combos) {
			if (player_combo->id == item_combo->id) {
				del_combo = player_combo;
				break;
			}
		}

		// No match, skip this combo
		if (del_combo == nullptr)
			continue;

		util::vector_erase_if_exists(sd->combos, del_combo);
		retval++;

		// Check if combo requirements still fit
		if (pc_checkcombo(sd, data))
			continue;

		// It's empty, clear all the memory
		if (sd->combos.empty()) {
			sd->combos.clear();
			return retval; // Return at this point as there are no more combos to check
		}
	}

	return retval;
}

/**
 * Load combo data(s) of player
 * @param sd: Player data
 * @return ret numbers of succeed combo
 */
int pc_load_combo(map_session_data *sd) {
	int ret = 0;

	for (int16 i = 0; i < EQI_MAX; i++) {
		item_data *id;
		short idx = sd->equip_index[i];

		if (idx < 0 || !(id = sd->inventory_data[idx]))
			continue;

		if (!id->combos.empty())
			ret += pc_checkcombo(sd, id);

		if (!itemdb_isspecial(sd->inventory.u.items_inventory[idx].card[0])) {
			for (uint8 j = 0; j < MAX_SLOTS; j++) {
				if (!sd->inventory.u.items_inventory[idx].card[j])
					continue;

				std::shared_ptr<item_data> data = item_db.find(sd->inventory.u.items_inventory[idx].card[j]);

				if (data != nullptr) {
					if (!data->combos.empty())
						ret += pc_checkcombo(sd, data.get());
				}
			}
		}
	}

	return ret;
}

/*==========================================
 * Equip item on player sd at req_pos from inventory index n
 * return: false - fail; true - success
 *------------------------------------------*/
bool pc_equipitem(map_session_data *sd,short n,int req_pos,bool equipswitch)
{
	int i, pos, flag = 0, iflag;
	struct item_data *id;
	short* equip_index;

	nullpo_retr(false,sd);

	if( n < 0 || n >= MAX_INVENTORY ) {
		if( equipswitch ){
			clif_equipswitch_add( sd, n, req_pos, ITEM_EQUIP_ACK_FAIL );
		}else{
			// Does not deserve an answer... [Lemongrass]
			//clif_equipitemack( sd, ITEM_EQUIP_ACK_FAIL, n );
		}
		return false;
	}
	if( DIFF_TICK(sd->canequip_tick,gettick()) > 0 ) {
		if( equipswitch ){
			clif_equipswitch_add( sd, n, req_pos, ITEM_EQUIP_ACK_FAIL );
		}else{
			clif_equipitemack( *sd, ITEM_EQUIP_ACK_FAIL, n );
		}
		return false;
	}

	if (!(id = sd->inventory_data[n]))
		return false;
	pos = pc_equippoint(sd,n); //With a few exceptions, item should go in all specified slots.

	if(battle_config.battle_log && !equipswitch)
		ShowInfo("equip %u (%d) %x:%x\n",sd->inventory.u.items_inventory[n].nameid,n,id?id->equip:0,req_pos);

	uint8 res = pc_isequip( sd, n );

	if( res != ITEM_EQUIP_ACK_OK ){
		if( equipswitch ){
			clif_equipswitch_add( sd, n, req_pos, res );
		}else{
			clif_equipitemack( *sd, res, n );	// fail
		}
		return false;
	}

	if( equipswitch && id->type == IT_AMMO ){
		clif_equipswitch_add( sd, n, req_pos, ITEM_EQUIP_ACK_FAIL );
		return false;
	}

	if (!(pos&req_pos) || sd->inventory.u.items_inventory[n].equip != 0 || sd->inventory.u.items_inventory[n].attribute==1 ) { // [Valaris]
		if( equipswitch ){
			clif_equipswitch_add( sd, n, req_pos, ITEM_EQUIP_ACK_FAIL );
		}else{
			clif_equipitemack( *sd, ITEM_EQUIP_ACK_FAIL, n );	// fail
		}
		return false;
	}
	if( sd->sc.count && (sd->sc.cant.equip || (sd->sc.getSCE(SC_PYROCLASTIC) && sd->inventory_data[n]->type == IT_WEAPON)) ) {
		if( equipswitch ){
			clif_equipswitch_add( sd, n, req_pos, ITEM_EQUIP_ACK_FAIL );
		}else{
			clif_equipitemack( *sd, ITEM_EQUIP_ACK_FAIL, n ); //Fail
		}
		return false;
	}

	equip_index = equipswitch ? sd->equip_switch_index : sd->equip_index;

	if ( !equipswitch && id->flag.bindOnEquip && !sd->inventory.u.items_inventory[n].bound) {
		sd->inventory.u.items_inventory[n].bound = (char)battle_config.default_bind_on_equip;
		clif_notify_bindOnEquip( *sd, n );
	}

	if(pos == EQP_ACC) { //Accessories should only go in one of the two.
		pos = req_pos&EQP_ACC;
		if (pos == EQP_ACC) //User specified both slots.
			pos = (equip_index[EQI_ACC_R] >= 0 && equip_index[EQI_ACC_L] < 0) ? EQP_ACC_L : EQP_ACC_R;

		for (i = 0; i < sd->inventory_data[n]->slots; i++) { // Accessories that have cards that force equip location
			if (!sd->inventory.u.items_inventory[n].card[i])
				continue;

			std::shared_ptr<item_data> card_data = item_db.find(sd->inventory.u.items_inventory[n].card[i]);

			if (card_data) {
				int card_pos = card_data->equip;

				if (card_pos == EQP_ACC_L || card_pos == EQP_ACC_R) {
					pos = card_pos; // Use the card's equip position
					break;
				}
			}
		}
	} else if(pos == EQP_ARMS && id->equip == EQP_HAND_R) { //Dual wield capable weapon.
		pos = (req_pos&EQP_ARMS);
		if (pos == EQP_ARMS) //User specified both slots, pick one for them.
#ifdef RENEWAL
			pos = (equip_index[EQI_HAND_R] >= 0 && equip_index[EQI_HAND_L] < 0) ? EQP_HAND_L : EQP_HAND_R;
#else
			pos = equip_index[EQI_HAND_R] >= 0 ? EQP_HAND_L : EQP_HAND_R;
#endif
	} else if(pos == EQP_SHADOW_ACC) { // Shadow System
		pos = req_pos&EQP_SHADOW_ACC;
		if (pos == EQP_SHADOW_ACC)
			pos = (equip_index[EQI_SHADOW_ACC_L] >= 0 && equip_index[EQI_SHADOW_ACC_R] < 0) ? EQP_SHADOW_ACC_R : EQP_SHADOW_ACC_L;
	} else if(pos == EQP_SHADOW_ARMS && id->equip == EQP_SHADOW_WEAPON) {
		pos = (req_pos&EQP_SHADOW_ARMS);
		if( pos == EQP_SHADOW_ARMS )
			pos = (equip_index[EQI_SHADOW_WEAPON] >= 0 ? EQP_SHADOW_SHIELD : EQP_SHADOW_WEAPON);
	}

	if (pos&EQP_HAND_R && battle_config.use_weapon_skill_range&BL_PC) {
		//Update skill-block range database when weapon range changes. [Skotlex]
		i = equip_index[EQI_HAND_R];
		if (i < 0 || !sd->inventory_data[i]) //No data, or no weapon equipped
			flag = 1;
		else
			flag = id->range != sd->inventory_data[i]->range;
	}

	if( equipswitch ){
		for( i = 0; i < EQI_MAX; i++ ){
			if( pos&equip_bitmask[i] ){
				// If there was already an item assigned to this slot
				if( sd->equip_switch_index[i] >= 0 ){
					pc_equipswitch_remove( sd, sd->equip_switch_index[i] );
				}

				// Assign the new index to it
				sd->equip_switch_index[i] = n;
			}
		}

		sd->inventory.u.items_inventory[n].equipSwitch = pos;
		clif_equipswitch_add( sd, n, pos, ITEM_EQUIP_ACK_OK );
		return true;
	}else{
		for(i=0;i<EQI_MAX;i++) {
			if(pos & equip_bitmask[i]) {
				if(sd->equip_index[i] >= 0) //Slot taken, remove item from there.
					pc_unequipitem(sd,sd->equip_index[i], 1 | 2 | 4);

				sd->equip_index[i] = n;
			}
		}

		pc_equipswitch_remove(sd, n);

		if(pos==EQP_AMMO) {
			clif_arrowequip(sd,n);
			clif_arrow_fail(sd,3);
		}
		else
			clif_equipitemack( *sd, ITEM_EQUIP_ACK_OK, n, pos );

		sd->inventory.u.items_inventory[n].equip = pos;
	}

	if(pos & EQP_HAND_R) {
		if(id)
			sd->weapontype1 = id->subtype;
		else
			sd->weapontype1 = W_FIST;
		pc_calcweapontype(sd);
		clif_changelook(&sd->bl,LOOK_WEAPON,sd->status.weapon);
	}
	if(pos & EQP_HAND_L) {
		if(id) {
			if(id->type == IT_WEAPON) {
				sd->status.shield = W_FIST;
				sd->weapontype2 = id->subtype;
			}
			else
			if(id->type == IT_ARMOR) {
				sd->status.shield = id->look;
				sd->weapontype2 = W_FIST;
			}
		}
		else
			sd->status.shield = sd->weapontype2 = W_FIST;
		pc_calcweapontype(sd);
		clif_changelook(&sd->bl,LOOK_SHIELD,sd->status.shield);
	}
	if(pos & EQP_SHOES)
		clif_changelook(&sd->bl,LOOK_SHOES,0);

	if (battle_config.ammo_unequip && (pos&EQP_ARMS) && id->type == IT_WEAPON) {
		short idx = sd->equip_index[EQI_AMMO];

		if (idx >= 0) {
			switch (sd->inventory_data[idx]->subtype) {
				case AMMO_ARROW:
					if (id->subtype != W_BOW && id->subtype != W_MUSICAL && id->subtype != W_WHIP)
						pc_unequipitem(sd, idx, 2 | 4);
					break;
				case AMMO_BULLET:
				case AMMO_SHELL:
					if (id->subtype != W_REVOLVER && id->subtype != W_RIFLE && id->subtype != W_GATLING && id->subtype != W_SHOTGUN
#ifdef RENEWAL
						&& id->subtype != W_GRENADE
#endif
						)
						pc_unequipitem(sd, idx, 2 | 4);
					break;
#ifndef RENEWAL
				case AMMO_GRENADE:
					if (id->subtype != W_GRENADE)
						pc_unequipitem(sd, idx, 2 | 4);
					break;
#endif
			}
		}
	}

	pc_set_costume_view(sd);

	pc_checkallowskill(sd); //Check if status changes should be halted.
	iflag = sd->npc_item_flag;

	// Check for combos (MUST be before status_calc_pc)
	if (!id->combos.empty())
		pc_checkcombo(sd, id);

	if (itemdb_isspecial(sd->inventory.u.items_inventory[n].card[0]))
		; // No cards
	else {
		for (i = 0; i < MAX_SLOTS; i++) {
			if (!sd->inventory.u.items_inventory[n].card[i])
				continue;

			std::shared_ptr<item_data> data = item_db.find(sd->inventory.u.items_inventory[n].card[i]);

			if (data != nullptr) {
				if (!data->combos.empty())
					pc_checkcombo(sd, data.get());
			}
		}
	}

	status_calc_pc(sd,SCO_NONE);
	if (flag) //Update skill data
		clif_skillinfoblock(sd);

	//OnEquip script [Skotlex]
	if (id) {
		current_equip_item_index = n;
		current_equip_card_id = 0;
		//only run the script if item isn't restricted
		if (id->equip_script && (pc_has_permission(sd,PC_PERM_USE_ALL_EQUIPMENT) || !itemdb_isNoEquip(id,sd->bl.m)))
			run_script(id->equip_script,0,sd->bl.id,fake_nd->bl.id);
		if(itemdb_isspecial(sd->inventory.u.items_inventory[n].card[0]))
			; //No cards
		else {
			for( i = 0; i < MAX_SLOTS; i++ ) {
				if (!sd->inventory.u.items_inventory[n].card[i])
					continue;
				std::shared_ptr<item_data> data = item_db.find(sd->inventory.u.items_inventory[n].card[i]);

				if ( data != nullptr ) {
					if (data->equip_script && (pc_has_permission(sd,PC_PERM_USE_ALL_EQUIPMENT) || !itemdb_isNoEquip(data.get(), sd->bl.m))) {
						current_equip_card_id = sd->inventory.u.items_inventory[n].card[i];
						run_script(data->equip_script,0,sd->bl.id,fake_nd->bl.id);
					}
				}
				current_equip_card_id = 0;
			}
		}
		current_equip_item_index = -1;
	}
	sd->npc_item_flag = iflag;

	return true;
}

static void pc_deleteautobonus( std::vector<std::shared_ptr<s_autobonus>>& bonus, int position ){
	std::vector<std::shared_ptr<s_autobonus>>::iterator it = bonus.begin();

	while( it != bonus.end() ){
		std::shared_ptr<s_autobonus> b = *it;

		if( ( b->pos & position ) != b->pos ){
			it++;
			continue;
		}

		it = bonus.erase( it );
	}
}

/**
 * Recalculate player status on unequip
 * @param sd: Player data
 * @param n: Item inventory index
 * @param flag: Whether to recalculate a player's status or not
 * @return True on success or false on failure
 */
static void pc_unequipitem_sub(map_session_data *sd, int n, int flag) {
	int i, iflag;
	bool status_calc = false;

	pc_deleteautobonus( sd->autobonus, sd->inventory.u.items_inventory[n].equip );
	pc_deleteautobonus( sd->autobonus2, sd->inventory.u.items_inventory[n].equip );
	pc_deleteautobonus( sd->autobonus3, sd->inventory.u.items_inventory[n].equip );

	sd->inventory.u.items_inventory[n].equip = 0;
	if (!(flag & 4))
		pc_checkallowskill(sd);
	iflag = sd->npc_item_flag;

	// Check for combos (MUST be before status_calc_pc)
	if (sd->inventory_data[n]) {
		if (!sd->inventory_data[n]->combos.empty()) {
			if (pc_removecombo(sd, sd->inventory_data[n]))
				status_calc = true;
		}

		if (itemdb_isspecial(sd->inventory.u.items_inventory[n].card[0]))
			; // No cards
		else {
			for (i = 0; i < MAX_SLOTS; i++) {
				if (!sd->inventory.u.items_inventory[n].card[i])
					continue;

				std::shared_ptr<item_data> data = item_db.find(sd->inventory.u.items_inventory[n].card[i]);

				if (data != nullptr) {
					if (!data->combos.empty()) {
						if (pc_removecombo(sd, data.get()))
							status_calc = true;
					}
				}
			}
		}
	}

	if (flag & 1 || status_calc) {
		pc_checkallowskill(sd);
		status_calc_pc(sd, SCO_FORCE);
	}

	if (sd->sc.getSCE(SC_SIGNUMCRUCIS) && !battle_check_undead(sd->battle_status.race, sd->battle_status.def_ele))
		status_change_end(&sd->bl, SC_SIGNUMCRUCIS);

	//OnUnEquip script [Skotlex]
	if (sd->inventory_data[n]) {
		current_equip_item_index = n;
		current_equip_card_id = 0;
		if (sd->inventory_data[n]->unequip_script)
			run_script(sd->inventory_data[n]->unequip_script, 0, sd->bl.id, fake_nd->bl.id);
		if (itemdb_isspecial(sd->inventory.u.items_inventory[n].card[0]))
			; //No cards
		else {
			for (i = 0; i < MAX_SLOTS; i++) {
				if (!sd->inventory.u.items_inventory[n].card[i])
					continue;

				std::shared_ptr<item_data> data = item_db.find(sd->inventory.u.items_inventory[n].card[i]);

				if (data != nullptr) {
					if (data->unequip_script) {
						current_equip_card_id = sd->inventory.u.items_inventory[n].card[i];
						run_script(data->unequip_script, 0, sd->bl.id, fake_nd->bl.id);
					}
				}
				current_equip_card_id = 0;
			}
		}
		current_equip_item_index = -1;
	}

	sd->npc_item_flag = iflag;
}

/**
 * Called when attempting to unequip an item from a player
 * @param sd: Player data
 * @param n: Item inventory index
 * @param flag: Type of unequip
 *  0 - only unequip
 *  1 - calculate status after unequipping
 *  2 - force unequip
 *  4 - unequip by switching equipment
 * @return True on success or false on failure
 */
bool pc_unequipitem(map_session_data *sd, int n, int flag) {
	int i, pos;

	nullpo_retr(false,sd);

	if (n < 0 || n >= MAX_INVENTORY) {
		clif_unequipitemack(sd,0,0,0);
		return false;
	}
	if (!(pos = sd->inventory.u.items_inventory[n].equip)) {
		clif_unequipitemack(sd,n,0,0);
		return false; //Nothing to unequip
	}
	// status change that makes player cannot unequip equipment
	if (!(flag&2) && sd->sc.count &&( sd->sc.cant.unequip ||
		(sd->sc.getSCE(SC_PYROCLASTIC) &&	sd->inventory_data[n]->type == IT_WEAPON)))	// can't switch weapon
	{
		clif_unequipitemack(sd,n,0,0);
		return false;
	}

	if (battle_config.battle_log)
		ShowInfo("unequip %d %x:%x\n",n,pc_equippoint(sd,n),pos);

	for(i = 0; i < EQI_MAX; i++) {
		if (pos & equip_bitmask[i])
			sd->equip_index[i] = -1;
	}

	if(pos & EQP_HAND_R) {
		sd->weapontype1 = W_FIST;
		sd->status.weapon = sd->weapontype2;
		pc_calcweapontype(sd);
		clif_changelook(&sd->bl,LOOK_WEAPON,sd->status.weapon);
		if( !battle_config.dancing_weaponswitch_fix )
			status_change_end(&sd->bl, SC_DANCING); // Unequipping => stop dancing.
#ifdef RENEWAL
		if (battle_config.switch_remove_edp&2) {
#else
		if (battle_config.switch_remove_edp&1) {
#endif
			status_change_end(&sd->bl, SC_EDP);
		}
	}
	if(pos & EQP_HAND_L) {
		if (sd->status.shield && battle_getcurrentskill(&sd->bl) == LG_SHIELDSPELL)
			unit_skillcastcancel(&sd->bl, 0); // Cancel Shield Spell if player swaps shields.

		sd->status.shield = sd->weapontype2 = W_FIST;
		pc_calcweapontype(sd);
		clif_changelook(&sd->bl,LOOK_SHIELD,sd->status.shield);
	}

	if(pos & EQP_SHOES)
		clif_changelook(&sd->bl,LOOK_SHOES,0);

	clif_unequipitemack(sd,n,pos,1);
	pc_set_costume_view(sd);

	status_db.removeByStatusFlag(&sd->bl, { SCF_REMOVEONUNEQUIP });

	// On weapon change (right and left hand)
	if ((pos & EQP_ARMS) && sd->inventory_data[n]->type == IT_WEAPON) {
		if (battle_config.ammo_unequip && !(flag & 4)) {
			switch (sd->inventory_data[n]->subtype) {
				case W_BOW:
				case W_MUSICAL:
				case W_WHIP:
				case W_REVOLVER:
				case W_RIFLE:
				case W_GATLING:
				case W_SHOTGUN:
				case W_GRENADE: {
					short idx = sd->equip_index[EQI_AMMO];

					if (idx >= 0) {
						sd->equip_index[EQI_AMMO] = -1;
						clif_unequipitemack(sd, idx, sd->inventory.u.items_inventory[idx].equip, 1);
						pc_unequipitem_sub(sd, idx, 0);
					}
				}
				break;
			}
		}

		status_db.removeByStatusFlag(&sd->bl, { SCF_REMOVEONUNEQUIPWEAPON });
	}

	// On armor change
	if (pos & EQP_ARMOR) {
		status_db.removeByStatusFlag(&sd->bl, { SCF_REMOVEONUNEQUIPARMOR });
	}

	// On equipment change
#ifndef RENEWAL
	if (!(flag&4))
		status_change_end(&sd->bl, SC_CONCENTRATION);
#endif

	// On ammo change
	if (sd->inventory_data[n]->type == IT_AMMO && (sd->inventory_data[n]->nameid != ITEMID_SILVER_BULLET || sd->inventory_data[n]->nameid != ITEMID_PURIFICATION_BULLET || sd->inventory_data[n]->nameid != ITEMID_SILVER_BULLET_))
		status_change_end(&sd->bl, SC_P_ALTER);

	pc_unequipitem_sub(sd, n, flag);

	return true;
}

int pc_equipswitch( map_session_data* sd, int index ){
	// Get the target equip mask
	int position = sd->inventory.u.items_inventory[index].equipSwitch;

	// Get the currently equipped item
	short equippedItem = pc_checkequip( sd, position, true );

	// No item equipped at the target
	if( equippedItem == -1 ){
		// Remove it from the equip switch
		pc_equipswitch_remove( sd, index );

		pc_equipitem( sd, index, position );

		return position;
	}else{
		std::map<int, int> unequipped;
		int unequipped_position = 0;

		// Unequip all items that interfere
		for( int i = 0; i < EQI_MAX; i++ ){
			int unequip_index = sd->equip_index[i];

			if( unequip_index >= 0 && position & equip_bitmask[i] ){
				struct item* unequip_item = &sd->inventory.u.items_inventory[unequip_index];

				// Store the unequipped index and position mask for later
				unequipped[unequip_index] = unequip_item->equip;

				// Keep the position for later
				unequipped_position |= unequip_item->equip;

				// Unequip the item
				pc_unequipitem( sd, unequip_index, 0 );
			}
		}

		int all_position = position | unequipped_position;

		// Equip everything that is hit by the mask
		for( int i = 0; i < EQI_MAX; i++ ){
			int exchange_index = sd->equip_switch_index[i];

			if( exchange_index >= 0 && all_position & equip_bitmask[i] ){
				struct item* exchange_item = &sd->inventory.u.items_inventory[exchange_index];

				// Store the target position
				int exchange_position = exchange_item->equipSwitch;

				// Remove the item from equip switch
				pc_equipswitch_remove( sd, exchange_index );

				// Equip the item at the destinated position
				pc_equipitem( sd, exchange_index, exchange_position );
			}
		}

		// Place all unequipped items into the equip switch window
		for( std::pair<int, int> pair : unequipped ){
			int unequipped_index = pair.first;
			int unequipped_position = pair.second;

			// Rebuild the index cache
			for( int i = 0; i < EQI_MAX; i++ ){
				if( unequipped_position & equip_bitmask[i] ){
					sd->equip_switch_index[i] = unequipped_index;
				}
			}

			// Set the correct position mask
			sd->inventory.u.items_inventory[unequipped_index].equipSwitch = unequipped_position;

			// Notify the client
			clif_equipswitch_add( sd, unequipped_index, unequipped_position, ITEM_EQUIP_ACK_OK );
		}

		return all_position;
	}
}

void pc_equipswitch_remove( map_session_data* sd, int index ){
	struct item* item = &sd->inventory.u.items_inventory[index];

	if( !item->equipSwitch ){
		return;
	}

	for( int i = 0; i < EQI_MAX; i++ ){
		// If a match is found
		if( sd->equip_switch_index[i] == index ){
			// Remove it from the slot
			sd->equip_switch_index[i] = -1;
		}
	}

	// Send out one packet for all slots using the current item's mask
	clif_equipswitch_remove( sd, index, item->equipSwitch, false );

	item->equipSwitch = 0;
}

/*==========================================
 * Checking if player (sd) has an invalid item
 * and is unequiped on map load (item_noequip)
 *------------------------------------------*/
void pc_checkitem(map_session_data *sd) {
	int i, calc_flag = 0;
	struct item* it;

	nullpo_retv(sd);

	if( sd->state.vending ) //Avoid reorganizing items when we are vending, as that leads to exploits (pointed out by End of Exam)
		return;

	pc_check_available_item(sd, ITMCHK_NONE); // Check for invalid(ated) items.

	for( i = 0; i < MAX_INVENTORY; i++ ) {
		it = &sd->inventory.u.items_inventory[i];

		if( it->nameid == 0 )
			continue;
		if( !it->equip )
			continue;
		if( it->equip&~pc_equippoint(sd,i) ) {
			pc_unequipitem(sd, i, 2);
			calc_flag = 1;
			continue;
		}

		if( !pc_has_permission(sd, PC_PERM_USE_ALL_EQUIPMENT) && !battle_config.allow_equip_restricted_item && itemdb_isNoEquip(sd->inventory_data[i], sd->bl.m) ) {
			pc_unequipitem(sd, i, 2);
			calc_flag = 1;
			continue;
		}
	}

	for( i = 0; i < MAX_INVENTORY; i++ ) {
		it = &sd->inventory.u.items_inventory[i];

		if( it->nameid == 0 )
			continue;
		if( !it->equipSwitch )
			continue;
		if( it->equipSwitch&~pc_equippoint(sd,i) ||
			( !pc_has_permission(sd, PC_PERM_USE_ALL_EQUIPMENT) && !battle_config.allow_equip_restricted_item && itemdb_isNoEquip(sd->inventory_data[i], sd->bl.m) ) ){
			
			for( int j = 0; j < EQI_MAX; j++ ){
				if( sd->equip_switch_index[j] == i ){
					sd->equip_switch_index[j] = -1;
				}
			}

			sd->inventory.u.items_inventory[i].equipSwitch = 0;

			continue;
		}
	}

	if( calc_flag && sd->state.active ) {
		pc_checkallowskill(sd);
		status_calc_pc(sd,SCO_NONE);
	}
}

/*==========================================
 * Checks for unavailable items and removes them.
 * @param sd: Player data
 * @param type Forced check:
 *   1 - Inventory
 *   2 - Cart
 *   4 - Storage
 *------------------------------------------*/
void pc_check_available_item(map_session_data *sd, uint8 type)
{
	int i;
	t_itemid nameid;
	char output[256];

	nullpo_retv(sd);

	if (battle_config.item_check&ITMCHK_INVENTORY && type&ITMCHK_INVENTORY) { // Check for invalid(ated) items in inventory.
		for(i = 0; i < MAX_INVENTORY; i++) {
			nameid = sd->inventory.u.items_inventory[i].nameid;

			if (!nameid)
				continue;
			if (!itemdb_available(nameid)) {
				sprintf(output, msg_txt(sd, 709), nameid); // Item %u has been removed from your inventory.
				clif_displaymessage(sd->fd, output);
				ShowWarning("Removed invalid/disabled item (ID: %u, amount: %d) from inventory (char_id: %d).\n", nameid, sd->inventory.u.items_inventory[i].amount, sd->status.char_id);
				pc_delitem(sd, i, sd->inventory.u.items_inventory[i].amount, 4, 0, LOG_TYPE_OTHER);
				continue;
			}
			if (!sd->inventory.u.items_inventory[i].unique_id && !itemdb_isstackable(nameid))
				sd->inventory.u.items_inventory[i].unique_id = pc_generate_unique_id(sd);
		}
	}

	if (battle_config.item_check&ITMCHK_CART && type&ITMCHK_CART) { // Check for invalid(ated) items in cart.
		for(i = 0; i < MAX_CART; i++) {
			nameid = sd->cart.u.items_cart[i].nameid;

			if (!nameid)
				continue;
			if (!itemdb_available(nameid)) {
				sprintf(output, msg_txt(sd, 710), nameid); // Item %u has been removed from your cart.
				clif_displaymessage(sd->fd, output);
				ShowWarning("Removed invalid/disabled item (ID: %u, amount: %d) from cart (char_id: %d).\n", nameid, sd->cart.u.items_cart[i].amount, sd->status.char_id);
				pc_cart_delitem(sd, i, sd->cart.u.items_cart[i].amount, 0, LOG_TYPE_OTHER);
				continue;
			}
			if (!sd->cart.u.items_cart[i].unique_id && !itemdb_isstackable(nameid))
				sd->cart.u.items_cart[i].unique_id = pc_generate_unique_id(sd);
		}
	}

	if (battle_config.item_check&ITMCHK_STORAGE && type&ITMCHK_STORAGE) { // Check for invalid(ated) items in storage.
		for(i = 0; i < sd->storage.max_amount; i++) {
			nameid = sd->storage.u.items_storage[i].nameid;

			if (!nameid)
				continue;
			if (!itemdb_available(nameid)) {
				sprintf(output, msg_txt(sd, 711), nameid); // Item %u has been removed from your storage.
				clif_displaymessage(sd->fd, output);
				ShowWarning("Removed invalid/disabled item (ID: %u, amount: %d) from storage (char_id: %d).\n", nameid, sd->storage.u.items_storage[i].amount, sd->status.char_id);
				storage_delitem(sd, &sd->storage, i, sd->storage.u.items_storage[i].amount);
				continue;
			}
			if (!sd->storage.u.items_storage[i].unique_id && !itemdb_isstackable(nameid))
				sd->storage.u.items_storage[i].unique_id = pc_generate_unique_id(sd);
 		}
	}
}

/*==========================================
 * Update PVP rank for sd1 in cmp to sd2
 *------------------------------------------*/
static int pc_calc_pvprank_sub(struct block_list *bl,va_list ap)
{
	map_session_data *sd1,*sd2;

	sd1=(map_session_data *)bl;
	sd2=va_arg(ap,map_session_data *);

	if( pc_isinvisible(sd1) || pc_isinvisible(sd2) )
	{// cannot register pvp rank for hidden GMs
		return 0;
	}

	if( sd1->pvp_point > sd2->pvp_point )
		sd2->pvp_rank++;
	return 0;
}
/*==========================================
 * Calculate new rank beetween all present players (map_foreachinallarea)
 * and display result
 *------------------------------------------*/
int pc_calc_pvprank(map_session_data *sd)
{
	int old = sd->pvp_rank;
	struct map_data *mapdata = map_getmapdata(sd->bl.m);

	sd->pvp_rank=1;
	map_foreachinmap(pc_calc_pvprank_sub,sd->bl.m,BL_PC,sd);
	if(old!=sd->pvp_rank || sd->pvp_lastusers!=mapdata->users_pvp)
		clif_pvpset(sd,sd->pvp_rank,sd->pvp_lastusers=mapdata->users_pvp,0);
	return sd->pvp_rank;
}
/*==========================================
 * Calculate next sd ranking calculation from config
 *------------------------------------------*/
TIMER_FUNC(pc_calc_pvprank_timer){
	map_session_data *sd;

	sd=map_id2sd(id);
	if(sd==nullptr)
		return 0;
	sd->pvp_timer = INVALID_TIMER;

	if( pc_isinvisible(sd) )
	{// do not calculate the pvp rank for a hidden GM
		return 0;
	}

	if( pc_calc_pvprank(sd) > 0 )
		sd->pvp_timer = add_timer(gettick()+PVP_CALCRANK_INTERVAL,pc_calc_pvprank_timer,id,data);
	return 0;
}

/*==========================================
 * Checking if sd is married
 * Return:
 *	partner_id = yes
 *	0 = no
 *------------------------------------------*/
int pc_ismarried(map_session_data *sd)
{
	if(sd == nullptr)
		return -1;
	if(sd->status.partner_id > 0)
		return sd->status.partner_id;
	else
		return 0;
}
/*==========================================
 * Marry player sd to player dstsd
 * Return:
 *	false = fail
 *	true = success
 *------------------------------------------*/
bool pc_marriage(map_session_data *sd,map_session_data *dstsd)
{
	if(sd == nullptr || dstsd == nullptr ||
		sd->status.partner_id > 0 || dstsd->status.partner_id > 0 ||
		(sd->class_&JOBL_BABY) || (dstsd->class_&JOBL_BABY))
		return false;
	sd->status.partner_id = dstsd->status.char_id;
	dstsd->status.partner_id = sd->status.char_id;

	achievement_update_objective(sd, AG_MARRY, 1, 1);
	achievement_update_objective(dstsd, AG_MARRY, 1, 1);

	return true;
}

/*==========================================
 * Divorce sd from its partner
 * Return:
 *	false = fail
 *	true  = success
 *------------------------------------------*/
bool pc_divorce(map_session_data *sd)
{
	map_session_data *p_sd;
	int i;

	if( sd == nullptr || !pc_ismarried(sd) )
		return false;

	if( !sd->status.partner_id )
		return false; // Char is not married

	if( (p_sd = map_charid2sd(sd->status.partner_id)) == nullptr )
	{ // Lets char server do the divorce
		if( chrif_divorce(sd->status.char_id, sd->status.partner_id) )
			return false; // No char server connected

		return true;
	}

	// Both players online, lets do the divorce manually
	sd->status.partner_id = 0;
	p_sd->status.partner_id = 0;
	for( i = 0; i < MAX_INVENTORY; i++ )
	{
		if( sd->inventory.u.items_inventory[i].nameid == WEDDING_RING_M || sd->inventory.u.items_inventory[i].nameid == WEDDING_RING_F )
			pc_delitem(sd, i, 1, 0, 0, LOG_TYPE_OTHER);
		if( p_sd->inventory.u.items_inventory[i].nameid == WEDDING_RING_M || p_sd->inventory.u.items_inventory[i].nameid == WEDDING_RING_F )
			pc_delitem(p_sd, i, 1, 0, 0, LOG_TYPE_OTHER);
	}

	clif_divorced(sd, p_sd->status.name);
	clif_divorced(p_sd, sd->status.name);

	return true;
}

/**
 * Get the partner map_session_data of a player
 * @param sd : the husband|wife session
 * @return partner session or nullptr
 */
map_session_data *pc_get_partner(map_session_data *sd){
	if (!sd || !pc_ismarried(sd))
		return nullptr;
	return map_charid2sd(sd->status.partner_id);
}

/**
 * Get the father map_session_data of a player
 * @param sd : the baby session
 * @return father session or nullptr
 */
map_session_data *pc_get_father (map_session_data *sd){
	if (!sd || !(sd->class_&JOBL_BABY) || !sd->status.father)
		return nullptr;
	return map_charid2sd(sd->status.father);
}

/**
 * Get the mother map_session_data of a player
 * @param sd : the baby session
 * @return mother session or nullptr
 */
map_session_data *pc_get_mother (map_session_data *sd){
	if (!sd || !(sd->class_&JOBL_BABY) || !sd->status.mother)
		return nullptr;
	return map_charid2sd(sd->status.mother);
}

/*==========================================
 * Get sd children charid. (Need to be married)
 *------------------------------------------*/
map_session_data *pc_get_child (map_session_data *sd)
{
	if (!sd || !pc_ismarried(sd) || !sd->status.child)
		// charid2sd returns nullptr if not found
		return nullptr;
	return map_charid2sd(sd->status.child);
}

/*==========================================
 * Set player sd to bleed. (losing hp and/or sp each diff_tick)
 *------------------------------------------*/
void pc_bleeding (map_session_data *sd, t_tick diff_tick)
{
	int hp = 0, sp = 0;

	if( pc_isdead(sd) )
		return;

	if (sd->hp_loss.value) {
		sd->hp_loss.tick += diff_tick;
		while (sd->hp_loss.tick >= sd->hp_loss.rate) {
			hp += sd->hp_loss.value;
			sd->hp_loss.tick -= sd->hp_loss.rate;
		}
		if(hp >= sd->battle_status.hp)
			hp = sd->battle_status.hp-1; //Script drains cannot kill you.
	}

	if (sd->sp_loss.value) {
		sd->sp_loss.tick += diff_tick;
		while (sd->sp_loss.tick >= sd->sp_loss.rate) {
			sp += sd->sp_loss.value;
			sd->sp_loss.tick -= sd->sp_loss.rate;
		}
	}

	if (hp > 0 || sp > 0)
		status_zap(&sd->bl, hp, sp);
}

//Character regen. Flag is used to know which types of regen can take place.
//&1: HP regen
//&2: SP regen
void pc_regen (map_session_data *sd, t_tick diff_tick)
{
	int hp = 0, sp = 0;

	if (sd->hp_regen.value) {
		sd->hp_regen.tick += diff_tick;
		while (sd->hp_regen.tick >= sd->hp_regen.rate) {
			hp += sd->hp_regen.value;
			sd->hp_regen.tick -= sd->hp_regen.rate;
		}
	}

	if (sd->sp_regen.value) {
		sd->sp_regen.tick += diff_tick;
		while (sd->sp_regen.tick >= sd->sp_regen.rate) {
			sp += sd->sp_regen.value;
			sd->sp_regen.tick -= sd->sp_regen.rate;
		}
	}

	if (sd->percent_hp_regen.value) {
		sd->percent_hp_regen.tick += diff_tick;
		while (sd->percent_hp_regen.tick >= sd->percent_hp_regen.rate) {
			hp += sd->status.max_hp * sd->percent_hp_regen.value / 100;
			sd->percent_hp_regen.tick -= sd->percent_hp_regen.rate;
		}
	}

	if (sd->percent_sp_regen.value) {
		sd->percent_sp_regen.tick += diff_tick;
		while (sd->percent_sp_regen.tick >= sd->percent_sp_regen.rate) {
			sp += sd->status.max_sp * sd->percent_sp_regen.value / 100;
			sd->percent_sp_regen.tick -= sd->percent_sp_regen.rate;
		}
	}

	if (hp > 0 || sp > 0)
		status_heal(&sd->bl, hp, sp, 0);
}

/*==========================================
 * Memo player sd savepoint. (map,x,y)
 *------------------------------------------*/
void pc_setsavepoint(map_session_data *sd, short mapindex,int x,int y)
{
	nullpo_retv(sd);

	safestrncpy( sd->status.save_point.map, mapindex_id2name( mapindex ), sizeof( sd->status.save_point.map ) );
	sd->status.save_point.x = x;
	sd->status.save_point.y = y;
}

/*==========================================
 * Save 1 player data at autosave interval
 *------------------------------------------*/
static TIMER_FUNC(pc_autosave){
	int interval;
	struct s_mapiterator* iter;
	map_session_data* sd;
	static int last_save_id = 0, save_flag = 0;

	if(save_flag == 2) //Someone was saved on last call, normal cycle
		save_flag = 0;
	else
		save_flag = 1; //Noone was saved, so save first found char.

	iter = mapit_getallusers();
	for( sd = (TBL_PC*)mapit_first(iter); mapit_exists(iter); sd = (TBL_PC*)mapit_next(iter) )
	{
		if (!sd->state.pc_loaded) // Player data hasn't fully loaded
			continue;
		if(sd->bl.id == last_save_id && save_flag != 1) {
			save_flag = 1;
			continue;
		}

		if(save_flag != 1) //Not our turn to save yet.
			continue;

		//Save char.
		last_save_id = sd->bl.id;
		save_flag = 2;
		if (pc_isvip(sd)) // Check if we're still VIP
			chrif_req_login_operation(1, sd->status.name, CHRIF_OP_LOGIN_VIP, 0, 1, 0);
		chrif_save(sd, CSAVE_INVENTORY|CSAVE_CART);
		break;
	}
	mapit_free(iter);

	interval = autosave_interval/(map_usercount()+1);
	if(interval < minsave_interval)
		interval = minsave_interval;
	add_timer(gettick()+interval,pc_autosave,0,0);

	return 0;
}

static int pc_daynight_timer_sub(map_session_data *sd,va_list ap)
{
	if (sd->state.night != night_flag && map_getmapflag(sd->bl.m, MF_NIGHTENABLED))
	{	//Night/day state does not match.
		clif_status_load(&sd->bl, EFST_SKE, night_flag); //New night effect by dynamix [Skotlex]
		sd->state.night = night_flag;
		return 1;
	}
	return 0;
}
/*================================================
 * timer to do the day [Yor]
 * data: 0 = called by timer, 1 = gmcommand/script
 *------------------------------------------------*/
TIMER_FUNC(map_day_timer){
	char tmp_soutput[1024];

	if (data == 0 && battle_config.day_duration <= 0)	// if we want a day
		return 0;

	if (!night_flag)
		return 0; //Already day.

	night_flag = 0; // 0=day, 1=night [Yor]
	map_foreachpc(pc_daynight_timer_sub);
	strcpy(tmp_soutput, (data == 0) ? msg_txt(nullptr,502) : msg_txt(nullptr,60)); // The day has arrived!
	intif_broadcast(tmp_soutput, strlen(tmp_soutput) + 1, BC_DEFAULT);
	return 0;
}

/*================================================
 * timer to do the night [Yor]
 * data: 0 = called by timer, 1 = gmcommand/script
 *------------------------------------------------*/
TIMER_FUNC(map_night_timer){
	char tmp_soutput[1024];

	if (data == 0 && battle_config.night_duration <= 0)	// if we want a night
		return 0;

	if (night_flag)
		return 0; //Already nigth.

	night_flag = 1; // 0=day, 1=night [Yor]
	map_foreachpc(pc_daynight_timer_sub);
	strcpy(tmp_soutput, (data == 0) ? msg_txt(nullptr,503) : msg_txt(nullptr,59)); // The night has fallen...
	intif_broadcast(tmp_soutput, strlen(tmp_soutput) + 1, BC_DEFAULT);
	return 0;
}

/**
* Attempt to stand up a player
* @param sd
* @param force Ignore the check, ask player to stand up. Used in some cases like pc_damage(), pc_revive(), etc
* @return True if success, Fals if failed
*/
bool pc_setstand(map_session_data *sd, bool force){
	nullpo_ret(sd);

	// Cannot stand yet
	// TODO: Move to SCS_NOSTAND [Cydh]
	if (!force && (sd->sc.getSCE(SC_SITDOWN_FORCE) || sd->sc.getSCE(SC_BANANA_BOMB_SITDOWN)))
		return false;

	status_change_end(&sd->bl, SC_TENSIONRELAX);
	clif_status_load(&sd->bl,EFST_SIT,0);
	clif_standing(&sd->bl); //Inform area PC is standing
	//Reset sitting tick.
	sd->ssregen.tick.hp = sd->ssregen.tick.sp = 0;
	if( pc_isdead( sd ) ){
		sd->state.dead_sit = sd->vd.dead_sit = 0;
		clif_party_dead( *sd );
	}else{
		sd->state.dead_sit = sd->vd.dead_sit = 0;
	}
	return true;
}

/**
 * Calculate Overheat value
 * @param sd: Player data
 * @param heat: Amount of Heat to adjust
 **/
void pc_overheat(map_session_data &sd, int16 heat) {
	status_change_entry *sce = sd.sc.getSCE(SC_OVERHEAT_LIMITPOINT);

	if (sce) {
		sce->val1 += heat;
		sce->val1 = cap_value(sce->val1, 0, 1000);

		if (heat < 0 && sce->val1 == 0) { // Cooling device used.
			status_change_end(&sd.bl, SC_OVERHEAT_LIMITPOINT);
			status_change_end(&sd.bl, SC_OVERHEAT);
		}
	} else if (heat > 0)
		sc_start(&sd.bl, &sd.bl, SC_OVERHEAT_LIMITPOINT, 100, heat, 1000);
}

/**
 * Check if player is autolooting given itemID.
 */
bool pc_isautolooting(map_session_data *sd, t_itemid nameid)
{
	uint8 i = 0;

	if (sd->state.autoloottype && sd->state.autoloottype&(1<<itemdb_type(nameid)))
		return true;

	if (!sd->state.autolooting)
		return false;

	if (sd->state.autolooting)
		ARR_FIND(0, AUTOLOOTITEM_SIZE, i, sd->state.autolootid[i] == nameid);

	return (i != AUTOLOOTITEM_SIZE);
}

/**
 * Checks if player can use @/#command
 * @param sd Player map session data
 * @param command Command name without @/# and params
 * @param type is it atcommand or charcommand
 */
bool pc_can_use_command( map_session_data *sd, const char *command, AtCommandType type ){
	return sd->group->can_use_command( command, type );
}

bool pc_has_permission( map_session_data* sd, e_pc_permission permission ){
	return sd->permissions.test( permission );
}

/**
 * Checks if commands used by a player should be logged
 * according to their group setting.
 * @param sd Player map session data
 */
bool pc_should_log_commands( map_session_data *sd ){
	return sd->group->log_commands;
}

/**
 * Spirit Charm expiration timer.
 * @see TimerFunc
 */
static TIMER_FUNC(pc_spiritcharm_timer){
	map_session_data *sd;
	int i;

	if ((sd = (map_session_data *)map_id2sd(id)) == nullptr || sd->bl.type != BL_PC)
		return 1;

	if (sd->spiritcharm <= 0) {
		ShowError("pc_spiritcharm_timer: %d spiritcharm's available. (aid=%d cid=%d tid=%d)\n", sd->spiritcharm, sd->status.account_id, sd->status.char_id, tid);
		sd->spiritcharm = 0;
		sd->spiritcharm_type = CHARM_TYPE_NONE;
		return 0;
	}

	ARR_FIND(0, sd->spiritcharm, i, sd->spiritcharm_timer[i] == tid);

	if (i == sd->spiritcharm) {
		ShowError("pc_spiritcharm_timer: timer not found (aid=%d cid=%d tid=%d)\n", sd->status.account_id, sd->status.char_id, tid);
		return 0;
	}

	sd->spiritcharm--;

	if (i != sd->spiritcharm)
		memmove(sd->spiritcharm_timer + i, sd->spiritcharm_timer + i + 1, (sd->spiritcharm - i) * sizeof(int));

	sd->spiritcharm_timer[sd->spiritcharm] = INVALID_TIMER;

	if (sd->spiritcharm <= 0)
		sd->spiritcharm_type = CHARM_TYPE_NONE;

	clif_spiritcharm(sd);

	return 0;
}

/**
 * Adds a spirit charm.
 * @param sd: Target character
 * @param interval: Duration
 * @param max: Maximum amount of charms to add
 * @param type: Charm type (@see spirit_charm_types)
 */
void pc_addspiritcharm(map_session_data *sd, int interval, int max, int type)
{
	int tid, i;

	nullpo_retv(sd);

	if (sd->spiritcharm_type != CHARM_TYPE_NONE && type != sd->spiritcharm_type)
		pc_delspiritcharm(sd, sd->spiritcharm, sd->spiritcharm_type);

	if (max > MAX_SPIRITCHARM)
		max = MAX_SPIRITCHARM;

	if (sd->spiritcharm < 0)
		sd->spiritcharm = 0;

	if (sd->spiritcharm && sd->spiritcharm >= max) {
		if (sd->spiritcharm_timer[0] != INVALID_TIMER)
			delete_timer(sd->spiritcharm_timer[0], pc_spiritcharm_timer);
		sd->spiritcharm--;
		if (sd->spiritcharm != 0)
			memmove(sd->spiritcharm_timer + 0, sd->spiritcharm_timer + 1, (sd->spiritcharm) * sizeof(int));
		sd->spiritcharm_timer[sd->spiritcharm] = INVALID_TIMER;
	}

	tid = add_timer(gettick() + interval, pc_spiritcharm_timer, sd->bl.id, 0);
	ARR_FIND(0, sd->spiritcharm, i, sd->spiritcharm_timer[i] == INVALID_TIMER || DIFF_TICK(get_timer(tid)->tick, get_timer(sd->spiritcharm_timer[i])->tick) < 0);

	if (i != sd->spiritcharm)
		memmove(sd->spiritcharm_timer + i + 1, sd->spiritcharm_timer + i, (sd->spiritcharm - i) * sizeof(int));

	sd->spiritcharm_timer[i] = tid;
	sd->spiritcharm++;
	sd->spiritcharm_type = type;

	clif_spiritcharm(sd);
}

/**
 * Removes one or more spirit charms.
 * @param sd: The target character
 * @param count: Amount of charms to remove
 * @param type: Type of charm to remove
 */
void pc_delspiritcharm(map_session_data *sd, int count, int type)
{
	int i;

	nullpo_retv(sd);

	if (sd->spiritcharm_type != type)
		return;

	if (sd->spiritcharm <= 0) {
		sd->spiritcharm = 0;
		return;
	}

	if (count <= 0)
		return;

	if (count > sd->spiritcharm)
		count = sd->spiritcharm;

	sd->spiritcharm -= count;

	if (count > MAX_SPIRITCHARM)
		count = MAX_SPIRITCHARM;

	for (i = 0; i < count; i++) {
		if (sd->spiritcharm_timer[i] != INVALID_TIMER) {
			delete_timer(sd->spiritcharm_timer[i], pc_spiritcharm_timer);
			sd->spiritcharm_timer[i] = INVALID_TIMER;
		}
	}

	for (i = count; i < MAX_SPIRITCHARM; i++) {
		sd->spiritcharm_timer[i - count] = sd->spiritcharm_timer[i];
		sd->spiritcharm_timer[i] = INVALID_TIMER;
	}

	if (sd->spiritcharm <= 0)
		sd->spiritcharm_type = CHARM_TYPE_NONE;

	clif_spiritcharm(sd);
}

#if defined(RENEWAL_DROP) || defined(RENEWAL_EXP)
/**
 * Renewal EXP/Item Drop rate modifier based on level penalty
 * @param level_diff: Monster and Player level difference
 * @param mob_class: Monster class
 * @param mode: Monster mode
 * @param type: 1 - EXP, 2 - Item Drop
 * @return Penalty rate
 */
uint16 pc_level_penalty_mod( map_session_data* sd, e_penalty_type type, std::shared_ptr<s_mob_db> mob, mob_data* md ){
	// No player was attached, we don't use any modifier (100 = rates are not touched)
	if( sd == nullptr ){
		return 100;
	}

	if ((type == PENALTY_DROP && map_getmapflag(sd->bl.m, MF_NORENEWALDROPPENALTY)) || (type == PENALTY_EXP && map_getmapflag(sd->bl.m, MF_NORENEWALEXPPENALTY))) {
		return 100;
	}

	int monster_level;

	if( md != nullptr ){
		monster_level = md->level;
		mob = md->db;
	}else if( mob != nullptr ){
		monster_level = mob->lv;
	}else{
		return 100;
	}

	if( ( type == PENALTY_DROP || type == PENALTY_MVP_DROP ) && status_has_mode( &mob->status, MD_FIXEDITEMDROP )  ){
		return 100;
	}

	int level_difference = monster_level - sd->status.base_level;

	std::shared_ptr<s_penalty> penalty = penalty_db.find( type );

	if( penalty != nullptr ){
		return penalty->rate[ level_difference + MAX_LEVEL - 1 ];
	}else{
		return 100;
	}
}
#endif

int pc_split_str(char *str,char **val,int num)
{
	int i;

	for (i=0; i<num && str; i++){
		val[i] = str;
		str = strchr(str,',');
		if (str && i<num-1) //Do not remove a trailing comma.
			*str++=0;
	}
	return i;
}

int pc_split_atoui(char* str, unsigned int* val, char sep, int max)
{
	static int warning=0;
	int i,j;
	for (i=0; i<max; i++) {
		double f;
		if (!str) break;
		f = atof(str);
		if (f < 0)
			val[i] = 0;
		else if (f > UINT_MAX) {
			val[i] = UINT_MAX;
			if (!warning) {
				warning = 1;
				ShowWarning("pc_readdb (exp.txt): Required exp per level is capped to %u\n", UINT_MAX);
			}
		} else
			val[i] = (unsigned int)f;
		str = strchr(str,sep);
		if (str)
			*str++=0;
	}
	//Zero up the remaining.
	for(j=i; j < max; j++)
		val[j] = 0;
	return i;
}


std::shared_ptr<s_skill_tree_entry> SkillTreeDatabase::get_skill_data(int class_, uint16 skill_id) {
	std::shared_ptr<s_skill_tree> tree = this->find(class_);

	if (tree != nullptr)
		return util::umap_find(tree->skills, skill_id);

	return nullptr;
}

const std::string SkillTreeDatabase::getDefaultLocation() {
	return std::string(db_path) + "/skill_tree.yml";
}

/**
 * Reads and parses an entry from the skill_tree.
 * @param node: YAML node containing the entry.
 * @return count of successfully parsed rows
 */
uint64 SkillTreeDatabase::parseBodyNode(const ryml::NodeRef& node) {
	std::string job_name;

	if (!this->asString(node, "Job", job_name))
		return 0;

	int64 constant;
	std::string job_name_constant = "JOB_" + job_name;

	if (!script_get_constant(job_name_constant.c_str(), &constant) || !pcdb_checkid(constant)) {
		this->invalidWarning(node["Job"], "Invalid job %s.\n", job_name.c_str());
		return 0;
	}
	uint16 job_id = static_cast<uint16>(constant);

	std::shared_ptr<s_skill_tree> tree = this->find(job_id);
	bool exists = tree != nullptr;

	if (!exists)
		tree = std::make_shared<s_skill_tree>();

	if (this->nodeExists(node, "Inherit")) {
		const ryml::NodeRef& InheritNode = node["Inherit"];

		for (const auto &Inheritit : InheritNode) {
			std::string inheritname;
			c4::from_chars(Inheritit.key(), &inheritname);
			std::string inheritname_constant = "JOB_" + inheritname;

			if (!script_get_constant(inheritname_constant.c_str(), &constant) || !pcdb_checkid(constant)) {
				this->invalidWarning(InheritNode[Inheritit.key()], "Invalid job %s.\n", inheritname.c_str());
				return 0;
			}

			bool active;

			if (!this->asBool(InheritNode, inheritname, active))
				return 0;

			uint16 inherit_job = static_cast<uint16>(constant);

			if (!active) {
				if (exists)
					util::vector_erase_if_exists(tree->inherit_job, inherit_job);
			}
			else {
				if (!util::vector_exists(tree->inherit_job, inherit_job))
					tree->inherit_job.push_back(inherit_job);
			}
		}
	}

	if (this->nodeExists(node, "Tree")) {
		for (const auto &it : node["Tree"]) {
			std::string skill_name;

			if (!this->asString(it, "Name", skill_name))
				return 0;

			uint16 skill_id = skill_name2id(skill_name.c_str());

			if (skill_id == 0) {
				this->invalidWarning(it["Name"], "Invalid skill name \"%s\".\n", skill_name.c_str());
				return 0;
			}
			if (!skill_get_index(skill_id)) {
				this->invalidWarning(it["Name"], "Unable to load skill %s into job %hu's tree.\n", skill_name.c_str(), job_id);
				return 0;
			}

			std::shared_ptr<s_skill_tree_entry> entry;
			bool skill_exists = tree->skills.count(skill_id) > 0;
				
			if (skill_exists)
				entry = tree->skills[skill_id];
			else
				entry = std::make_shared<s_skill_tree_entry>();

			entry->skill_id = skill_id;

			uint16 max_lv;

			if (!this->asUInt16(it, "MaxLevel", max_lv))
				return 0;

			if (max_lv > MAX_SKILL_LEVEL) {
				this->invalidWarning(it["MaxLevel"], "MaxLevel exceeds the maximum skill level of %d, skipping.\n", MAX_SKILL_LEVEL);
				return 0;
			}

			uint16 skill_lv_max = skill_get_max(skill_id);

			if (max_lv > skill_lv_max) {
				this->invalidWarning(it["MaxLevel"], "Skill %s's level %hu exceeds the skill's max level %hu. Capping skill level.\n", skill_name.c_str(), max_lv, skill_lv_max);
				max_lv = skill_lv_max;
			}

			// if (max_lv == 0) {	// skill lvl 0 removed on loadingFinished (because of inherit)
				// if (!skill_exists || entry->skill_id.erase(skill_id) == 0)
					// this->invalidWarning(it["Name"], "Failed to erase %s, the skill doesn't exist in for job %s, skipping.\n", skill_name.c_str(), job_name.c_str());
				// continue;
			// }

			entry->max_lv = max_lv;

			if (this->nodeExists(it, "BaseLevel")) {
				uint32 baselv;

				if (!this->asUInt32(it, "BaseLevel", baselv))
					return 0;

				uint32 baselv_max = job_db.get_maxBaseLv(job_id);

				if (baselv > baselv_max) {
					this->invalidWarning(it["BaseLevel"], "Skill %hu's base level requirement %hu exceeds job %s's max base level %d. Capping skill base level.\n",
						skill_id, baselv, job_name.c_str(), baselv_max);
					baselv = baselv_max;
				}
				entry->baselv = baselv;
			} else {
				if (!skill_exists)
					entry->baselv = 0;
			}

			if (this->nodeExists(it, "JobLevel")) {
				uint32 joblv;

				if (!this->asUInt32(it, "JobLevel", joblv))
					return 0;

				uint32 joblv_max = job_db.get_maxJobLv(job_id);

				if (joblv > joblv_max) {
					this->invalidWarning(it["JobLevel"], "Skill %hu's job level requirement %hu exceeds job %s's max job level %d. Capping skill job level.\n",
						skill_id, joblv, job_name.c_str(), joblv_max);
					joblv = joblv_max;
				}
				entry->joblv = joblv;
			} else {
				if (!skill_exists)
					entry->joblv = 0;
			}

			if (this->nodeExists(it, "Requires")) {
				for (const auto &Requiresit : it["Requires"]) {
					if (!this->nodesExist(Requiresit, { "Name" }))
						return 0;

					std::string skill_name_req;

					if (!this->asString(Requiresit, "Name", skill_name_req))
						return 0;

					uint16 skill_id_req = skill_name2id(skill_name_req.c_str());

					if (skill_id_req == 0) {
						this->invalidWarning(Requiresit["Name"], "Invalid skill name \"%s\".\n", skill_name_req.c_str());
						return 0;
					}

					uint16 lv_req;

					if (!this->asUInt16(Requiresit, "Level", lv_req))
						return 0;

					if (lv_req > MAX_SKILL_LEVEL) {
						this->invalidWarning(Requiresit["Level"], "Level exceeds the maximum skill level of %d, skipping.\n", MAX_SKILL_LEVEL);
						return 0;
					}

					uint16 lv_req_max = skill_get_max(skill_id_req);

					if (lv_req > lv_req_max) {
						this->invalidWarning(it["MaxLevel"], "Required skill %s's level %hu exceeds the skill's max level %hu. Capping skill level.\n", skill_name.c_str(), lv_req, lv_req_max);
						lv_req = lv_req_max;
					}
					
					if (lv_req == 0) {
						if (entry->need.erase(skill_id_req) == 0)
							this->invalidWarning(Requiresit["Name"], "Failed to erase %s, the skill doesn't exist in for job %s, skipping.\n", skill_name_req.c_str(), job_name.c_str());
						continue;
					}

					entry->need[skill_id_req] = lv_req;
				}
			}

			if (this->nodeExists(it, "Exclude")) {
				bool exclude;

				if (!this->asBool(it, "Exclude", exclude))
					return 0;

				entry->exclude_inherit = exclude;
			} else {
				if (!skill_exists)
					entry->exclude_inherit = false;
			}

			if (!skill_exists)
				tree->skills.insert({ skill_id, entry });
		}
	}

	if (!exists)
		this->put(job_id, tree);

	return true;
}

void SkillTreeDatabase::loadingFinished() {
	std::unordered_map<uint16, std::shared_ptr<s_skill_tree>> job_tree;	// get the data from skill_tree_db before populate it

	for (auto &data : *this) {
		if (data.second->inherit_job.empty())
			continue;

		std::shared_ptr<s_skill_tree> skill_tree = std::make_shared<s_skill_tree>();

		uint32 baselv_max = job_db.get_maxBaseLv(data.first);
		uint32 joblv_max = job_db.get_maxJobLv(data.first);

		for (const auto &inherit_job : data.second->inherit_job) {
			std::shared_ptr<s_skill_tree> tree = this->find(inherit_job);
			if (tree == nullptr || tree->skills.empty())
				continue;

			for (const auto &it : tree->skills) {
				if (it.second->exclude_inherit)
					continue;
				if (data.second->skills.count(it.first) > 0)	// skill already in the skill tree
					continue;

				if (skill_tree->skills.count(it.first) > 0)	// replaced by the last inheritance
					skill_tree->skills[it.first] = it.second;
				else
					skill_tree->skills.insert({ it.first, it.second });
				std::shared_ptr<s_skill_tree_entry> skill = skill_tree->skills[it.first];

				if (skill->baselv > baselv_max) {
					ShowWarning("SkillTreeDatabase: Skill %s (%hu)'s base level requirement %hu exceeds job %s's max base level %d. Capping skill base level.\n",
						skill_get_name(skill->skill_id), skill->skill_id, skill->baselv, job_name(data.first), baselv_max);
					skill->baselv = baselv_max;
				}
				if (skill->joblv > joblv_max) {
					ShowWarning("SkillTreeDatabase: Skill %s (%hu)'s job level requirement %hu exceeds job %s's max job level %d. Capping skill job level.\n",
						skill_get_name(skill->skill_id), skill->skill_id, skill->joblv, job_name(data.first), joblv_max);
					skill->joblv = joblv_max;
				}
			}
		}
		if (skill_tree != nullptr && !skill_tree->skills.empty())
			job_tree.insert({ data.first, skill_tree });
	}

	if (!job_tree.empty()) {
		for (auto &data : *this) {
			if (job_tree.count(data.first) == 0)
				continue;
			data.second->skills.insert(job_tree[data.first]->skills.begin(), job_tree[data.first]->skills.end());
		}
	}

	// remove skills with max_lv = 0
	for (const auto &job : *this) {
		if (job.second->skills.empty())
			continue;

		auto it = job.second->skills.begin();

		while( it != job.second->skills.end() ){
			if( it->second->max_lv == 0 ){
				it = job.second->skills.erase( it );
			}else{
				it++;
			}
		}
	}

	TypesafeYamlDatabase::loadingFinished();
}

/**
 * Calculates base hp of player. Reference: http://irowiki.org/wiki/Max_HP
 * @param level: Base level of player
 * @param job_id: Job ID @see enum e_job
 * @return base_hp
 * @author [Cydh]
 */
static unsigned int pc_calc_basehp(uint16 level, uint16 job_id) {
	std::shared_ptr<s_job_info> job = job_db.find(job_id);
	double base_hp = 35 + level * (job->hp_increase / 100.);

#ifndef RENEWAL
	if (level >= 10 && (job_id == JOB_NINJA || job_id == JOB_GUNSLINGER))
		base_hp += 90;
#endif
	for (uint16 i = 2; i <= level; i++)
		base_hp += floor(((job->hp_factor / 100.) * i) + 0.5); //Don't have round()
	if (job_id == JOB_SUMMONER || job_id == JOB_SPIRIT_HANDLER)
		base_hp += floor((base_hp / 2) + 0.5);
	return (unsigned int)base_hp;
}

/**
 * Calculates base sp of player.
 * @param level: Base level of player
 * @param job_id: Job ID @see enum e_job
 * @return base_sp
 * @author [Playtester]
 */
static unsigned int pc_calc_basesp(uint16 level, uint16 job_id) {
	std::shared_ptr<s_job_info> job = job_db.find(job_id);
	double base_sp = 10 + floor(level * (job->sp_increase / 100.));

	switch (job_id) {
		case JOB_NINJA:
			if (level >= 10)
				base_sp -= 22;
			else
				base_sp = 11 + 3*level;
			break;
		case JOB_GUNSLINGER:
			if (level > 10)
				base_sp -= 18;
			else
				base_sp = 9 + 3*level;
			break;
		case JOB_SUMMONER:
		case JOB_SPIRIT_HANDLER:
			base_sp -= floor(base_sp / 2);
			break;
	}

	return (unsigned int)base_sp;
}

const std::string JobDatabase::getDefaultLocation() {
	return std::string(db_path) + "/job_stats.yml";
}

/**
 * Reads and parses an entry from the job_db.
 * @param node: YAML node containing the entry.
 * @return count of successfully parsed rows
 */
uint64 JobDatabase::parseBodyNode(const ryml::NodeRef& node) {
	if (this->nodeExists(node, "Jobs")) {
		const ryml::NodeRef& jobsNode = node["Jobs"];

		for (const auto &jobit : jobsNode) {
			std::string job_name;
			c4::from_chars(jobit.key(), &job_name);
			std::string job_name_constant = "JOB_" + job_name;
			int64 job_id;

			if (!script_get_constant(job_name_constant.c_str(), &job_id)) {
				this->invalidWarning(node["Job"], "Job %s does not exist.\n", job_name.c_str());
				return 0;
			}

			std::shared_ptr<s_job_info> job = job_db.find(static_cast<uint16>(job_id));
			bool exists = job != nullptr;

			if (!exists) {
				job = std::make_shared<s_job_info>();

				job->job_bonus.resize(MAX_LEVEL);
				std::fill(job->job_bonus.begin(), job->job_bonus.end(), std::array<uint16, PARAM_MAX> { 0 });

				job->base_hp.resize(MAX_LEVEL);
				std::fill(job->base_hp.begin(), job->base_hp.end(), 0);

				job->base_sp.resize(MAX_LEVEL);
				std::fill(job->base_sp.begin(), job->base_sp.end(), 0);

				job->base_ap.resize(MAX_LEVEL);
				std::fill(job->base_ap.begin(), job->base_ap.end(), 0);
			}

			if (this->nodeExists(node, "MaxWeight")) {
				uint32 weight;

				if (!this->asUInt32(node, "MaxWeight", weight))
					return 0;

				job->max_weight_base = weight;
			} else {
				if (!exists)
					job->max_weight_base = 20000;
			}

			if (this->nodeExists(node, "HpFactor")) {
				uint32 hp;

				if (!this->asUInt32(node, "HpFactor", hp))
					return 0;

				job->hp_factor = hp;
			} else {
				if (!exists)
					job->hp_factor = 0;
			}

			if (this->nodeExists(node, "HpIncrease")) {
				uint32 hp;

				if (!this->asUInt32(node, "HpIncrease", hp))
					return 0;

				job->hp_increase = hp;
			} else {
				if (!exists)
					job->hp_increase = 500;
			}

			if (this->nodeExists(node, "SpIncrease")) {
				uint32 sp;

				if (!this->asUInt32(node, "SpIncrease", sp))
					return 0;

				job->sp_increase = sp;
			} else {
				if (!exists)
					job->sp_increase = 100;
			}

			if (this->nodeExists(node, "BaseASPD")) {
				const ryml::NodeRef& aspdNode = node["BaseASPD"];
				uint8 max = MAX_WEAPON_TYPE;

#ifdef RENEWAL // Renewal adds an extra column for shields
				max += 1;
#endif

				if (!exists) {
					job->aspd_base.resize(max);
					std::fill(job->aspd_base.begin(), job->aspd_base.end(), 2000);
				}

				for (const auto &aspdit : aspdNode) {
					std::string weapon;
					c4::from_chars(aspdit.key(), &weapon);
					std::string weapon_constant = "W_" + weapon;
					int64 constant;

					if (!script_get_constant(weapon_constant.c_str(), &constant)) {
						this->invalidWarning(aspdNode["BaseASPD"], "Unknown weapon type %s specified for %s, skipping.\n", weapon.c_str(), job_name.c_str());
						continue;
					}

					if (constant < W_FIST || constant >= max) {
						this->invalidWarning(aspdNode["BaseASPD"], "Invalid weapon type %s specified for %s, skipping.\n", weapon.c_str(), job_name.c_str());
						continue;
					}

					int16 aspd;

					if (!this->asInt16(aspdNode, weapon.c_str(), aspd))
						return 0;

					job->aspd_base[static_cast<int16>(constant)] = aspd;
				}
			} else {
				if (!exists) {
					uint8 max = MAX_WEAPON_TYPE;

#ifdef RENEWAL // Renewal adds an extra column for shields
					max += 1;
#endif
					job->aspd_base.resize(max);
					std::fill(job->aspd_base.begin(), job->aspd_base.end(), 2000);
				}
			}

			if (this->nodeExists(node, "MaxStats")) {
				const ryml::NodeRef& statNode = node["MaxStats"];

				for (const auto &statit : statNode) {
					std::string stat;
					c4::from_chars(statit.key(), &stat);
					std::string stat_constant = "PARAM_" + stat;
					int64 constant;

					if (!script_get_constant(stat_constant.c_str(), &constant)) {
						this->invalidWarning(statNode["Bonus"], "Unknown max stat %s specified for %s, skipping.\n", stat.c_str(), job_name.c_str());
						continue;
					}

					if (constant < PARAM_STR || constant >= PARAM_MAX) {
						this->invalidWarning(statNode["Bonus"], "Invalid max stat %s specified for %s, skipping.\n", stat.c_str(), job_name.c_str());
						continue;
					}

					uint16 max;

					if (!this->asUInt16(statNode, stat.c_str(), max))
						return 0;

					job->max_param[constant] = max;
				}
			}

			if (this->nodeExists(node, "MaxBaseLevel")) {
				uint16 level;

				if (!this->asUInt16(node, "MaxBaseLevel", level))
					return 0;

				if (level == 0 || level > MAX_LEVEL) {
					this->invalidWarning(node["MaxBaseLevel"], "MaxBaseLevel must be between 1~MAX_LEVEL for %s, capping to MAX_LEVEL.\n", job_name.c_str());
					level = MAX_LEVEL;
				}

				job->max_base_level = level;
			} else {
				if (!exists)
					job->max_base_level = MAX_LEVEL;
			}

			if (this->nodeExists(node, "BaseExp")) {
				for (const ryml::NodeRef& bexpNode : node["BaseExp"]) {
					uint16 level;

					if (!this->asUInt16(bexpNode, "Level", level))
						return 0;

					if (level > job->max_base_level)
						continue;

					if (level == 0 || level > MAX_LEVEL) {
						this->invalidWarning(bexpNode["Level"], "Level must be between 1~MAX_LEVEL for %s.\n", job_name.c_str());
						return 0;
					}

					if (this->nodeExists(bexpNode, "Exp")) {
						t_exp exp;

						if (!this->asUInt64(bexpNode, "Exp", exp))
							return 0;

						job->base_exp[level - 1] = exp;
					}
				}
			}

			if (this->nodeExists(node, "MaxJobLevel")) {
				uint16 level;

				if (!this->asUInt16(node, "MaxJobLevel", level))
					return 0;

				if (level == 0 || level > MAX_LEVEL) {
					this->invalidWarning(node["MaxJobLevel"], "MaxJobLevel must be between 1~MAX_LEVEL for %s, capping to MAX_LEVEL.\n", job_name.c_str());
					level = MAX_LEVEL;
				}

				job->max_job_level = level;
			} else {
				if (!exists)
					job->max_job_level = MAX_LEVEL;
			}

			if (this->nodeExists(node, "JobExp")) {
				for (const ryml::NodeRef& jexpNode : node["JobExp"]) {
					uint16 level;

					if (!this->asUInt16(jexpNode, "Level", level))
						return 0;

					if (level > job->max_job_level)
						continue;

					if (level == 0 || level > MAX_LEVEL) {
						this->invalidWarning(jexpNode["Level"], "Level must be between 1~MAX_LEVEL for %s.\n", job_name.c_str());
						return 0;
					}

					if (this->nodeExists(jexpNode, "Exp")) {
						t_exp exp;

						if (!this->asUInt64(jexpNode, "Exp", exp))
							return 0;

						job->job_exp[level - 1] = exp;
					}
				}
			}

			if (this->nodeExists(node, "BonusStats")) {
				const ryml::NodeRef& bonusNode = node["BonusStats"];

				for (const ryml::NodeRef& levelNode : bonusNode) {
					uint16 level;

					if (!this->asUInt16(levelNode, "Level", level))
						return 0;

					if (level == 0 || level > MAX_LEVEL) {
						this->invalidWarning(levelNode["Level"], "Level must be between 1~MAX_LEVEL for %s.\n", job_name.c_str());
						return 0;
					}

					for (uint8 idx = PARAM_STR; idx < PARAM_MAX; idx++) {
						if (this->nodeExists(levelNode, parameter_names[idx])) {
							int16 change;

							if (!this->asInt16(levelNode, parameter_names[idx], change))
								return 0;

							job->job_bonus[level - 1][idx] = change;
						}
					}
				}
			}

#ifdef HP_SP_TABLES
			if (this->nodeExists(node, "BaseHp")) {
				for (const ryml::NodeRef& bhpNode : node["BaseHp"]) {
					uint16 level;

					if (!this->asUInt16(bhpNode, "Level", level))
						return 0;

					if (level > job->max_base_level)
						continue;

					if (level == 0 || level > MAX_LEVEL) {
						this->invalidWarning(bhpNode["Level"], "Level must be between 1~MAX_LEVEL for %s.\n", job_name.c_str());
						return 0;
					}

					if (this->nodeExists(bhpNode, "Hp")) {
						uint32 points;

						if (!this->asUInt32(bhpNode, "Hp", points))
							return 0;

						job->base_hp[level - 1] = points;
					}
				}
			}

			if (this->nodeExists(node, "BaseSp")) {
				for (const ryml::NodeRef& bspNode : node["BaseSp"]) {
					uint16 level;

					if (!this->asUInt16(bspNode, "Level", level))
						return 0;

					if (level > job->max_base_level)
						continue;

					if (level == 0 || level > MAX_LEVEL) {
						this->invalidWarning(bspNode["Level"], "Level must be between 1~MAX_LEVEL for %s.\n", job_name.c_str());
						return 0;
					}

					if (this->nodeExists(bspNode, "Sp")) {
						uint32 points;

						if (!this->asUInt32(bspNode, "Sp", points))
							return 0;

						job->base_sp[level - 1] = points;
					}
				}
			}

			if (this->nodeExists(node, "BaseAp")) {
				for (const ryml::NodeRef& bapNode : node["BaseAp"]) {
					uint16 level;

					if (!this->asUInt16(bapNode, "Level", level))
						return 0;

					if (level > job->max_base_level)
						continue;

					if (level == 0 || level > MAX_LEVEL) {
						this->invalidWarning(bapNode["Level"], "Level must be between 1~MAX_LEVEL for %s.\n", job_name.c_str());
						return 0;
					}

					if (this->nodeExists(bapNode, "Ap")) {
						uint32 points;

						if (!this->asUInt32(bapNode, "Ap", points))
							return 0;

						job->base_ap[level - 1] = points;
					}
				}
			}
#endif

			if (!exists)
				this->put(static_cast<uint16>(job_id), job);
		}
	}

	return 1;
}

void JobDatabase::loadingFinished() {
	// Checking if all class have their data
	for (auto &jobIt : *this) {
		uint16 job_id = jobIt.first;

		if (!pcdb_checkid(job_id))
			continue;
		if (job_id == JOB_WEDDING || job_id == JOB_XMAS || job_id == JOB_SUMMER || job_id == JOB_HANBOK || job_id == JOB_OKTOBERFEST || job_id == JOB_SUMMER2)
			continue; // Classes that do not need exp tables.

		std::shared_ptr<s_job_info> job = jobIt.second;
		uint16 maxBaseLv = job->max_base_level, maxJobLv = job->max_job_level;

		if (!maxBaseLv)
			ShowWarning("Class %s (%d) does not have a base exp table.\n", job_name(job_id), job_id);
		if (!maxJobLv)
			ShowWarning("Class %s (%d) does not have a job exp table.\n", job_name(job_id), job_id);

		// Init and checking the empty value of Base HP/SP [Cydh]
		if (job->base_hp.empty())
			job->base_hp.resize(maxBaseLv);
		for (uint16 j = 0; j < maxBaseLv; j++) {
			if (job->base_hp[j] == 0)
				job->base_hp[j] = pc_calc_basehp(j + 1, job_id);
		}
		if (job->base_sp.empty())
			job->base_sp.resize(maxBaseLv);
		for (uint16 j = 0; j < maxBaseLv; j++) {
			if (job->base_sp[j] == 0)
				job->base_sp[j] = pc_calc_basesp(j + 1, job_id);
		}

		// Resize to the maximum base level
		if (job->base_hp.capacity() > maxBaseLv)
			job->base_hp.erase(job->base_hp.begin() + maxBaseLv, job->base_hp.end());
		if (job->base_sp.capacity() > maxBaseLv)
			job->base_sp.erase(job->base_sp.begin() + maxBaseLv, job->base_sp.end());
		if (job->base_ap.capacity() > maxBaseLv)
			job->base_ap.erase(job->base_ap.begin() + maxBaseLv, job->base_ap.end());

		// Resize to the maximum job level
		if (job->job_bonus.capacity() > maxJobLv)
			job->job_bonus.erase(job->job_bonus.begin() + maxJobLv, job->job_bonus.end());

		for (uint16 parameter = PARAM_STR; parameter < PARAM_MAX; parameter++) {
			// Store total
			int16 current = 0;

			for (uint16 job_level = 0; job_level < maxJobLv; job_level++) {
				// Add the bonus from this job level
				current += job->job_bonus[job_level][parameter];

				// Set the new total on this job level
				job->job_bonus[job_level][parameter] = current;
			}
		}

		uint64 class_ = pc_jobid2mapid( job_id );

		// Set normal status limits
		uint16 max = battle_config.max_parameter;

		do{
			// Always check babies first
			if( class_ & JOBL_BABY ){
				if( class_ & JOBL_THIRD ){
					max = battle_config.max_baby_third_parameter;
					break;
				}else{
					max = battle_config.max_baby_parameter;
					break;
				}
			}

			// Summoner
			if( ( class_ & MAPID_BASEMASK ) == MAPID_SUMMONER ){
				max = battle_config.max_summoner_parameter;
				break;
			}

			// Extended classes
			if( ( class_ & MAPID_UPPERMASK ) == MAPID_KAGEROUOBORO || ( class_ & MAPID_UPPERMASK ) == MAPID_REBELLION ){
				max = battle_config.max_extended_parameter;
				break;
			}

			if( class_ & JOBL_FOURTH ){
				max = battle_config.max_fourth_parameter;
				break;
			}

			// 3rd class
			if( class_ & JOBL_THIRD ){
				// Transcendent
				if( class_ & JOBL_UPPER ){
					max = battle_config.max_third_trans_parameter;
					break;
				}else{
					max = battle_config.max_third_parameter;
					break;
				}
			}

			// Transcendent
			if( class_ & JOBL_UPPER ){
				max = battle_config.max_trans_parameter;
				break;
			}
		}while( false );

		for( uint16 parameter = PARAM_STR; parameter < PARAM_POW; parameter++ ){
			// If it is not explicitly set in the database file
			if( job->max_param[parameter] == 0 ){
				job->max_param[parameter] = max;
			}
		}

		// Set trait status limit
		if( class_ & JOBL_FOURTH ){
			max = battle_config.max_trait_parameter;
		}else{
			max = 0;
		}

		for( uint16 parameter = PARAM_POW; parameter < PARAM_MAX; parameter++ ){
			// If it is not explicitly set in the database file
			if( job->max_param[parameter] == 0 ){
				job->max_param[parameter] = max;
			}
		}
	}

	TypesafeCachedYamlDatabase::loadingFinished();
}

/**
 * Read job_noenter_map.txt
 **/
static bool pc_readdb_job_noenter_map( char *str[], size_t columns, size_t current ){
	int class_ = -1;
	int64 class_tmp;

	if (ISDIGIT(str[0][0])) {
		class_ = atoi(str[0]);
	} else {
		if (!script_get_constant(str[0], &class_tmp)) {
			ShowError("pc_readdb_job_noenter_map: Invalid job %s specified.\n", str[0]);
			return false;
		}
		class_ = static_cast<int>(class_tmp);
	}

	if (!pcdb_checkid(class_)) {
		ShowError("pc_readdb_job_noenter_map: Invalid job %d specified.\n", class_);
		return false;
	}

	std::shared_ptr<s_job_info> job = job_db.find(class_);

	if (job == nullptr) {
		ShowError("pc_readdb_job_noenter_map: Job %d data not initialized.\n", class_);
		return false;
	}

	job->noenter_map.zone = atoi(str[1]);
	job->noenter_map.group_lv = atoi(str[2]);
	return true;
}

const std::string PlayerStatPointDatabase::getDefaultLocation() {
	return std::string(db_path) + "/statpoint.yml";
}

uint64 PlayerStatPointDatabase::parseBodyNode(const ryml::NodeRef& node) {

	uint16 level;

	if (!this->asUInt16(node, "Level", level))
	    return 0;

	if (level == 0) {
		this->invalidWarning(node["Level"], "The minimum level is 1.\n");
		return 0;
	}

	if (level > MAX_LEVEL) {
		this->invalidWarning(node["Level"], "Level %d exceeds maximum BaseLevel %d, skipping.\n", level, MAX_LEVEL);
		return 0;
	}

	std::shared_ptr<s_statpoint_entry> entry = this->find( level );
	bool exists = entry != nullptr;

	if( !exists ){
	    if( !this->nodesExist( node, { "Points" } ) ){
			return 0;
	    }

	    entry = std::make_shared<s_statpoint_entry>();
	    entry->level = level;
	}

	if( this->nodeExists( node, "Points" ) ){
	    uint32 points;

		if( !this->asUInt32( node, "Points", points ) ){
			return 0;
		}

	    entry->statpoints = points;
	}

	if( this->nodeExists( node, "TraitPoints" ) ){
	    uint32 traitpoints;

	    if( !this->asUInt32( node, "TraitPoints", traitpoints ) ){
	        return 0;
	    }

	    entry->traitpoints = traitpoints;
	}else{
		if( !exists ){
			entry->traitpoints = 0;
		}
	}

	if( !exists ){
		this->put( level, entry );
	}

	return 1;
}

/**
 * Generate the remaining parts of the db if necessary.
 */
void PlayerStatPointDatabase::loadingFinished(){
	const uint16 trait_start_level = 200;
	std::shared_ptr<s_statpoint_entry> level_one = this->find( 1 );

	if( level_one == nullptr ){
		if( battle_config.use_statpoint_table ){
			ShowError( "Missing status points for Level 1\n" );
		}

		level_one = std::make_shared<s_statpoint_entry>();

		level_one->level = 1;
		level_one->statpoints = inter_config.start_status_points;
		level_one->traitpoints = 0;

		this->put( 1, level_one );
	}else if( battle_config.use_statpoint_table ){
		if( level_one->statpoints != inter_config.start_status_points ){
			ShowError( "Status points for Level 1 (=%u) do not match inter_athena.conf value (=%u).\n", level_one->statpoints, inter_config.start_status_points );
			level_one->statpoints = inter_config.start_status_points;
		}
	}else{
		level_one->statpoints = inter_config.start_status_points;
		level_one->traitpoints = 0;
	}

	std::shared_ptr<s_statpoint_entry> last_level = level_one;
	for( uint16 level = 2; level <= MAX_LEVEL; level++ ){
		std::shared_ptr<s_statpoint_entry> entry = this->find( level );
		bool exists = entry != nullptr;

		if( !exists ){
			entry = std::make_shared<s_statpoint_entry>();
			entry->level = level;
			this->put( level, entry );
		}

		if( !battle_config.use_statpoint_table || !exists ){
			if( battle_config.use_statpoint_table ){
				ShowError("Missing status points for Level %hu\n", level);
			}

			if( level <= trait_start_level ){
				entry->statpoints = last_level->statpoints + ( ( level - 1 + 15 ) / 5 );
			}else{
				entry->statpoints = last_level->statpoints;
			}
		}

		if( !battle_config.use_traitpoint_table || !exists ){
			if( battle_config.use_traitpoint_table && level > trait_start_level ){
				ShowError( "Missing trait points for Level %hu\n", level );
			}

			if( level > trait_start_level ){
				entry->traitpoints = ( level - trait_start_level ) * 3 + ( level - trait_start_level ) / 5 * 4;
			}else{
				entry->traitpoints = 0;
			}
		}

		// Store it for next iteration
		last_level = entry;
	}

	TypesafeCachedYamlDatabase::loadingFinished();
}

/*==========================================
 * pc DB reading.
 * job_stats.yml	- Job values
 * skill_tree.txt	- skill tree for every class
 * attr_fix.yml		- elemental adjustment table
 *------------------------------------------*/
void pc_readdb(void) {
	int i, s = 1;
	const char* dbsubpath[] = {
		"",
		"/" DBIMPORT,
		//add other path here
	};
		
	//reset
	job_db.clear(); // job_info table

#if defined(RENEWAL_DROP) || defined(RENEWAL_EXP)
	penalty_db.load();
#endif

	statpoint_db.clear();
	job_db.load();

	for(i=0; i<ARRAYLENGTH(dbsubpath); i++){
		uint8 n1 = (uint8)(strlen(db_path)+strlen(dbsubpath[i])+1);
		uint8 n2 = (uint8)(strlen(db_path)+strlen(DBPATH)+strlen(dbsubpath[i])+1);
		char* dbsubpath1 = (char*)aMalloc(n1+1);
		char* dbsubpath2 = (char*)aMalloc(n2+1);

		if(i==0) {
			safesnprintf(dbsubpath1,n1,"%s%s",db_path,dbsubpath[i]);
			safesnprintf(dbsubpath2,n2,"%s/%s%s",db_path,DBPATH,dbsubpath[i]);
		}
		else {
			safesnprintf(dbsubpath1,n1,"%s%s",db_path,dbsubpath[i]);
			safesnprintf(dbsubpath2,n1,"%s%s",db_path,dbsubpath[i]);
		}

		sv_readdb(dbsubpath2, "job_noenter_map.txt", ',', 3, 3, CLASS_COUNT, &pc_readdb_job_noenter_map, i > 0);
		aFree(dbsubpath1);
		aFree(dbsubpath2);
	}

	// Reset and read skilltree - needs to be read after pc_readdb_job_exp to get max base and job levels
	skill_tree_db.reload();

	statpoint_db.load();
}

// Read MOTD on startup. [Valaris]
int pc_read_motd(void)
{
	FILE* fp;
	// clear old MOTD
	memset(motd_text, 0, sizeof(motd_text));

	// read current MOTD
	if( ( fp = fopen(motd_txt, "r") ) != nullptr )
	{
		unsigned int entries = 0;
		char buf[CHAT_SIZE_MAX];

		while( entries < MOTD_LINE_SIZE && fgets(buf, CHAT_SIZE_MAX, fp) )
		{
			unsigned int lines = 0;
			size_t len;
			lines++;
			if( buf[0] == '/' && buf[1] == '/' )
				continue;
			len = strlen(buf);
			while( len && ( buf[len-1] == '\r' || buf[len-1] == '\n' ) ) // strip trailing EOL characters
				len--;
			if( len ) {
				char * ptr;
				buf[len] = 0;
				if( ( ptr = strstr(buf, " :") ) != nullptr && ptr-buf >= NAME_LENGTH ) // crashes newer clients
					ShowWarning("Found sequence '" CL_WHITE " :" CL_RESET "' on line '" CL_WHITE "%u" CL_RESET "' in '" CL_WHITE "%s" CL_RESET "'. This can cause newer clients to crash.\n", lines, motd_txt);
			}
			else {// empty line
				buf[0] = ' ';
				buf[1] = 0;
			}
			safestrncpy(motd_text[entries], buf, CHAT_SIZE_MAX);
			entries++;
		}
		fclose(fp);
		ShowStatus("Done reading '" CL_WHITE "%u" CL_RESET "' entries in '" CL_WHITE "%s" CL_RESET "'.\n", entries, motd_txt);
	}
	else
		ShowWarning("File '" CL_WHITE "%s" CL_RESET "' not found.\n", motd_txt);

	return 0;
}

void pc_itemcd_do(map_session_data *sd, bool load) {
	int i,cursor = 0;
	struct item_cd* cd = nullptr;

	if( load ) {
		if( !(cd = (struct item_cd*)idb_get(itemcd_db, sd->status.char_id)) ) {
			// no item cooldown is associated with this character
			return;
		}
		for(i = 0; i < MAX_ITEMDELAYS; i++) {
			if( cd->nameid[i] && DIFF_TICK(gettick(),cd->tick[i]) < 0 ) {
				sd->item_delay[cursor].tick = cd->tick[i];
				sd->item_delay[cursor].nameid = cd->nameid[i];
				cursor++;
			}
		}
		idb_remove(itemcd_db,sd->status.char_id);
	} else {
		if( !(cd = (struct item_cd*)idb_get(itemcd_db,sd->status.char_id)) ) {
			// create a new skill cooldown object for map storage
			CREATE( cd, struct item_cd, 1 );
			idb_put( itemcd_db, sd->status.char_id, cd );
		}
		for(i = 0; i < MAX_ITEMDELAYS; i++) {
			if( sd->item_delay[i].nameid && DIFF_TICK(gettick(),sd->item_delay[i].tick) < 0 ) {
				cd->tick[cursor] = sd->item_delay[i].tick;
				cd->nameid[cursor] = sd->item_delay[i].nameid;
				cursor++;
			}
		}
	}
	return;
}

/**
 * Add item delay to player's item delay data
 * @param sd Player
 * @param id Item data
 * @param tick Current tick
 * @param n Item index in inventory
 * @return 0: No delay, can consume item.
 *         1: Has delay, cancel consumption.
 **/
uint8 pc_itemcd_add(map_session_data *sd, struct item_data *id, t_tick tick, unsigned short n) {
	int i;
	ARR_FIND(0, MAX_ITEMDELAYS, i, sd->item_delay[i].nameid == id->nameid );
	if( i == MAX_ITEMDELAYS ) /* item not found. try first empty now */
		ARR_FIND(0, MAX_ITEMDELAYS, i, !sd->item_delay[i].nameid );
	if( i < MAX_ITEMDELAYS ) {
		if( sd->item_delay[i].nameid ) {// found
			if( DIFF_TICK(sd->item_delay[i].tick, tick) > 0 ) {
				t_tick e_tick = DIFF_TICK(sd->item_delay[i].tick, tick)/1000;
				char e_msg[CHAT_SIZE_MAX];
				if( e_tick > 99 )
					sprintf(e_msg,msg_txt(sd,379), // Item Failed. [%s] is cooling down. Wait %.1f minutes.
									itemdb_ename(sd->item_delay[i].nameid), (double)e_tick / 60);
				else
					sprintf(e_msg,msg_txt(sd,380), // Item Failed. [%s] is cooling down. Wait %d seconds.
									itemdb_ename(sd->item_delay[i].nameid), e_tick+1);
				clif_messagecolor(&sd->bl,color_table[COLOR_YELLOW],e_msg,false,SELF);
				return 1; // Delay has not expired yet
			}
		} else {// not yet used item (all slots are initially empty)
			sd->item_delay[i].nameid = id->nameid;
		}
		if( !(id->nameid == ITEMID_REINS_OF_MOUNT && sd->sc.option&(OPTION_WUGRIDER|OPTION_RIDING|OPTION_DRAGON|OPTION_MADOGEAR)) )
			sd->item_delay[i].tick = tick + sd->inventory_data[n]->delay.duration;
	} else {// should not happen
		ShowError("pc_itemcd_add: Exceeded item delay array capacity! (nameid=%u, char_id=%d)\n", id->nameid, sd->status.char_id);
	}
	//clean up used delays so we can give room for more
	for(i = 0; i < MAX_ITEMDELAYS; i++) {
		if( DIFF_TICK(sd->item_delay[i].tick, tick) <= 0 ) {
			sd->item_delay[i].tick = 0;
			sd->item_delay[i].nameid = 0;
		}
	}
	return 0;
}

/**
 * Check if player has delay to reuse item
 * @param sd Player
 * @param id Item data
 * @param tick Current tick
 * @param n Item index in inventory
 * @return 0: No delay, can consume item.
 *         1: Has delay, cancel consumption.
 **/
uint8 pc_itemcd_check(map_session_data *sd, struct item_data *id, t_tick tick, unsigned short n) {
	status_change *sc = nullptr;

	nullpo_retr(0, sd);
	nullpo_retr(0, id);

	// Do normal delay assignment
	if (id->delay.sc <= SC_NONE || id->delay.sc >= SC_MAX || !(sc = &sd->sc))
		return pc_itemcd_add(sd, id, tick, n);

	// Send reply of delay remains
	if (sc->getSCE(id->delay.sc)) {
		const struct TimerData *timer = get_timer(sc->getSCE(id->delay.sc)->timer);
		clif_msg_value(sd, ITEM_REUSE_LIMIT, (int)(timer ? DIFF_TICK(timer->tick, tick) / 1000 : 99));
		return 1;
	}

	sc_start(&sd->bl, &sd->bl, id->delay.sc, 100, id->nameid, id->delay.duration);
	return 0;
}

/**
* Clear the dmglog data from player
* @param sd
* @param md
**/
static void pc_clear_log_damage_sub(uint32 char_id, struct mob_data *md)
{
	uint8 i;
	ARR_FIND(0,DAMAGELOG_SIZE,i,md->dmglog[i].id == char_id);
	if (i < DAMAGELOG_SIZE) {
		md->dmglog[i].id = 0;
		md->dmglog[i].dmg = 0;
		md->dmglog[i].flag = 0;
	}
}

/**
* Add log to player's dmglog
* @param sd
* @param id Monster's GID
**/
void pc_damage_log_add(map_session_data *sd, int id)
{
	uint8 i = 0;

	if (!sd || !id)
		return;

	//Only store new data, don't need to renew the old one with same id
	ARR_FIND(0, DAMAGELOG_SIZE_PC, i, sd->dmglog[i] == id);
	if (i < DAMAGELOG_SIZE_PC)
		return;

	for (i = 0; i < DAMAGELOG_SIZE_PC; i++) {
		if (sd->dmglog[i] == 0) {
			sd->dmglog[i] = id;
			return;
		}
	}
}

/**
* Clear dmglog data from player
* @param sd
* @param id Monster's id
**/
void pc_damage_log_clear(map_session_data *sd, int id)
{
	uint8 i;
	struct mob_data *md = nullptr;

	if (!sd)
		return;

	if (!id) {
		for (i = 0; i < DAMAGELOG_SIZE_PC; i++) {
			if( !sd->dmglog[i] )	//skip the empty value
				continue;

			if ((md = map_id2md(sd->dmglog[i])))
				pc_clear_log_damage_sub(sd->status.char_id,md);
			sd->dmglog[i] = 0;
		}
	}
	else {
		if ((md = map_id2md(id)))
			pc_clear_log_damage_sub(sd->status.char_id,md);

		ARR_FIND(0,DAMAGELOG_SIZE_PC,i,sd->dmglog[i] == id);	// find the id position
		if (i < DAMAGELOG_SIZE_PC)
			sd->dmglog[i] = 0;
	}
}

/**
 * Status change data arrived from char-server
 * @param sd: Player data
 */
void pc_scdata_received(map_session_data *sd) {
	pc_inventory_rentals(sd); // Needed here to remove rentals that have Status Changes after chrif_load_scdata has finished

	clif_weight_limit( sd );

	if( pc_has_permission( sd, PC_PERM_ATTENDANCE ) && pc_attendance_enabled() && !pc_attendance_rewarded_today( sd ) && pc_attendance_counter(sd) < 200 ){
		clif_ui_open( *sd, OUT_UI_ATTENDANCE, pc_attendance_counter( sd ) );
	}

	sd->state.pc_loaded = true;

	if (sd->state.connect_new == 0 && sd->fd) { // Character already loaded map! Gotta trigger LoadEndAck manually.
		sd->state.connect_new = 1;
		clif_parse_LoadEndAck(sd->fd, sd);
	}

	if (pc_iscarton(sd)) {
		sd->cart_weight_max = 0; // Force a client refesh
		status_calc_cart_weight(sd, (e_status_calc_weight_opt)(CALCWT_ITEM|CALCWT_MAXBONUS|CALCWT_CARTSTATE));
	}

	if (sd->sc.getSCE(SC_SOULENERGY))
		sd->soulball = sd->sc.getSCE(SC_SOULENERGY)->val1;
}

/**
 * Check player account expiration time and rental item expirations
 * @param sd: Player data
 */
void pc_check_expiration(map_session_data *sd) {
#ifndef ENABLE_SC_SAVING
	pc_inventory_rentals(sd); // Check here if Status Change saving is disabled
#endif

	if (sd->expiration_time != 0) { //Don't display if it's unlimited or unknow value
		time_t exp_time = sd->expiration_time;
		char tmpstr[1024];

		strftime(tmpstr,sizeof(tmpstr) - 1,msg_txt(sd,501),localtime(&exp_time)); // "Your account time limit is: %d-%m-%Y %H:%M:%S."
		clif_wis_message(sd,wisp_server_name,tmpstr,strlen(tmpstr) + 1,0);

		pc_expire_check(sd);
	}
}

TIMER_FUNC(pc_expiration_timer){
	map_session_data *sd = map_id2sd(id);

	if( !sd ) return 0;

	sd->expiration_tid = INVALID_TIMER;

	if( sd->fd )
		clif_authfail_fd(sd->fd,10);

	map_quit(sd);

	return 0;
}

TIMER_FUNC(pc_autotrade_timer){
	map_session_data *sd = map_id2sd(id);

	if (!sd)
		return 0;

	sd->autotrade_tid = INVALID_TIMER;

	if (sd->state.autotrade&2)
		vending_reopen(*sd);
	if (sd->state.autotrade&4)
		buyingstore_reopen(sd);

	if (!sd->vender_id && !sd->buyer_id) {
		sd->state.autotrade = 0;
		map_quit(sd);
	}

	return 0;
}

/* this timer exists only when a character with a expire timer > 24h is online */
/* it loops thru online players once an hour to check whether a new < 24h is available */
TIMER_FUNC(pc_global_expiration_timer){
	struct s_mapiterator* iter;
	map_session_data* sd;

	iter = mapit_getallusers();

	for( sd = (TBL_PC*)mapit_first(iter); mapit_exists(iter); sd = (TBL_PC*)mapit_next(iter) )
		if( sd->expiration_time )
			pc_expire_check(sd);

	mapit_free(iter);

  return 0;
}

void pc_expire_check(map_session_data *sd) {  
	/* ongoing timer */
	if( sd->expiration_tid != INVALID_TIMER )
		return;

	/* not within the next 24h, enable the global check */
	if( sd->expiration_time > (time(nullptr) + ((60 * 60) * 24)) ) {

		/* global check not running, enable */
		if( pc_expiration_tid == INVALID_TIMER ) /* Starts in 1h, repeats every hour */
			pc_expiration_tid = add_timer_interval(gettick() + ((1000 * 60) * 60), pc_global_expiration_timer, 0, 0, ((1000 * 60) * 60));

		return;
	}

	sd->expiration_tid = add_timer(gettick() + (unsigned int)(sd->expiration_time - time(nullptr)) * 1000, pc_expiration_timer, sd->bl.id, 0);
}

/**
* Deposit some money to bank
* @param sd
* @param money Amount of money to deposit
**/
enum e_BANKING_DEPOSIT_ACK pc_bank_deposit(map_session_data *sd, int money) {
	if (battle_config.feature_banking_state_enforce && !sd->state.banking) {
		return BDA_ERROR;
	}

	unsigned int limit_check = money + sd->bank_vault;
	if( money <= 0 || limit_check > MAX_BANK_ZENY ) {
		return BDA_OVERFLOW;
	} else if ( money > sd->status.zeny ) {
		return BDA_NO_MONEY;
	}

	if( pc_payzeny(sd, money, LOG_TYPE_BANK) )
		return BDA_NO_MONEY;

	sd->bank_vault += money;
	pc_setreg2(sd, BANK_VAULT_VAR, sd->bank_vault);
	if( save_settings&CHARSAVE_BANK )
		chrif_save(sd, CSAVE_NORMAL);
	return BDA_SUCCESS;
}

/**
* Withdraw money from bank
* @param sd
* @param money Amount of money that will be withdrawn
**/
enum e_BANKING_WITHDRAW_ACK pc_bank_withdraw(map_session_data *sd, int money) {
	if (battle_config.feature_banking_state_enforce && !sd->state.banking) {
		return BWA_UNKNOWN_ERROR;
	}

	unsigned int limit_check = money + sd->status.zeny;
	if( money <= 0 ) {
		return BWA_UNKNOWN_ERROR;
	} else if ( money > sd->bank_vault ) {
		return BWA_NO_MONEY;
	} else if ( limit_check > MAX_ZENY ) {
		/* no official response for this scenario exists. */
		clif_messagecolor(&sd->bl,color_table[COLOR_RED],msg_txt(sd,1495),false,SELF); //You can't withdraw that much money
		return BWA_UNKNOWN_ERROR;
	}
	
	if( pc_getzeny(sd,money, LOG_TYPE_BANK) )
		return BWA_NO_MONEY;
	
	sd->bank_vault -= money;
	pc_setreg2(sd, BANK_VAULT_VAR, sd->bank_vault);
	if( save_settings&CHARSAVE_BANK )
		chrif_save(sd, CSAVE_NORMAL);
	return BWA_SUCCESS;
}

/**
* Clear Crimson Marker data from caster
* @param sd: Player
**/
void pc_crimson_marker_clear(map_session_data *sd) {
	uint8 i;

	if (!sd)
		return;

	for (i = 0; i < MAX_SKILL_CRIMSON_MARKER; i++) {
		struct block_list *bl = nullptr;
		if (sd->c_marker[i] && (bl = map_id2bl(sd->c_marker[i])))
			status_change_end(bl,SC_C_MARKER);
		sd->c_marker[i] = 0;
	}
}

/**
* Show version to player
* @param sd: Player
**/
void pc_show_version(map_session_data *sd) {
	const char* svn = get_svn_revision();
	char buf[CHAT_SIZE_MAX];

	if( svn[0] != UNKNOWN_VERSION )
		sprintf(buf,msg_txt(sd,1295),"SVN: r",svn); //rAthena Version SVN: r%s
	else {
		const char* git = get_git_hash();
		if( git[0] != UNKNOWN_VERSION )
			sprintf(buf,msg_txt(sd,1295),"Git Hash: ",git); //rAthena Version Git Hash: %s
		else
			sprintf(buf,"%s",msg_txt(sd,1296)); //Cannot determine SVN/Git version.
	}
	clif_displaymessage(sd->fd,buf);
}

/**
 * Run bonus_script on player
 * @param sd
 * @author [Cydh]
 **/
void pc_bonus_script(map_session_data *sd) {
	t_tick now = gettick();
	struct linkdb_node *node = nullptr, *next = nullptr;

	if (!sd || !(node = sd->bonus_script.head))
		return;

	while (node) {
		struct s_bonus_script_entry *entry = nullptr;
		next = node->next;

		if ((entry = (struct s_bonus_script_entry *)node->data)) {
			// Only start timer for new bonus_script
			if (entry->tid == INVALID_TIMER) {
				if (entry->icon != EFST_BLANK) // Gives status icon if exist
					clif_status_change(&sd->bl, entry->icon, 1, entry->tick, 1, 0, 0);

				entry->tick += now;
				entry->tid = add_timer(entry->tick, pc_bonus_script_timer, sd->bl.id, (intptr_t)entry);
			}

			if (entry->script)
				run_script(entry->script, 0, sd->bl.id, 0);
			else
				ShowError("pc_bonus_script: The script has been removed somewhere. \"%s\"\n", StringBuf_Value(entry->script_buf));
		}

		node = next;
	}
}

/**
 * Add bonus_script to player
 * @param sd Player
 * @param script_str Script string
 * @param dur Duration in ms
 * @param icon EFST
 * @param flag Flags @see enum e_bonus_script_flags
 * @param type 0 - None, 1 - Buff, 2 - Debuff
 * @return New created entry pointer or nullptr if failed or nullptr if duplicate fail
 * @author [Cydh]
 **/
struct s_bonus_script_entry *pc_bonus_script_add(map_session_data *sd, const char *script_str, t_tick dur, enum efst_type icon, uint16 flag, uint8 type) {
	struct script_code *script = nullptr;
	struct linkdb_node *node = nullptr;
	struct s_bonus_script_entry *entry = nullptr;

	if (!sd)
		return nullptr;
	
	if (!(script = parse_script(script_str, "bonus_script", 0, SCRIPT_IGNORE_EXTERNAL_BRACKETS))) {
		ShowError("pc_bonus_script_add: Failed to parse script '%s' (CID:%d).\n", script_str, sd->status.char_id);
		return nullptr;
	}

	// Duplication checks
	if ((node = sd->bonus_script.head)) {
		while (node) {
			entry = (struct s_bonus_script_entry *)node->data;
			if (strcmpi(script_str, StringBuf_Value(entry->script_buf)) == 0) {
				t_tick newdur = gettick() + dur;
				if (flag&BSF_FORCE_REPLACE && entry->tick < newdur) { // Change duration
					settick_timer(entry->tid, newdur);
					script_free_code(script);
					return nullptr;
				}
				else if (flag&BSF_FORCE_DUPLICATE) // Allow duplicate
					break;
				else { // No duplicate bonus
					script_free_code(script);
					return nullptr;
				}
			}
			node = node->next;
		}
	}

	CREATE(entry, struct s_bonus_script_entry, 1);

	entry->script_buf = StringBuf_Malloc();
	StringBuf_AppendStr(entry->script_buf, script_str);
	entry->tid = INVALID_TIMER;
	entry->flag = flag;
	entry->icon = icon;
	entry->tick = dur; // Use duration first, on run change to expire time
	entry->type = type;
	entry->script = script;
	sd->bonus_script.count++;
	return entry;
}

/**
* Remove bonus_script data from player
* @param sd: Target player
* @param list: Bonus script entry from player
* @author [Cydh]
**/
void pc_bonus_script_free_entry(map_session_data *sd, struct s_bonus_script_entry *entry) {
	if (entry->tid != INVALID_TIMER)
		delete_timer(entry->tid, pc_bonus_script_timer);

	if (entry->script)
		script_free_code(entry->script);

	if (entry->script_buf)
		StringBuf_Free(entry->script_buf);

	if (sd) {
		if (entry->icon != EFST_BLANK)
			clif_status_load(&sd->bl, entry->icon, 0);
		if (sd->bonus_script.count > 0)
			sd->bonus_script.count--;
	}
	aFree(entry);
}

/**
 * Do final process if no entry left
 * @param sd
 **/
static void inline pc_bonus_script_check_final(map_session_data *sd) {
	if (sd->bonus_script.count == 0) {
		if (sd->bonus_script.head && sd->bonus_script.head->data)
			pc_bonus_script_free_entry(sd, (struct s_bonus_script_entry *)sd->bonus_script.head->data);
		linkdb_final(&sd->bonus_script.head);
	}
}

/**
* Timer for bonus_script
* @param tid
* @param tick
* @param id
* @param data
* @author [Cydh]
**/
TIMER_FUNC(pc_bonus_script_timer){
	map_session_data *sd;
	struct s_bonus_script_entry *entry = (struct s_bonus_script_entry *)data;

	sd = map_id2sd(id);
	if (!sd) {
		ShowError("pc_bonus_script_timer: Null pointer id: %d tid: %d\n", id, tid);
		return 0;
	}

	if (tid == INVALID_TIMER)
		return 0;

	if (!sd->bonus_script.head || entry == nullptr) {
		ShowError("pc_bonus_script_timer: Invalid entry pointer %p!\n", entry);
		return 0;
	}

	linkdb_erase(&sd->bonus_script.head, (void *)((intptr_t)entry));
	pc_bonus_script_free_entry(sd, entry);
	pc_bonus_script_check_final(sd);
	status_calc_pc(sd,SCO_NONE);
	return 0;
}

/**
* Check then clear all active timer(s) of bonus_script data from player based on reason
* @param sd: Target player
* @param flag: Reason to remove the bonus_script. e_bonus_script_flags or e_bonus_script_types
* @author [Cydh]
**/
void pc_bonus_script_clear(map_session_data *sd, uint32 flag) {
	struct linkdb_node *node = nullptr;
	uint16 count = 0;

	if (!sd || !(node = sd->bonus_script.head))
		return;

	while (node) {
		struct linkdb_node *next = node->next;
		struct s_bonus_script_entry *entry = (struct s_bonus_script_entry *)node->data;

		if (entry && (
				(flag == BSF_PERMANENT) ||					 // Remove all with permanent bonus
				(!flag && !(entry->flag&BSF_PERMANENT)) ||	 // Remove all WITHOUT permanent bonus
				(flag&entry->flag) ||						 // Matched flag
				(flag&BSF_REM_BUFF   && entry->type == 1) || // Remove buff
				(flag&BSF_REM_DEBUFF && entry->type == 2)	 // Remove debuff
				)
			)
		{
			linkdb_erase(&sd->bonus_script.head, (void *)((intptr_t)entry));
			pc_bonus_script_free_entry(sd, entry);
			count++;
		}

		node = next;
	}

	pc_bonus_script_check_final(sd);

	if (count && !(flag&BSF_REM_ON_LOGOUT)) //Don't need to do this if log out
		status_calc_pc(sd,SCO_NONE);
}

/** [Cydh]
 * Gives/removes SC_BASILICA when player steps in/out the cell with 'cell_basilica'
 * @param sd: Target player
 */
void pc_cell_basilica(map_session_data *sd) {
	nullpo_retv(sd);

#ifdef RENEWAL
	enum sc_type type = SC_BASILICA_CELL;
#else
	enum sc_type type = SC_BASILICA;
#endif

	if (!map_getcell(sd->bl.m,sd->bl.x,sd->bl.y,CELL_CHKBASILICA)) {
		if (sd->sc.getSCE(type))
			status_change_end(&sd->bl, type);
	}
	else if (!sd->sc.getSCE(type))
		sc_start(&sd->bl,&sd->bl, type,100,0,INFINITE_TICK);
}

/** [Cydh]
 * Get maximum specified parameter for specified class
 * @param sd: Player data
 * @param param: Max parameter to check
 * @return max_param
 */
uint16 pc_maxparameter(map_session_data *sd, e_params param) {
	nullpo_retr(0, sd);

	std::shared_ptr<s_job_info> job = job_db.find(pc_mapid2jobid(sd->class_,sd->status.sex));

	if( job == nullptr || param == PARAM_MAX ){
		return 0;
	}

	return job->max_param[param];
}

/**
* Get max ASPD for player based on Class
* @param sd Player
* @return ASPD
*/
short pc_maxaspd(map_session_data *sd) {
	nullpo_ret(sd);

	return (( sd->class_&JOBL_THIRD) ? battle_config.max_third_aspd : (
			((sd->class_&MAPID_UPPERMASK) == MAPID_KAGEROUOBORO || (sd->class_&MAPID_UPPERMASK) == MAPID_REBELLION) ? battle_config.max_extended_aspd : (
			(sd->class_&MAPID_BASEMASK) == MAPID_SUMMONER) ? battle_config.max_summoner_aspd : 
			battle_config.max_aspd ));
}

/**
* Calculates total item-group related bonuses for the given item
* @param sd Player
* @param nameid Item ID
* @return Heal rate
**/
short pc_get_itemgroup_bonus(map_session_data* sd, t_itemid nameid, std::vector<s_item_bonus>& bonuses) {
	if (bonuses.empty())
		return 0;

	short bonus = 0;

	for (const auto &it : bonuses) {
		uint16 group_id = it.id;
		if (group_id == 0)
			continue;

		if (itemdb_group.item_exists(group_id, nameid))
			bonus += it.val;
	}
	return bonus;
}

/**
* Calculates total item-group related bonuses for the given item group
* @param sd Player
* @param group_id Item Group ID
* @return Heal rate
**/
short pc_get_itemgroup_bonus_group(map_session_data* sd, uint16 group_id, std::vector<s_item_bonus>& bonuses) {
	if (bonuses.empty())
		return 0;

	for (const auto &it : bonuses) {
		if (it.id == group_id)
			return it.val;
	}

	return 0;
}

/**
* Check if player's equip index in same specified position, like for 2-Handed weapon & Heagdear (inc. costume)
* @param eqi Item EQI of enum equip_index
* @param *equip_index Player's equip_index[]
* @param index Known index item in inventory from sd->equip_index[] to compare with specified EQI in *equip_index
* @return True if item in same inventory index, False if doesn't
*/
bool pc_is_same_equip_index(enum equip_index eqi, short *equip_index, short index) {
	if (index < 0 || index >= MAX_INVENTORY)
		return true;
	// Dual weapon checks
	if (eqi == EQI_HAND_R && equip_index[EQI_HAND_L] == index)
		return true;
	// Headgear with Mid & Low location
	if (eqi == EQI_HEAD_MID && equip_index[EQI_HEAD_LOW] == index)
		return true;
	// Headgear with Top & Mid or Low location
	if (eqi == EQI_HEAD_TOP && (equip_index[EQI_HEAD_MID] == index || equip_index[EQI_HEAD_LOW] == index))
		return true;
	// Headgear with Mid & Low location
	if (eqi == EQI_COSTUME_HEAD_MID && equip_index[EQI_COSTUME_HEAD_LOW] == index)
		return true;
	// Headgear with Top & Mid or Low location
	if (eqi == EQI_COSTUME_HEAD_TOP && (equip_index[EQI_COSTUME_HEAD_MID] == index || equip_index[EQI_COSTUME_HEAD_LOW] == index))
		return true;
	return false;
}

/**
 * Generate Unique item ID for player
 * @param sd : Player
 * @return A generated Unique item ID
 */
uint64 pc_generate_unique_id(map_session_data *sd) {
	nullpo_ret(sd);
	return ((uint64)sd->status.char_id << 32) | sd->status.uniqueitem_counter++;
}

/**
 * Validating skill from player after logged on
 * @param sd
 **/
void pc_validate_skill(map_session_data *sd) {
	if (sd) {
		uint16 i = 0, count = 0;
		struct s_skill tmp_skills[MAX_SKILL] = {{ 0 }};

		memcpy(tmp_skills, sd->status.skill, sizeof(sd->status.skill));
		memset(sd->status.skill, 0, sizeof(sd->status.skill));

		for (i = 0; i < MAX_SKILL; i++) {
			uint16 idx = 0;
			if (tmp_skills[i].id == 0 || tmp_skills[i].lv == 0)
				continue;
			if ((idx = skill_get_index(tmp_skills[i].id))) {
				memcpy(&sd->status.skill[idx], &tmp_skills[i], sizeof(tmp_skills[i]));
				count++;
			}
			else
				ShowWarning("pc_validate_skill: Removing invalid skill '%d' from player (AID=%d CID=%d).\n", tmp_skills[i].id, sd->status.account_id, sd->status.char_id);
		}
	}
}

/**
 * Show available NPC Quest / Event Icon Check [Kisuka]
 * @param sd Player
 **/
void pc_show_questinfo(map_session_data *sd) {
#if PACKETVER >= 20090218
	nullpo_retv(sd);

	if (sd->bl.m < 0 || sd->bl.m >= MAX_MAPINDEX)
		return;

	struct map_data *mapdata = map_getmapdata(sd->bl.m);
	nullpo_retv(mapdata);

	if (mapdata->qi_npc.empty())
		return;
	if (mapdata->qi_npc.size() != sd->qi_display.size())
		return; // init was not called yet

	for (int i = 0; i < mapdata->qi_npc.size(); i++) {
		struct npc_data *nd = map_id2nd(mapdata->qi_npc[i]);

		if (!nd || nd->qi_data.empty())
			continue;

		bool show = false;

		for (auto &qi : nd->qi_data) {
			if (!qi->condition || achievement_check_condition(qi->condition, sd)) {
				show = true;
				// Check if need to be displayed
				if (!sd->qi_display[i].is_active || qi->icon != sd->qi_display[i].icon || qi->color != sd->qi_display[i].color) {
					sd->qi_display[i].is_active = true;
					sd->qi_display[i].icon = qi->icon;
					sd->qi_display[i].color = qi->color;
					clif_quest_show_event(sd, &nd->bl, qi->icon, qi->color);
				}
				break;
			}
		}
		if (show == false) {
			// Check if need to be hide
			if (sd->qi_display[i].is_active) {
				sd->qi_display[i].is_active = false;
				sd->qi_display[i].icon = QTYPE_NONE;
				sd->qi_display[i].color = QMARK_NONE;
#if PACKETVER >= 20120410
				clif_quest_show_event(sd, &nd->bl, QTYPE_NONE, QMARK_NONE);
#else
				clif_quest_show_event(sd, &nd->bl, QTYPE_QUEST, QMARK_NONE);
#endif
			}
		}
	}
#endif
}

/**
 * Reinit the questinfo for player when changing map
 * @param sd Player
 **/
void pc_show_questinfo_reinit(map_session_data *sd) {
#if PACKETVER >= 20090218
	nullpo_retv(sd);

	sd->qi_display.clear();

	if (sd->bl.m < 0 || sd->bl.m >= MAX_MAPINDEX)
		return;

	struct map_data *mapdata = map_getmapdata(sd->bl.m);
	nullpo_retv(mapdata);

	if (mapdata->qi_npc.empty())
		return;

	sd->qi_display.reserve( mapdata->qi_npc.size() );

	for( int i = 0; i < mapdata->qi_npc.size(); i++ ){
		sd->qi_display.push_back( s_qi_display() );
	}
#endif
}

/**
 * Check if a job is allowed to enter the map
 * @param jobid Job ID see enum e_job or sd->status.class_
 * @param m ID -an index- for direct indexing map[] array
 * @return 1 if job is allowed, 0 otherwise
 **/
bool pc_job_can_entermap(enum e_job jobid, int m, int group_lv) {
	// Map is other map server.
	// !FIXME: Currently, a map-server doesn't recognized map's attributes on other server, so we assume it's fine to warp.
	if (m < 0)
		return true;

	struct map_data *mapdata = map_getmapdata(m);

	if (!mapdata->cell)
		return false;

	if (!pcdb_checkid(jobid))
		return false;

	std::shared_ptr<s_job_info> job = job_db.find(jobid);

	if (!job->noenter_map.zone || group_lv > job->noenter_map.group_lv)
		return true;

	if ((job->noenter_map.zone&1 && !mapdata_flag_vs2(mapdata)) || // Normal
		(job->noenter_map.zone&2 && mapdata->getMapFlag(MF_PVP)) || // PVP
		(job->noenter_map.zone&4 && mapdata_flag_gvg2_no_te(mapdata)) || // GVG
		(job->noenter_map.zone&8 && mapdata->getMapFlag(MF_BATTLEGROUND)) || // Battleground
		(job->noenter_map.zone&16 && mapdata_flag_gvg2_te(mapdata)) || // WOE:TE
		(job->noenter_map.zone&(mapdata->zone) && mapdata->getMapFlag(MF_RESTRICTED)) // Zone restriction
		)
		return false;

	return true;
}

/**
 * Tells client about player's costume view on mapchange for checking 'nocostume' mapflag.
 * @param sd
 **/
void pc_set_costume_view(map_session_data *sd) {
	int i = -1, head_low = 0, head_mid = 0, head_top = 0, robe = 0;
	struct item_data *id = nullptr;

	nullpo_retv(sd);

	head_low = sd->status.head_bottom;
	head_mid = sd->status.head_mid;
	head_top = sd->status.head_top;
	robe = sd->status.robe;

	sd->status.head_bottom = sd->status.head_mid = sd->status.head_top = sd->status.robe = 0;

	//Added check to prevent sending the same look on multiple slots ->
	//causes client to redraw item on top of itself. (suggested by Lupus)
	// Normal headgear checks
	if ((i = sd->equip_index[EQI_HEAD_LOW]) != -1 && (id = sd->inventory_data[i])) {
		if (!(id->equip&(EQP_HEAD_MID|EQP_HEAD_TOP)))
			sd->status.head_bottom = id->look;
		else
			sd->status.head_bottom = 0;
	}
	if ((i = sd->equip_index[EQI_HEAD_MID]) != -1 && (id = sd->inventory_data[i])) {
		if (!(id->equip&(EQP_HEAD_TOP)))
			sd->status.head_mid = id->look;
		else
			sd->status.head_mid = 0;
	}
	if ((i = sd->equip_index[EQI_HEAD_TOP]) != -1 && (id = sd->inventory_data[i]))
		sd->status.head_top = id->look;
	if ((i = sd->equip_index[EQI_GARMENT]) != -1 && (id = sd->inventory_data[i]))
		sd->status.robe = id->look;

	// Costumes check
	if (!map_getmapflag(sd->bl.m, MF_NOCOSTUME)) {
		if ((i = sd->equip_index[EQI_COSTUME_HEAD_LOW]) != -1 && (id = sd->inventory_data[i])) {
			if (!(id->equip&(EQP_COSTUME_HEAD_MID|EQP_COSTUME_HEAD_TOP)))
				sd->status.head_bottom = id->look;
			else
				sd->status.head_bottom = 0;
		}
		if ((i = sd->equip_index[EQI_COSTUME_HEAD_MID]) != -1 && (id = sd->inventory_data[i])) {
			if (!(id->equip&EQP_COSTUME_HEAD_TOP))
				sd->status.head_mid = id->look;
			else
				sd->status.head_mid = 0;
		}
		if ((i = sd->equip_index[EQI_COSTUME_HEAD_TOP]) != -1 && (id = sd->inventory_data[i]))
			sd->status.head_top = id->look;
		if ((i = sd->equip_index[EQI_COSTUME_GARMENT]) != -1 && (id = sd->inventory_data[i]))
			sd->status.robe = id->look;
	}

	if (sd->setlook_head_bottom)
		sd->status.head_bottom = sd->setlook_head_bottom;
	if (sd->setlook_head_mid)
		sd->status.head_mid = sd->setlook_head_mid;
	if (sd->setlook_head_top)
		sd->status.head_top = sd->setlook_head_top;
	if (sd->setlook_robe)
		sd->status.robe = sd->setlook_robe;

	if (head_low != sd->status.head_bottom)
		clif_changelook(&sd->bl, LOOK_HEAD_BOTTOM, sd->status.head_bottom);
	if (head_mid != sd->status.head_mid)
		clif_changelook(&sd->bl, LOOK_HEAD_MID, sd->status.head_mid);
	if (head_top != sd->status.head_top)
		clif_changelook(&sd->bl, LOOK_HEAD_TOP, sd->status.head_top);
	if (robe != sd->status.robe)
		clif_changelook(&sd->bl, LOOK_ROBE, sd->status.robe);
}

std::shared_ptr<s_attendance_period> pc_attendance_period(){
	uint32 date = date_get(DT_YYYYMMDD);

	for( std::pair<const uint32,std::shared_ptr<s_attendance_period>>& pair : attendance_db ){
		std::shared_ptr<s_attendance_period> period = pair.second;

		if( period->start <= date && period->end >= date ){
			return period;
		}
	}

	return nullptr;
}

bool pc_attendance_enabled(){
	// Check if the attendance feature is disabled
	if( !battle_config.feature_attendance ){
		return false;
	}

	// Check if there is a running attendance period
	return pc_attendance_period() != nullptr;
}

static inline bool pc_attendance_rewarded_today( map_session_data* sd ){
	return pc_readreg2( sd, ATTENDANCE_DATE_VAR ) >= date_get(DT_YYYYMMDD);
}

int32 pc_attendance_counter( map_session_data* sd ){
	std::shared_ptr<s_attendance_period> period = pc_attendance_period();

	// No running attendance period
	if( period == nullptr ){
		return 0;
	}

	// Get the counter for the current period
	int counter = static_cast<int>(pc_readreg2( sd, ATTENDANCE_COUNT_VAR ));

	// Check if we have a remaining counter from a previous period
	if( counter > 0 && pc_readreg2( sd, ATTENDANCE_DATE_VAR ) < period->start ){
		// Reset the counter to zero
		pc_setreg2( sd, ATTENDANCE_COUNT_VAR, 0 );

		return 0;
	}

	return 10 * counter + ( ( pc_attendance_rewarded_today(sd) ) ? 1 : 0 );
}

void pc_attendance_claim_reward( map_session_data* sd ){
	// If the user's group does not have the permission
	if( !pc_has_permission( sd, PC_PERM_ATTENDANCE ) ){
		return;
	}

	// Check if the attendance feature is disabled
	if( !pc_attendance_enabled() ){
		return;
	}

	// Check if the user already got his reward today
	if( pc_attendance_rewarded_today( sd ) ){
		return;
	}

	int32 attendance_counter = static_cast<int32>(pc_readreg2( sd, ATTENDANCE_COUNT_VAR ));

	attendance_counter += 1;

	std::shared_ptr<s_attendance_period> period = pc_attendance_period();

	if( period == nullptr ){
		return;
	}

	if( period->rewards.size() < attendance_counter ){
		return;
	}

	pc_setreg2( sd, ATTENDANCE_DATE_VAR, date_get(DT_YYYYMMDD) );
	pc_setreg2( sd, ATTENDANCE_COUNT_VAR, attendance_counter );

	if( save_settings&CHARSAVE_ATTENDANCE )
		chrif_save(sd, CSAVE_NORMAL);

	std::shared_ptr<s_attendance_reward> reward = period->rewards[attendance_counter - 1];

	struct mail_message msg;

	memset( &msg, 0, sizeof( struct mail_message ) );

	msg.dest_id = sd->status.char_id;
	safestrncpy( msg.send_name, msg_txt( sd, 788 ), NAME_LENGTH );
	safesnprintf( msg.title, MAIL_TITLE_LENGTH, msg_txt( sd, 789 ), attendance_counter );
	safesnprintf( msg.body, MAIL_BODY_LENGTH, msg_txt( sd, 790 ), attendance_counter );

	msg.item[0].nameid = reward->item_id;
	msg.item[0].amount = reward->amount;
	msg.item[0].identify = 1;

	msg.status = MAIL_NEW;
	msg.type = MAIL_INBOX_NORMAL;
	msg.timestamp = time(nullptr);

	intif_Mail_send(0, &msg);

	clif_attendence_response( sd, attendance_counter );
}

/**
 * Send a player to jail and determine the location to send in jail.
 * @param sd: Player data
 * @param duration: Duration in minutes (default INT_MAX = infinite)
 */
void pc_jail(map_session_data &sd, int32 duration) {
	uint16 m_index = mapindex_name2id(MAP_JAIL);
	int16 x, y;

	switch (rnd() % 2) { // Jail Locations
		case 0: // Jail #1
			x = 49;
			y = 75;
			break;
		default: // Default Jail
			x = 24;
			y = 75;
			break;
	}

	duration = i32max(0, duration); // Can't be less than 0 seconds.

	// If duration > 0 then triggered via jailfor which checks every minute.
	// If duration == INT_MAX then triggered via jail for infinite duration.
	// If duration == 0 then triggered via unjail and end status.
	if (duration > 0)
		sc_start4(nullptr, &sd.bl, SC_JAILED, 100, duration, m_index, x, y, 60000);
	else
		status_change_end(&sd.bl, SC_JAILED);
}

/**
 * Determine the punishment type when failing macro checks.
 * @param sd: Player data
 * @param stype: Macro detection status type (for banning)
 */
static void pc_macro_punishment(map_session_data &sd, e_macro_detect_status stype) {
	int32 duration = 0;

	// Determine if there's a unique duration
	if (battle_config.macro_detection_punishment_time > 0) {
		char time[13];

		safesnprintf(time, 13, "+%dnm", battle_config.macro_detection_punishment_time);
		duration = static_cast<int32>(solve_time(time));
	}

	// Delete the timer
	if (sd.macro_detect.timer != INVALID_TIMER)
		delete_timer(sd.macro_detect.timer, pc_macro_detector_timeout);

	// Clear the macro detect data
	sd.macro_detect = {};
	sd.macro_detect.timer = INVALID_TIMER;

	// Unblock all actions for the player
	sd.state.block_action &= ~PCBLOCK_ALL;
	sd.state.block_action &= ~PCBLOCK_IMMUNE;

	if (battle_config.macro_detection_punishment == 0) { // Ban
		clif_macro_detector_status(sd, stype);
		chrif_req_login_operation(sd.macro_detect.reporter_aid, sd.status.name, (duration == 0 ? CHRIF_OP_LOGIN_BLOCK : CHRIF_OP_LOGIN_BAN), duration, 0, 0);
	} else { // Jail
		// Send success to close the window without closing the client
		clif_macro_detector_status(sd, MCD_GOOD);

		pc_jail(sd, (duration == 0 ? INT_MAX : duration / 60));
	}
}

/**
 * Save a captcha image to memory via /macro_register.
 * @param sd: Player data
 * @param image_size: Captcha image size
 * @param captcha_answer: Answer to captcha
 */
void pc_macro_captcha_register(map_session_data &sd, uint16 image_size, char captcha_answer[CAPTCHA_ANSWER_SIZE]) {
	nullpo_retv(captcha_answer);

	sd.captcha_upload.cd = nullptr;
	sd.captcha_upload.upload_size = 0;

	if (strlen(captcha_answer) < 4 || image_size == 0 || image_size > CAPTCHA_BMP_SIZE) {
		clif_captcha_upload_request(sd); // Notify client of failure.
		return;
	}

	std::shared_ptr<s_captcha_data> cd = std::make_shared<s_captcha_data>();
	sd.captcha_upload.cd = cd;

	cd->image_size = image_size;
	safestrncpy(cd->captcha_answer, captcha_answer, sizeof(cd->captcha_answer));
	memset(cd->image_data, 0, sizeof(cd->image_data));

	// Request the image data from the client.
	clif_captcha_upload_request(sd);
}

/**
 * Save captcha image to server.
 * @param sd: Player data
 * @param captcha_key: Captcha ID
 * @param upload_size: Captcha size
 * @param upload_data: Image data
 */
void pc_macro_captcha_register_upload(map_session_data &sd, uint16 upload_size, char *upload_data) {
	nullpo_retv(upload_data);

	memcpy(&sd.captcha_upload.cd->image_data[sd.captcha_upload.upload_size], upload_data, upload_size);
	sd.captcha_upload.upload_size += upload_size;

	// Notify that the image finished uploading.
	if (sd.captcha_upload.upload_size == sd.captcha_upload.cd->image_size) {
		// Tell the client that the upload was finished
		clif_captcha_upload_end(sd);

		// Look for a free key
		uint16 index;

		for (index = 0; index < UINT16_MAX; index++) {
			if (!captcha_db.exists(index)) {
				break;
			}
		}

		if (index == UINT16_MAX) {
			// no free key found...
			sd.captcha_upload.cd = nullptr;
			sd.captcha_upload.upload_size = 0;
			return;
		}

		captcha_db.put(index, sd.captcha_upload.cd);
		sd.captcha_upload.cd = nullptr;
		sd.captcha_upload.upload_size = 0;
		
		// TODO: write YAML and BMP file?
	}
}

/**
 * Timer attached to target player with attempts to confirm captcha.
 */
TIMER_FUNC(pc_macro_detector_timeout) {
	map_session_data *sd = map_id2sd(id);

	nullpo_ret(sd);

	// Remove the current timer
	sd->macro_detect.timer = INVALID_TIMER;

	// Deduct an answering attempt
	sd->macro_detect.retry -= 1;

	if (sd->macro_detect.retry == 0) {
		// All attempts have been exhausted, punish the user
		pc_macro_punishment(*sd, MCD_TIMEOUT);
	} else {
		// Update the client
		clif_macro_detector_request_show(*sd);

		// Start a new timer
		sd->macro_detect.timer = add_timer(gettick() + battle_config.macro_detection_timeout, pc_macro_detector_timeout, sd->bl.id, 0);
	}
	return 0;
}

/**
 * Check player's captcha answer.
 * @param sd: Player data
 * @param captcha_answer: Captcha answer entered by player
 */
void pc_macro_detector_process_answer(map_session_data &sd, char captcha_answer[CAPTCHA_ANSWER_SIZE]) {
	nullpo_retv(captcha_answer);

	const std::shared_ptr<s_captcha_data> cd = sd.macro_detect.cd;

	// Has no captcha request
	if (cd == nullptr) {
		return;
	}

	// Correct answer
	if (strcmp(captcha_answer, cd->captcha_answer) == 0) {
		// Delete the timer
		delete_timer(sd.macro_detect.timer, pc_macro_detector_timeout);

		// Clear the macro detect data
		sd.macro_detect = {};
		sd.macro_detect.timer = INVALID_TIMER;

		// Unblock all actions for the player
		sd.state.block_action &= ~PCBLOCK_ALL;
		sd.state.block_action &= ~PCBLOCK_IMMUNE;

		// Assign temporary macro variable to check failures
		pc_setreg(&sd, add_str("@captcha_retries"), battle_config.macro_detection_retry - sd.macro_detect.retry);

		// Grant bonuses via script
		run_script(cd->bonus_script, 0, sd.bl.id, fake_nd->bl.id);

		// Notify the client
		clif_macro_detector_status(sd, MCD_GOOD);
	} else {
		// Deduct an answering attempt
		sd.macro_detect.retry -= 1;

		// All attempts have been exhausted, punish the user
		if (sd.macro_detect.retry <= 0) {
			pc_macro_punishment(sd, MCD_INCORRECT);
			return;
		}

		// Incorrect response, update the client
		clif_macro_detector_request_show(sd);

		// Reset the timer
		addtick_timer(sd.macro_detect.timer, gettick() + battle_config.macro_detection_timeout);
	}
}

/**
 * Determine if a player tries to log out during a captcha check.
 * @param sd: Player data
 */
void pc_macro_detector_disconnect(map_session_data &sd) {
	// Delete the timeout timer
	if (sd.macro_detect.timer != INVALID_TIMER) {
		delete_timer(sd.macro_detect.timer, pc_macro_detector_timeout);
		sd.macro_detect.timer = INVALID_TIMER;
	}

	// If the player disconnects before clearing the challenge the player is punished.
	if (sd.macro_detect.retry != 0)
		pc_macro_punishment(sd, MCD_TIMEOUT);
}

/**
 * Save a list of players from an area select via /macro_detector.
 */
int pc_macro_reporter_area_select_sub(block_list *bl, va_list ap) {
	nullpo_retr(0, bl);

	if (bl->type != BL_PC)
		return 0;

	std::vector<uint32> *aid_list = va_arg(ap, std::vector<uint32> *);

	nullpo_ret(aid_list);

	aid_list->push_back(bl->id);
	return 0;
}

/**
 * Area select via /macro_detector.
 * @param sd: Player data
 * @param x: X location
 * @param y: Y location
 * @param radius: Area
 */
void pc_macro_reporter_area_select(map_session_data &sd, const int16 x, const int16 y, const int8 radius) {
	std::vector<uint32> aid_list;

	map_foreachinarea(pc_macro_reporter_area_select_sub, sd.bl.m, x - radius, y - radius, x + radius, y + radius, BL_PC, &aid_list);

	clif_macro_reporter_select(sd, aid_list);
}

/**
 * Send out captcha check to player.
 * @param sd: Target player data
 * @param reporter_account_id: Account ID of reporter
 */
void pc_macro_reporter_process(map_session_data &sd, int32 reporter_account_id) {
	if (captcha_db.empty())
		return;

	// Pick a random image from the database.
	const std::shared_ptr<s_captcha_data> cd = captcha_db.random();

	// Set macro detection data.
	sd.macro_detect.cd = cd;
	sd.macro_detect.reporter_aid = reporter_account_id;
	sd.macro_detect.retry = battle_config.macro_detection_retry;

	// Block all actions for the target player.
	sd.state.block_action |= (PCBLOCK_ALL | PCBLOCK_IMMUNE);

	// Open macro detect client side.
	clif_macro_detector_request(sd);

	// Start the timeout timer.
	sd.macro_detect.timer = add_timer(gettick() + battle_config.macro_detection_timeout, pc_macro_detector_timeout, sd.bl.id, 0);
}

/**
 * Parse a BMP image to memory.
 * @param filepath: Image file location
 * @param cd: Captcha data
 */
bool pc_macro_read_captcha_db_loadbmp(const std::string &filepath, std::shared_ptr<s_captcha_data> cd) {
	if (cd == nullptr)
		return false;

	FILE *fp = fopen(filepath.c_str(), "rb");

	if (fp == nullptr) {
		ShowError("%s: Failed to open file \"%s\"\n", __func__, filepath.c_str());
		return false;
	}

	// Load the file data and verify magic
	char bmp_data[CAPTCHA_BMP_SIZE];

	if (fread(bmp_data, CAPTCHA_BMP_SIZE, 1, fp) != 1) {
		ShowError("%s: Failed to read data from \"%s\"\n", __func__, filepath.c_str());
		fclose(fp);
		return false;
	}

	fclose(fp);

	if (bmp_data[0] != 'B' || bmp_data[1] != 'M') {
		ShowError("%s: Invalid BMP file header given at \"%s\"\n", __func__, filepath.c_str());
		return false;
	}

	// Compress the data into the destination
	unsigned long com_size = sizeof(cd->image_data);

	encode_zip(cd->image_data, &com_size, bmp_data, CAPTCHA_BMP_SIZE);
	cd->image_size = static_cast<int16>(com_size);

	return true;
}

const std::string CaptchaDatabase::getDefaultLocation() {
	return std::string(db_path) + "/captcha_db.yml";
}

/**
 * Reads and parses an entry from the captcha_db.
 * @param node: YAML node containing the entry.
 * @return count of successfully parsed rows
 */
uint64 CaptchaDatabase::parseBodyNode(const ryml::NodeRef &node) {
	uint16 index;

	if (!this->asUInt16(node, "Id", index))
		return 0;

	std::shared_ptr<s_captcha_data> cd = captcha_db.find(index);
	bool exists = cd != nullptr;

	if (!exists) {
		if (!this->nodesExist(node, { "Filename", "Answer" }))
			return 0;

		cd = std::make_shared<s_captcha_data>();
		cd->index = index;
	}

	if (this->nodeExists(node, "Filename")) {
		std::string filename;

		if (!this->asString(node, "Filename", filename))
			return 0;

		if (!pc_macro_read_captcha_db_loadbmp(filename, cd)) {
			this->invalidWarning(node["Filename"], "Failed to parse BMP image, skipping...\n");
			return 0;
		}
	}

	if (this->nodeExists(node, "Answer")) {
		std::string answer;

		if (!this->asString(node, "Answer", answer))
			return 0;

		if (answer.length() < 4 || answer.length() > CAPTCHA_ANSWER_SIZE) {
			this->invalidWarning(node["Answer"], "The captcha answer must be between 4~%d characters, skipping...", CAPTCHA_ANSWER_SIZE);
			return 0;
		}

		safestrncpy(cd->captcha_answer, answer.c_str(), sizeof(cd->captcha_answer));
	}

	if (this->nodeExists(node, "Bonus")) {
		std::string script;

		if (!this->asString(node, "Bonus", script)) {
			return 0;
		}

		if (cd->bonus_script) {
			script_free_code(cd->bonus_script);
			cd->bonus_script = nullptr;
		}

		cd->bonus_script = parse_script(script.c_str(), this->getCurrentFile().c_str(), this->getLineNumber(node["Bonus"]), SCRIPT_IGNORE_EXTERNAL_BRACKETS);
	} else {
		if (!exists)
			cd->bonus_script = parse_script("specialeffect2 EF_BLESSING; sc_start SC_BLESSING,600000,10; specialeffect2 EF_INCAGILITY; sc_start SC_INCREASEAGI,600000,10;", "macro_script", 0, SCRIPT_IGNORE_EXTERNAL_BRACKETS);
	}

	if (!exists)
		captcha_db.put(index, cd);

	return 1;
}

/*==========================================
 * pc Init/Terminate
 *------------------------------------------*/
void do_final_pc(void) {
	db_destroy(itemcd_db);
	do_final_pc_groups();

	ers_destroy(pc_sc_display_ers);
	ers_destroy(num_reg_ers);
	ers_destroy(str_reg_ers);

	attendance_db.clear();
	reputation_db.clear();
#ifdef MAP_GENERATOR
	reputationgroup_db.clear();
#endif
	penalty_db.clear();
	captcha_db.clear();
}

void do_init_pc(void) {

	itemcd_db = idb_alloc(DB_OPT_RELEASE_DATA);

	pc_readdb();
	pc_read_motd(); // Read MOTD [Valaris]
	attendance_db.load();
	reputation_db.load();
#ifdef MAP_GENERATOR
	reputationgroup_db.load();
#endif
	captcha_db.load();

	add_timer_func_list(pc_invincible_timer, "pc_invincible_timer");
	add_timer_func_list(pc_eventtimer, "pc_eventtimer");
	add_timer_func_list(pc_inventory_rental_end, "pc_inventory_rental_end");
	add_timer_func_list(pc_calc_pvprank_timer, "pc_calc_pvprank_timer");
	add_timer_func_list(pc_autosave, "pc_autosave");
	add_timer_func_list(pc_spiritball_timer, "pc_spiritball_timer");
	add_timer_func_list(pc_follow_timer, "pc_follow_timer");
	add_timer_func_list(pc_endautobonus, "pc_endautobonus");
	add_timer_func_list(pc_spiritcharm_timer, "pc_spiritcharm_timer");
	add_timer_func_list(pc_global_expiration_timer, "pc_global_expiration_timer");
	add_timer_func_list(pc_expiration_timer, "pc_expiration_timer");
	add_timer_func_list(pc_autotrade_timer, "pc_autotrade_timer");
	add_timer_func_list(pc_on_expire_active, "pc_on_expire_active");
	add_timer_func_list(pc_macro_detector_timeout, "pc_macro_detector_timeout");

	add_timer(gettick() + autosave_interval, pc_autosave, 0, 0);

	// 0=day, 1=night [Yor]
	night_flag = battle_config.night_at_start ? 1 : 0;

	if (battle_config.day_duration > 0 && battle_config.night_duration > 0) {
		int day_duration = battle_config.day_duration;
		int night_duration = battle_config.night_duration;
		// add night/day timer [Yor]
		add_timer_func_list(map_day_timer, "map_day_timer");
		add_timer_func_list(map_night_timer, "map_night_timer");

		day_timer_tid   = add_timer_interval(gettick() + (night_flag ? 0 : day_duration) + night_duration, map_day_timer,   0, 0, day_duration + night_duration);
		night_timer_tid = add_timer_interval(gettick() + day_duration + (night_flag ? night_duration : 0), map_night_timer, 0, 0, day_duration + night_duration);
	}

	do_init_pc_groups();

	pc_sc_display_ers = ers_new(sizeof(struct sc_display_entry), "pc.cpp:pc_sc_display_ers", ERS_OPT_FLEX_CHUNK);
	num_reg_ers = ers_new(sizeof(struct script_reg_num), "pc.cpp:num_reg_ers", (ERSOptions)(ERS_OPT_CLEAN|ERS_OPT_FLEX_CHUNK));
	str_reg_ers = ers_new(sizeof(struct script_reg_str), "pc.cpp:str_reg_ers", (ERSOptions)(ERS_OPT_CLEAN|ERS_OPT_FLEX_CHUNK));

	ers_chunk_size(pc_sc_display_ers, 150);
	ers_chunk_size(num_reg_ers, 300);
	ers_chunk_size(str_reg_ers, 50);
}<|MERGE_RESOLUTION|>--- conflicted
+++ resolved
@@ -7153,10 +7153,6 @@
  *------------------------------------------*/
 uint8 pc_checkskill(map_session_data *sd, uint16 skill_id)
 {
-<<<<<<< HEAD
-=======
-	uint16 idx = 0;
->>>>>>> fe9f617f
 	if (sd == nullptr)
 		return 0;
 
