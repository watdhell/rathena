--- conflicted
+++ resolved
@@ -4037,18 +4037,15 @@
 	} else if (strstr(command, "achievementdb") || strncmp(message, "achievementdb", 4) == 0) {
 		achievement_db_reload();
 		clif_displaymessage(fd, msg_txt(sd,771)); // Achievement database has been reloaded.
-<<<<<<< HEAD
-	} else if (strstr(command, "synthesisdb") || strncmp(message, "synthesisdb", 6) == 0) {
-		item_synthesis_db_reload();
-		clif_displaymessage(fd, msg_txt(sd, 795)); // Item Synthesis database has been reloaded.
-	} else if (strstr(command, "upgradedb") || strncmp(message, "upgradedb", 6) == 0) {
-		item_upgrade_db_reload();
-		clif_displaymessage(fd, msg_txt(sd, 796)); // Item Upgrade database has been reloaded.
-=======
 	} else if (strstr(command, "attendancedb") || strncmp(message, "attendancedb", 4) == 0) {
 		attendance_db.reload();
 		clif_displaymessage(fd, msg_txt(sd, 795)); // Attendance database has been reloaded.
->>>>>>> 8ba91812
+	} else if (strstr(command, "synthesisdb") || strncmp(message, "synthesisdb", 6) == 0) {
+		item_synthesis_db_reload();
+		clif_displaymessage(fd, msg_txt(sd, 796)); // Item Synthesis database has been reloaded.
+	} else if (strstr(command, "upgradedb") || strncmp(message, "upgradedb", 6) == 0) {
+		item_upgrade_db_reload();
+		clif_displaymessage(fd, msg_txt(sd, 797)); // Item Upgrade database has been reloaded.
 	}
 
 	return 0;
@@ -10168,43 +10165,6 @@
 	return 0;
 }
 
-<<<<<<< HEAD
-ACMD_FUNC(synthesisui) {
-	nullpo_retr(-1, sd);
-
-#ifdef FEATURE_LAPINE_UI
-	unsigned int itemid;
-	if (sscanf(message, "%u", &itemid) < 1) {
-		clif_displaymessage(fd, "Please input itemid of synthesis id.");
-		return -1;
-	}
-	if (!item_synthesis_open(sd, itemid))
-		return -1;
-	sd->state.lapine_ui |= 4;
-	sd->itemid = itemid;
-#else
-	clif_displaymessage(fd, "Client is not supported.");
-#endif
-	return 0;
-}
-
-ACMD_FUNC(upgradeui) {
-	nullpo_retr(-1, sd);
-
-#ifdef FEATURE_LAPINE_UI
-	unsigned int itemid;
-	if (sscanf(message, "%u", &itemid) < 1) {
-		clif_displaymessage(fd, "Please input itemid of upgrade id.");
-		return -1;
-	}
-	if (!item_upgrade_open(sd, itemid))
-		return -1;
-	sd->state.lapine_ui |= 4;
-	sd->itemid = itemid;
-#else
-	clif_displaymessage(fd, "Client is not supported.");
-#endif
-=======
 ACMD_FUNC(quest) {
 	uint8 i;
 	int quest_id = 0;
@@ -10262,7 +10222,44 @@
 		clif_displaymessage(fd, atcmd_output);
 		break;
 	}
->>>>>>> 8ba91812
+	return 0;
+}
+
+ACMD_FUNC(synthesisui) {
+	nullpo_retr(-1, sd);
+
+#ifdef FEATURE_LAPINE_UI
+	unsigned int itemid;
+	if (sscanf(message, "%u", &itemid) < 1) {
+		clif_displaymessage(fd, "Please input itemid of synthesis id.");
+		return -1;
+	}
+	if (!item_synthesis_open(sd, itemid))
+		return -1;
+	sd->state.lapine_ui |= 4;
+	sd->itemid = itemid;
+#else
+	clif_displaymessage(fd, "Client is not supported.");
+#endif
+	return 0;
+}
+
+ACMD_FUNC(upgradeui) {
+	nullpo_retr(-1, sd);
+
+#ifdef FEATURE_LAPINE_UI
+	unsigned int itemid;
+	if (sscanf(message, "%u", &itemid) < 1) {
+		clif_displaymessage(fd, "Please input itemid of upgrade id.");
+		return -1;
+	}
+	if (!item_upgrade_open(sd, itemid))
+		return -1;
+	sd->state.lapine_ui |= 4;
+	sd->itemid = itemid;
+#else
+	clif_displaymessage(fd, "Client is not supported.");
+#endif
 	return 0;
 }
 
@@ -10569,15 +10566,12 @@
 		ACMD_DEFR(changedress, ATCMD_NOCONSOLE|ATCMD_NOAUTOTRADE),
 		ACMD_DEFR(camerainfo, ATCMD_NOCONSOLE|ATCMD_NOAUTOTRADE),
 		ACMD_DEFR(resurrect, ATCMD_NOCONSOLE),
-<<<<<<< HEAD
-		ACMD_DEFR(synthesisui, ATCMD_NOCONSOLE | ATCMD_NOAUTOTRADE),
-		ACMD_DEFR(upgradeui, ATCMD_NOCONSOLE | ATCMD_NOAUTOTRADE),
-=======
 		ACMD_DEF2("setquest", quest),
 		ACMD_DEF2("erasequest", quest),
 		ACMD_DEF2("completequest", quest),
 		ACMD_DEF2("checkquest", quest),
->>>>>>> 8ba91812
+		ACMD_DEFR(synthesisui, ATCMD_NOCONSOLE | ATCMD_NOAUTOTRADE),
+		ACMD_DEFR(upgradeui, ATCMD_NOCONSOLE | ATCMD_NOAUTOTRADE),
 	};
 	AtCommandInfo* atcommand;
 	int i;
