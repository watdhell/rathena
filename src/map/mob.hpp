// Copyright (c) rAthena Dev Teams - Licensed under GNU GPL
// For more information, see LICENCE in the main folder

#ifndef MOB_HPP
#define MOB_HPP

#include <vector>

#include "../common/database.hpp"
#include "../common/mmo.hpp" // struct item
#include "../common/timer.hpp"

#include "status.hpp" // struct status data, struct status_change
#include "unit.hpp" // unit_stop_walking(), unit_stop_attack()

struct guardian_data;

//This is the distance at which @autoloot works,
//if the item drops farther from the player than this,
//it will not be autolooted. [Skotlex]
//Note: The range is unlimited unless this define is set.
//#define AUTOLOOT_DISTANCE AREA_SIZE

//The number of drops all mobs have and the max drop-slot that the steal skill will attempt to steal from.
#define MAX_MOB_DROP 10
#define MAX_MVP_DROP 3
#define MAX_MOB_DROP_ADD 5
#define MAX_MVP_DROP_ADD 2
#define MAX_MOB_DROP_TOTAL (MAX_MOB_DROP+MAX_MOB_DROP_ADD)
#define MAX_MVP_DROP_TOTAL (MAX_MVP_DROP+MAX_MVP_DROP_ADD)

//Min time between AI executions
const t_tick MIN_MOBTHINKTIME = 100;
//Min time before mobs do a check to call nearby friends for help (or for slaves to support their master)
const t_tick MIN_MOBLINKTIME = 1000;
//Min time between random walks
const t_tick MIN_RANDOMWALKTIME = 4000;

//Distance that slaves should keep from their master.
#define MOB_SLAVEDISTANCE 2

//Used to determine default enemy type of mobs (for use in eachinrange calls)
#define DEFAULT_ENEMY_TYPE(md) (md->special_state.ai?BL_CHAR:BL_MOB|BL_PC|BL_HOM|BL_MER)

/**
 * Mob constants
 * Added definitions for WoE:SE objects and other [L0ne_W0lf], [aleos]
 */
enum MOBID {
	MOBID_PORING			= 1002,
	MOBID_RED_PLANT			= 1078,
	MOBID_BLUE_PLANT,
	MOBID_GREEN_PLANT,
	MOBID_YELLOW_PLANT,
	MOBID_WHITE_PLANT,
	MOBID_SHINING_PLANT,
	MOBID_BLACK_MUSHROOM	= 1084,
	MOBID_MARINE_SPHERE		= 1142,
	MOBID_EMPERIUM			= 1288,
	MOBID_G_PARASITE		= 1555,
	MOBID_G_FLORA			= 1575,
	MOBID_G_HYDRA			= 1579,
	MOBID_G_MANDRAGORA		= 1589,
	MOBID_G_GEOGRAPHER		= 1590,
	MOBID_GUARDIAN_STONE1	= 1907,
	MOBID_GUARDIAN_STONE2,
	MOBID_SILVERSNIPER		= 2042,
	MOBID_MAGICDECOY_FIRE,
	MOBID_MAGICDECOY_WATER,
	MOBID_MAGICDECOY_EARTH,
	MOBID_MAGICDECOY_WIND,
	MOBID_ZANZOU			= 2308,
	MOBID_S_HORNET			= 2158,
	MOBID_S_GIANT_HORNET,
	MOBID_S_LUCIOLA_VESPA,
	MOBID_GUILD_SKILL_FLAG	= 20269,
	MOBID_ABR_BATTLE_WARIOR = 20834,
	MOBID_ABR_DUAL_CANNON,
	MOBID_ABR_MOTHER_NET,
	MOBID_ABR_INFINITY,
	MOBID_BIONIC_WOODENWARRIOR = 20848,
	MOBID_BIONIC_WOODEN_FAIRY,
	MOBID_BIONIC_CREEPER,
	MOBID_BIONIC_HELLTREE,
};

///Mob skill states.
enum MobSkillState {
	MSS_ANY = -1,
	MSS_IDLE,
	MSS_WALK,
	MSS_LOOT,
	MSS_DEAD,
	MSS_BERSERK, //Aggressive mob attacking
	MSS_ANGRY,   //Mob retaliating from being attacked.
	MSS_RUSH,    //Mob following a player after being attacked.
	MSS_FOLLOW,  //Mob following a player without being attacked.
	MSS_ANYTARGET,
};

enum MobDamageLogFlag
{
	MDLF_NORMAL = 0,
	MDLF_HOMUN,
	MDLF_PET,
	MDLF_SELF
};

enum e_size : uint8 {
	SZ_SMALL = 0,
	SZ_MEDIUM,
	SZ_BIG,
	SZ_ALL,
	SZ_MAX
};

/// Random Monster Groups
enum e_random_monster : uint16 {
	MOBG_BRANCH_OF_DEAD_TREE = 0,
	MOBG_PORING_BOX,
	MOBG_BLOODY_DEAD_BRANCH,
	MOBG_RED_POUCH_OF_SURPRISE,
	MOBG_CLASSCHANGE,
	MOBG_TAEKWON_MISSION,
	MOBG_MAX,
};

/// Random Monster Group Flags
enum e_random_monster_flags {
	RMF_NONE			= 0x00, ///< Apply no flags
	RMF_DB_RATE			= 0x01, ///< Apply the summon success chance found in the list (otherwise get any monster from the db)
	RMF_CHECK_MOB_LV	= 0x02, ///< Apply a monster level check
	RMF_MOB_NOT_BOSS	= 0x04, ///< Selected monster should not be a Boss type (except those from MOBG_BLOODY_DEAD_BRANCH)
	RMF_MOB_NOT_SPAWN	= 0x08, ///< Selected monster must have normal spawn
	RMF_MOB_NOT_PLANT	= 0x10, ///< Selected monster should not be a Plant type
	RMF_ALL				= 0xFF, ///< Apply all flags
};

enum e_mob_bosstype : uint8{
	BOSSTYPE_NONE,
	BOSSTYPE_MINIBOSS,
	BOSSTYPE_MVP
};

/// Monster Aegis AI types
enum e_aegis_monstertype : uint16 {
	MONSTER_TYPE_01 = 0x81,
	MONSTER_TYPE_02 = 0x83,
	MONSTER_TYPE_03 = 0x1089,
	MONSTER_TYPE_04 = 0x3885,
	MONSTER_TYPE_05 = 0x2085,
	MONSTER_TYPE_06 = 0,
	MONSTER_TYPE_07 = 0x108B,
	MONSTER_TYPE_08 = 0x7085,
	MONSTER_TYPE_09 = 0x3095,
	MONSTER_TYPE_10 = 0x84,
	MONSTER_TYPE_11 = 0x84,
	MONSTER_TYPE_12 = 0x2085,
	MONSTER_TYPE_13 = 0x308D,
	//MONSTER_TYPE_14
	//MONSTER_TYPE_15
	//MONSTER_TYPE_16
	MONSTER_TYPE_17 = 0x91,
	//MONSTER_TYPE_18
	MONSTER_TYPE_19 = 0x3095,
	MONSTER_TYPE_20 = 0x3295,
	MONSTER_TYPE_21 = 0x3695,
	//MONSTER_TYPE_22
	//MONSTER_TYPE_23
	MONSTER_TYPE_24 = 0xA1,
	MONSTER_TYPE_25 = 0x1,
	MONSTER_TYPE_26 = 0xB695,
	MONSTER_TYPE_27 = 0x8084,
};

/// Aegis monster class types
enum e_aegis_monsterclass : int8 {
	CLASS_NONE = -1,
	CLASS_NORMAL = 0,
	CLASS_BOSS,
	CLASS_GUARDIAN,
	CLASS_BATTLEFIELD = 4,
	CLASS_EVENT,
	CLASS_ALL,
	CLASS_MAX,
};

struct s_mob_skill {
	enum MobSkillState state;
	uint16 skill_id,skill_lv;
	short permillage;
	int casttime,delay;
	short cancel;
	short cond1,cond2;
	short target;
	int val[5];
	short emotion;
	unsigned short msg_id;
};

struct s_mob_chat {
	uint16 msg_id;
	uint32 color;
	std::string msg;
};

class MobChatDatabase : public TypesafeYamlDatabase<uint16, s_mob_chat> {
public:
	MobChatDatabase() : TypesafeYamlDatabase("MOB_CHAT_DB", 1) {

	}

	const std::string getDefaultLocation() override;
	uint64 parseBodyNode(const ryml::NodeRef& node) override;
};

struct s_mob_item_drop_ratio {
	t_itemid nameid;
	uint16 drop_ratio;
	std::vector<uint16> mob_ids;
};

class MobItemRatioDatabase : public TypesafeYamlDatabase<t_itemid, s_mob_item_drop_ratio> {
public:
	MobItemRatioDatabase() : TypesafeYamlDatabase("MOB_ITEM_RATIO_DB", 1) {

	}

	const std::string getDefaultLocation() override;
	uint64 parseBodyNode(const ryml::NodeRef& node) override;
};

struct spawn_info {
	unsigned short mapindex;
	unsigned short qty;
};

/// Loooitem struct
struct s_mob_lootitem {
	struct item item;	   ///< Item info
	unsigned short mob_id; ///< ID of monster that dropped the item
};

/// Struct for monster's drop item
struct s_mob_drop {
	t_itemid nameid;
	uint32 rate;
	uint16 randomopt_group;
	bool steal_protected;
};

struct s_mob_db {
	uint32 id;
	std::string sprite, name, jname;
	t_exp base_exp;
	t_exp job_exp;
	t_exp mexp;
	uint16 range2, range3;
	std::vector<e_race2> race2;	// celest
	uint16 lv;
	s_mob_drop dropitem[MAX_MOB_DROP_TOTAL], mvpitem[MAX_MVP_DROP_TOTAL];
	status_data status;
	view_data vd;
	uint32 option;
	std::vector<std::shared_ptr<s_mob_skill>> skill;
	uint16 damagetaken;

	e_mob_bosstype get_bosstype();
};

class MobDatabase : public TypesafeCachedYamlDatabase <uint32, s_mob_db> {
private:
<<<<<<< HEAD
	bool parseDropNode(const std::string& nodeName, const YAML::Node& node, uint8 max, s_mob_drop *drops);
=======
	bool parseDropNode(std::string nodeName, const ryml::NodeRef& node, uint8 max, s_mob_drop *drops);
>>>>>>> 2cde45e5

public:
	MobDatabase() : TypesafeCachedYamlDatabase("MOB_DB", 3, 1) {

	}

	const std::string getDefaultLocation() override;
	uint64 parseBodyNode(const ryml::NodeRef& node) override;
	void loadingFinished() override;
};

extern MobDatabase mob_db;

struct mob_data {
	struct block_list bl;
	struct unit_data  ud;
	struct view_data *vd;
	bool vd_changed;
	struct status_data status, *base_status; //Second one is in case of leveling up mobs, or tiny/large mobs.
	struct status_change sc;
	std::shared_ptr<s_mob_db> db;	//For quick data access (saves doing mob_db(md->mob_id) all the time) [Skotlex]
	char name[NAME_LENGTH];
	struct s_specialState {
		unsigned int size : 2; //Small/Big monsters.
		enum mob_ai ai; //Special ai for summoned monsters.
		unsigned int clone : 1;/* is clone? 1:0 */
	} special_state; //Special mob information that does not needs to be zero'ed on mob respawn.
	struct s_MobState {
		unsigned int aggressive : 1; //Signals whether the mob AI is in aggressive mode or reactive mode. [Skotlex]
		unsigned int steal_coin_flag : 1;
		unsigned int soul_change_flag : 1; // Celest
		unsigned int alchemist: 1;
		unsigned int npc_killmonster: 1; //for new killmonster behavior
		unsigned int rebirth: 1; // NPC_Rebirth used
		unsigned int boss : 1;
		unsigned int copy_master_mode : 1; ///< Whether the spawned monster should copy the master's mode.
		enum MobSkillState skillstate;
		unsigned char steal_flag; //number of steal tries (to prevent steal exploit on mobs with few items) [Lupus]
		unsigned char attacked_count; //For rude attacked.
		int provoke_flag; // Celest
	} state;
	struct guardian_data* guardian_data;
	struct s_dmglog {
		int id; //char id
		unsigned int dmg;
		unsigned int flag : 2; //0: Normal. 1: Homunc exp. 2: Pet exp
	} dmglog[DAMAGELOG_SIZE];
	uint32 spotted_log[DAMAGELOG_SIZE];
	struct spawn_data *spawn; //Spawn data.
	int spawn_timer; //Required for Convex Mirror
	struct s_mob_lootitem *lootitems;
	short mob_id;
	unsigned int tdmg; //Stores total damage given to the mob, for exp calculations. [Skotlex]
	int level;
	int target_id,attacked_id,norm_attacked_id;
	int areanpc_id; //Required in OnTouchNPC (to avoid multiple area touchs)
	int bg_id; // BattleGround System

	t_tick next_walktime,last_thinktime,last_linktime,last_pcneartime,dmgtick;
	short move_fail_count;
	short lootitem_count;
	short min_chase;
	unsigned char walktoxy_fail_count; //Pathfinding succeeds but the actual walking failed (e.g. Icewall lock)

	int deletetimer;
	int master_id,master_dist;

	int8 skill_idx; // Index of last used skill from db->skill[]
	t_tick skilldelay[MAX_MOBSKILL];
	char npc_event[EVENT_NAME_LENGTH];
	char idle_event[EVENT_NAME_LENGTH];
	/**
	 * Did this monster summon something?
	 * Used to flag summon deletions, saves a worth amount of memory
	 **/
	bool can_summon;
	/**
	 * MvP Tombstone NPC ID
	 **/
	int tomb_nid;

	e_mob_bosstype get_bosstype();
};

class MobAvailDatabase : public YamlDatabase {
public:
	MobAvailDatabase() : YamlDatabase("MOB_AVAIL_DB", 1) {

	}

<<<<<<< HEAD
	void clear() { };
	void removeBodyNode(const YAML::Node& node) { };
	const std::string getDefaultLocation();
	uint64 parseBodyNode(const YAML::Node& node);
=======
	void clear() override{ };
	const std::string getDefaultLocation() override;
	uint64 parseBodyNode(const ryml::NodeRef& node) override;
};

struct s_randomsummon_entry {
	uint16 mob_id;
	uint32 rate;
};

struct s_randomsummon_group {
	uint16 random_id;
	uint16 default_mob_id;
	std::unordered_map<uint16, std::shared_ptr<s_randomsummon_entry>> list;
};

class MobSummonDatabase : public TypesafeYamlDatabase<uint16, s_randomsummon_group> {
public:
	MobSummonDatabase() : TypesafeYamlDatabase("MOB_SUMMONABLE_DB", 1) {

	}

	const std::string getDefaultLocation() override;
	uint64 parseBodyNode(const ryml::NodeRef& node) override;
>>>>>>> 2cde45e5
};

enum e_mob_skill_target {
	MST_TARGET	=	0,
	MST_RANDOM,	//Random Target!
	MST_SELF,
	MST_FRIEND,
	MST_MASTER,
	MST_AROUND5,
	MST_AROUND6,
	MST_AROUND7,
	MST_AROUND8,
	MST_AROUND1,
	MST_AROUND2,
	MST_AROUND3,
	MST_AROUND4,
	MST_AROUND	=	MST_AROUND4,
};

enum e_mob_skill_condition {
	MSC_ALWAYS	=	0x0000,
	MSC_MYHPLTMAXRATE,
	MSC_MYHPINRATE,
	MSC_FRIENDHPLTMAXRATE,
	MSC_FRIENDHPINRATE,
	MSC_MYSTATUSON,
	MSC_MYSTATUSOFF,
	MSC_FRIENDSTATUSON,
	MSC_FRIENDSTATUSOFF,
	MSC_ATTACKPCGT,
	MSC_ATTACKPCGE,
	MSC_SLAVELT,
	MSC_SLAVELE,
	MSC_CLOSEDATTACKED,
	MSC_LONGRANGEATTACKED,
	MSC_AFTERSKILL,
	MSC_SKILLUSED,
	MSC_CASTTARGETED,
	MSC_RUDEATTACKED,
	MSC_MASTERHPLTMAXRATE,
	MSC_MASTERATTACKED,
	MSC_ALCHEMIST,
	MSC_SPAWN,
};

// The data structures for storing delayed item drops
struct item_drop {
	struct item item_data;
	unsigned short mob_id;
	enum bl_type src_type;
	struct item_drop* next;
};
struct item_drop_list {
	int16 m, x, y;                       // coordinates
	int first_charid, second_charid, third_charid; // charid's of players with higher pickup priority
	struct item_drop* item;            // linked list of drops
};

uint16 mobdb_searchname(const char * const str);
std::shared_ptr<s_mob_db> mobdb_search_aegisname( const char* str );
int mobdb_searchname_array(const char *str, uint16 * out, int size);
int mobdb_checkid(const int id);
struct view_data* mob_get_viewdata(int mob_id);
void mob_set_dynamic_viewdata( struct mob_data* md );
void mob_free_dynamic_viewdata( struct mob_data* md );

struct mob_data *mob_once_spawn_sub(struct block_list *bl, int16 m, int16 x, int16 y, const char *mobname, int mob_id, const char *event, unsigned int size, enum mob_ai ai);

int mob_once_spawn(struct map_session_data* sd, int16 m, int16 x, int16 y,
	const char* mobname, int mob_id, int amount, const char* event, unsigned int size, enum mob_ai ai);

int mob_once_spawn_area(struct map_session_data* sd, int16 m,
	int16 x0, int16 y0, int16 x1, int16 y1, const char* mobname, int mob_id, int amount, const char* event, unsigned int size, enum mob_ai ai);

bool mob_ksprotected (struct block_list *src, struct block_list *target);

int mob_spawn_guardian(const char* mapname, int16 x, int16 y, const char* mobname, int mob_id, const char* event, int guardian, bool has_index);	// Spawning Guardians [Valaris]
int mob_spawn_bg(const char* mapname, int16 x, int16 y, const char* mobname, int mob_id, const char* event, unsigned int bg_id);
int mob_guardian_guildchange(struct mob_data *md); //Change Guardian's ownership. [Skotlex]

int mob_randomwalk(struct mob_data *md,t_tick tick);
int mob_warpchase(struct mob_data *md, struct block_list *target);
int mob_target(struct mob_data *md,struct block_list *bl,int dist);
int mob_unlocktarget(struct mob_data *md, t_tick tick);
struct mob_data* mob_spawn_dataset(struct spawn_data *data);
int mob_spawn(struct mob_data *md);
TIMER_FUNC(mob_delayspawn);
int mob_setdelayspawn(struct mob_data *md);
int mob_parse_dataset(struct spawn_data *data);
void mob_log_damage(struct mob_data *md, struct block_list *src, int damage);
void mob_damage(struct mob_data *md, struct block_list *src, int damage);
int mob_dead(struct mob_data *md, struct block_list *src, int type);
void mob_revive(struct mob_data *md, unsigned int hp);
void mob_heal(struct mob_data *md,unsigned int heal);

#define mob_stop_walking(md, type) unit_stop_walking(&(md)->bl, type)
#define mob_stop_attack(md) unit_stop_attack(&(md)->bl)

void mob_clear_spawninfo();
void do_init_mob(void);
void do_final_mob(bool is_reload);

TIMER_FUNC(mob_timer_delete);
int mob_deleteslave(struct mob_data *md);

int mob_random_class (int *value, size_t count);
int mob_get_random_id(int type, enum e_random_monster_flags flag, int lv);
int mob_class_change(struct mob_data *md,int mob_id);
int mob_warpslave(struct block_list *bl, int range);
int mob_linksearch(struct block_list *bl,va_list ap);

bool mob_chat_display_message (mob_data &md, uint16 msg_id);
int mobskill_use(struct mob_data *md,t_tick tick,int event);
int mobskill_event(struct mob_data *md,struct block_list *src,t_tick tick, int flag);
int mob_summonslave(struct mob_data *md2,int *value,int amount,uint16 skill_id);
int mob_countslave(struct block_list *bl);
int mob_count_sub(struct block_list *bl, va_list ap);

int mob_is_clone(int mob_id);

int mob_clone_spawn(struct map_session_data *sd, int16 m, int16 x, int16 y, const char *event, int master_id, enum e_mode mode, int flag, unsigned int duration);
int mob_clone_delete(struct mob_data *md);

void mob_reload_itemmob_data(void);
void mob_reload(void);
void mob_add_spawn(uint16 mob_id, const struct spawn_info& new_spawn);
const std::vector<spawn_info> mob_get_spawns(uint16 mob_id);
bool mob_has_spawn(uint16 mob_id);

int mob_getdroprate(struct block_list *src, std::shared_ptr<s_mob_db> mob, int base_rate, int drop_modifier);

// MvP Tomb System
int mvptomb_setdelayspawn(struct npc_data *nd);
TIMER_FUNC(mvptomb_delayspawn);
void mvptomb_create(struct mob_data *md, char *killer, time_t time);
void mvptomb_destroy(struct mob_data *md);

void mob_setdropitem_option(struct item *itm, struct s_mob_drop *mobdrop);

#define CHK_MOBSIZE(size) ((size) >= SZ_SMALL && (size) < SZ_MAX) /// Check valid Monster Size

#endif /* MOB_HPP */<|MERGE_RESOLUTION|>--- conflicted
+++ resolved
@@ -270,11 +270,7 @@
 
 class MobDatabase : public TypesafeCachedYamlDatabase <uint32, s_mob_db> {
 private:
-<<<<<<< HEAD
-	bool parseDropNode(const std::string& nodeName, const YAML::Node& node, uint8 max, s_mob_drop *drops);
-=======
 	bool parseDropNode(std::string nodeName, const ryml::NodeRef& node, uint8 max, s_mob_drop *drops);
->>>>>>> 2cde45e5
 
 public:
 	MobDatabase() : TypesafeCachedYamlDatabase("MOB_DB", 3, 1) {
@@ -365,15 +361,10 @@
 
 	}
 
-<<<<<<< HEAD
-	void clear() { };
-	void removeBodyNode(const YAML::Node& node) { };
+	void clear() override{ };
+	void removeBodyNode(const ryml::NodeRef& node) override{ };
 	const std::string getDefaultLocation();
-	uint64 parseBodyNode(const YAML::Node& node);
-=======
-	void clear() override{ };
-	const std::string getDefaultLocation() override;
-	uint64 parseBodyNode(const ryml::NodeRef& node) override;
+	uint64 parseBodyNode(const ryml::NodeRef& node);
 };
 
 struct s_randomsummon_entry {
@@ -395,7 +386,6 @@
 
 	const std::string getDefaultLocation() override;
 	uint64 parseBodyNode(const ryml::NodeRef& node) override;
->>>>>>> 2cde45e5
 };
 
 enum e_mob_skill_target {
