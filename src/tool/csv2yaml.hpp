// Copyright (c) rAthena Dev Teams - Licensed under GNU GPL
// For more information, see LICENCE in the main folder

#ifndef CSV2YAML_HPP
#define CSV2YAML_HPP

#include <common/core.hpp>

#include "yaml.hpp"

using rathena::server_core::Core;
using rathena::server_core::e_core_type;

namespace rathena{
	namespace tool_csv2yaml{
		class Csv2YamlTool : public Core{
			protected:
				bool initialize( int argc, char* argv[] ) override;

			public:
				Csv2YamlTool() : Core( e_core_type::TOOL ){

				}
		};
	}
}

// Required constant and structure definitions
#define MAX_GUILD_SKILL_REQUIRE 5
#define MAX_SKILL_ITEM_REQUIRE	10
#define MAX_SKILL_STATUS_REQUIRE 3
#define MAX_SKILL_EQUIP_REQUIRE 10
#define MAX_QUEST_DROPS 3
#define MAX_MAP_PER_INSTANCE 255
#define MAX_ARROW_RESULT		5 /// Max Arrow results/created
#define MAX_SKILL_ARROW_DB		150 /// Max Arrow Creation DB
#define MAX_ITEMRATIO_MOBS 10
//Update this max as necessary. 55 is the value needed for Super Baby currently
//Raised to 105 since Expanded Super Baby needs it.
#define MAX_SKILL_TREE 105
#define MAX_PC_SKILL_REQUIRE 5 /// Max skill tree requirement
///Maximum amount of items a combo may require
#define MAX_ITEMS_PER_COMBO 6
#define MAX_HOM_SKILL_REQUIRE 5
#define MAX_SKILL_CHANGEMATERIAL_DB 75
#define MAX_SKILL_CHANGEMATERIAL_SET 3
#define MAX_SKILL_PRODUCE_DB	300 /// Max Produce DB
#define MAX_PRODUCE_RESOURCE	12 /// Max Produce requirements

struct s_skill_tree_entry_csv {
	std::string skill_name;
	uint16 skill_id, skill_lv, baselv, joblv;
	std::map<std::string, uint16> need;	/// skill_id, skill_lv
};
std::map<uint16, std::vector<s_skill_tree_entry_csv>> skill_tree;	/// job id (for order), entry

// Database to memory maps
struct s_skill_unit_csv : s_skill_db {
	std::string target_str;
	int unit_flag_csv;
};

std::unordered_map<uint16, s_skill_require> skill_require;
std::unordered_map<uint16, s_skill_db> skill_cast;
std::unordered_map<uint16, s_skill_db> skill_castnodex;
std::unordered_map<uint16, s_skill_unit_csv> skill_unit;
std::unordered_map<uint16, s_skill_copyable> skill_copyable;
std::unordered_map<uint16, s_skill_db> skill_nearnpc;

std::unordered_map<int32, std::vector<s_homun_skill_tree_entry>> hom_skill_tree;

struct s_skill_produce_db_csv {
	std::string produced_name,
		req_skill_name;
	uint32 req_skill_lv,
		itemlv;
	std::map<std::string, uint32> item_consumed;
	std::vector<std::string> item_notconsumed;
};

std::map<uint32, std::vector<s_skill_produce_db_csv>> skill_produce;

struct s_skill_changematerial_db_csv {
	uint16 baserate;
	std::map<uint16, uint16> qty;
};
std::unordered_map<std::string, s_skill_changematerial_db_csv> skill_changematerial_db;

static unsigned int level_penalty[3][CLASS_MAX][MAX_LEVEL * 2 + 1];

struct s_item_flag_csv2yaml {
	bool buyingstore, dead_branch, group, guid, broadcast, bindOnEquip, delay_consume;
	e_item_drop_effect dropEffect;
};

struct s_item_delay_csv2yaml {
	uint32 delay;
	std::string sc;
};

struct s_item_stack_csv2yaml {
	uint16 amount;
	bool inventory, cart, storage, guild_storage;
};

struct s_item_nouse_csv2yaml {
	uint16 override;
	bool sitting;
};

struct s_item_trade_csv2yaml {
	uint16 override;
	bool drop, trade, trade_partner, sell, cart, storage, guild_storage, mail, auction;
};

std::unordered_map<t_itemid, t_itemid> item_avail;
std::unordered_map<t_itemid, bool> item_buyingstore;
std::unordered_map<t_itemid, s_item_flag_csv2yaml> item_flag;
std::unordered_map<t_itemid, s_item_delay_csv2yaml> item_delay;
std::unordered_map<t_itemid, s_item_stack_csv2yaml> item_stack;
std::unordered_map<t_itemid, s_item_nouse_csv2yaml> item_nouse;
std::unordered_map<t_itemid, s_item_trade_csv2yaml> item_trade;

struct s_random_opt_group_csv : s_random_opt_group {
	std::vector<uint16> rate;
};

std::unordered_map<uint16, std::string> rand_opt_db;
std::unordered_map<uint16, s_random_opt_group_csv> rand_opt_group;

struct s_randomsummon_entry_csv2yaml {
	std::string mob_name;
	uint32 rate;
};

struct s_randomsummon_group_csv2yaml {
	std::string group_name,
		default_mob;
	std::vector<std::shared_ptr<s_randomsummon_entry_csv2yaml>> list;
};

std::map<std::string, s_randomsummon_group_csv2yaml> summon_group;

struct s_item_group_entry_csv2yaml {
	std::string item_name;
	uint16 duration,
		amount;
	uint32 rate;
	bool isAnnounced,
		GUID,
		isNamed;
	std::string bound;
};

struct s_item_group_db_csv2yaml {
	std::string group_name;
	std::map<uint16, std::vector<s_item_group_entry_csv2yaml>> item;
};

std::map<std::string, s_item_group_db_csv2yaml> item_group;

struct s_mob_drop_csv : s_mob_drop {
	std::string group_string;
	bool mvp;
};

std::unordered_map<uint16, std::vector<uint32>> mob_race2;
std::map<uint32, std::vector<s_mob_drop_csv>> mob_drop;

struct s_job_param {
	int32 str, agi, vit, int_, dex, luk;
};

std::unordered_map<int, std::vector<int>> job_db2;
std::unordered_map<int, std::vector<int64>> job_hp, job_sp;
std::unordered_map<int, s_job_param> job_param;
std::unordered_map<int, int> exp_base_level, exp_job_level;

struct s_elemental_skill_csv {
	std::string skill_name,
		mode_name;
	uint16 lv;
};

std::unordered_map<uint16, std::vector<s_elemental_skill_csv>> elemental_skill_tree;

struct s_mercenary_skill_csv {
	std::string skill_name;
	uint16 max_lv;
};

std::unordered_map<uint16, std::vector<s_mercenary_skill_csv>> mercenary_skill_tree;

static std::map<std::string, int> um_mapid2jobname {
	{ "Novice", JOB_NOVICE }, // Novice and Super Novice share the same value
	{ "SuperNovice", JOB_NOVICE },
	{ "Swordman", JOB_SWORDMAN },
	{ "Mage", JOB_MAGE },
	{ "Archer", JOB_ARCHER },
	{ "Acolyte", JOB_ACOLYTE },
	{ "Merchant", JOB_MERCHANT },
	{ "Thief", JOB_THIEF },
	{ "Knight", JOB_KNIGHT },
	{ "Priest", JOB_PRIEST },
	{ "Wizard", JOB_WIZARD },
	{ "Blacksmith", JOB_BLACKSMITH },
	{ "Hunter", JOB_HUNTER },
	{ "Assassin", JOB_ASSASSIN },
	{ "Crusader", JOB_CRUSADER },
	{ "Monk", JOB_MONK },
	{ "Sage", JOB_SAGE },
	{ "Rogue", JOB_ROGUE },
	{ "Alchemist", JOB_ALCHEMIST },
	{ "BardDancer", JOB_BARD }, // Bard and Dancer share the same value
	{ "BardDancer", JOB_DANCER },
	{ "Gunslinger", JOB_GUNSLINGER },
	{ "Ninja", JOB_NINJA },
	{ "Taekwon", 21 },
	{ "StarGladiator", 22 },
	{ "SoulLinker", 23 },
//	{ "Gangsi", 26 },
//	{ "DeathKnight", 27 },
//	{ "DarkCollector", 28 },
#ifdef RENEWAL
	{ "KagerouOboro", 29 }, // Kagerou and Oboro share the same value
	{ "Rebellion", 30 },
	{ "Summoner", 31 },
#endif
};

static std::unordered_map<std::string, equip_pos> um_equipnames {
	{ "Head_Low", EQP_HEAD_LOW },
	{ "Head_Mid", EQP_HEAD_MID },
	{ "Head_Top", EQP_HEAD_TOP },
	{ "Right_Hand", EQP_HAND_R },
	{ "Left_Hand", EQP_HAND_L },
	{ "Armor", EQP_ARMOR },
	{ "Shoes", EQP_SHOES },
	{ "Garment", EQP_GARMENT },
	{ "Right_Accessory", EQP_ACC_R },
	{ "Left_Accessory", EQP_ACC_L },
	{ "Costume_Head_Top", EQP_COSTUME_HEAD_TOP },
	{ "Costume_Head_Mid", EQP_COSTUME_HEAD_MID },
	{ "Costume_Head_Low", EQP_COSTUME_HEAD_LOW },
	{ "Costume_Garment", EQP_COSTUME_GARMENT },
	{ "Ammo", EQP_AMMO },
	{ "Shadow_Armor", EQP_SHADOW_ARMOR },
	{ "Shadow_Weapon", EQP_SHADOW_WEAPON },
	{ "Shadow_Shield", EQP_SHADOW_SHIELD },
	{ "Shadow_Shoes", EQP_SHADOW_SHOES },
	{ "Shadow_Right_Accessory", EQP_SHADOW_ACC_R },
	{ "Shadow_Left_Accessory", EQP_SHADOW_ACC_L },
};

// Initialize Random Option constants
void init_random_option_constants() {
	#define export_constant2(a, b) script_set_constant_(a, b, a, false, false)

	export_constant2("RDMOPT_VAR_MAXHPAMOUNT", 1);
	export_constant2("RDMOPT_VAR_MAXSPAMOUNT", 2);
	export_constant2("RDMOPT_VAR_STRAMOUNT", 3);
	export_constant2("RDMOPT_VAR_AGIAMOUNT", 4);
	export_constant2("RDMOPT_VAR_VITAMOUNT", 5);
	export_constant2("RDMOPT_VAR_INTAMOUNT", 6);
	export_constant2("RDMOPT_VAR_DEXAMOUNT", 7);
	export_constant2("RDMOPT_VAR_LUKAMOUNT", 8);
	export_constant2("RDMOPT_VAR_MAXHPPERCENT", 9);
	export_constant2("RDMOPT_VAR_MAXSPPERCENT", 10);
	export_constant2("RDMOPT_VAR_HPACCELERATION", 11);
	export_constant2("RDMOPT_VAR_SPACCELERATION", 12);
	export_constant2("RDMOPT_VAR_ATKPERCENT", 13);
	export_constant2("RDMOPT_VAR_MAGICATKPERCENT", 14);
	export_constant2("RDMOPT_VAR_PLUSASPD", 15);
	export_constant2("RDMOPT_VAR_PLUSASPDPERCENT", 16);
	export_constant2("RDMOPT_VAR_ATTPOWER", 17);
	export_constant2("RDMOPT_VAR_HITSUCCESSVALUE", 18);
	export_constant2("RDMOPT_VAR_ATTMPOWER", 19);
	export_constant2("RDMOPT_VAR_ITEMDEFPOWER", 20);
	export_constant2("RDMOPT_VAR_MDEFPOWER", 21);
	export_constant2("RDMOPT_VAR_AVOIDSUCCESSVALUE", 22);
	export_constant2("RDMOPT_VAR_PLUSAVOIDSUCCESSVALUE", 23);
	export_constant2("RDMOPT_VAR_CRITICALSUCCESSVALUE", 24);
	export_constant2("RDMOPT_ATTR_TOLERACE_NOTHING", 25);
	export_constant2("RDMOPT_ATTR_TOLERACE_WATER", 26);
	export_constant2("RDMOPT_ATTR_TOLERACE_GROUND", 27);
	export_constant2("RDMOPT_ATTR_TOLERACE_FIRE", 28);
	export_constant2("RDMOPT_ATTR_TOLERACE_WIND", 29);
	export_constant2("RDMOPT_ATTR_TOLERACE_POISON", 30);
	export_constant2("RDMOPT_ATTR_TOLERACE_SAINT", 31);
	export_constant2("RDMOPT_ATTR_TOLERACE_DARKNESS", 32);
	export_constant2("RDMOPT_ATTR_TOLERACE_TELEKINESIS", 33);
	export_constant2("RDMOPT_ATTR_TOLERACE_UNDEAD", 34);
	export_constant2("RDMOPT_ATTR_TOLERACE_ALLBUTNOTHING", 35);
	export_constant2("RDMOPT_DAMAGE_PROPERTY_NOTHING_USER", 36);
	export_constant2("RDMOPT_DAMAGE_PROPERTY_NOTHING_TARGET", 37);
	export_constant2("RDMOPT_DAMAGE_PROPERTY_WATER_USER", 38);
	export_constant2("RDMOPT_DAMAGE_PROPERTY_WATER_TARGET", 39);
	export_constant2("RDMOPT_DAMAGE_PROPERTY_GROUND_USER", 40);
	export_constant2("RDMOPT_DAMAGE_PROPERTY_GROUND_TARGET", 41);
	export_constant2("RDMOPT_DAMAGE_PROPERTY_FIRE_USER", 42);
	export_constant2("RDMOPT_DAMAGE_PROPERTY_FIRE_TARGET", 43);
	export_constant2("RDMOPT_DAMAGE_PROPERTY_WIND_USER", 44);
	export_constant2("RDMOPT_DAMAGE_PROPERTY_WIND_TARGET", 45);
	export_constant2("RDMOPT_DAMAGE_PROPERTY_POISON_USER", 46);
	export_constant2("RDMOPT_DAMAGE_PROPERTY_POISON_TARGET", 47);
	export_constant2("RDMOPT_DAMAGE_PROPERTY_SAINT_USER", 48);
	export_constant2("RDMOPT_DAMAGE_PROPERTY_SAINT_TARGET", 49);
	export_constant2("RDMOPT_DAMAGE_PROPERTY_DARKNESS_USER", 50);
	export_constant2("RDMOPT_DAMAGE_PROPERTY_DARKNESS_TARGET", 51);
	export_constant2("RDMOPT_DAMAGE_PROPERTY_TELEKINESIS_USER", 52);
	export_constant2("RDMOPT_DAMAGE_PROPERTY_TELEKINESIS_TARGET", 53);
	export_constant2("RDMOPT_DAMAGE_PROPERTY_UNDEAD_USER", 54);
	export_constant2("RDMOPT_DAMAGE_PROPERTY_UNDEAD_TARGET", 55);
	export_constant2("RDMOPT_MDAMAGE_PROPERTY_NOTHING_USER", 56);
	export_constant2("RDMOPT_MDAMAGE_PROPERTY_NOTHING_TARGET", 57);
	export_constant2("RDMOPT_MDAMAGE_PROPERTY_WATER_USER", 58);
	export_constant2("RDMOPT_MDAMAGE_PROPERTY_WATER_TARGET", 59);
	export_constant2("RDMOPT_MDAMAGE_PROPERTY_GROUND_USER", 60);
	export_constant2("RDMOPT_MDAMAGE_PROPERTY_GROUND_TARGET", 61);
	export_constant2("RDMOPT_MDAMAGE_PROPERTY_FIRE_USER", 62);
	export_constant2("RDMOPT_MDAMAGE_PROPERTY_FIRE_TARGET", 63);
	export_constant2("RDMOPT_MDAMAGE_PROPERTY_WIND_USER", 64);
	export_constant2("RDMOPT_MDAMAGE_PROPERTY_WIND_TARGET", 65);
	export_constant2("RDMOPT_MDAMAGE_PROPERTY_POISON_USER", 66);
	export_constant2("RDMOPT_MDAMAGE_PROPERTY_POISON_TARGET", 67);
	export_constant2("RDMOPT_MDAMAGE_PROPERTY_SAINT_USER", 68);
	export_constant2("RDMOPT_MDAMAGE_PROPERTY_SAINT_TARGET", 69);
	export_constant2("RDMOPT_MDAMAGE_PROPERTY_DARKNESS_USER", 70);
	export_constant2("RDMOPT_MDAMAGE_PROPERTY_DARKNESS_TARGET", 71);
	export_constant2("RDMOPT_MDAMAGE_PROPERTY_TELEKINESIS_USER", 72);
	export_constant2("RDMOPT_MDAMAGE_PROPERTY_TELEKINESIS_TARGET", 73);
	export_constant2("RDMOPT_MDAMAGE_PROPERTY_UNDEAD_USER", 74);
	export_constant2("RDMOPT_MDAMAGE_PROPERTY_UNDEAD_TARGET", 75);
	export_constant2("RDMOPT_BODY_ATTR_NOTHING", 76);
	export_constant2("RDMOPT_BODY_ATTR_WATER", 77);
	export_constant2("RDMOPT_BODY_ATTR_GROUND", 78);
	export_constant2("RDMOPT_BODY_ATTR_FIRE", 79);
	export_constant2("RDMOPT_BODY_ATTR_WIND", 80);
	export_constant2("RDMOPT_BODY_ATTR_POISON", 81);
	export_constant2("RDMOPT_BODY_ATTR_SAINT", 82);
	export_constant2("RDMOPT_BODY_ATTR_DARKNESS", 83);
	export_constant2("RDMOPT_BODY_ATTR_TELEKINESIS", 84);
	export_constant2("RDMOPT_BODY_ATTR_UNDEAD", 85);
	export_constant2("RDMOPT_RACE_TOLERACE_NOTHING", 87);
	export_constant2("RDMOPT_RACE_TOLERACE_UNDEAD", 88);
	export_constant2("RDMOPT_RACE_TOLERACE_ANIMAL", 89);
	export_constant2("RDMOPT_RACE_TOLERACE_PLANT", 90);
	export_constant2("RDMOPT_RACE_TOLERACE_INSECT", 91);
	export_constant2("RDMOPT_RACE_TOLERACE_FISHS", 92);
	export_constant2("RDMOPT_RACE_TOLERACE_DEVIL", 93);
	export_constant2("RDMOPT_RACE_TOLERACE_HUMAN", 94);
	export_constant2("RDMOPT_RACE_TOLERACE_ANGEL", 95);
	export_constant2("RDMOPT_RACE_TOLERACE_DRAGON", 96);
	export_constant2("RDMOPT_RACE_DAMAGE_NOTHING", 97);
	export_constant2("RDMOPT_RACE_DAMAGE_UNDEAD", 98);
	export_constant2("RDMOPT_RACE_DAMAGE_ANIMAL", 99);
	export_constant2("RDMOPT_RACE_DAMAGE_PLANT", 100);
	export_constant2("RDMOPT_RACE_DAMAGE_INSECT", 101);
	export_constant2("RDMOPT_RACE_DAMAGE_FISHS", 102);
	export_constant2("RDMOPT_RACE_DAMAGE_DEVIL", 103);
	export_constant2("RDMOPT_RACE_DAMAGE_HUMAN", 104);
	export_constant2("RDMOPT_RACE_DAMAGE_ANGEL", 105);
	export_constant2("RDMOPT_RACE_DAMAGE_DRAGON", 106);
	export_constant2("RDMOPT_RACE_MDAMAGE_NOTHING", 107);
	export_constant2("RDMOPT_RACE_MDAMAGE_UNDEAD", 108);
	export_constant2("RDMOPT_RACE_MDAMAGE_ANIMAL", 109);
	export_constant2("RDMOPT_RACE_MDAMAGE_PLANT", 110);
	export_constant2("RDMOPT_RACE_MDAMAGE_INSECT", 111);
	export_constant2("RDMOPT_RACE_MDAMAGE_FISHS", 112);
	export_constant2("RDMOPT_RACE_MDAMAGE_DEVIL", 113);
	export_constant2("RDMOPT_RACE_MDAMAGE_HUMAN", 114);
	export_constant2("RDMOPT_RACE_MDAMAGE_ANGEL", 115);
	export_constant2("RDMOPT_RACE_MDAMAGE_DRAGON", 116);
	export_constant2("RDMOPT_RACE_CRI_PERCENT_NOTHING", 117);
	export_constant2("RDMOPT_RACE_CRI_PERCENT_UNDEAD", 118);
	export_constant2("RDMOPT_RACE_CRI_PERCENT_ANIMAL", 119);
	export_constant2("RDMOPT_RACE_CRI_PERCENT_PLANT", 120);
	export_constant2("RDMOPT_RACE_CRI_PERCENT_INSECT", 121);
	export_constant2("RDMOPT_RACE_CRI_PERCENT_FISHS", 122);
	export_constant2("RDMOPT_RACE_CRI_PERCENT_DEVIL", 123);
	export_constant2("RDMOPT_RACE_CRI_PERCENT_HUMAN", 124);
	export_constant2("RDMOPT_RACE_CRI_PERCENT_ANGEL", 125);
	export_constant2("RDMOPT_RACE_CRI_PERCENT_DRAGON", 126);
	export_constant2("RDMOPT_RACE_IGNORE_DEF_PERCENT_NOTHING", 127);
	export_constant2("RDMOPT_RACE_IGNORE_DEF_PERCENT_UNDEAD", 128);
	export_constant2("RDMOPT_RACE_IGNORE_DEF_PERCENT_ANIMAL", 129);
	export_constant2("RDMOPT_RACE_IGNORE_DEF_PERCENT_PLANT", 130);
	export_constant2("RDMOPT_RACE_IGNORE_DEF_PERCENT_INSECT", 131);
	export_constant2("RDMOPT_RACE_IGNORE_DEF_PERCENT_FISHS", 132);
	export_constant2("RDMOPT_RACE_IGNORE_DEF_PERCENT_DEVIL", 133);
	export_constant2("RDMOPT_RACE_IGNORE_DEF_PERCENT_HUMAN", 134);
	export_constant2("RDMOPT_RACE_IGNORE_DEF_PERCENT_ANGEL", 135);
	export_constant2("RDMOPT_RACE_IGNORE_DEF_PERCENT_DRAGON", 136);
	export_constant2("RDMOPT_RACE_IGNORE_MDEF_PERCENT_NOTHING", 137);
	export_constant2("RDMOPT_RACE_IGNORE_MDEF_PERCENT_UNDEAD", 138);
	export_constant2("RDMOPT_RACE_IGNORE_MDEF_PERCENT_ANIMAL", 139);
	export_constant2("RDMOPT_RACE_IGNORE_MDEF_PERCENT_PLANT", 140);
	export_constant2("RDMOPT_RACE_IGNORE_MDEF_PERCENT_INSECT", 141);
	export_constant2("RDMOPT_RACE_IGNORE_MDEF_PERCENT_FISHS", 142);
	export_constant2("RDMOPT_RACE_IGNORE_MDEF_PERCENT_DEVIL", 143);
	export_constant2("RDMOPT_RACE_IGNORE_MDEF_PERCENT_HUMAN", 144);
	export_constant2("RDMOPT_RACE_IGNORE_MDEF_PERCENT_ANGEL", 145);
	export_constant2("RDMOPT_RACE_IGNORE_MDEF_PERCENT_DRAGON", 146);
	export_constant2("RDMOPT_CLASS_DAMAGE_NORMAL_TARGET", 147);
	export_constant2("RDMOPT_CLASS_DAMAGE_BOSS_TARGET", 148);
	export_constant2("RDMOPT_CLASS_DAMAGE_NORMAL_USER", 149);
	export_constant2("RDMOPT_CLASS_DAMAGE_BOSS_USER", 150);
	export_constant2("RDMOPT_CLASS_MDAMAGE_NORMAL", 151);
	export_constant2("RDMOPT_CLASS_MDAMAGE_BOSS", 152);
	export_constant2("RDMOPT_CLASS_IGNORE_DEF_PERCENT_NORMAL", 153);
	export_constant2("RDMOPT_CLASS_IGNORE_DEF_PERCENT_BOSS", 154);
	export_constant2("RDMOPT_CLASS_IGNORE_MDEF_PERCENT_NORMAL", 155);
	export_constant2("RDMOPT_CLASS_IGNORE_MDEF_PERCENT_BOSS", 156);
	export_constant2("RDMOPT_DAMAGE_SIZE_SMALL_TARGET", 157);
	export_constant2("RDMOPT_DAMAGE_SIZE_MIDIUM_TARGET", 158);
	export_constant2("RDMOPT_DAMAGE_SIZE_LARGE_TARGET", 159);
	export_constant2("RDMOPT_DAMAGE_SIZE_SMALL_USER", 160);
	export_constant2("RDMOPT_DAMAGE_SIZE_MIDIUM_USER", 161);
	export_constant2("RDMOPT_DAMAGE_SIZE_LARGE_USER", 162);
	export_constant2("RDMOPT_DAMAGE_SIZE_PERFECT", 163);
	export_constant2("RDMOPT_DAMAGE_CRI_TARGET", 164);
	export_constant2("RDMOPT_DAMAGE_CRI_USER", 165);
	export_constant2("RDMOPT_RANGE_ATTACK_DAMAGE_TARGET", 166);
	export_constant2("RDMOPT_RANGE_ATTACK_DAMAGE_USER", 167);
	export_constant2("RDMOPT_HEAL_VALUE", 168);
	export_constant2("RDMOPT_HEAL_MODIFY_PERCENT", 169);
	export_constant2("RDMOPT_DEC_SPELL_CAST_TIME", 170);
	export_constant2("RDMOPT_DEC_SPELL_DELAY_TIME", 171);
	export_constant2("RDMOPT_DEC_SP_CONSUMPTION", 172);
	export_constant2("RDMOPT_WEAPON_ATTR_NOTHING", 175);
	export_constant2("RDMOPT_WEAPON_ATTR_WATER", 176);
	export_constant2("RDMOPT_WEAPON_ATTR_GROUND", 177);
	export_constant2("RDMOPT_WEAPON_ATTR_FIRE", 178);
	export_constant2("RDMOPT_WEAPON_ATTR_WIND", 179);
	export_constant2("RDMOPT_WEAPON_ATTR_POISON", 180);
	export_constant2("RDMOPT_WEAPON_ATTR_SAINT", 181);
	export_constant2("RDMOPT_WEAPON_ATTR_DARKNESS", 182);
	export_constant2("RDMOPT_WEAPON_ATTR_TELEKINESIS", 183);
	export_constant2("RDMOPT_WEAPON_ATTR_UNDEAD", 184);
	export_constant2("RDMOPT_WEAPON_INDESTRUCTIBLE", 185);
	export_constant2("RDMOPT_BODY_INDESTRUCTIBLE", 186);
	export_constant2("RDMOPT_MDAMAGE_SIZE_SMALL_TARGET", 187);
	export_constant2("RDMOPT_MDAMAGE_SIZE_MIDIUM_TARGET", 188);
	export_constant2("RDMOPT_MDAMAGE_SIZE_LARGE_TARGET", 189);
	export_constant2("RDMOPT_MDAMAGE_SIZE_SMALL_USER", 190);
	export_constant2("RDMOPT_MDAMAGE_SIZE_MIDIUM_USER", 191);
	export_constant2("RDMOPT_MDAMAGE_SIZE_LARGE_USER", 192);
	export_constant2("RDMOPT_ATTR_TOLERACE_ALL", 193);
	export_constant2("RDMOPT_RACE_WEAPON_TOLERACE_NOTHING", 194);
	export_constant2("RDMOPT_RACE_WEAPON_TOLERACE_UNDEAD", 195);
	export_constant2("RDMOPT_RACE_WEAPON_TOLERACE_ANIMAL", 196);
	export_constant2("RDMOPT_RACE_WEAPON_TOLERACE_PLANT", 197);
	export_constant2("RDMOPT_RACE_WEAPON_TOLERACE_INSECT", 198);
	export_constant2("RDMOPT_RACE_WEAPON_TOLERACE_FISHS", 199);
	export_constant2("RDMOPT_RACE_WEAPON_TOLERACE_DEVIL", 200);
	export_constant2("RDMOPT_RACE_WEAPON_TOLERACE_HUMAN", 201);
	export_constant2("RDMOPT_RACE_WEAPON_TOLERACE_ANGEL", 202);
	export_constant2("RDMOPT_RACE_WEAPON_TOLERACE_DRAGON", 203);
	export_constant2("RDMOPT_RACE_TOLERACE_PLAYER_HUMAN", 206);
	export_constant2("RDMOPT_RACE_TOLERACE_PLAYER_DORAM", 207);
	export_constant2("RDMOPT_RACE_DAMAGE_PLAYER_HUMAN", 208);
	export_constant2("RDMOPT_RACE_DAMAGE_PLAYER_DORAM", 209);
	export_constant2("RDMOPT_RACE_MDAMAGE_PLAYER_HUMAN", 210);
	export_constant2("RDMOPT_RACE_MDAMAGE_PLAYER_DORAM", 211);
	export_constant2("RDMOPT_RACE_CRI_PERCENT_PLAYER_HUMAN", 212);
	export_constant2("RDMOPT_RACE_CRI_PERCENT_PLAYER_DORAM", 213);
	export_constant2("RDMOPT_RACE_IGNORE_DEF_PERCENT_PLAYER_HUMAN", 214);
	export_constant2("RDMOPT_RACE_IGNORE_DEF_PERCENT_PLAYER_DORAM", 215);
	export_constant2("RDMOPT_RACE_IGNORE_MDEF_PERCENT_PLAYER_HUMAN", 216);
	export_constant2("RDMOPT_RACE_IGNORE_MDEF_PERCENT_PLAYER_DORAM", 217);
	export_constant2("RDMOPT_REFLECT_DAMAGE_PERCENT", 218);
	export_constant2("RDMOPT_MELEE_ATTACK_DAMAGE_TARGET", 219);
	export_constant2("RDMOPT_MELEE_ATTACK_DAMAGE_USER", 220);
	export_constant2("RDMOPT_ADDSKILLMDAMAGE_NOTHING", 221);
	export_constant2("RDMOPT_ADDSKILLMDAMAGE_WATER", 222);
	export_constant2("RDMOPT_ADDSKILLMDAMAGE_GROUND", 223);
	export_constant2("RDMOPT_ADDSKILLMDAMAGE_FIRE", 224);
	export_constant2("RDMOPT_ADDSKILLMDAMAGE_WIND", 225);
	export_constant2("RDMOPT_ADDSKILLMDAMAGE_POISON", 226);
	export_constant2("RDMOPT_ADDSKILLMDAMAGE_SAINT", 227);
	export_constant2("RDMOPT_ADDSKILLMDAMAGE_DARKNESS", 228);
	export_constant2("RDMOPT_ADDSKILLMDAMAGE_TELEKINESIS", 229);
	export_constant2("RDMOPT_ADDSKILLMDAMAGE_UNDEAD", 230);
	export_constant2("RDMOPT_ADDSKILLMDAMAGE_ALL", 231);
	export_constant2("RDMOPT_ADDEXPPERCENT_KILLRACE_NOTHING", 232);
	export_constant2("RDMOPT_ADDEXPPERCENT_KILLRACE_UNDEAD", 233);
	export_constant2("RDMOPT_ADDEXPPERCENT_KILLRACE_ANIMAL", 234);
	export_constant2("RDMOPT_ADDEXPPERCENT_KILLRACE_PLANT", 235);
	export_constant2("RDMOPT_ADDEXPPERCENT_KILLRACE_INSECT", 236);
	export_constant2("RDMOPT_ADDEXPPERCENT_KILLRACE_FISHS", 237);
	export_constant2("RDMOPT_ADDEXPPERCENT_KILLRACE_DEVIL", 238);
	export_constant2("RDMOPT_ADDEXPPERCENT_KILLRACE_HUMAN", 239);
	export_constant2("RDMOPT_ADDEXPPERCENT_KILLRACE_ANGEL", 240);
	export_constant2("RDMOPT_ADDEXPPERCENT_KILLRACE_DRAGON", 241);
	export_constant2("RDMOPT_ADDEXPPERCENT_KILLRACE_ALL", 242);

	#undef export_constant2
}

static bool guild_read_guildskill_tree_db( char* split[], size_t columns, size_t current );
static bool pet_read_db( const char* file );
static bool skill_parse_row_magicmushroomdb( char* split[], size_t columns, size_t current );
static bool skill_parse_row_abradb( char* split[], size_t columns, size_t current );
static bool skill_parse_row_spellbookdb( char* split[], size_t columns, size_t current );
static bool mob_readdb_mobavail( char* str[], size_t columns, size_t current );
static bool skill_parse_row_requiredb( char* split[], size_t columns, size_t current );
static bool skill_parse_row_castdb( char* split[], size_t columns, size_t current );
static bool skill_parse_row_castnodexdb( char* split[], size_t columns, size_t current );
static bool skill_parse_row_unitdb( char* split[], size_t columns, size_t current );
static bool skill_parse_row_copyabledb( char* split[], size_t columns, size_t current );
static bool skill_parse_row_nonearnpcrangedb( char* split[], size_t columns, size_t current );
static bool skill_parse_row_skilldb( char* split[], size_t columns, size_t current );
static bool quest_read_db( char* split[], size_t columns, size_t current );
static bool instance_readdb_sub( char* str[], size_t columns, size_t current );
static bool itemdb_read_itemavail( char* str[], size_t columns, size_t current );
static bool itemdb_read_buyingstore( char* fields[], size_t columns, size_t current );
static bool itemdb_read_flag( char* fields[], size_t columns, size_t current );
static bool itemdb_read_itemdelay( char* str[], size_t columns, size_t current );
static bool itemdb_read_stack( char* fields[], size_t columns, size_t current );
static bool itemdb_read_nouse( char* fields[], size_t columns, size_t current );
static bool itemdb_read_itemtrade( char* fields[], size_t columns, size_t current );
static bool itemdb_read_db(const char *file);
static bool itemdb_read_randomopt(const char* file);
static bool itemdb_read_randomopt_group( char* str[], size_t columns, size_t current );
static bool itemdb_randomopt_group_yaml(void);
static bool pc_readdb_levelpenalty( char* fields[], size_t columns, size_t current );
static bool pc_levelpenalty_yaml();
static bool mob_parse_row_chatdb( char* fields[], size_t columns, size_t current );
static bool read_homunculus_expdb(const char* file);
static bool mob_readdb_group( char* str[], size_t columns, size_t current );
static bool mob_readdb_group_yaml(void);
<<<<<<< HEAD
static bool skill_parse_row_producedb(char* fields[], int columns, int current);
static bool skill_producedb_yaml();
static bool skill_parse_row_changematerialdb(char* fields[], int columns, int current);
static bool skill_parse_row_createarrowdb(char* fields[], int columns, int current);
=======
static bool skill_parse_row_createarrowdb( char* fields[], size_t columns, size_t current );
>>>>>>> 3ada0c11
static bool pc_read_statsdb(const char* file);
static bool guild_read_castledb( char* str[], size_t columns, size_t current );
static bool exp_guild_parse_row( char* split[], size_t columns, size_t current );
static bool itemdb_read_group( char* fields[], size_t columns, size_t current );
static bool itemdb_read_group_yaml(void);
static bool mob_readdb_itemratio( char* fields[], size_t columns, size_t current );
static bool status_readdb_attrfix(const char* file);
static bool read_constdb( char* fields[], size_t columns, size_t current );
static bool mob_readdb_race2( char* fields[], size_t columns, size_t current );
static bool mob_readdb_drop( char* str[], size_t columns, size_t current );
static bool mob_readdb_sub( char* fields[], size_t columns, size_t current );
static bool pc_readdb_job2( char* fields[], size_t columns, size_t current );
static bool pc_readdb_job_param( char* fields[], size_t columns, size_t current );
static bool pc_readdb_job_exp( char* fields[], size_t columns, size_t current );
static bool pc_readdb_job_exp_sub( char* fields[], size_t columns, size_t current );
static bool pc_readdb_job_basehpsp( char* fields[], size_t columns, size_t current );
static bool pc_readdb_job1( char* fields[], size_t columns, size_t current );
static bool read_elemental_skilldb( char* str[], size_t columns, size_t current );
static bool read_elementaldb( char* str[], size_t columns, size_t current );
static bool mercenary_read_skilldb( char* str[], size_t columns, size_t current );
static bool mercenary_readdb( char* str[], size_t columns, size_t current );
static bool pc_readdb_skilltree( char* str[], size_t columns, size_t current );
static bool pc_readdb_skilltree_yaml(void);
static bool itemdb_read_combos(const char* file);
static bool cashshop_parse_dbrow( char* fields[], size_t columns, size_t current );
static bool read_homunculus_skilldb( char* split[], size_t columns, size_t current );
static bool read_homunculusdb( char* str[], size_t columns, size_t current );

#endif /* CSV2YAML_HPP */<|MERGE_RESOLUTION|>--- conflicted
+++ resolved
@@ -529,14 +529,7 @@
 static bool read_homunculus_expdb(const char* file);
 static bool mob_readdb_group( char* str[], size_t columns, size_t current );
 static bool mob_readdb_group_yaml(void);
-<<<<<<< HEAD
-static bool skill_parse_row_producedb(char* fields[], int columns, int current);
-static bool skill_producedb_yaml();
-static bool skill_parse_row_changematerialdb(char* fields[], int columns, int current);
-static bool skill_parse_row_createarrowdb(char* fields[], int columns, int current);
-=======
 static bool skill_parse_row_createarrowdb( char* fields[], size_t columns, size_t current );
->>>>>>> 3ada0c11
 static bool pc_read_statsdb(const char* file);
 static bool guild_read_castledb( char* str[], size_t columns, size_t current );
 static bool exp_guild_parse_row( char* split[], size_t columns, size_t current );
@@ -564,5 +557,9 @@
 static bool cashshop_parse_dbrow( char* fields[], size_t columns, size_t current );
 static bool read_homunculus_skilldb( char* split[], size_t columns, size_t current );
 static bool read_homunculusdb( char* str[], size_t columns, size_t current );
+static bool skill_parse_row_producedb(char* fields[], int columns, int current);
+static bool skill_producedb_yaml();
+static bool skill_parse_row_changematerialdb(char* fields[], int columns, int current);
+static bool skill_parse_row_createarrowdb(char* fields[], int columns, int current);
 
 #endif /* CSV2YAML_HPP */