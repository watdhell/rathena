--- conflicted
+++ resolved
@@ -36,19 +36,6 @@
 //= 2.2 Instance system rewrite. [Euphy]
 //= 2.3 Added some missing announcements. [Euphy]
 //= 2.4 Added GM management function. [Euphy]
-//= 2.5 Added Difficulty (Normal, Veteran, Nightmare, Hell & Torment). [Louis T Steinhil]
-//= 2.6 Corrected formula of percentage per difficulties. [Louis T Steinhil]
-//= 2.7 Added Experience Rewards per Difficulty. [Louis T Steinhil]
-//= 2.8 Added Drop Rewards per Difficulty. [Louis T Steinhil]
-//= 2.9 Added Item Rewards per Difficulty. [Louis T Steinhil]
-//= 3.0 Added Dynamic Switch Select on Instance Generation. [Louis T Steinhil]
-//= 3.1 Added Level Restriction. [Louis T Steinhil]
-//= 3.2 Removed Drop Rewards per Difficulty. [Louis T Steinhil]
-//= 3.3 Removed Item Rewards per Difficulty. [Louis T Steinhil]
-//= 3.4 Changed Instance Points to ETOWER_EASY,VETERRAN,NIGHTMARE,HELL & TORMENT. [Louis T Steinhil]
-//= 3.5 Added Emistry's Multi-Currency Shop. [Louis T Steinhil]
-//= 3.6 Added Items to Multi-Currency Shop. [Louis T Steinhil]
-//= 3.7 Added a function settings for easy access of variables. [Louis T Steinhil]
 //============================================================ 
 
 alberta,214,77,6	script	Captain Janssen	709,{
@@ -216,201 +203,97 @@
 }
 
 e_tower,81,105,0	script	Tower Protection Stone	406,{
-// GM Bypass
-//============================================================
-	if(getgroupid() > 90){
-        mes "GM Options";
-		next;
-        switch(select("Main Menu:Reset Instance / Destroy Instance")){
-			case 1: break;
-			case 2: 
-				if(isbegin_quest(60200))
-					erasequest(60200);
-				if(isbegin_quest(60201))
-					erasequest(60201);
-				etower_partyid = 0;
-				etower_timer = 0;
-				if(instance_id(IM_PARTY))
-					instance_destroy instance_id(IM_PARTY);
-				end;
-        }
-    }
-//============================================================
-	set .@party_id, getcharid(1);
-	getpartymember .@party_id, 1;
-	set .@online_members_count, $@partymembercount;
-	set .@md_name$,"Endless Tower";	
+
+	set .@party_id,getcharid(1);
+	set .@md_name$,"Endless Tower";
+
 	set .@etower_timer,checkquest(60200,PLAYTIME); // 1 week
 	set .@etower_timer2,checkquest(60201,PLAYTIME); // 4 hours
-	callfunc "F_Tower_Settings";
-	
-	//if (!instance_check_party(.@party_id,2)) {
-	//	mes "Make or join a party with more than 1 member and try again.";
-	//	close;
-	//}
+
+	if (!instance_check_party(.@party_id,2)) {
+		mes "Make or join a party with more than 1 member and try again.";
+		close;
+	}
 	switch(.@etower_timer) {
-		case -1:
-			if (is_party_leader() == true) {		
-				mes "Confirmed the party has been made. Would you like to reserve entrance to the " + .@md_name$ + "?";
-				next;			
-				switch(select(
-				( .@party_id && getpartyleader(.@party_id,2) && !instance_id(IM_PARTY) )? "Generate dungeon "+.@md_name$:"",
-				( .@party_id && instance_id(IM_PARTY) )?"Enter the dungeon":"",
-				"Return to Alberta",
-				"Difficulty Information",
-				"Cancel")){
-					case 1:
-		// Difficulty 
-		//============================================================
-		
-						.@level_mode = select(
-							"[ Level 50+ ] Normal", 
-							"[ Level 100+ ] Veteran", 
-							"[ Level 150+ ] Nightmare",
-							"[ Level 200+ ] Hell",
-							"[ Level 240+ ] ^ff0000Torment^000000"
-						);
-						$ENDLESSMODE[getcharid(1)] = .@level_mode;
-						set .@required_level, 0;
-
-						if (.@level_mode == 1) { .@required_level = 50; }
-						else if (.@level_mode == 2) { .@required_level = 100; }
-						else if (.@level_mode == 3) { .@required_level = 150; }
-						else if (.@level_mode == 4) { .@required_level = 200; }
-						else if (.@level_mode == 5) { .@required_level = 255; }
-
-						if (!instance_check_party(getcharid(1), .@online_members_count, .@required_level, 255)) {
-							mes "All party members need to be at least Level " + .@required_level + " to enter."; 
-							close;				
-						} 
-						
-						mes "Your party meets the Memorial Dungeon requirements.";				
-						announce "The party [ " + getpartyname(.@party_id) + " ] has registered "+.@md_name$+" on " + $@difficulty_mode$[.@level_mode] + ".", bc_all;
-						instance_create("Endless Tower");
-						close;					
-							
-		//=============================================================
-					case 2:
-						callsub L_Enter,0,1;
-					case 3:
-						mes "I will move you to Alberta.";
-						close2;
-						warp "alberta",223,36;
-						end;
-					case 4:
-						mes "[ Difficulty Information ]";
-						mes "^ff0000-----------------------------------------------------^000000";
-						mes "Difficulty Level: ^ff0000[ Easy ]^000000";
-						mes "Monster max hp: + ^ff0000[ " + $@easy_mode_variables[0] + "% ]^000000";
-						mes "Monster damage: + ^ff0000[ " + $@easy_mode_variables[1] + "% ]^000000";
-						mes "Monster takes less damage: ^ff0000[ " + $@easy_mode_variables[2] + "% ]^000000";
-						mes "Monster def: + ^ff0000[ " + $@easy_mode_variables[3] + "% ]^000000";
-						mes "Monster mdef: + ^ff0000[ " + $@easy_mode_variables[4] + "% ]^000000";
-						mes "Monster hit: + ^ff0000[ " + $@easy_mode_variables[5] + "% ]^000000";
-						mes "Monster flee: + ^ff0000[ " + $@easy_mode_variables[6] + "% ]^000000";
-						mes "Monster bonus exp reward: x ^ff0000[ " + $@bonus_exp[1] + " ]^000000";
-						mes ""+.@md_name$ +" Easy Points: + ^ff0000[ " + $@instance_points[1] + " ]^000000";
-						mes "^ff0000-----------------------------------------------------^000000";
-						next;
-						mes "[ Difficulty Information ]";
-						mes "^ff0000-----------------------------------------------------^000000";
-						mes "Difficulty Level: ^ff0000[ Veteran ]^000000";
-						mes "Monster max hp: + ^ff0000[ " + $@veteran_mode_variables[0] + "% ]^000000";
-						mes "Monster damage: + ^ff0000[ " + $@veteran_mode_variables[1] + "% ]^000000";
-						mes "Monster takes less damage: ^ff0000[ " + $@veteran_mode_variables[2] + "% ]^000000";
-						mes "Monster def: + ^ff0000[ " + $@veteran_mode_variables[3] + "% ]^000000";
-						mes "Monster mdef: + ^ff0000[ " + $@veteran_mode_variables[4] + "% ]^000000";
-						mes "Monster hit: + ^ff0000[ " + $@veteran_mode_variables[5] + "% ]^000000";
-						mes "Monster flee: + ^ff0000[ " + $@veteran_mode_variables[6] + "% ]^000000";
-						mes "Monster bonus exp reward: x ^ff0000[ " + $@bonus_exp[2] + " ]^000000";
-						mes ""+.@md_name$ +" Veteran Points: + ^ff0000[ " + $@instance_points[2] + " ]^000000";
-						mes "^ff0000-----------------------------------------------------^000000";
-						next;
-						mes "[ Difficulty Information ]";
-						mes "^ff0000-----------------------------------------------------^000000";
-						mes "Difficulty Level: ^ff0000[ Nightmare ]^000000";
-						mes "Monster max hp: + ^ff0000[ " + $@nightmare_mode_variables[0] + "% ]^000000";
-						mes "Monster damage: + ^ff0000[ " + $@nightmare_mode_variables[1] + "% ]^000000";
-						mes "Monster takes less damage: ^ff0000[ " + $@nightmare_mode_variables[2] + "% ]^000000";
-						mes "Monster def: + ^ff0000[ " + $@nightmare_mode_variables[3] + "% ]^000000";
-						mes "Monster mdef: + ^ff0000[ " + $@nightmare_mode_variables[4] + "% ]^000000";
-						mes "Monster hit: + ^ff0000[ " + $@nightmare_mode_variables[5] + "% ]^000000";
-						mes "Monster flee: + ^ff0000[ " + $@nightmare_mode_variables[6] + "% ]^000000";
-						mes "Monster bonus exp reward: x ^ff0000[ " + $@bonus_exp[3] + " ]^000000";
-						mes ""+.@md_name$ +" Nightmare Points: + ^ff0000[ " + $@instance_points[3] + " ]^000000";
-						mes "^ff0000-----------------------------------------------------^000000";
-						next;
-						mes "[ Difficulty Information ]";
-						mes "^ff0000-----------------------------------------------------^000000";
-						mes "Difficulty Level: ^ff0000[ Hell ]^000000";
-						mes "Monster max hp: + ^ff0000[ " + $@hell_mode_variables[0] + "% ]^000000";
-						mes "Monster damage: + ^ff0000[ " + $@hell_mode_variables[1] + "% ]^000000";
-						mes "Monster takes less damage: ^ff0000[ " + $@hell_mode_variables[2] + "% ]^000000";
-						mes "Monster def: + ^ff0000[ " + $@hell_mode_variables[3] + "% ]^000000";
-						mes "Monster mdef: + ^ff0000[ " + $@hell_mode_variables[4] + "% ]^000000";
-						mes "Monster hit: + ^ff0000[ " + $@hell_mode_variables[5] + "% ]^000000";
-						mes "Monster flee: + ^ff0000[ " + $@hell_mode_variables[6] + "% ]^000000";
-						mes "Monster bonus exp reward: x ^ff0000[ " + $@bonus_exp[4] + " ]^000000";
-						mes ""+.@md_name$ +" Hell Points: + ^ff0000[ " + $@instance_points[4] + " ]^000000";
-						mes "^ff0000-----------------------------------------------------^000000";
-						next;
-						mes "[ Difficulty Information ]";
-						mes "^ff0000-----------------------------------------------------^000000";
-						mes "Difficulty Level: ^ff0000[ Torment ]^000000";
-						mes "Monster max hp: + ^ff0000[ " + $@torment_mode_variables[0] + "% ]^000000";
-						mes "Monster damage: + ^ff0000[ " + $@torment_mode_variables[1] + "% ]^000000";
-						mes "Monster takes less damage: ^ff0000[ " + $@torment_mode_variables[2] + "% ]^000000";
-						mes "Monster def: + ^ff0000[ " + $@torment_mode_variables[3] + "% ]^000000";
-						mes "Monster mdef: + ^ff0000[ " + $@torment_mode_variables[4] + "% ]^000000";
-						mes "Monster hit: + ^ff0000[ " + $@torment_mode_variables[5] + "% ]^000000";
-						mes "Monster flee: + ^ff0000[ " + $@torment_mode_variables[6] + "% ]^000000";
-						mes "Monster bonus exp reward: x ^ff0000[ " + $@bonus_exp[5] + " ]^000000";
-						mes ""+.@md_name$ +" Torment Points: + ^ff0000[ " + $@instance_points[5] + " ]^000000";
-						mes "^ff0000-----------------------------------------------------^000000";
-						close;				
-					case 5:
-						close;
-					}
+	case -1:
+		if (is_party_leader() == true) {
+			mes "Confirmed the party has been made. Would you like to reserve entrance to the Endless Tower?";
+			next;
+			switch(select("Generate dungeon "+.@md_name$+":Enter the dungeon:Return to Alberta:Cancel")) {
+			case 1:
+				if (instance_create(.@md_name$) < 0) {
+					mes "Party Name: "+ getpartyname(.@party_id);
+					mes "Party Leader: "+strcharinfo(0);
+					mes "^0000ff"+.@md_name$+" ^000000- Reservation Failed!";
+					close;
 				}
-				switch(select("Enter the "+.@md_name$+":Return to Alberta:Cancel")) {
-					case 1:
-						callsub L_Enter,0,1,1;
-					case 2:
-						mes "I will move you to Alberta.";
-						close2;
-						warp "alberta",223,36;
-						end;
-					case 3:
-						end;
-				}
-			case 0:
-			case 1:
-				set .@dun_lim_time,etower_timer+604800; // 1 week
-				// set .@dun_lim_time2,etower_timer+14400; // 4 hours
-				set .@dun_cur_time,gettimetick(2);
-				set .@dun_ent_t,(.@dun_lim_time - .@dun_cur_time);
-				set .@dun_h,(.@dun_ent_t / 3600);
-				set .@dun_m,(.@dun_ent_t - (.@dun_h * 3600)) / 60;
-				set .@dun_s,.@dun_ent_t - ((.@dun_h * 3600) + (.@dun_m * 60));
-
-				mes "Due to the tower's aftereffects, you cannot enter the dungeon right now, " + .@dun_h + "hours " + .@dun_m + "minutes " + .@dun_s + "seconds left to enter the next dungeon.";
-				next;
-				mes "It is dangerous here. Let me move you to Alberta.";
+				mes "^0000ff"+.@md_name$+"^000000 - Try to reserve";
+				mes "After making a reservation, you have to talk to NPC behind and select the menu 'Enter the Dungeon' to enter the dungeon.";
+				close;
+			case 2:
+				callsub L_Enter,0,1;
+			case 3:
+				mes "I will move you to Alberta.";
 				close2;
 				warp "alberta",223,36;
 				end;
+			case 4:
+				close;
+			}
+		}
+		switch(select("Enter the "+.@md_name$+":Return to Alberta:Cancel")) {
+		case 1:
+			callsub L_Enter,1,1;
+		case 2:
+			mes "I will move you to Alberta.";
+			close2;
+			warp "alberta",223,36;
+			end;
+		case 3:
+			end;
+		}
+	case 0:
+	case 1:
+		if (.@etower_timer2 < 2 && getcharid(1) == etower_partyid) {
+			mes "If you have the dungeon generated already, you can enter it. ";
+			next;
+			switch(select("Enter the "+.@md_name$+":Return to Alberta:Cancel")) {
+			case 1:
+				callsub L_Enter,0,0;
 			case 2:
-				set etower_timer,0;
-				erasequest 60200;
-				erasequest 60201;
-				mes "^0000ffThe records and after effects related to the Endless Tower have been removed. You can generate and enter the Endless Tower again.^000000";
+				mes "I will move you to Alberta.";
+				close2;
+				warp "alberta",223,36;
+				end;
+			case 3:
 				close;
+			}
+		} else {
+			set .@dun_lim_time,etower_timer+604800; // 1 week
+			// set .@dun_lim_time2,etower_timer+14400; // 4 hours
+			set .@dun_cur_time,gettimetick(2);
+			set .@dun_ent_t,(.@dun_lim_time - .@dun_cur_time);
+			set .@dun_h,(.@dun_ent_t / 3600);
+			set .@dun_m,(.@dun_ent_t - (.@dun_h * 3600)) / 60;
+			set .@dun_s,.@dun_ent_t - ((.@dun_h * 3600) + (.@dun_m * 60));
+
+			mes "Due to the tower's aftereffects, you cannot enter the dungeon right now, " + .@dun_h + "hours " + .@dun_m + "minutes " + .@dun_s + "seconds left to enter the next dungeon.";
+			next;
+			mes "It is dangerous here. Let me move you to Alberta.";
+			close2;
+			warp "alberta",223,36;
+			end;
 		}
+	case 2:
+		set etower_timer,0;
+		erasequest 60200;
+		erasequest 60201;
+		mes "^0000ffThe records and after effects related to the Endless Tower have been removed. You can generate and enter the Endless Tower again.^000000";
+		close;
+	}
 
 L_Enter:
-	set .@party_id,getcharid(1);
-	addrid(2,0,.@party_id);
-	switch(instance_enter("Endless Tower",-1,-1,getcharid(0),instance_id(IM_PARTY))) {
+	switch(instance_enter("Endless Tower")) {
 	case IE_OTHER:
 		mes "An unknown error has occurred.";
 		close;
@@ -422,16 +305,16 @@
 		mes "You can enter the dungeon after making the party.";
 		close;
 	case IE_OK:
+		mapannounce "e_tower", strcharinfo(0) +" of the party, "+ getpartyname( getcharid(1) ) +", is entering the dungeon, Endless Tower.",bc_map,"0x00ff99",FW_NORMAL,12;
 		if (getarg(1)) {
 			set etower_timer,gettimetick(2);
 			set etower_partyid, getcharid(1);
 			setquest 60200;
 			setquest 60201;
 		}
-		//warpparty instance_mapname("1@tower"),52,354,getcharid(1);
 		//warp "1@tower",52,354;
 		if (getarg(0) == 0) close;
-		end;
+		else end;
 	}
 }
 
@@ -444,7 +327,7 @@
 }
 
 // Original name: "#102Administrator Mode104"
-e_tower,0,0,2	script	#102Administrator Mode	844,{
+e_tower,1,1,2	script	#102Administrator Mode	844,{
 	callfunc "F_GM_NPC";
 	mes "Please enter the password";
 	set .@i, callfunc("F_GM_NPC","dmc2008",1);
@@ -513,725 +396,683 @@
 // Core Functions
 //============================================================
 function	script	F_Tower_Monster	{
-	
-	'monster_alias$ = $@monster_alias$['level_mode];
-	
+
 	set .@level, getarg(0);
 	set .@map$, getarg(1);
 	set .@label$, getarg(2);
 
 	switch(.@level) {
 	case 1:
-		callfunc("F_Tower_Monster_Summon", .@map$,7,351,17,387,"" + 'monster_alias$ + "Metaling",1613,15,.@label$);
-		callfunc("F_Tower_Monster_Summon", .@map$,7,351,17,387,"" + 'monster_alias$ + "Marin",1242,5,.@label$);
-		callfunc("F_Tower_Monster_Summon", .@map$,7,351,17,387,"" + 'monster_alias$ + "Poporing",1031,5,.@label$);
-		callfunc("F_Tower_Monster_Summon", .@map$,7,351,17,387,"" + 'monster_alias$ + "Drops",1113,5,.@label$);
-		callfunc("F_Tower_Monster_Summon", .@map$,7,351,17,387,"" + 'monster_alias$ + "Mastering",1090,1,.@label$);
-		callfunc("F_Tower_Monster_Summon", .@map$,7,351,17,387,"" + 'monster_alias$ + "Poring",1002,5,.@label$);
+		areamonster .@map$,7,351,17,387,"Metaling",1613,15,.@label$;
+		areamonster .@map$,7,351,17,387,"Marin",1242,5,.@label$;
+		areamonster .@map$,7,351,17,387,"Poporing",1031,5,.@label$;
+		areamonster .@map$,7,351,17,387,"Drops",1113,5,.@label$;
+		areamonster .@map$,7,351,17,387,"Mastering",1090,1,.@label$;
+		areamonster .@map$,7,351,17,387,"Poring",1002,5,.@label$;
 		break;
 	case 2:
-		callfunc("F_Tower_Monster_Summon", .@map$,93,351,103,387,"" + 'monster_alias$ + "Desert Wolf",1106,20,.@label$);
-		callfunc("F_Tower_Monster_Summon", .@map$,93,351,103,387,"" + 'monster_alias$ + "Vagabond Wolf",1092,1,.@label$);
-		callfunc("F_Tower_Monster_Summon", .@map$,93,351,103,387,"" + 'monster_alias$ + "Baby Desert Wolf",1107,10,.@label$);
+		areamonster .@map$,93,351,103,387,"Desert Wolf",1106,20,.@label$;
+		areamonster .@map$,93,351,103,387,"Vagabond Wolf",1092,1,.@label$;
+		areamonster .@map$,93,351,103,387,"Baby Desert Wolf",1107,10,.@label$;
 		break;
 	case 3:
-		callfunc("F_Tower_Monster_Summon", .@map$,181,351,191,387,"" + 'monster_alias$ + "Archer Skeleton",1016,5,.@label$);
-		callfunc("F_Tower_Monster_Summon", .@map$,181,351,191,387,"" + 'monster_alias$ + "Skel Worker",1169,5,.@label$);
-		callfunc("F_Tower_Monster_Summon", .@map$,181,351,191,387,"" + 'monster_alias$ + "Soldier Skeleton",1028,5,.@label$);
-		callfunc("F_Tower_Monster_Summon", .@map$,181,351,191,387,"" + 'monster_alias$ + "Orc Skeleton",1152,5,.@label$);
-		callfunc("F_Tower_Monster_Summon", .@map$,181,351,191,387,"" + 'monster_alias$ + "Pirate Skeleton",1071,5,.@label$);
-		callfunc("F_Tower_Monster_Summon", .@map$,181,351,191,387,"" + 'monster_alias$ + "Skeleton",1076,5,.@label$);
+		areamonster .@map$,181,351,191,387,"Archer Skeleton",1016,5,.@label$;
+		areamonster .@map$,181,351,191,387,"Skel Worker",1169,5,.@label$;
+		areamonster .@map$,181,351,191,387,"Soldier Skeleton",1028,5,.@label$;
+		areamonster .@map$,181,351,191,387,"Orc Skeleton",1152,5,.@label$;
+		areamonster .@map$,181,351,191,387,"Pirate Skeleton",1071,5,.@label$;
+		areamonster .@map$,181,351,191,387,"Skeleton",1076,5,.@label$;
 		break;
 	case 4:
-		callfunc("F_Tower_Monster_Summon", .@map$,267,351,277,387,"" + 'monster_alias$ + "Argiope",1099,15,.@label$);
-		callfunc("F_Tower_Monster_Summon", .@map$,267,351,277,387,"" + 'monster_alias$ + "Mantis",1139,5,.@label$);
-		callfunc("F_Tower_Monster_Summon", .@map$,267,351,277,387,"" + 'monster_alias$ + "Argos",1100,5,.@label$);
-		callfunc("F_Tower_Monster_Summon", .@map$,267,351,277,387,"" + 'monster_alias$ + "Vocal",1088,1,.@label$);
-		callfunc("F_Tower_Monster_Summon", .@map$,267,351,277,387,"" + 'monster_alias$ + "Rocker",1052,5,.@label$);
-		callfunc("F_Tower_Monster_Summon", .@map$,267,351,277,387,"" + 'monster_alias$ + "Hornet",1004,5,.@label$);
+		areamonster .@map$,267,351,277,387,"Argiope",1099,15,.@label$;
+		areamonster .@map$,267,351,277,387,"Mantis",1139,5,.@label$;
+		areamonster .@map$,267,351,277,387,"Argos",1100,5,.@label$;
+		areamonster .@map$,267,351,277,387,"Vocal",1088,1,.@label$;
+		areamonster .@map$,267,351,277,387,"Rocker",1052,5,.@label$;
+		areamonster .@map$,267,351,277,387,"Hornet",1004,5,.@label$;
 		break;
 	case 5:
-		callfunc("F_Tower_Monster_Summon", .@map$,352,351,362,387,"" + 'monster_alias$ + "Golden Thief Bug",1086,1,.@label$);
-		callfunc("F_Tower_Monster_Summon", .@map$,352,351,362,387,"" + 'monster_alias$ + "Thief Bug Male",1054,15,.@label$);
-		callfunc("F_Tower_Monster_Summon", .@map$,352,351,362,387,"" + 'monster_alias$ + "Thief Bug Female",1053,15,.@label$);
-		callfunc("F_Tower_Monster_Summon", .@map$,352,351,362,387,"" + 'monster_alias$ + "Thief Bug",1051,15,.@label$);
-		callfunc("F_Tower_Monster_Summon", .@map$,352,351,362,387,"" + 'monster_alias$ + "Thief Bug Egg",1048,5,.@label$);
+		areamonster .@map$,352,351,362,387,"Golden Thief Bug",1086,1,.@label$;
+		areamonster .@map$,352,351,362,387,"Thief Bug Male",1054,15,.@label$;
+		areamonster .@map$,352,351,362,387,"Thief Bug Female",1053,15,.@label$;
+		areamonster .@map$,352,351,362,387,"Thief Bug",1051,15,.@label$;
+		areamonster .@map$,352,351,362,387,"Thief Bug Egg",1048,5,.@label$;
 		break;
 	case 6:
-		callfunc("F_Tower_Monster_Summon", .@map$,9,267,19,303,"" + 'monster_alias$ + "Dragon Egg",1721,5,.@label$);
-		callfunc("F_Tower_Monster_Summon", .@map$,9,267,19,303,"" + 'monster_alias$ + "Thief Bug Egg",1048,5,.@label$);
-		callfunc("F_Tower_Monster_Summon", .@map$,9,267,19,303,"" + 'monster_alias$ + "Ant Egg",1097,5,.@label$);
-		callfunc("F_Tower_Monster_Summon", .@map$,9,267,19,303,"" + 'monster_alias$ + "Pupa",1008,5,.@label$);
+		areamonster .@map$,9,267,19,303,"Dragon Egg",1721,5,.@label$;
+		areamonster .@map$,9,267,19,303,"Thief Bug Egg",1048,5,.@label$;
+		areamonster .@map$,9,267,19,303,"Ant Egg",1097,5,.@label$;
+		areamonster .@map$,9,267,19,303,"Pupa",1008,5,.@label$;
 		break;
 	case 7:
-		callfunc("F_Tower_Monster_Summon", .@map$,93,267,103,303,"" + 'monster_alias$ + "Explosion",1383,15,.@label$);
-		callfunc("F_Tower_Monster_Summon", .@map$,93,267,103,303,"" + 'monster_alias$ + "Drainliar",1111,15,.@label$);
-		callfunc("F_Tower_Monster_Summon", .@map$,93,267,103,303,"" + 'monster_alias$ + "Anopheles",1627,15,.@label$);
-		callfunc("F_Tower_Monster_Summon", .@map$,93,267,103,303,"" + 'monster_alias$ + "Farmiliar",1005,15,.@label$);
+		areamonster .@map$,93,267,103,303,"Explosion",1383,15,.@label$;
+		areamonster .@map$,93,267,103,303,"Drainliar",1111,15,.@label$;
+		areamonster .@map$,93,267,103,303,"Anopheles",1627,15,.@label$;
+		areamonster .@map$,93,267,103,303,"Farmiliar",1005,15,.@label$;
 		break;
 	case 8:
-		callfunc("F_Tower_Monster_Summon", .@map$,181,267,191,303,"" + 'monster_alias$ + "Firelock Soldier",1403,15,.@label$);
-		callfunc("F_Tower_Monster_Summon", .@map$,181,267,191,303,"" + 'monster_alias$ + "Cruiser",1248,15,.@label$);
+		areamonster .@map$,181,267,191,303,"Firelock Soldier",1403,15,.@label$;
+		areamonster .@map$,181,267,191,303,"Cruiser",1248,15,.@label$;
 		break;
 	case 9:
-		callfunc("F_Tower_Monster_Summon", .@map$,267,267,277,303,"" + 'monster_alias$ + "Obsidian",1615,15,.@label$);
-		callfunc("F_Tower_Monster_Summon", .@map$,267,267,277,303,"" + 'monster_alias$ + "Golem",1040,15,.@label$);
-		callfunc("F_Tower_Monster_Summon", .@map$,267,267,277,303,"" + 'monster_alias$ + "Stapo",1784,10,.@label$);
+		areamonster .@map$,267,267,277,303,"Obsidian",1615,15,.@label$;
+		areamonster .@map$,267,267,277,303,"Golem",1040,15,.@label$;
+		areamonster .@map$,267,267,277,303,"Stapo",1784,10,.@label$;
 		break;
 	case 10:
-		callfunc("F_Tower_Monster_Summon", .@map$,352,267,362,303,"" + 'monster_alias$ + "Mistress",1059,1,.@label$);
-		callfunc("F_Tower_Monster_Summon", .@map$,352,267,362,303,"" + 'monster_alias$ + "Giant Hornet",1303,25,.@label$);
-		callfunc("F_Tower_Monster_Summon", .@map$,352,267,362,303,"" + 'monster_alias$ + "Hornet",1004,20,.@label$);
+		areamonster .@map$,352,267,362,303,"Mistress",1059,1,.@label$;
+		areamonster .@map$,352,267,362,303,"Giant Hornet",1303,25,.@label$;
+		areamonster .@map$,352,267,362,303,"Hornet",1004,20,.@label$;
 		break;
 	case 11:
-		callfunc("F_Tower_Monster_Summon", .@map$,9,180,19,216,"" + 'monster_alias$ + "Dryad",1493,15,.@label$);
-		callfunc("F_Tower_Monster_Summon", .@map$,9,180,19,216,"" + 'monster_alias$ + "Parasite",1500,15,.@label$);
-		callfunc("F_Tower_Monster_Summon", .@map$,9,180,19,216,"" + 'monster_alias$ + "Hermit Plant",1413,15,.@label$);
-		callfunc("F_Tower_Monster_Summon", .@map$,9,180,19,216,"" + 'monster_alias$ + "Rafflesia",1162,5,.@label$);
+		areamonster .@map$,9,180,19,216,"Dryad",1493,15,.@label$;
+		areamonster .@map$,9,180,19,216,"Parasite",1500,15,.@label$;
+		areamonster .@map$,9,180,19,216,"Hermit Plant",1413,15,.@label$;
+		areamonster .@map$,9,180,19,216,"Rafflesia",1162,5,.@label$;
 		break;
 	case 12:
-		callfunc("F_Tower_Monster_Summon", .@map$,93,180,103,216,"" + 'monster_alias$ + "Demon Pungus",1378,25,.@label$);
-		callfunc("F_Tower_Monster_Summon", .@map$,93,180,103,216,"" + 'monster_alias$ + "Punk",1199,25,.@label$);
+		areamonster .@map$,93,180,103,216,"Demon Pungus",1378,25,.@label$;
+		areamonster .@map$,93,180,103,216,"Punk",1199,25,.@label$;
 		break;
 	case 13:
-		callfunc("F_Tower_Monster_Summon", .@map$,181,180,191,216,"" + 'monster_alias$ + "Yao Yun",1512,15,.@label$);
-		callfunc("F_Tower_Monster_Summon", .@map$,181,180,191,216,"" + 'monster_alias$ + "Bongunn",1188,15,.@label$);
-		callfunc("F_Tower_Monster_Summon", .@map$,181,180,191,216,"" + 'monster_alias$ + "Munak",1026,10,.@label$);
+		areamonster .@map$,181,180,191,216,"Yao Yun",1512,15,.@label$;
+		areamonster .@map$,181,180,191,216,"Bongunn",1188,15,.@label$;
+		areamonster .@map$,181,180,191,216,"Munak",1026,10,.@label$;
 		break;
 	case 14:
-		callfunc("F_Tower_Monster_Summon", .@map$,267,180,277,216,"" + 'monster_alias$ + "High Orc",1213,15,.@label$);
-		callfunc("F_Tower_Monster_Summon", .@map$,267,180,277,216,"" + 'monster_alias$ + "Orc Archer",1189,10,.@label$);
-		callfunc("F_Tower_Monster_Summon", .@map$,267,180,277,216,"" + 'monster_alias$ + "Orc Lady",1273,10,.@label$);
-		callfunc("F_Tower_Monster_Summon", .@map$,267,180,277,216,"" + 'monster_alias$ + "Orc Warrior",1023,5,.@label$);
-		callfunc("F_Tower_Monster_Summon", .@map$,267,180,277,216,"" + 'monster_alias$ + "Orc Baby",1686,5,.@label$);
+		areamonster .@map$,267,180,277,216,"High Orc",1213,15,.@label$;
+		areamonster .@map$,267,180,277,216,"Orc Archer",1189,10,.@label$;
+		areamonster .@map$,267,180,277,216,"Orc Lady",1273,10,.@label$;
+		areamonster .@map$,267,180,277,216,"Orc Warrior",1023,5,.@label$;
+		areamonster .@map$,267,180,277,216,"Orc Baby",1686,5,.@label$;
 		break;
 	case 15:
-		callfunc("F_Tower_Monster_Summon", .@map$,352,180,362,216,"" + 'monster_alias$ + "Maya",1147,1,.@label$);
-		callfunc("F_Tower_Monster_Summon", .@map$,352,180,362,216,"" + 'monster_alias$ + "Phreeoni",1159,1,.@label$);
-		callfunc("F_Tower_Monster_Summon", .@map$,352,180,362,216,"" + 'monster_alias$ + "Deniro",1105,15,.@label$);
-		callfunc("F_Tower_Monster_Summon", .@map$,352,180,362,216,"" + 'monster_alias$ + "Pierre",1160,15,.@label$);
-		callfunc("F_Tower_Monster_Summon", .@map$,352,180,362,216,"" + 'monster_alias$ + "Andre",1095,15,.@label$);
-		callfunc("F_Tower_Monster_Summon", .@map$,352,180,362,216,"" + 'monster_alias$ + "Ant Egg",1097,5,.@label$);
+		areamonster .@map$,352,180,362,216,"Maya",1147,1,.@label$;
+		areamonster .@map$,352,180,362,216,"Phreeoni",1159,1,.@label$;
+		areamonster .@map$,352,180,362,216,"Deniro",1105,15,.@label$;
+		areamonster .@map$,352,180,362,216,"Pierre",1160,15,.@label$;
+		areamonster .@map$,352,180,362,216,"Andre",1095,15,.@label$;
+		areamonster .@map$,352,180,362,216,"Ant Egg",1097,5,.@label$;
 		break;
 	case 16:
-		callfunc("F_Tower_Monster_Summon", .@map$,9,96,19,132,"" + 'monster_alias$ + "Raydric Archer",1276,10,.@label$);
-		callfunc("F_Tower_Monster_Summon", .@map$,9,96,19,132,"" + 'monster_alias$ + "Orc Archer",1189,10,.@label$);
-		callfunc("F_Tower_Monster_Summon", .@map$,9,96,19,132,"" + 'monster_alias$ + "Gargoyle",1253,10,.@label$);
-		callfunc("F_Tower_Monster_Summon", .@map$,9,96,19,132,"" + 'monster_alias$ + "Archer Skeleton",1016,10,.@label$);
+		areamonster .@map$,9,96,19,132,"Raydric Archer",1276,10,.@label$;
+		areamonster .@map$,9,96,19,132,"Orc Archer",1189,10,.@label$;
+		areamonster .@map$,9,96,19,132,"Gargoyle",1253,10,.@label$;
+		areamonster .@map$,9,96,19,132,"Archer Skeleton",1016,10,.@label$;
 		break;
 	case 17:
-		callfunc("F_Tower_Monster_Summon", .@map$,93,96,103,132,"" + 'monster_alias$ + "Merman",1264,10,.@label$);
-		callfunc("F_Tower_Monster_Summon", .@map$,93,96,103,132,"" + 'monster_alias$ + "Baphomet Jr.",1101,10,.@label$);
-		callfunc("F_Tower_Monster_Summon", .@map$,93,96,103,132,"" + 'monster_alias$ + "Strouf",1065,15,.@label$);
-		callfunc("F_Tower_Monster_Summon", .@map$,93,96,103,132,"" + 'monster_alias$ + "Hill Wind",1629,5,.@label$);
+		areamonster .@map$,93,96,103,132,"Merman",1264,10,.@label$;
+		areamonster .@map$,93,96,103,132,"Baphomet Jr.",1101,10,.@label$;
+		areamonster .@map$,93,96,103,132,"Strouf",1065,15,.@label$;
+		areamonster .@map$,93,96,103,132,"Hill Wind",1629,5,.@label$;
 		break;
 	case 18:
-		callfunc("F_Tower_Monster_Summon", .@map$,181,96,191,132,"" + 'monster_alias$ + "Cramp",1209,25,.@label$);
-		callfunc("F_Tower_Monster_Summon", .@map$,181,96,191,132,"" + 'monster_alias$ + "Tarou",1175,15,.@label$);
+		areamonster .@map$,181,96,191,132,"Cramp",1209,25,.@label$;
+		areamonster .@map$,181,96,191,132,"Tarou",1175,15,.@label$;
 		break;
 	case 19:
-		callfunc("F_Tower_Monster_Summon", .@map$,267,96,277,132,"" + 'monster_alias$ + "Deviace",1108,10,.@label$);
-		callfunc("F_Tower_Monster_Summon", .@map$,267,96,277,132,"" + 'monster_alias$ + "Megalodon",1064,10,.@label$);
-		callfunc("F_Tower_Monster_Summon", .@map$,267,96,277,132,"" + 'monster_alias$ + "Swordfish",1069,10,.@label$);
-		callfunc("F_Tower_Monster_Summon", .@map$,267,96,277,132,"" + 'monster_alias$ + "Phen",1158,10,.@label$);
+		areamonster .@map$,267,96,277,132,"Deviace",1108,10,.@label$;
+		areamonster .@map$,267,96,277,132,"Megalodon",1064,10,.@label$;
+		areamonster .@map$,267,96,277,132,"Swordfish",1069,10,.@label$;
+		areamonster .@map$,267,96,277,132,"Phen",1158,10,.@label$;
 		break;
 	case 20:
-		callfunc("F_Tower_Monster_Summon", .@map$,352,96,362,132,"" + 'monster_alias$ + "Drake",1112,1,.@label$);
-		callfunc("F_Tower_Monster_Summon", .@map$,352,96,362,132,"" + 'monster_alias$ + "Pirate Skeleton",1071,50,.@label$);
+		areamonster .@map$,352,96,362,132,"Drake",1112,1,.@label$;
+		areamonster .@map$,352,96,362,132,"Pirate Skeleton",1071,50,.@label$;
 		break;
 	case 21:
-		callfunc("F_Tower_Monster_Summon", .@map$,9,9,19,45,"" + 'monster_alias$ + "Plasma",1693,10,.@label$);
-		callfunc("F_Tower_Monster_Summon", .@map$,9,9,19,45,"" + 'monster_alias$ + "Plasma",1696,10,.@label$);
-		callfunc("F_Tower_Monster_Summon", .@map$,9,9,19,45,"" + 'monster_alias$ + "Plasma",1695,5,.@label$);
-		callfunc("F_Tower_Monster_Summon", .@map$,9,9,19,45,"" + 'monster_alias$ + "Plasma",1697,5,.@label$);
-		callfunc("F_Tower_Monster_Summon", .@map$,9,9,19,45,"" + 'monster_alias$ + "Plasma",1694,5,.@label$);
+		areamonster .@map$,9,9,19,45,"Plasma",1693,10,.@label$;
+		areamonster .@map$,9,9,19,45,"Plasma",1696,10,.@label$;
+		areamonster .@map$,9,9,19,45,"Plasma",1695,5,.@label$;
+		areamonster .@map$,9,9,19,45,"Plasma",1697,5,.@label$;
+		areamonster .@map$,9,9,19,45,"Plasma",1694,5,.@label$;
 		break;
 	case 22:
-		callfunc("F_Tower_Monster_Summon", .@map$,93,9,103,45,"" + 'monster_alias$ + "Muscipular",1780,15,.@label$);
-		callfunc("F_Tower_Monster_Summon", .@map$,93,9,103,45,"" + 'monster_alias$ + "Drosera",1781,15,.@label$);
-		callfunc("F_Tower_Monster_Summon", .@map$,93,9,103,45,"" + 'monster_alias$ + "Flora",1118,15,.@label$);
-		callfunc("F_Tower_Monster_Summon", .@map$,93,9,103,45,"" + 'monster_alias$ + "Hydra",1068,15,.@label$);
-		callfunc("F_Tower_Monster_Summon", .@map$,93,9,103,45,"" + 'monster_alias$ + "Mandragora",1020,10,.@label$);
-		callfunc("F_Tower_Monster_Summon", .@map$,93,9,103,45,"" + 'monster_alias$ + "Rafflesia",1162,10,.@label$);
+		areamonster .@map$,93,9,103,45,"Muscipular",1780,15,.@label$;
+		areamonster .@map$,93,9,103,45,"Drosera",1781,15,.@label$;
+		areamonster .@map$,93,9,103,45,"Flora",1118,15,.@label$;
+		areamonster .@map$,93,9,103,45,"Hydra",1068,15,.@label$;
+		areamonster .@map$,93,9,103,45,"Mandragora",1020,10,.@label$;
+		areamonster .@map$,93,9,103,45,"Rafflesia",1162,10,.@label$;
 		break;
 	case 23:
-		callfunc("F_Tower_Monster_Summon", .@map$,181,9,191,45,"" + 'monster_alias$ + "Penomena",1216,15,.@label$);
-		callfunc("F_Tower_Monster_Summon", .@map$,181,9,191,45,"" + 'monster_alias$ + "Obeaune",1044,10,.@label$);
-		callfunc("F_Tower_Monster_Summon", .@map$,181,9,191,45,"" + 'monster_alias$ + "Marse",1144,10,.@label$);
-		callfunc("F_Tower_Monster_Summon", .@map$,181,9,191,45,"" + 'monster_alias$ + "Swordfish",1069,10,.@label$);
-		callfunc("F_Tower_Monster_Summon", .@map$,181,9,191,45,"" + 'monster_alias$ + "Hydra",1068,5,.@label$);
+		areamonster .@map$,181,9,191,45,"Penomena",1216,15,.@label$;
+		areamonster .@map$,181,9,191,45,"Obeaune",1044,10,.@label$;
+		areamonster .@map$,181,9,191,45,"Marse",1144,10,.@label$;
+		areamonster .@map$,181,9,191,45,"Swordfish",1069,10,.@label$;
+		areamonster .@map$,181,9,191,45,"Hydra",1068,5,.@label$;
 		break;
 	case 24:
-		callfunc("F_Tower_Monster_Summon", .@map$,267,9,277,45,"" + 'monster_alias$ + "Joker",1131,15,.@label$);
-		callfunc("F_Tower_Monster_Summon", .@map$,267,9,277,45,"" + 'monster_alias$ + "Carat",1267,15,.@label$);
-		callfunc("F_Tower_Monster_Summon", .@map$,267,9,277,45,"" + 'monster_alias$ + "Jakk",1130,10,.@label$);
+		areamonster .@map$,267,9,277,45,"Joker",1131,15,.@label$;
+		areamonster .@map$,267,9,277,45,"Carat",1267,15,.@label$;
+		areamonster .@map$,267,9,277,45,"Jakk",1130,10,.@label$;
 		break;
 	case 25:
-		callfunc("F_Tower_Monster_Summon", .@map$,352,9,362,45,"" + 'monster_alias$ + "Cat o' Nine Tails",1307,15,.@label$);
-		callfunc("F_Tower_Monster_Summon", .@map$,352,9,362,45,"" + 'monster_alias$ + "Moonlight",1150,1,.@label$);
-		callfunc("F_Tower_Monster_Summon", .@map$,352,9,362,45,"" + 'monster_alias$ + "Nine Tail",1180,15,.@label$);
+		areamonster .@map$,352,9,362,45,"Cat o' Nine Tails",1307,15,.@label$;
+		areamonster .@map$,352,9,362,45,"Moonlight",1150,1,.@label$;
+		areamonster .@map$,352,9,362,45,"Nine Tail",1180,15,.@label$;
 		break;
 	case 26:
-		callfunc("F_Tower_Monster_Summon", .@map$,9,351,19,387,"" + 'monster_alias$ + "Gibbet",1503,10,.@label$);
-		callfunc("F_Tower_Monster_Summon", .@map$,9,351,19,387,"" + 'monster_alias$ + "Enchanted Peach Tree",1410,10,.@label$);
-		callfunc("F_Tower_Monster_Summon", .@map$,9,351,19,387,"" + 'monster_alias$ + "Wooden Golem",1497,10,.@label$);
-		callfunc("F_Tower_Monster_Summon", .@map$,9,351,19,387,"" + 'monster_alias$ + "Stone Shooter",1495,10,.@label$);
-		callfunc("F_Tower_Monster_Summon", .@map$,9,351,19,387,"" + 'monster_alias$ + "Elder Willow",1033,5,.@label$);
+		areamonster .@map$,9,351,19,387,"Gibbet",1503,10,.@label$;
+		areamonster .@map$,9,351,19,387,"Enchanted Peach Tree",1410,10,.@label$;
+		areamonster .@map$,9,351,19,387,"Wooden Golem",1497,10,.@label$;
+		areamonster .@map$,9,351,19,387,"Stone Shooter",1495,10,.@label$;
+		areamonster .@map$,9,351,19,387,"Elder Willow",1033,5,.@label$;
 		break;
 	case 27:
-<<<<<<< HEAD
-		callfunc("F_Tower_Monster_Summon", .@map$,93,351,103,387,"" + 'monster_alias$ + "Goblin Archer",1258,10,.@label$);
-		callfunc("F_Tower_Monster_Summon", .@map$,93,351,103,387,"" + 'monster_alias$ + "Goblin",1122,10,.@label$);
-		callfunc("F_Tower_Monster_Summon", .@map$,93,351,103,387,"" + 'monster_alias$ + "Goblin",1123,5,.@label$);
-		callfunc("F_Tower_Monster_Summon", .@map$,93,351,103,387,"" + 'monster_alias$ + "Goblin",1124,5,.@label$);
-		callfunc("F_Tower_Monster_Summon", .@map$,93,351,103,387,"" + 'monster_alias$ + "Gobin",1125,5,.@label$);
-		callfunc("F_Tower_Monster_Summon", .@map$,93,351,103,387,"" + 'monster_alias$ + "Goblin",1126,5,.@label$);
-=======
 		areamonster .@map$,93,351,103,387,"Goblin Archer",1258,10,.@label$;
 		areamonster .@map$,93,351,103,387,"Goblin",1122,10,.@label$;
 		areamonster .@map$,93,351,103,387,"Goblin",1123,5,.@label$;
 		areamonster .@map$,93,351,103,387,"Goblin",1124,5,.@label$;
 		areamonster .@map$,93,351,103,387,"Goblin",1125,5,.@label$;
 		areamonster .@map$,93,351,103,387,"Goblin",1126,5,.@label$;
->>>>>>> 13822be5
 		break;
 	case 28:
-		callfunc("F_Tower_Monster_Summon", .@map$,181,351,191,387,"" + 'monster_alias$ + "Arclouse",1194,30,.@label$);
-		callfunc("F_Tower_Monster_Summon", .@map$,181,351,191,387,"" + 'monster_alias$ + "Neraid",1255,15,.@label$);
-		callfunc("F_Tower_Monster_Summon", .@map$,181,351,191,387,"" + 'monster_alias$ + "Pest",1256,15,.@label$);
-		callfunc("F_Tower_Monster_Summon", .@map$,181,351,191,387,"" + 'monster_alias$ + "Kukre",1070,10,.@label$);
+		areamonster .@map$,181,351,191,387,"Arclouse",1194,30,.@label$;
+		areamonster .@map$,181,351,191,387,"Neraid",1255,15,.@label$;
+		areamonster .@map$,181,351,191,387,"Pest",1256,15,.@label$;
+		areamonster .@map$,181,351,191,387,"Kukre",1070,10,.@label$;
 		break;
 	case 29:
-		callfunc("F_Tower_Monster_Summon", .@map$,267,351,277,387,"" + 'monster_alias$ + "Dark Frame",1260,10,.@label$);
-		callfunc("F_Tower_Monster_Summon", .@map$,267,351,277,387,"" + 'monster_alias$ + "The Paper",1375,10,.@label$);
-		callfunc("F_Tower_Monster_Summon", .@map$,267,351,277,387,"" + 'monster_alias$ + "Hylozoist",1510,10,.@label$);
-		callfunc("F_Tower_Monster_Summon", .@map$,267,351,277,387,"" + 'monster_alias$ + "Quve",1508,5,.@label$);
-		callfunc("F_Tower_Monster_Summon", .@map$,267,351,277,387,"" + 'monster_alias$ + "Lude",1509,5,.@label$);
-		callfunc("F_Tower_Monster_Summon", .@map$,267,351,277,387,"" + 'monster_alias$ + "Whisper",1179,10,.@label$);
+		areamonster .@map$,267,351,277,387,"Dark Frame",1260,10,.@label$;
+		areamonster .@map$,267,351,277,387,"The Paper",1375,10,.@label$;
+		areamonster .@map$,267,351,277,387,"Hylozoist",1510,10,.@label$;
+		areamonster .@map$,267,351,277,387,"Quve",1508,5,.@label$;
+		areamonster .@map$,267,351,277,387,"Lude",1509,5,.@label$;
+		areamonster .@map$,267,351,277,387,"Whisper",1179,10,.@label$;
 		break;
 	case 30:
-		callfunc("F_Tower_Monster_Summon", .@map$,352,351,362,387,"" + 'monster_alias$ + "White Lady",1630,1,.@label$);
-		callfunc("F_Tower_Monster_Summon", .@map$,352,351,362,387,"" + 'monster_alias$ + "Evil Nymph",1416,30,.@label$);
+		areamonster .@map$,352,351,362,387,"White Lady",1630,1,.@label$;
+		areamonster .@map$,352,351,362,387,"Evil Nymph",1416,30,.@label$;
 		break;
 	case 31:
-		callfunc("F_Tower_Monster_Summon", .@map$,9,267,19,303,"" + 'monster_alias$ + "Gig",1387,20,.@label$);
-		callfunc("F_Tower_Monster_Summon", .@map$,9,267,19,303,"" + 'monster_alias$ + "Iron Fist",1212,15,.@label$);
-		callfunc("F_Tower_Monster_Summon", .@map$,9,267,19,303,"" + 'monster_alias$ + "Argiope",1099,10,.@label$);
-		callfunc("F_Tower_Monster_Summon", .@map$,9,267,19,303,"" + 'monster_alias$ + "Scorpion",1001,5,.@label$);
+		areamonster .@map$,9,267,19,303,"Gig",1387,20,.@label$;
+		areamonster .@map$,9,267,19,303,"Iron Fist",1212,15,.@label$;
+		areamonster .@map$,9,267,19,303,"Argiope",1099,10,.@label$;
+		areamonster .@map$,9,267,19,303,"Scorpion",1001,5,.@label$;
 		break;
 	case 32:
-		callfunc("F_Tower_Monster_Summon", .@map$,93,267,103,303,"" + 'monster_alias$ + "Goblin Leader",1299,1,.@label$);
-		callfunc("F_Tower_Monster_Summon", .@map$,93,267,103,303,"" + 'monster_alias$ + "Goblin Archer",1258,10,.@label$);
-		callfunc("F_Tower_Monster_Summon", .@map$,93,267,103,303,"" + 'monster_alias$ + "Goblin",1122,10,.@label$);
-		callfunc("F_Tower_Monster_Summon", .@map$,93,267,103,303,"" + 'monster_alias$ + "Goblin",1123,5,.@label$);
-		callfunc("F_Tower_Monster_Summon", .@map$,93,267,103,303,"" + 'monster_alias$ + "Goblin",1124,5,.@label$);
-		callfunc("F_Tower_Monster_Summon", .@map$,93,267,103,303,"" + 'monster_alias$ + "Goblin",1125,5,.@label$);
-		callfunc("F_Tower_Monster_Summon", .@map$,93,267,103,303,"" + 'monster_alias$ + "Goblin",1126,5,.@label$);
+		areamonster .@map$,93,267,103,303,"Goblin Leader",1299,1,.@label$;
+		areamonster .@map$,93,267,103,303,"Goblin Archer",1258,10,.@label$;
+		areamonster .@map$,93,267,103,303,"Goblin",1122,10,.@label$;
+		areamonster .@map$,93,267,103,303,"Goblin",1123,5,.@label$;
+		areamonster .@map$,93,267,103,303,"Goblin",1124,5,.@label$;
+		areamonster .@map$,93,267,103,303,"Goblin",1125,5,.@label$;
+		areamonster .@map$,93,267,103,303,"Goblin",1126,5,.@label$;
 		break;
 	case 33:
-<<<<<<< HEAD
-		callfunc("F_Tower_Monster_Summon", .@map$,181,267,191,303,"" + 'monster_alias$ + "Kobold Leader",1296,1,.@label$);
-		callfunc("F_Tower_Monster_Summon", .@map$,181,267,191,303,"" + 'monster_alias$ + "Kobold",1133,15,.@label$);
-		callfunc("F_Tower_Monster_Summon", .@map$,181,267,191,303,"" + 'monster_alias$ + "Kobold_Archer",1282,15,.@label$);
-		callfunc("F_Tower_Monster_Summon", .@map$,181,267,191,303,"" + 'monster_alias$ + "Kobold",1134,10,.@label$);
-		callfunc("F_Tower_Monster_Summon", .@map$,181,267,191,303,"" + 'monster_alias$ + "Kobold",1135,5,.@label$);
-=======
 		areamonster .@map$,181,267,191,303,"Kobold Leader",1296,1,.@label$;
 		areamonster .@map$,181,267,191,303,"Kobold",1133,15,.@label$;
 		areamonster .@map$,181,267,191,303,"Kobold Archer",1282,15,.@label$;
 		areamonster .@map$,181,267,191,303,"Kobold",1134,10,.@label$;
 		areamonster .@map$,181,267,191,303,"Kobold",1135,5,.@label$;
->>>>>>> 13822be5
 		break;
 	case 34:
-		callfunc("F_Tower_Monster_Summon", .@map$,267,267,277,303,"" + 'monster_alias$ + "Flame Skull",1869,20,.@label$);
-		callfunc("F_Tower_Monster_Summon", .@map$,267,267,277,303,"" + 'monster_alias$ + "Whisper",1179,10,.@label$);
-		callfunc("F_Tower_Monster_Summon", .@map$,267,267,277,303,"" + 'monster_alias$ + "Giant Whisper",1186,10,.@label$);
+		areamonster .@map$,267,267,277,303,"Flame Skull",1869,20,.@label$;
+		areamonster .@map$,267,267,277,303,"Whisper",1179,10,.@label$;
+		areamonster .@map$,267,267,277,303,"Giant Whisper",1186,10,.@label$;
 		break;
 	case 35:
-		callfunc("F_Tower_Monster_Summon", .@map$,352,267,362,303,"" + 'monster_alias$ + "Turtle General",1312,1,.@label$);
-		callfunc("F_Tower_Monster_Summon", .@map$,352,267,362,303,"" + 'monster_alias$ + "Freezer",1319,10,.@label$);
-		callfunc("F_Tower_Monster_Summon", .@map$,352,267,362,303,"" + 'monster_alias$ + "Solider",1316,10,.@label$);
-		callfunc("F_Tower_Monster_Summon", .@map$,352,267,362,303,"" + 'monster_alias$ + "Heater",1318,10,.@label$);
-		callfunc("F_Tower_Monster_Summon", .@map$,352,267,362,303,"" + 'monster_alias$ + "Permeter",1314,10,.@label$);
+		areamonster .@map$,352,267,362,303,"Turtle General",1312,1,.@label$;
+		areamonster .@map$,352,267,362,303,"Freezer",1319,10,.@label$;
+		areamonster .@map$,352,267,362,303,"Solider",1316,10,.@label$;
+		areamonster .@map$,352,267,362,303,"Heater",1318,10,.@label$;
+		areamonster .@map$,352,267,362,303,"Permeter",1314,10,.@label$;
 		break;
 	case 36:
-		callfunc("F_Tower_Monster_Summon", .@map$,9,180,19,216,"" + 'monster_alias$ + "Anolian",1206,30,.@label$);
-		callfunc("F_Tower_Monster_Summon", .@map$,9,180,19,216,"" + 'monster_alias$ + "Grove",1687,10,.@label$);
-		callfunc("F_Tower_Monster_Summon", .@map$,9,180,19,216,"" + 'monster_alias$ + "Alligator",1271,10,.@label$);
+		areamonster .@map$,9,180,19,216,"Anolian",1206,30,.@label$;
+		areamonster .@map$,9,180,19,216,"Grove",1687,10,.@label$;
+		areamonster .@map$,9,180,19,216,"Alligator",1271,10,.@label$;
 		break;
 	case 37:
-		callfunc("F_Tower_Monster_Summon", .@map$,93,180,103,216,"" + 'monster_alias$ + "Clock Tower Manager",1270,10,.@label$);
-		callfunc("F_Tower_Monster_Summon", .@map$,93,180,103,216,"" + 'monster_alias$ + "Clock",1269,10,.@label$);
-		callfunc("F_Tower_Monster_Summon", .@map$,93,180,103,216,"" + 'monster_alias$ + "Alarm",1193,30,.@label$);
+		areamonster .@map$,93,180,103,216,"Clock Tower Manager",1270,10,.@label$;
+		areamonster .@map$,93,180,103,216,"Clock",1269,10,.@label$;
+		areamonster .@map$,93,180,103,216,"Alarm",1193,30,.@label$;
 		break;
 	case 38:
-		callfunc("F_Tower_Monster_Summon", .@map$,181,180,191,216,"" + 'monster_alias$ + "Death Word",1698,25,.@label$);
-		callfunc("F_Tower_Monster_Summon", .@map$,181,180,191,216,"" + 'monster_alias$ + "Rideword",1195,25,.@label$);
+		areamonster .@map$,181,180,191,216,"Death Word",1698,25,.@label$;
+		areamonster .@map$,181,180,191,216,"Rideword",1195,25,.@label$;
 		break;
 	case 39:
-		callfunc("F_Tower_Monster_Summon", .@map$,267,180,277,216,"" + 'monster_alias$ + "Evil Nymph",1416,10,.@label$);
-		callfunc("F_Tower_Monster_Summon", .@map$,267,180,277,216,"" + 'monster_alias$ + "Mao Gui",1513,10,.@label$);
-		callfunc("F_Tower_Monster_Summon", .@map$,267,180,277,216,"" + 'monster_alias$ + "Taoist Hermit",1412,10,.@label$);
-		callfunc("F_Tower_Monster_Summon", .@map$,267,180,277,216,"" + 'monster_alias$ + "Zhu Po Long",1514,10,.@label$);
-		callfunc("F_Tower_Monster_Summon", .@map$,267,180,277,216,"" + 'monster_alias$ + "Jin Guai",1517,5,.@label$);
+		areamonster .@map$,267,180,277,216,"Evil Nymph",1416,10,.@label$;
+		areamonster .@map$,267,180,277,216,"Mao Gui",1513,10,.@label$;
+		areamonster .@map$,267,180,277,216,"Taoist Hermit",1412,10,.@label$;
+		areamonster .@map$,267,180,277,216,"Zhu Po Long",1514,10,.@label$;
+		areamonster .@map$,267,180,277,216,"Jin Guai",1517,5,.@label$;
 		break;
 	case 40:
-		callfunc("F_Tower_Monster_Summon", .@map$,352,180,362,216,"" + 'monster_alias$ + "Samurai Specter",1492,1,.@label$);
-		callfunc("F_Tower_Monster_Summon", .@map$,352,180,362,216,"" + 'monster_alias$ + "Shinobi",1401,10,.@label$);
-		callfunc("F_Tower_Monster_Summon", .@map$,352,180,362,216,"" + 'monster_alias$ + "Tengu",1405,10,.@label$);
-		callfunc("F_Tower_Monster_Summon", .@map$,352,180,362,216,"" + 'monster_alias$ + "Firelock Soldier",1403,5,.@label$);
-		callfunc("F_Tower_Monster_Summon", .@map$,352,180,362,216,"" + 'monster_alias$ + "Miyabi Doll",1404,10,.@label$);
-		callfunc("F_Tower_Monster_Summon", .@map$,352,180,362,216,"" + 'monster_alias$ + "Karakasa",1400,5,.@label$);
+		areamonster .@map$,352,180,362,216,"Samurai Specter",1492,1,.@label$;
+		areamonster .@map$,352,180,362,216,"Shinobi",1401,10,.@label$;
+		areamonster .@map$,352,180,362,216,"Tengu",1405,10,.@label$;
+		areamonster .@map$,352,180,362,216,"Firelock Soldier",1403,5,.@label$;
+		areamonster .@map$,352,180,362,216,"Miyabi Doll",1404,10,.@label$;
+		areamonster .@map$,352,180,362,216,"Karakasa",1400,5,.@label$;
 		break;
 	case 41:
-		callfunc("F_Tower_Monster_Summon", .@map$,9,96,19,132,"" + 'monster_alias$ + "Kraben",1587,50,.@label$);
+		areamonster .@map$,9,96,19,132,"Kraben",1587,50,.@label$;
 		break;
 	case 42:
-		callfunc("F_Tower_Monster_Summon", .@map$,93,96,103,132,"" + 'monster_alias$ + "Sleeper",1386,20,.@label$);
-		callfunc("F_Tower_Monster_Summon", .@map$,93,96,103,132,"" + 'monster_alias$ + "Sting",1207,10,.@label$);
-		callfunc("F_Tower_Monster_Summon", .@map$,93,96,103,132,"" + 'monster_alias$ + "Mi Gao",1516,10,.@label$);
-		callfunc("F_Tower_Monster_Summon", .@map$,93,96,103,132,"" + 'monster_alias$ + "Sandman",1165,5,.@label$);
-		callfunc("F_Tower_Monster_Summon", .@map$,93,96,103,132,"" + 'monster_alias$ + "Hode",1127,5,.@label$);
+		areamonster .@map$,93,96,103,132,"Sleeper",1386,20,.@label$;
+		areamonster .@map$,93,96,103,132,"Sting",1207,10,.@label$;
+		areamonster .@map$,93,96,103,132,"Mi Gao",1516,10,.@label$;
+		areamonster .@map$,93,96,103,132,"Sandman",1165,5,.@label$;
+		areamonster .@map$,93,96,103,132,"Hode",1127,5,.@label$;
 		break;
 	case 43:
-		callfunc("F_Tower_Monster_Summon", .@map$,181,96,191,132,"" + 'monster_alias$ + "Medusa",1148,10,.@label$);
-		callfunc("F_Tower_Monster_Summon", .@map$,181,96,191,132,"" + 'monster_alias$ + "Sidewinder",1037,40,.@label$);
-		callfunc("F_Tower_Monster_Summon", .@map$,181,96,191,132,"" + 'monster_alias$ + "Anacondaq",1030,5,.@label$);
-		callfunc("F_Tower_Monster_Summon", .@map$,181,96,191,132,"" + 'monster_alias$ + "Boa",1025,5,.@label$);
+		areamonster .@map$,181,96,191,132,"Medusa",1148,10,.@label$;
+		areamonster .@map$,181,96,191,132,"Sidewinder",1037,40,.@label$;
+		areamonster .@map$,181,96,191,132,"Anacondaq",1030,5,.@label$;
+		areamonster .@map$,181,96,191,132,"Boa",1025,5,.@label$;
 		break;
 	case 44:
-		callfunc("F_Tower_Monster_Summon", .@map$,267,96,277,132,"" + 'monster_alias$ + "Hatii Baby",1515,20,.@label$);
-		callfunc("F_Tower_Monster_Summon", .@map$,267,96,277,132,"" + 'monster_alias$ + "Baphomet Jr.",1101,20,.@label$);
-		callfunc("F_Tower_Monster_Summon", .@map$,267,96,277,132,"" + 'monster_alias$ + "Orc Baby",1686,1,.@label$);
-		callfunc("F_Tower_Monster_Summon", .@map$,267,96,277,132,"" + 'monster_alias$ + "Baby Desert Wolf",1107,10,.@label$);
-		callfunc("F_Tower_Monster_Summon", .@map$,267,96,277,132,"" + 'monster_alias$ + "Savage Babe",1167,10,.@label$);
+		areamonster .@map$,267,96,277,132,"Hatii Baby",1515,20,.@label$;
+		areamonster .@map$,267,96,277,132,"Baphomet Jr.",1101,20,.@label$;
+		areamonster .@map$,267,96,277,132,"Orc Baby",1686,1,.@label$;
+		areamonster .@map$,267,96,277,132,"Baby Desert Wolf",1107,10,.@label$;
+		areamonster .@map$,267,96,277,132,"Savage Babe",1167,10,.@label$;
 		break;
 	case 45:
-		callfunc("F_Tower_Monster_Summon", .@map$,352,96,362,132,"" + 'monster_alias$ + "Osiris",1038,1,.@label$);
-		callfunc("F_Tower_Monster_Summon", .@map$,352,96,362,132,"" + 'monster_alias$ + "Ancient Mummy",1297,15,.@label$);
-		callfunc("F_Tower_Monster_Summon", .@map$,352,96,362,132,"" + 'monster_alias$ + "Verit",1032,15,.@label$);
-		callfunc("F_Tower_Monster_Summon", .@map$,352,96,362,132,"" + 'monster_alias$ + "Mummy",1041,20,.@label$);
+		areamonster .@map$,352,96,362,132,"Osiris",1038,1,.@label$;
+		areamonster .@map$,352,96,362,132,"Ancient Mummy",1297,15,.@label$;
+		areamonster .@map$,352,96,362,132,"Verit",1032,15,.@label$;
+		areamonster .@map$,352,96,362,132,"Mummy",1041,20,.@label$;
 		break;
 	case 46:
-		callfunc("F_Tower_Monster_Summon", .@map$,9,9,19,45,"" + 'monster_alias$ + "Seeker",1774,20,.@label$);
-		callfunc("F_Tower_Monster_Summon", .@map$,9,9,19,45,"" + 'monster_alias$ + "Beholder",1633,20,.@label$);
+		areamonster .@map$,9,9,19,45,"Seeker",1774,20,.@label$;
+		areamonster .@map$,9,9,19,45,"Beholder",1633,20,.@label$;
 		break;
 	case 47:
-		callfunc("F_Tower_Monster_Summon", .@map$,93,9,103,45,"" + 'monster_alias$ + "Deleter",1384,20,.@label$);
-		callfunc("F_Tower_Monster_Summon", .@map$,93,9,103,45,"" + 'monster_alias$ + "Deleter",1385,10,.@label$);
-		callfunc("F_Tower_Monster_Summon", .@map$,93,9,103,45,"" + 'monster_alias$ + "Petite",1156,10,.@label$);
-		callfunc("F_Tower_Monster_Summon", .@map$,93,9,103,45,"" + 'monster_alias$ + "Petite",1155,10,.@label$);
+		areamonster .@map$,93,9,103,45,"Deleter",1384,20,.@label$;
+		areamonster .@map$,93,9,103,45,"Deleter",1385,10,.@label$;
+		areamonster .@map$,93,9,103,45,"Petite",1156,10,.@label$;
+		areamonster .@map$,93,9,103,45,"Petite",1155,10,.@label$;
 		break;
 	case 48:
-		callfunc("F_Tower_Monster_Summon", .@map$,181,9,191,45,"" + 'monster_alias$ + "Ancient Worm",1305,10,.@label$);
-		callfunc("F_Tower_Monster_Summon", .@map$,181,9,191,45,"" + 'monster_alias$ + "Ancient Mummy",1297,10,.@label$);
-		callfunc("F_Tower_Monster_Summon", .@map$,181,9,191,45,"" + 'monster_alias$ + "Ancient Mimic",1699,10,.@label$);
+		areamonster .@map$,181,9,191,45,"Ancient Worm",1305,10,.@label$;
+		areamonster .@map$,181,9,191,45,"Ancient Mummy",1297,10,.@label$;
+		areamonster .@map$,181,9,191,45,"Ancient Mimic",1699,10,.@label$;
 		break;
 	case 49:
-		callfunc("F_Tower_Monster_Summon", .@map$,267,9,277,45,"" + 'monster_alias$ + "Grizzly",1381,20,.@label$);
-		callfunc("F_Tower_Monster_Summon", .@map$,267,9,277,45,"" + 'monster_alias$ + "Leib Olmai",1306,7,.@label$);
-		callfunc("F_Tower_Monster_Summon", .@map$,267,9,277,45,"" + 'monster_alias$ + "Zipper Bear",1417,5,.@label$);
-		callfunc("F_Tower_Monster_Summon", .@map$,267,9,277,45,"" + 'monster_alias$ + "Sasquatch",1243,5,.@label$);
-		callfunc("F_Tower_Monster_Summon", .@map$,267,9,277,45,"" + 'monster_alias$ + "Bigfoot",1060,5,.@label$);
+		areamonster .@map$,267,9,277,45,"Grizzly",1381,20,.@label$;
+		areamonster .@map$,267,9,277,45,"Leib Olmai",1306,7,.@label$;
+		areamonster .@map$,267,9,277,45,"Zipper Bear",1417,5,.@label$;
+		areamonster .@map$,267,9,277,45,"Sasquatch",1243,5,.@label$;
+		areamonster .@map$,267,9,277,45,"Bigfoot",1060,5,.@label$;
 		break;
 	case 50:
-		callfunc("F_Tower_Monster_Summon", .@map$,352,9,362,45,"" + 'monster_alias$ + "Pharaoh",1157,1,.@label$);
-		callfunc("F_Tower_Monster_Summon", .@map$,352,9,362,45,"" + 'monster_alias$ + "Amon Ra",1511,1,.@label$);
-		callfunc("F_Tower_Monster_Summon", .@map$,352,9,362,45,"" + 'monster_alias$ + "Anubis",1098,10,.@label$);
-		callfunc("F_Tower_Monster_Summon", .@map$,352,9,362,45,"" + 'monster_alias$ + "Marduk",1140,10,.@label$);
-		callfunc("F_Tower_Monster_Summon", .@map$,352,9,362,45,"" + 'monster_alias$ + "Matyr",1146,10,.@label$);
+		areamonster .@map$,352,9,362,45,"Pharaoh",1157,1,.@label$;
+		areamonster .@map$,352,9,362,45,"Amon Ra",1511,1,.@label$;
+		areamonster .@map$,352,9,362,45,"Anubis",1098,10,.@label$;
+		areamonster .@map$,352,9,362,45,"Marduk",1140,10,.@label$;
+		areamonster .@map$,352,9,362,45,"Matyr",1146,10,.@label$;
 		break;
 	case 51:
-		callfunc("F_Tower_Monster_Summon", .@map$,9,351,19,387,"" + 'monster_alias$ + "Mini Demon",1292,20,.@label$);
-		callfunc("F_Tower_Monster_Summon", .@map$,9,351,19,387,"" + 'monster_alias$ + "Diabolic",1382,20,.@label$);
-		callfunc("F_Tower_Monster_Summon", .@map$,9,351,19,387,"" + 'monster_alias$ + "Deviruchi",1109,10,.@label$);
+		areamonster .@map$,9,351,19,387,"Mini Demon",1292,20,.@label$;
+		areamonster .@map$,9,351,19,387,"Diabolic",1382,20,.@label$;
+		areamonster .@map$,9,351,19,387,"Deviruchi",1109,10,.@label$;
 		break;
 	case 52:
-		callfunc("F_Tower_Monster_Summon", .@map$,93,351,103,387,"" + 'monster_alias$ + "Harpy",1376,20,.@label$);
-		callfunc("F_Tower_Monster_Summon", .@map$,93,351,103,387,"" + 'monster_alias$ + "Grand Peco",1369,10,.@label$);
-		callfunc("F_Tower_Monster_Summon", .@map$,93,351,103,387,"" + 'monster_alias$ + "Bloody Butterfly",1408,10,.@label$);
-		callfunc("F_Tower_Monster_Summon", .@map$,93,351,103,387,"" + 'monster_alias$ + "Gargoyle",1253,10,.@label$);
-		callfunc("F_Tower_Monster_Summon", .@map$,93,351,103,387,"" + 'monster_alias$ + "Hill Wind",1680,5,.@label$);
-		callfunc("F_Tower_Monster_Summon", .@map$,93,351,103,387,"" + 'monster_alias$ + "Hill Wind",1629,5,.@label$);
+		areamonster .@map$,93,351,103,387,"Harpy",1376,20,.@label$;
+		areamonster .@map$,93,351,103,387,"Grand Peco",1369,10,.@label$;
+		areamonster .@map$,93,351,103,387,"Bloody Butterfly",1408,10,.@label$;
+		areamonster .@map$,93,351,103,387,"Gargoyle",1253,10,.@label$;
+		areamonster .@map$,93,351,103,387,"Hill Wind",1680,5,.@label$;
+		areamonster .@map$,93,351,103,387,"Hill Wind",1629,5,.@label$;
 		break;
 	case 53:
-		callfunc("F_Tower_Monster_Summon", .@map$,181,351,191,387,"" + 'monster_alias$ + "Assaulter",1315,25,.@label$);
-		callfunc("F_Tower_Monster_Summon", .@map$,181,351,191,387,"" + 'monster_alias$ + "Shinobi",1401,30,.@label$);
+		areamonster .@map$,181,351,191,387,"Assaulter",1315,25,.@label$;
+		areamonster .@map$,181,351,191,387,"Shinobi",1401,30,.@label$;
 		break;
 	case 54:
-<<<<<<< HEAD
-		callfunc("F_Tower_Monster_Summon", .@map$,267,351,277,387,"" + 'monster_alias$ + "Chepet",1250,10,.@label$);
-		callfunc("F_Tower_Monster_Summon", .@map$,267,351,277,387,"" + 'monster_alias$ + "Mariontte",1143,10,.@label$);
-		callfunc("F_Tower_Monster_Summon", .@map$,267,351,277,387,"" + 'monster_alias$ + "Miyabi Doll",1404,10,.@label$);
-=======
 		areamonster .@map$,267,351,277,387,"Chepet",1250,10,.@label$;
 		areamonster .@map$,267,351,277,387,"Marionette",1143,10,.@label$;
 		areamonster .@map$,267,351,277,387,"Miyabi Doll",1404,10,.@label$;
->>>>>>> 13822be5
 		break;
 	case 55:
-		callfunc("F_Tower_Monster_Summon", .@map$,352,351,362,387,"" + 'monster_alias$ + "Medusa",1148,25,.@label$);
-		callfunc("F_Tower_Monster_Summon", .@map$,352,351,362,387,"" + 'monster_alias$ + "Evil Snake Lord",1418,1,.@label$);
-		callfunc("F_Tower_Monster_Summon", .@map$,352,351,362,387,"" + 'monster_alias$ + "Isis",1029,15,.@label$);
-		callfunc("F_Tower_Monster_Summon", .@map$,352,351,362,387,"" + 'monster_alias$ + "Sidewinder",1037,15,.@label$);
+		areamonster .@map$,352,351,362,387,"Medusa",1148,25,.@label$;
+		areamonster .@map$,352,351,362,387,"Evil Snake Lord",1418,1,.@label$;
+		areamonster .@map$,352,351,362,387,"Isis",1029,15,.@label$;
+		areamonster .@map$,352,351,362,387,"Sidewinder",1037,15,.@label$;
 		break;
 	case 56:
-		callfunc("F_Tower_Monster_Summon", .@map$,9,267,19,303,"" + 'monster_alias$ + "Freezer",1319,10,.@label$);
-		callfunc("F_Tower_Monster_Summon", .@map$,9,267,19,303,"" + 'monster_alias$ + "Hatii Baby",1515,10,.@label$);
-		callfunc("F_Tower_Monster_Summon", .@map$,9,267,19,303,"" + 'monster_alias$ + "Ice Titan",1777,15,.@label$);
-		callfunc("F_Tower_Monster_Summon", .@map$,9,267,19,303,"" + 'monster_alias$ + "Snowier",1775,10,.@label$);
-		callfunc("F_Tower_Monster_Summon", .@map$,9,267,19,303,"" + 'monster_alias$ + "Gazeti",1778,10,.@label$);
+		areamonster .@map$,9,267,19,303,"Freezer",1319,10,.@label$;
+		areamonster .@map$,9,267,19,303,"Hatii Baby",1515,10,.@label$;
+		areamonster .@map$,9,267,19,303,"Ice Titan",1777,15,.@label$;
+		areamonster .@map$,9,267,19,303,"Snowier",1775,10,.@label$;
+		areamonster .@map$,9,267,19,303,"Gazeti",1778,10,.@label$;
 		break;
 	case 57:
-		callfunc("F_Tower_Monster_Summon", .@map$,93,267,103,303,"" + 'monster_alias$ + "Arc Angeling",1388,1,.@label$);
-		callfunc("F_Tower_Monster_Summon", .@map$,93,267,103,303,"" + 'monster_alias$ + "Deviling",1582,1,.@label$);
-		callfunc("F_Tower_Monster_Summon", .@map$,93,267,103,303,"" + 'monster_alias$ + "Angeling",1096,1,.@label$);
-		callfunc("F_Tower_Monster_Summon", .@map$,93,267,103,303,"" + 'monster_alias$ + "Ghostring",1120,1,.@label$);
-		callfunc("F_Tower_Monster_Summon", .@map$,93,267,103,303,"" + 'monster_alias$ + "Mastering",1090,1,.@label$);
-		callfunc("F_Tower_Monster_Summon", .@map$,93,267,103,303,"" + 'monster_alias$ + "Metaling",1613,25,.@label$);
-		callfunc("F_Tower_Monster_Summon", .@map$,93,267,103,303,"" + 'monster_alias$ + "Marin",1242,5,.@label$);
-		callfunc("F_Tower_Monster_Summon", .@map$,93,267,103,303,"" + 'monster_alias$ + "Poporing",1031,5,.@label$);
-		callfunc("F_Tower_Monster_Summon", .@map$,93,267,103,303,"" + 'monster_alias$ + "Drops",1113,5,.@label$);
+		areamonster .@map$,93,267,103,303,"Arc Angeling",1388,1,.@label$;
+		areamonster .@map$,93,267,103,303,"Deviling",1582,1,.@label$;
+		areamonster .@map$,93,267,103,303,"Angeling",1096,1,.@label$;
+		areamonster .@map$,93,267,103,303,"Ghostring",1120,1,.@label$;
+		areamonster .@map$,93,267,103,303,"Mastering",1090,1,.@label$;
+		areamonster .@map$,93,267,103,303,"Metaling",1613,25,.@label$;
+		areamonster .@map$,93,267,103,303,"Marin",1242,5,.@label$;
+		areamonster .@map$,93,267,103,303,"Poporing",1031,5,.@label$;
+		areamonster .@map$,93,267,103,303,"Drops",1113,5,.@label$;
 		break;
 	case 58:
-		callfunc("F_Tower_Monster_Summon", .@map$,181,267,191,303,"" + 'monster_alias$ + "Phendark",1202,20,.@label$);
-		callfunc("F_Tower_Monster_Summon", .@map$,181,267,191,303,"" + 'monster_alias$ + "Rybio",1201,10,.@label$);
-		callfunc("F_Tower_Monster_Summon", .@map$,181,267,191,303,"" + 'monster_alias$ + "Zombie Prisoner",1197,10,.@label$);
-		callfunc("F_Tower_Monster_Summon", .@map$,181,267,191,303,"" + 'monster_alias$ + "Skeleton Prisoner",1196,5,.@label$);
-		callfunc("F_Tower_Monster_Summon", .@map$,181,267,191,303,"" + 'monster_alias$ + "Injustice",1257,5,.@label$);
+		areamonster .@map$,181,267,191,303,"Phendark",1202,20,.@label$;
+		areamonster .@map$,181,267,191,303,"Rybio",1201,10,.@label$;
+		areamonster .@map$,181,267,191,303,"Zombie Prisoner",1197,10,.@label$;
+		areamonster .@map$,181,267,191,303,"Skeleton Prisoner",1196,5,.@label$;
+		areamonster .@map$,181,267,191,303,"Injustice",1257,5,.@label$;
 		break;
 	case 59:
-		callfunc("F_Tower_Monster_Summon", .@map$,267,267,277,303,"" + 'monster_alias$ + "Ancient Mimic",1699,30,.@label$);
-		callfunc("F_Tower_Monster_Summon", .@map$,267,267,277,303,"" + 'monster_alias$ + "Mimic",1191,20,.@label$);
-		callfunc("F_Tower_Monster_Summon", .@map$,267,267,277,303,"" + 'monster_alias$ + "Mystcase",1249,10,.@label$);
+		areamonster .@map$,267,267,277,303,"Ancient Mimic",1699,30,.@label$;
+		areamonster .@map$,267,267,277,303,"Mimic",1191,20,.@label$;
+		areamonster .@map$,267,267,277,303,"Mystcase",1249,10,.@label$;
 		break;
 	case 60:
-		callfunc("F_Tower_Monster_Summon", .@map$,352,267,362,303,"" + 'monster_alias$ + "Egnigem Cenia",1658,1,.@label$);
-		callfunc("F_Tower_Monster_Summon", .@map$,352,267,362,303,"" + 'monster_alias$ + "Doppelganger",1046,1,.@label$);
-		callfunc("F_Tower_Monster_Summon", .@map$,352,267,362,303,"" + 'monster_alias$ + "Armeyer Dinze",1654,10,.@label$);
-		callfunc("F_Tower_Monster_Summon", .@map$,352,267,362,303,"" + 'monster_alias$ + "Wickebine Tres",1653,10,.@label$);
-		callfunc("F_Tower_Monster_Summon", .@map$,352,267,362,303,"" + 'monster_alias$ + "Laurell Winder",1657,10,.@label$);
-		callfunc("F_Tower_Monster_Summon", .@map$,352,267,362,303,"" + 'monster_alias$ + "Kavach Icarus",1656,10,.@label$);
-		callfunc("F_Tower_Monster_Summon", .@map$,352,267,362,303,"" + 'monster_alias$ + "Errende Ebecee",1655,10,.@label$);
-		callfunc("F_Tower_Monster_Summon", .@map$,352,267,362,303,"" + 'monster_alias$ + "Egnigem Cenia",1652,10,.@label$);
+		areamonster .@map$,352,267,362,303,"Egnigem Cenia",1658,1,.@label$;
+		areamonster .@map$,352,267,362,303,"Doppelganger",1046,1,.@label$;
+		areamonster .@map$,352,267,362,303,"Armeyer Dinze",1654,10,.@label$;
+		areamonster .@map$,352,267,362,303,"Wickebine Tres",1653,10,.@label$;
+		areamonster .@map$,352,267,362,303,"Laurell Winder",1657,10,.@label$;
+		areamonster .@map$,352,267,362,303,"Kavach Icarus",1656,10,.@label$;
+		areamonster .@map$,352,267,362,303,"Errende Ebecee",1655,10,.@label$;
+		areamonster .@map$,352,267,362,303,"Egnigem Cenia",1652,10,.@label$;
 		break;
 	case 61:
-		callfunc("F_Tower_Monster_Summon", .@map$,9,180,19,216,"" + 'monster_alias$ + "Agav",1769,10,.@label$);
-		callfunc("F_Tower_Monster_Summon", .@map$,9,180,19,216,"" + 'monster_alias$ + "Echio",1770,10,.@label$);
-		callfunc("F_Tower_Monster_Summon", .@map$,9,180,19,216,"" + 'monster_alias$ + "Isilla",1772,5,.@label$);
-		callfunc("F_Tower_Monster_Summon", .@map$,9,180,19,216,"" + 'monster_alias$ + "Mobster",1313,10,.@label$);
-		callfunc("F_Tower_Monster_Summon", .@map$,9,180,19,216,"" + 'monster_alias$ + "Pasana",1154,10,.@label$);
-		callfunc("F_Tower_Monster_Summon", .@map$,9,180,19,216,"" + 'monster_alias$ + "Vanberk",1771,5,.@label$);
+		areamonster .@map$,9,180,19,216,"Agav",1769,10,.@label$;
+		areamonster .@map$,9,180,19,216,"Echio",1770,10,.@label$;
+		areamonster .@map$,9,180,19,216,"Isilla",1772,5,.@label$;
+		areamonster .@map$,9,180,19,216,"Mobster",1313,10,.@label$;
+		areamonster .@map$,9,180,19,216,"Pasana",1154,10,.@label$;
+		areamonster .@map$,9,180,19,216,"Vanberk",1771,5,.@label$;
 		break;
 	case 62:
-		callfunc("F_Tower_Monster_Summon", .@map$,93,180,103,216,"" + 'monster_alias$ + "Wanderer",1208,35,.@label$);
+		areamonster .@map$,93,180,103,216,"Wanderer",1208,35,.@label$;
 		break;
 	case 63:
-		callfunc("F_Tower_Monster_Summon", .@map$,181,180,191,216,"" + 'monster_alias$ + "Ragged Zombie",1865,20,.@label$);
-		callfunc("F_Tower_Monster_Summon", .@map$,181,180,191,216,"" + 'monster_alias$ + "Zombie Master",1298,10,.@label$);
-		callfunc("F_Tower_Monster_Summon", .@map$,181,180,191,216,"" + 'monster_alias$ + "Zombie Prisoner",1197,5,.@label$);
-		callfunc("F_Tower_Monster_Summon", .@map$,181,180,191,216,"" + 'monster_alias$ + "Orc Zombie",1153,5,.@label$);
-		callfunc("F_Tower_Monster_Summon", .@map$,181,180,191,216,"" + 'monster_alias$ + "Zombie",1015,5,.@label$);
+		areamonster .@map$,181,180,191,216,"Ragged Zombie",1865,20,.@label$;
+		areamonster .@map$,181,180,191,216,"Zombie Master",1298,10,.@label$;
+		areamonster .@map$,181,180,191,216,"Zombie Prisoner",1197,5,.@label$;
+		areamonster .@map$,181,180,191,216,"Orc Zombie",1153,5,.@label$;
+		areamonster .@map$,181,180,191,216,"Zombie",1015,5,.@label$;
 		break;
 	case 64:
-		callfunc("F_Tower_Monster_Summon", .@map$,267,180,277,216,"" + 'monster_alias$ + "Ungoliant",1618,30,.@label$);
-		callfunc("F_Tower_Monster_Summon", .@map$,267,180,277,216,"" + 'monster_alias$ + "Ancient Worm",1305,2,.@label$);
-		callfunc("F_Tower_Monster_Summon", .@map$,267,180,277,216,"" + 'monster_alias$ + "Caterpillar",1300,2,.@label$);
-		callfunc("F_Tower_Monster_Summon", .@map$,267,180,277,216,"" + 'monster_alias$ + "Creamy Fear",1293,2,.@label$);
-		callfunc("F_Tower_Monster_Summon", .@map$,267,180,277,216,"" + 'monster_alias$ + "Killer Mantis",1294,2,.@label$);
-		callfunc("F_Tower_Monster_Summon", .@map$,267,180,277,216,"" + 'monster_alias$ + "Giant Hornet",1303,2,.@label$);
+		areamonster .@map$,267,180,277,216,"Ungoliant",1618,30,.@label$;
+		areamonster .@map$,267,180,277,216,"Ancient Worm",1305,2,.@label$;
+		areamonster .@map$,267,180,277,216,"Caterpillar",1300,2,.@label$;
+		areamonster .@map$,267,180,277,216,"Creamy Fear",1293,2,.@label$;
+		areamonster .@map$,267,180,277,216,"Killer Mantis",1294,2,.@label$;
+		areamonster .@map$,267,180,277,216,"Giant Hornet",1303,2,.@label$;
 		break;
 	case 65:
-<<<<<<< HEAD
-		callfunc("F_Tower_Monster_Summon", .@map$,352,180,362,216,"" + 'monster_alias$ + "Atros",1785,1,.@label$);
-		callfunc("F_Tower_Monster_Summon", .@map$,352,180,362,216,"" + 'monster_alias$ + "Galion",1783,20,.@label$);
-=======
 		areamonster .@map$,352,180,362,216,"Atroce",1785,1,.@label$;
 		areamonster .@map$,352,180,362,216,"Galion",1783,20,.@label$;
->>>>>>> 13822be5
 		break;
 	case 66:
-		callfunc("F_Tower_Monster_Summon", .@map$,9,96,19,132,"" + 'monster_alias$ + "Incubus",1374,20,.@label$);
-		callfunc("F_Tower_Monster_Summon", .@map$,9,96,19,132,"" + 'monster_alias$ + "Aliot",1736,20,.@label$);
-		callfunc("F_Tower_Monster_Summon", .@map$,9,96,19,132,"" + 'monster_alias$ + "Injustice",1257,10,.@label$);
+		areamonster .@map$,9,96,19,132,"Incubus",1374,20,.@label$;
+		areamonster .@map$,9,96,19,132,"Aliot",1736,20,.@label$;
+		areamonster .@map$,9,96,19,132,"Injustice",1257,10,.@label$;
 		break;
 	case 67:
-		callfunc("F_Tower_Monster_Summon", .@map$,93,96,103,132,"" + 'monster_alias$ + "Acidus",1716,10,.@label$);
-		callfunc("F_Tower_Monster_Summon", .@map$,93,96,103,132,"" + 'monster_alias$ + "Acidus",1713,10,.@label$);
-		callfunc("F_Tower_Monster_Summon", .@map$,93,96,103,132,"" + 'monster_alias$ + "Deleter",1384,5,.@label$);
-		callfunc("F_Tower_Monster_Summon", .@map$,93,96,103,132,"" + 'monster_alias$ + "Mutant Dragonoid",1262,10,.@label$);
-		callfunc("F_Tower_Monster_Summon", .@map$,93,96,103,132,"" + 'monster_alias$ + "Petite",1156,5,.@label$);
+		areamonster .@map$,93,96,103,132,"Acidus",1716,10,.@label$;
+		areamonster .@map$,93,96,103,132,"Acidus",1713,10,.@label$;
+		areamonster .@map$,93,96,103,132,"Deleter",1384,5,.@label$;
+		areamonster .@map$,93,96,103,132,"Mutant Dragonoid",1262,10,.@label$;
+		areamonster .@map$,93,96,103,132,"Petite",1156,5,.@label$;
 		break;
 	case 68:
-		callfunc("F_Tower_Monster_Summon", .@map$,181,96,191,132,"" + 'monster_alias$ + "Lava Golem",1366,10,.@label$);
-		callfunc("F_Tower_Monster_Summon", .@map$,181,96,191,132,"" + 'monster_alias$ + "Stalactic Golem",1278,10,.@label$);
-		callfunc("F_Tower_Monster_Summon", .@map$,181,96,191,132,"" + 'monster_alias$ + "Ice Titan",1777,10,.@label$);
-		callfunc("F_Tower_Monster_Summon", .@map$,181,96,191,132,"" + 'monster_alias$ + "Wooden Golem",1497,5,.@label$);
-		callfunc("F_Tower_Monster_Summon", .@map$,181,96,191,132,"" + 'monster_alias$ + "Golem",1040,5,.@label$);
+		areamonster .@map$,181,96,191,132,"Lava Golem",1366,10,.@label$;
+		areamonster .@map$,181,96,191,132,"Stalactic Golem",1278,10,.@label$;
+		areamonster .@map$,181,96,191,132,"Ice Titan",1777,10,.@label$;
+		areamonster .@map$,181,96,191,132,"Wooden Golem",1497,5,.@label$;
+		areamonster .@map$,181,96,191,132,"Golem",1040,5,.@label$;
 		break;
 	case 69:
-		callfunc("F_Tower_Monster_Summon", .@map$,267,96,277,132,"" + 'monster_alias$ + "Dame of Sentinel",1700,20,.@label$);
-		callfunc("F_Tower_Monster_Summon", .@map$,267,96,277,132,"" + 'monster_alias$ + "Mistress of Shelter",1701,10,.@label$);
-		callfunc("F_Tower_Monster_Summon", .@map$,267,96,277,132,"" + 'monster_alias$ + "Baroness of Retribution",1702,10,.@label$);
-		callfunc("F_Tower_Monster_Summon", .@map$,267,96,277,132,"" + 'monster_alias$ + "Lady Solace",1703,10,.@label$);
-		callfunc("F_Tower_Monster_Summon", .@map$,267,96,277,132,"" + 'monster_alias$ + "False Angel",1371,10,.@label$);
+		areamonster .@map$,267,96,277,132,"Dame of Sentinel",1700,20,.@label$;
+		areamonster .@map$,267,96,277,132,"Mistress of Shelter",1701,10,.@label$;
+		areamonster .@map$,267,96,277,132,"Baroness of Retribution",1702,10,.@label$;
+		areamonster .@map$,267,96,277,132,"Lady Solace",1703,10,.@label$;
+		areamonster .@map$,267,96,277,132,"False Angel",1371,10,.@label$;
 		break;
 	case 70:
-		callfunc("F_Tower_Monster_Summon", .@map$,352,96,362,132,"" + 'monster_alias$ + "Orc Hero",1087,1,.@label$);
-		callfunc("F_Tower_Monster_Summon", .@map$,352,96,362,132,"" + 'monster_alias$ + "Orc Lord",1190,1,.@label$);
-		callfunc("F_Tower_Monster_Summon", .@map$,352,96,362,132,"" + 'monster_alias$ + "Orc Baby",1686,20,.@label$);
+		areamonster .@map$,352,96,362,132,"Orc Hero",1087,1,.@label$;
+		areamonster .@map$,352,96,362,132,"Orc Lord",1190,1,.@label$;
+		areamonster .@map$,352,96,362,132,"Orc Baby",1686,20,.@label$;
 		break;
 	case 71:
-		callfunc("F_Tower_Monster_Summon", .@map$,9,9,19,45,"" + 'monster_alias$ + "Succubus",1370,20,.@label$);
-		callfunc("F_Tower_Monster_Summon", .@map$,9,9,19,45,"" + 'monster_alias$ + "Nightmare Terror",1379,20,.@label$);
-		callfunc("F_Tower_Monster_Summon", .@map$,9,9,19,45,"" + 'monster_alias$ + "Incubus",1374,20,.@label$);
-		callfunc("F_Tower_Monster_Summon", .@map$,9,9,19,45,"" + 'monster_alias$ + "Nightmare",1061,5,.@label$);
+		areamonster .@map$,9,9,19,45,"Succubus",1370,20,.@label$;
+		areamonster .@map$,9,9,19,45,"Nightmare Terror",1379,20,.@label$;
+		areamonster .@map$,9,9,19,45,"Incubus",1374,20,.@label$;
+		areamonster .@map$,9,9,19,45,"Nightmare",1061,5,.@label$;
 		break;
 	case 72:
-		callfunc("F_Tower_Monster_Summon", .@map$,93,9,103,45,"" + 'monster_alias$ + "Margaretha Sorin",1637,10,.@label$);
-		callfunc("F_Tower_Monster_Summon", .@map$,93,9,103,45,"" + 'monster_alias$ + "Permeter",1314,10,.@label$);
-		callfunc("F_Tower_Monster_Summon", .@map$,93,9,103,45,"" + 'monster_alias$ + "Errende Ebecee",1655,10,.@label$);
-		callfunc("F_Tower_Monster_Summon", .@map$,93,9,103,45,"" + 'monster_alias$ + "Enchanted Peach Tree",1410,10,.@label$);
+		areamonster .@map$,93,9,103,45,"Margaretha Sorin",1637,10,.@label$;
+		areamonster .@map$,93,9,103,45,"Permeter",1314,10,.@label$;
+		areamonster .@map$,93,9,103,45,"Errende Ebecee",1655,10,.@label$;
+		areamonster .@map$,93,9,103,45,"Enchanted Peach Tree",1410,10,.@label$;
 		break;
 	case 73:
-		callfunc("F_Tower_Monster_Summon", .@map$,181,9,191,45,"" + 'monster_alias$ + "Succubus",1370,10,.@label$);
-		callfunc("F_Tower_Monster_Summon", .@map$,181,9,191,45,"" + 'monster_alias$ + "Loli Ruri",1505,20,.@label$);
-		callfunc("F_Tower_Monster_Summon", .@map$,181,9,191,45,"" + 'monster_alias$ + "Aliza",1737,10,.@label$);
-		callfunc("F_Tower_Monster_Summon", .@map$,181,9,191,45,"" + 'monster_alias$ + "Zealotus",1200,5,.@label$);
-		callfunc("F_Tower_Monster_Summon", .@map$,181,9,191,45,"" + 'monster_alias$ + "Alice",1275,5,.@label$);
-		callfunc("F_Tower_Monster_Summon", .@map$,181,9,191,45,"" + 'monster_alias$ + "Green Maiden",1631,10,.@label$);
+		areamonster .@map$,181,9,191,45,"Succubus",1370,10,.@label$;
+		areamonster .@map$,181,9,191,45,"Loli Ruri",1505,20,.@label$;
+		areamonster .@map$,181,9,191,45,"Aliza",1737,10,.@label$;
+		areamonster .@map$,181,9,191,45,"Zealotus",1200,5,.@label$;
+		areamonster .@map$,181,9,191,45,"Alice",1275,5,.@label$;
+		areamonster .@map$,181,9,191,45,"Green Maiden",1519,10,.@label$;
 		break;
 	case 74:
-		callfunc("F_Tower_Monster_Summon", .@map$,267,9,277,45,"" + 'monster_alias$ + "Dimik",1671,6,.@label$);
-		callfunc("F_Tower_Monster_Summon", .@map$,267,9,277,45,"" + 'monster_alias$ + "Dimik",1673,6,.@label$);
-		callfunc("F_Tower_Monster_Summon", .@map$,267,9,277,45,"" + 'monster_alias$ + "Dimik",1672,6,.@label$);
-		callfunc("F_Tower_Monster_Summon", .@map$,267,9,277,45,"" + 'monster_alias$ + "Venatu",1677,6,.@label$);
-		callfunc("F_Tower_Monster_Summon", .@map$,267,9,277,45,"" + 'monster_alias$ + "Dimik",1670,6,.@label$);
-		callfunc("F_Tower_Monster_Summon", .@map$,267,9,277,45,"" + 'monster_alias$ + "Archdam",1668,6,.@label$);
-		callfunc("F_Tower_Monster_Summon", .@map$,267,9,277,45,"" + 'monster_alias$ + "Venatu",1678,6,.@label$);
-		callfunc("F_Tower_Monster_Summon", .@map$,267,9,277,45,"" + 'monster_alias$ + "Venatu",1679,6,.@label$);
-		callfunc("F_Tower_Monster_Summon", .@map$,267,9,277,45,"" + 'monster_alias$ + "Venatu",1676,6,.@label$);
+		areamonster .@map$,267,9,277,45,"Dimik",1671,6,.@label$;
+		areamonster .@map$,267,9,277,45,"Dimik",1673,6,.@label$;
+		areamonster .@map$,267,9,277,45,"Dimik",1672,6,.@label$;
+		areamonster .@map$,267,9,277,45,"Venatu",1677,6,.@label$;
+		areamonster .@map$,267,9,277,45,"Dimik",1670,6,.@label$;
+		areamonster .@map$,267,9,277,45,"Archdam",1668,6,.@label$;
+		areamonster .@map$,267,9,277,45,"Venatu",1678,6,.@label$;
+		areamonster .@map$,267,9,277,45,"Venatu",1679,6,.@label$;
+		areamonster .@map$,267,9,277,45,"Venatu",1676,6,.@label$;
 		break;
 	case 75:
-		callfunc("F_Tower_Monster_Summon", .@map$,352,9,362,45,"" + 'monster_alias$ + "Baphomet",1039,1,.@label$);
-		callfunc("F_Tower_Monster_Summon", .@map$,352,9,362,45,"" + 'monster_alias$ + "Dark Lord",1272,1,.@label$);
-		callfunc("F_Tower_Monster_Summon", .@map$,352,9,362,45,"" + 'monster_alias$ + "Baphomet Jr.",1101,20,.@label$);
-		callfunc("F_Tower_Monster_Summon", .@map$,352,9,362,45,"" + 'monster_alias$ + "Dark Illusion",1302,10,.@label$);
+		areamonster .@map$,352,9,362,45,"Baphomet",1039,1,.@label$;
+		areamonster .@map$,352,9,362,45,"Dark Lord",1272,1,.@label$;
+		areamonster .@map$,352,9,362,45,"Baphomet Jr.",1101,20,.@label$;
+		areamonster .@map$,352,9,362,45,"Dark Illusion",1302,10,.@label$;
 		break;
 	case 76:
-		callfunc("F_Tower_Monster_Summon", .@map$,9,351,19,387,"" + 'monster_alias$ + "Abysmal Knight",1219,30,.@label$);
-		callfunc("F_Tower_Monster_Summon", .@map$,9,351,19,387,"" + 'monster_alias$ + "Nightmare Terror",1379,20,.@label$);
-		callfunc("F_Tower_Monster_Summon", .@map$,9,351,19,387,"" + 'monster_alias$ + "Nightmare",1061,10,.@label$);
+		areamonster .@map$,9,351,19,387,"Abysmal Knight",1219,30,.@label$;
+		areamonster .@map$,9,351,19,387,"Nightmare Terror",1379,20,.@label$;
+		areamonster .@map$,9,351,19,387,"Nightmare",1061,10,.@label$;
 		break;
 	case 77:
-		callfunc("F_Tower_Monster_Summon", .@map$,93,351,103,387,"" + 'monster_alias$ + "Banshee",1867,30,.@label$);
-		callfunc("F_Tower_Monster_Summon", .@map$,93,351,103,387,"" + 'monster_alias$ + "Wraith Dead",1291,10,.@label$);
-		callfunc("F_Tower_Monster_Summon", .@map$,93,351,103,387,"" + 'monster_alias$ + "Evil Druid",1117,10,.@label$);
-		callfunc("F_Tower_Monster_Summon", .@map$,93,351,103,387,"" + 'monster_alias$ + "Wraith",1192,10,.@label$);
-		callfunc("F_Tower_Monster_Summon", .@map$,93,351,103,387,"" + 'monster_alias$ + "Wind Ghost",1263,10,.@label$);
+		areamonster .@map$,93,351,103,387,"Banshee",1867,30,.@label$;
+		areamonster .@map$,93,351,103,387,"Wraith Dead",1291,10,.@label$;
+		areamonster .@map$,93,351,103,387,"Evil Druid",1117,10,.@label$;
+		areamonster .@map$,93,351,103,387,"Wraith",1192,10,.@label$;
+		areamonster .@map$,93,351,103,387,"Wind Ghost",1263,10,.@label$;
 		break;
 	case 78:
-		callfunc("F_Tower_Monster_Summon", .@map$,181,351,191,387,"" + 'monster_alias$ + "Sword Master",1829,5,.@label$);
-		callfunc("F_Tower_Monster_Summon", .@map$,181,351,191,387,"" + 'monster_alias$ + "Bloody Knight",1268,10,.@label$);
-		callfunc("F_Tower_Monster_Summon", .@map$,181,351,191,387,"" + 'monster_alias$ + "Abysmal Knight",1219,5,.@label$);
-		callfunc("F_Tower_Monster_Summon", .@map$,181,351,191,387,"" + 'monster_alias$ + "Dullahan",1504,10,.@label$);
-		callfunc("F_Tower_Monster_Summon", .@map$,181,351,191,387,"" + 'monster_alias$ + "Raydric",1163,20,.@label$);
+		areamonster .@map$,181,351,191,387,"Sword Master",1829,5,.@label$;
+		areamonster .@map$,181,351,191,387,"Bloody Knight",1268,10,.@label$;
+		areamonster .@map$,181,351,191,387,"Abysmal Knight",1219,5,.@label$;
+		areamonster .@map$,181,351,191,387,"Dullahan",1504,10,.@label$;
+		areamonster .@map$,181,351,191,387,"Raydric",1163,20,.@label$;
 		break;
 	case 79:
-		callfunc("F_Tower_Monster_Summon", .@map$,267,351,277,387,"" + 'monster_alias$ + "Hydro",1720,10,.@label$);
-		callfunc("F_Tower_Monster_Summon", .@map$,267,351,277,387,"" + 'monster_alias$ + "Ferus",1714,10,.@label$);
-		callfunc("F_Tower_Monster_Summon", .@map$,267,351,277,387,"" + 'monster_alias$ + "Ferus",1717,10,.@label$);
-		callfunc("F_Tower_Monster_Summon", .@map$,267,351,277,387,"" + 'monster_alias$ + "Deleter",1385,5,.@label$);
-		callfunc("F_Tower_Monster_Summon", .@map$,267,351,277,387,"" + 'monster_alias$ + "Petite",1155,5,.@label$);
+		areamonster .@map$,267,351,277,387,"Hydro",1720,10,.@label$;
+		areamonster .@map$,267,351,277,387,"Ferus",1714,10,.@label$;
+		areamonster .@map$,267,351,277,387,"Ferus",1717,10,.@label$;
+		areamonster .@map$,267,351,277,387,"Deleter",1385,5,.@label$;
+		areamonster .@map$,267,351,277,387,"Petite",1155,5,.@label$;
 		break;
 	case 80:
-		callfunc("F_Tower_Monster_Summon", .@map$,352,351,362,387,"" + 'monster_alias$ + "Falling Bishop",1871,1,.@label$);
-		callfunc("F_Tower_Monster_Summon", .@map$,352,351,362,387,"" + 'monster_alias$ + "Necromancer",1870,15,.@label$);
+		areamonster .@map$,352,351,362,387,"Falling Bishop",1871,1,.@label$;
+		areamonster .@map$,352,351,362,387,"Necromancer",1870,15,.@label$;
 		break;
 	case 81:
-		callfunc("F_Tower_Monster_Summon", .@map$,9,267,19,303,"" + 'monster_alias$ + "Mysteltainn",1203,20,.@label$);
-		callfunc("F_Tower_Monster_Summon", .@map$,9,267,19,303,"" + 'monster_alias$ + "Ogretooth",1204,20,.@label$);
-		callfunc("F_Tower_Monster_Summon", .@map$,9,267,19,303,"" + 'monster_alias$ + "Executioner",1205,20,.@label$);
+		areamonster .@map$,9,267,19,303,"Mysteltainn",1203,20,.@label$;
+		areamonster .@map$,9,267,19,303,"Ogretooth",1204,20,.@label$;
+		areamonster .@map$,9,267,19,303,"Executioner",1205,20,.@label$;
 		break;
 	case 82:
-		callfunc("F_Tower_Monster_Summon", .@map$,93,267,103,303,"" + 'monster_alias$ + "Bloody Knight",1268,10,.@label$);
-		callfunc("F_Tower_Monster_Summon", .@map$,93,267,103,303,"" + 'monster_alias$ + "Agav",1769,10,.@label$);
-		callfunc("F_Tower_Monster_Summon", .@map$,93,267,103,303,"" + 'monster_alias$ + "Bloody Murderer",1507,10,.@label$);
-		callfunc("F_Tower_Monster_Summon", .@map$,93,267,103,303,"" + 'monster_alias$ + "Skogul",1752,10,.@label$);
-		callfunc("F_Tower_Monster_Summon", .@map$,93,267,103,303,"" + 'monster_alias$ + "Injustice",1257,10,.@label$);
+		areamonster .@map$,93,267,103,303,"Bloody Knight",1268,10,.@label$;
+		areamonster .@map$,93,267,103,303,"Agav",1769,10,.@label$;
+		areamonster .@map$,93,267,103,303,"Bloody Murderer",1507,10,.@label$;
+		areamonster .@map$,93,267,103,303,"Skogul",1752,10,.@label$;
+		areamonster .@map$,93,267,103,303,"Injustice",1257,10,.@label$;
 		break;
 	case 83:
-		callfunc("F_Tower_Monster_Summon", .@map$,181,267,191,303,"" + 'monster_alias$ + "Skeggiold",1754,10,.@label$);
-		callfunc("F_Tower_Monster_Summon", .@map$,181,267,191,303,"" + 'monster_alias$ + "Dark Illusion",1302,10,.@label$);
-		callfunc("F_Tower_Monster_Summon", .@map$,181,267,191,303,"" + 'monster_alias$ + "Gryphon",1259,10,.@label$);
-		callfunc("F_Tower_Monster_Summon", .@map$,181,267,191,303,"" + 'monster_alias$ + "Chimera",1283,10,.@label$);
+		areamonster .@map$,181,267,191,303,"Skeggiold",1754,10,.@label$;
+		areamonster .@map$,181,267,191,303,"Dark Illusion",1302,10,.@label$;
+		areamonster .@map$,181,267,191,303,"Gryphon",1259,10,.@label$;
+		areamonster .@map$,181,267,191,303,"Chimera",1283,10,.@label$;
 		break;
 	case 84:
-		callfunc("F_Tower_Monster_Summon", .@map$,267,267,277,303,"" + 'monster_alias$ + "Succubus",1370,10,.@label$);
-		callfunc("F_Tower_Monster_Summon", .@map$,267,267,277,303,"" + 'monster_alias$ + "Dark Illusion",1302,20,.@label$);
-		callfunc("F_Tower_Monster_Summon", .@map$,267,267,277,303,"" + 'monster_alias$ + "Owl Duke",1320,10,.@label$);
-		callfunc("F_Tower_Monster_Summon", .@map$,267,267,277,303,"" + 'monster_alias$ + "Owl Baron",1295,10,.@label$);
-		callfunc("F_Tower_Monster_Summon", .@map$,267,267,277,303,"" + 'monster_alias$ + "Incubus",1374,10,.@label$);
+		areamonster .@map$,267,267,277,303,"Succubus",1370,10,.@label$;
+		areamonster .@map$,267,267,277,303,"Dark Illusion",1302,20,.@label$;
+		areamonster .@map$,267,267,277,303,"Owl Duke",1320,10,.@label$;
+		areamonster .@map$,267,267,277,303,"Owl Baron",1295,10,.@label$;
+		areamonster .@map$,267,267,277,303,"Incubus",1374,10,.@label$;
 		break;
 	case 85:
-		callfunc("F_Tower_Monster_Summon", .@map$,352,267,362,303,"" + 'monster_alias$ + "Ifrit",1832,1,.@label$);
+		areamonster .@map$,352,267,362,303,"Ifrit",1832,1,.@label$;
 		break;
 	case 86:
-		callfunc("F_Tower_Monster_Summon", .@map$,9,180,19,216,"" + 'monster_alias$ + "Hydro",1720,10,.@label$);
-		callfunc("F_Tower_Monster_Summon", .@map$,9,180,19,216,"" + 'monster_alias$ + "Gryphon",1259,10,.@label$);
-		callfunc("F_Tower_Monster_Summon", .@map$,9,180,19,216,"" + 'monster_alias$ + "Chimera",1283,10,.@label$);
-		callfunc("F_Tower_Monster_Summon", .@map$,9,180,19,216,"" + 'monster_alias$ + "Majoruros",1310,10,.@label$);
+		areamonster .@map$,9,180,19,216,"Hydro",1720,10,.@label$;
+		areamonster .@map$,9,180,19,216,"Gryphon",1259,10,.@label$;
+		areamonster .@map$,9,180,19,216,"Chimera",1283,10,.@label$;
+		areamonster .@map$,9,180,19,216,"Majoruros",1310,10,.@label$;
 		break;
 	case 87:
-		callfunc("F_Tower_Monster_Summon", .@map$,93,180,103,216,"" + 'monster_alias$ + "Salamander",1831,15,.@label$);
-		callfunc("F_Tower_Monster_Summon", .@map$,93,180,103,216,"" + 'monster_alias$ + "Kasa",1833,20,.@label$);
-		callfunc("F_Tower_Monster_Summon", .@map$,93,180,103,216,"" + 'monster_alias$ + "Lava Golem",1366,15,.@label$);
-		callfunc("F_Tower_Monster_Summon", .@map$,93,180,103,216,"" + 'monster_alias$ + "Gajomart",1309,10,.@label$);
+		areamonster .@map$,93,180,103,216,"Salamander",1831,15,.@label$;
+		areamonster .@map$,93,180,103,216,"Kasa",1833,20,.@label$;
+		areamonster .@map$,93,180,103,216,"Lava Golem",1366,15,.@label$;
+		areamonster .@map$,93,180,103,216,"Gajomart",1309,10,.@label$;
 		break;
 	case 88:
-		callfunc("F_Tower_Monster_Summon", .@map$,181,180,191,216,"" + 'monster_alias$ + "Necromancer",1870,15,.@label$);
-		callfunc("F_Tower_Monster_Summon", .@map$,181,180,191,216,"" + 'monster_alias$ + "Anubis",1098,15,.@label$);
-		callfunc("F_Tower_Monster_Summon", .@map$,181,180,191,216,"" + 'monster_alias$ + "Wraith Dead",1291,10,.@label$);
-		callfunc("F_Tower_Monster_Summon", .@map$,181,180,191,216,"" + 'monster_alias$ + "Ancient Mummy",1297,10,.@label$);
-		callfunc("F_Tower_Monster_Summon", .@map$,181,180,191,216,"" + 'monster_alias$ + "Khalitzburg",1132,10,.@label$);
+		areamonster .@map$,181,180,191,216,"Necromancer",1870,15,.@label$;
+		areamonster .@map$,181,180,191,216,"Anubis",1098,15,.@label$;
+		areamonster .@map$,181,180,191,216,"Wraith Dead",1291,10,.@label$;
+		areamonster .@map$,181,180,191,216,"Ancient Mummy",1297,10,.@label$;
+		areamonster .@map$,181,180,191,216,"Khalitzburg",1132,10,.@label$;
 		break;
 	case 89:
-		callfunc("F_Tower_Monster_Summon", .@map$,267,180,277,216,"" + 'monster_alias$ + "Odium of Thanatos",1704,6,.@label$);
-		callfunc("F_Tower_Monster_Summon", .@map$,267,180,277,216,"" + 'monster_alias$ + "Despero of Thanatos",1705,6,.@label$);
-		callfunc("F_Tower_Monster_Summon", .@map$,267,180,277,216,"" + 'monster_alias$ + "Maero of Thanatos",1706,6,.@label$);
-		callfunc("F_Tower_Monster_Summon", .@map$,267,180,277,216,"" + 'monster_alias$ + "Dolor of Thanatos",1707,6,.@label$);
+		areamonster .@map$,267,180,277,216,"Odium of Thanatos",1704,6,.@label$;
+		areamonster .@map$,267,180,277,216,"Despero of Thanatos",1705,6,.@label$;
+		areamonster .@map$,267,180,277,216,"Maero of Thanatos",1706,6,.@label$;
+		areamonster .@map$,267,180,277,216,"Dolor of Thanatos",1707,6,.@label$;
 		break;
 	case 90:
-		callfunc("F_Tower_Monster_Summon", .@map$,352,180,362,216,"" + 'monster_alias$ + "Valkyrie Randgris",1751,1,.@label$);
-		callfunc("F_Tower_Monster_Summon", .@map$,352,180,362,216,"" + 'monster_alias$ + "Baroness of Retribution",1702,10,.@label$);
-		callfunc("F_Tower_Monster_Summon", .@map$,352,180,362,216,"" + 'monster_alias$ + "Lady Solace",1703,10,.@label$);
-		callfunc("F_Tower_Monster_Summon", .@map$,352,180,362,216,"" + 'monster_alias$ + "False Angel",1371,10,.@label$);
+		areamonster .@map$,352,180,362,216,"Valkyrie Randgris",1751,1,.@label$;
+		areamonster .@map$,352,180,362,216,"Baroness of Retribution",1702,10,.@label$;
+		areamonster .@map$,352,180,362,216,"Lady Solace",1703,10,.@label$;
+		areamonster .@map$,352,180,362,216,"False Angel",1371,10,.@label$;
 		break;
 	case 91:
-<<<<<<< HEAD
-		callfunc("F_Tower_Monster_Summon", .@map$,9,96,19,132,"" + 'monster_alias$ + "Cecil Damon",1638,10,.@label$);
-		callfunc("F_Tower_Monster_Summon", .@map$,9,96,19,132,"" + 'monster_alias$ + "Bow Master",1830,10,.@label$);
-		callfunc("F_Tower_Monster_Summon", .@map$,9,96,19,132,"" + 'monster_alias$ + "Kavac",1656,30,.@label$);
-=======
 		areamonster .@map$,9,96,19,132,"Cecil Damon",1638,10,.@label$;
 		areamonster .@map$,9,96,19,132,"Bow Master",1830,10,.@label$;
 		areamonster .@map$,9,96,19,132,"Kavach Icarus",1656,30,.@label$;
->>>>>>> 13822be5
 		break;
 	case 92:
-		callfunc("F_Tower_Monster_Summon", .@map$,93,96,103,132,"" + 'monster_alias$ + "Kathryne Keyron",1639,15,.@label$);
-		callfunc("F_Tower_Monster_Summon", .@map$,93,96,103,132,"" + 'monster_alias$ + "Elder",1377,10,.@label$);
-		callfunc("F_Tower_Monster_Summon", .@map$,93,96,103,132,"" + 'monster_alias$ + "Laurell Weinder",1657,10,.@label$);
-		callfunc("F_Tower_Monster_Summon", .@map$,93,96,103,132,"" + 'monster_alias$ + "Wind Ghost",1263,10,.@label$);
-		callfunc("F_Tower_Monster_Summon", .@map$,93,96,103,132,"" + 'monster_alias$ + "Marduk",1140,10,.@label$);
+		areamonster .@map$,93,96,103,132,"Kathryne Keyron",1639,15,.@label$;
+		areamonster .@map$,93,96,103,132,"Elder",1377,10,.@label$;
+		areamonster .@map$,93,96,103,132,"Laurell Weinder",1657,10,.@label$;
+		areamonster .@map$,93,96,103,132,"Wind Ghost",1263,10,.@label$;
+		areamonster .@map$,93,96,103,132,"Marduk",1140,10,.@label$;
 		break;
 	case 93:
-		callfunc("F_Tower_Monster_Summon", .@map$,181,96,191,132,"" + 'monster_alias$ + "Seyren Windsor",1634,15,.@label$);
-		callfunc("F_Tower_Monster_Summon", .@map$,181,96,191,132,"" + 'monster_alias$ + "Bloody Knight",1268,10,.@label$);
-		callfunc("F_Tower_Monster_Summon", .@map$,181,96,191,132,"" + 'monster_alias$ + "Abysmal Knight",1219,10,.@label$);
-		callfunc("F_Tower_Monster_Summon", .@map$,181,96,191,132,"" + 'monster_alias$ + "Wanderer",1208,10,.@label$);
+		areamonster .@map$,181,96,191,132,"Seyren Windsor",1634,15,.@label$;
+		areamonster .@map$,181,96,191,132,"Bloody Knight",1268,10,.@label$;
+		areamonster .@map$,181,96,191,132,"Abysmal Knight",1219,10,.@label$;
+		areamonster .@map$,181,96,191,132,"Wanderer",1208,10,.@label$;
 		break;
 	case 94:
-		callfunc("F_Tower_Monster_Summon", .@map$,267,96,277,132,"" + 'monster_alias$ + "Sword Master",1829,15,.@label$);
-		callfunc("F_Tower_Monster_Summon", .@map$,267,96,277,132,"" + 'monster_alias$ + "Bow Master",1830,15,.@label$);
+		areamonster .@map$,267,96,277,132,"Sword Master",1829,15,.@label$;
+		areamonster .@map$,267,96,277,132,"Bow Master",1830,15,.@label$;
 		break;
 	case 95:
-		callfunc("F_Tower_Monster_Summon", .@map$,352,96,362,132,"" + 'monster_alias$ + "Beelzebub",1873,1,.@label$);
-		callfunc("F_Tower_Monster_Summon", .@map$,352,96,362,132,"" + 'monster_alias$ + "Hunter Fly",1035,30,.@label$);
-		callfunc("F_Tower_Monster_Summon", .@map$,352,96,362,132,"" + 'monster_alias$ + "Steel Chonchon",1042,5,.@label$);
-		callfunc("F_Tower_Monster_Summon", .@map$,352,96,362,132,"" + 'monster_alias$ + "Dragon FLy",1091,5,.@label$);
-		callfunc("F_Tower_Monster_Summon", .@map$,352,96,362,132,"" + 'monster_alias$ + "Chonchon",1011,5,.@label$);
+		areamonster .@map$,352,96,362,132,"Beelzebub",1873,1,.@label$;
+		areamonster .@map$,352,96,362,132,"Hunter Fly",1035,30,.@label$;
+		areamonster .@map$,352,96,362,132,"Steel Chonchon",1042,5,.@label$;
+		areamonster .@map$,352,96,362,132,"Dragon FLy",1091,5,.@label$;
+		areamonster .@map$,352,96,362,132,"Chonchon",1011,5,.@label$;
 		break;
 	case 96:
-		callfunc("F_Tower_Monster_Summon", .@map$,9,9,19,45,"" + 'monster_alias$ + "Valkyrie",1765,5,.@label$);
-		callfunc("F_Tower_Monster_Summon", .@map$,9,9,19,45,"" + 'monster_alias$ + "Skeggiold",1755,10,.@label$);
-		callfunc("F_Tower_Monster_Summon", .@map$,9,9,19,45,"" + 'monster_alias$ + "Skeggiold",1754,10,.@label$);
+		areamonster .@map$,9,9,19,45,"Valkyrie",1765,5,.@label$;
+		areamonster .@map$,9,9,19,45,"Skeggiold",1755,10,.@label$;
+		areamonster .@map$,9,9,19,45,"Skeggiold",1754,10,.@label$;
 		break;
 	case 97:
-		callfunc("F_Tower_Monster_Summon", .@map$,93,9,103,45,"" + 'monster_alias$ + "Incarnation of Morocc",1918,5,.@label$);
-		callfunc("F_Tower_Monster_Summon", .@map$,93,9,103,45,"" + 'monster_alias$ + "Incarnation of Morocc",1919,5,.@label$);
-		callfunc("F_Tower_Monster_Summon", .@map$,93,9,103,45,"" + 'monster_alias$ + "Incarnation of Morocc",1920,5,.@label$);
-		callfunc("F_Tower_Monster_Summon", .@map$,93,9,103,45,"" + 'monster_alias$ + "Incarnation of Morocc",1921,5,.@label$);
+		areamonster .@map$,93,9,103,45,"Incarnation of Morocc",1918,5,.@label$;
+		areamonster .@map$,93,9,103,45,"Incarnation of Morocc",1919,5,.@label$;
+		areamonster .@map$,93,9,103,45,"Incarnation of Morocc",1920,5,.@label$;
+		areamonster .@map$,93,9,103,45,"Incarnation of Morocc",1921,5,.@label$;
 		break;
 	case 98:
-		callfunc("F_Tower_Monster_Summon", .@map$,181,9,191,45,"" + 'monster_alias$ + "Kathryne Keyron",1639,2,.@label$);
-		callfunc("F_Tower_Monster_Summon", .@map$,181,9,191,45,"" + 'monster_alias$ + "Seyren Windsor",1634,2,.@label$);
-		callfunc("F_Tower_Monster_Summon", .@map$,181,9,191,45,"" + 'monster_alias$ + "Margaretha Sorin",1637,2,.@label$);
-		callfunc("F_Tower_Monster_Summon", .@map$,181,9,191,45,"" + 'monster_alias$ + "Eremes Guile",1635,2,.@label$);
-		callfunc("F_Tower_Monster_Summon", .@map$,181,9,191,45,"" + 'monster_alias$ + "Howard Alt-Eisen",1636,2,.@label$);
-		callfunc("F_Tower_Monster_Summon", .@map$,181,9,191,45,"" + 'monster_alias$ + "Cecil Damon",1638,2,.@label$);
+		areamonster .@map$,181,9,191,45,"Kathryne Keyron",1639,2,.@label$;
+		areamonster .@map$,181,9,191,45,"Seyren Windsor",1634,2,.@label$;
+		areamonster .@map$,181,9,191,45,"Margaretha Sorin",1637,2,.@label$;
+		areamonster .@map$,181,9,191,45,"Eremes Guile",1635,2,.@label$;
+		areamonster .@map$,181,9,191,45,"Howard Alt-Eisen",1636,2,.@label$;
+		areamonster .@map$,181,9,191,45,"Cecil Damon",1638,2,.@label$;
 		break;
 	case 99:
 		for(set .@i,1; .@i<=7; set .@i,.@i+1) {
 			set .@mob_ran,rand(1,30);
 			if (.@mob_ran == 1) 
-				callfunc("F_Tower_Monster_Summon", .@map$,267,9,277,45,"" + 'monster_alias$ + "Kathryne Keyron",1639,2,.@label$);
+				areamonster .@map$,267,9,277,45,"Kathryne Keyron",1639,2,.@label$;
 			else if (.@mob_ran == 2) 
-				callfunc("F_Tower_Monster_Summon", .@map$,267,9,277,45,"" + 'monster_alias$ + "Seyren Windsor",1634,2,.@label$);
+				areamonster .@map$,267,9,277,45,"Seyren Windsor",1634,2,.@label$;
 			else if (.@mob_ran == 3) 
-				callfunc("F_Tower_Monster_Summon", .@map$,267,9,277,45,"" + 'monster_alias$ + "Margaretha Sorin",1637,2,.@label$);
+				areamonster .@map$,267,9,277,45,"Margaretha Sorin",1637,2,.@label$;
 			else if (.@mob_ran == 4) 
-				callfunc("F_Tower_Monster_Summon", .@map$,267,9,277,45,"" + 'monster_alias$ + "Eremes Guile",1635,2,.@label$);
+				areamonster .@map$,267,9,277,45,"Eremes Guile",1635,2,.@label$;
 			else if (.@mob_ran == 5) 
-				callfunc("F_Tower_Monster_Summon", .@map$,267,9,277,45,"" + 'monster_alias$ + "Howard Alt-Eisen",1636,2,.@label$);
+				areamonster .@map$,267,9,277,45,"Howard Alt-Eisen",1636,2,.@label$;
 			else if (.@mob_ran == 6) 
-				callfunc("F_Tower_Monster_Summon", .@map$,267,9,277,45,"" + 'monster_alias$ + "Cecil Damon",1638,2,.@label$);
+				areamonster .@map$,267,9,277,45,"Cecil Damon",1638,2,.@label$;
 			else if (.@mob_ran == 7) 
-				callfunc("F_Tower_Monster_Summon", .@map$,267,9,277,45,"" + 'monster_alias$ + "Incarnation of Morocc",1918,5,.@label$);
+				areamonster .@map$,267,9,277,45,"Incarnation of Morocc",1918,5,.@label$;
 			else if (.@mob_ran == 8) 
-				callfunc("F_Tower_Monster_Summon", .@map$,267,9,277,45,"" + 'monster_alias$ + "Incarnation of Morocc",1919,5,.@label$);
+				areamonster .@map$,267,9,277,45,"Incarnation of Morocc",1919,5,.@label$;
 			else if (.@mob_ran == 9) 
-				callfunc("F_Tower_Monster_Summon", .@map$,267,9,277,45,"" + 'monster_alias$ + "Incarnation of Morocc",1920,5,.@label$);
+				areamonster .@map$,267,9,277,45,"Incarnation of Morocc",1920,5,.@label$;
 			else if (.@mob_ran == 10) 
-				callfunc("F_Tower_Monster_Summon", .@map$,267,9,277,45,"" + 'monster_alias$ + "Incarnation of Morocc",1921,5,.@label$);
+				areamonster .@map$,267,9,277,45,"Incarnation of Morocc",1921,5,.@label$;
 			else if (.@mob_ran == 11) 
-				callfunc("F_Tower_Monster_Summon", .@map$,267,9,277,45,"" + 'monster_alias$ + "Valkyrie",1765,5,.@label$);
+				areamonster .@map$,267,9,277,45,"Valkyrie",1765,5,.@label$;
 			else if (.@mob_ran == 12) 
-				callfunc("F_Tower_Monster_Summon", .@map$,267,9,277,45,"" + 'monster_alias$ + "Skeggiold",1755,10,.@label$);
+				areamonster .@map$,267,9,277,45,"Skeggiold",1755,10,.@label$;
 			else if (.@mob_ran == 13) 
-				callfunc("F_Tower_Monster_Summon", .@map$,267,9,277,45,"" + 'monster_alias$ + "Skeggiold",1754,10,.@label$);
+				areamonster .@map$,267,9,277,45,"Skeggiold",1754,10,.@label$;
 			else if (.@mob_ran == 14) 
-				callfunc("F_Tower_Monster_Summon", .@map$,267,9,277,45,"" + 'monster_alias$ + "Seyren Windsor",1634,15,.@label$);
+				areamonster .@map$,267,9,277,45,"Seyren Windsor",1634,15,.@label$;
 			else if (.@mob_ran == 15) 
-				callfunc("F_Tower_Monster_Summon", .@map$,267,9,277,45,"" + 'monster_alias$ + "Bloody Knight",1268,10,.@label$);
+				areamonster .@map$,267,9,277,45,"Bloody Knight",1268,10,.@label$;
 			else if (.@mob_ran == 16) 
-				callfunc("F_Tower_Monster_Summon", .@map$,267,9,277,45,"" + 'monster_alias$ + "Abysmal Knight",1219,10,.@label$);
+				areamonster .@map$,267,9,277,45,"Abysmal Knight",1219,10,.@label$;
 			else if (.@mob_ran == 17) 
-				callfunc("F_Tower_Monster_Summon", .@map$,267,9,277,45,"" + 'monster_alias$ + "Wanderer",1208,10,.@label$);
+				areamonster .@map$,267,9,277,45,"Wanderer",1208,10,.@label$;
 			else if (.@mob_ran == 18) 
-				callfunc("F_Tower_Monster_Summon", .@map$,267,9,277,45,"" + 'monster_alias$ + "Sword Master",1829,15,.@label$);
+				areamonster .@map$,267,9,277,45,"Sword Master",1829,15,.@label$;
 			else if (.@mob_ran == 19) 
-				callfunc("F_Tower_Monster_Summon", .@map$,267,9,277,45,"" + 'monster_alias$ + "Bow Master",1830,15,.@label$);
+				areamonster .@map$,267,9,277,45,"Bow Master",1830,15,.@label$;
 			else if (.@mob_ran == 20) 
-				callfunc("F_Tower_Monster_Summon", .@map$,267,9,277,45,"" + 'monster_alias$ + "Kathryne Keyron",1639,15,.@label$);
+				areamonster .@map$,267,9,277,45,"Kathryne Keyron",1639,15,.@label$;
 			else if (.@mob_ran == 21) 
-				callfunc("F_Tower_Monster_Summon", .@map$,267,9,277,45,"" + 'monster_alias$ + "Elder",1377,10,.@label$);
+				areamonster .@map$,267,9,277,45,"Elder",1377,10,.@label$;
 			else if (.@mob_ran == 22) 
-				callfunc("F_Tower_Monster_Summon", .@map$,267,9,277,45,"" + 'monster_alias$ + "Laurell Weinder",1657,10,.@label$);
+				areamonster .@map$,267,9,277,45,"Laurell Weinder",1657,10,.@label$;
 			else if (.@mob_ran == 23) 
-				callfunc("F_Tower_Monster_Summon", .@map$,267,9,277,45,"" + 'monster_alias$ + "Wind Ghost",1263,10,.@label$);
+				areamonster .@map$,267,9,277,45,"Wind Ghost",1263,10,.@label$;
 			else if (.@mob_ran == 24) 
-				callfunc("F_Tower_Monster_Summon", .@map$,267,9,277,45,"" + 'monster_alias$ + "Marduk",1140,10,.@label$);
+				areamonster .@map$,267,9,277,45,"Marduk",1140,10,.@label$;
 			else if (.@mob_ran == 25) 
-				callfunc("F_Tower_Monster_Summon", .@map$,267,9,277,45,"" + 'monster_alias$ + "Cecil Damon",1638,10,.@label$);
+				areamonster .@map$,267,9,277,45,"Cecil Damon",1638,10,.@label$;
 			else if (.@mob_ran == 26) 
-				callfunc("F_Tower_Monster_Summon", .@map$,267,9,277,45,"" + 'monster_alias$ + "Bow Master",1830,10,.@label$);
+				areamonster .@map$,267,9,277,45,"Bow Master",1830,10,.@label$;
 			else if (.@mob_ran == 27) 
-				callfunc("F_Tower_Monster_Summon", .@map$,267,9,277,45,"" + 'monster_alias$ + "Kavach Icarus",1656,30,.@label$);
+				areamonster .@map$,267,9,277,45,"Kavach Icarus",1656,30,.@label$;
 			else if (.@mob_ran == 28) 
-				callfunc("F_Tower_Monster_Summon", .@map$,267,9,277,45,"" + 'monster_alias$ + "Baroness of Retribution",1702,10,.@label$);
+				areamonster .@map$,267,9,277,45,"Baroness of Retribution",1702,10,.@label$;
 			else if (.@mob_ran == 29) 
-				callfunc("F_Tower_Monster_Summon", .@map$,267,9,277,45,"" + 'monster_alias$ + "Lady Solace",1703,10,.@label$);
+				areamonster .@map$,267,9,277,45,"Lady Solace",1703,10,.@label$;
 			else 
-				callfunc("F_Tower_Monster_Summon", .@map$,267,9,277,45,"" + 'monster_alias$ + "False Angel",1371,10,.@label$);
+				areamonster .@map$,267,9,277,45,"False Angel",1371,10,.@label$;
 		}
-		break;
-	case 100:
-		callfunc("F_Tower_Monster_Summon", .@map$,83,85,83,85,"" + 'monster_alias$ + "Entweihen Crothen",1957,1, .@label$);
-		break;		
-	case 101:
-		callfunc("F_Tower_Monster_Summon", .@map$,156,147,156,147,"" + 'monster_alias$ + "Nacht Sieger",1956,1, .@label$);
 		break;
 	}
 	return;
@@ -1352,9 +1193,9 @@
 	mes "The one who scatters the ashes of the darkness in this place shall become one step closer to Naght Sieger, the Hegemon King of the Darkness...";
 	next;
 
-	setarray .@level$[1],"26th","51st","76th","99th";
-	setarray .@map$[1],"2@tower","3@tower","4@tower","5@tower";
-	set .@i, select("26th Level:51st Level:76th Level:99th Level");
+	setarray .@level$[1],"26th","51st","76th";
+	setarray .@map$[1],"2@tower","3@tower","4@tower";
+	set .@i, select("26th Level:51st Level:76th Level");
 
 	if (countitem(6000) < .@i) {
 		mes "-Warning-";
@@ -1362,15 +1203,10 @@
 		close;
 	}
 	delitem 6000,.@i; //Dark_Ashes
-	if (.@i == 4) {
-		mapannounce instance_mapname("1@tower"), strcharinfo(0) + ". You will be warped to the 99th Level.", bc_map, "0x00ff99";
-		warp instance_mapname(.@map$[.@i]),99,73;
-		close;
-	} else {
-		mapannounce instance_mapname("1@tower"), strcharinfo(0)+". You will be warped to the "+.@level$[.@i]+" Level.",bc_map,"0x00ff99";
-		warp instance_mapname(.@map$[.@i]),52,354;
-		close;
-	}
+	mapannounce instance_mapname("1@tower"), strcharinfo(0)+". You will be warped to the "+.@level$[.@i]+" Level.",bc_map,"0x00ff99";
+	warp instance_mapname(.@map$[.@i]),52,354;
+	close;
+
 OnInstanceInit:
 	initnpctimer;
 	end;
@@ -1385,12 +1221,13 @@
 	end;
 
 OnInstanceInit:
-	'level_mode = $ENDLESSMODE[instance_live_info(ILI_OWNER)];
-	callfunc "F_Tower_Monster",1,instance_mapname("1@tower"),instance_npcname("#1F Controller")+"::OnMyMobDead";
+	callfunc "F_Tower_Monster",
+		1,
+		instance_mapname("1@tower"),
+		instance_npcname("#1F Controller")+"::OnMyMobDead";
 	end;
 
 OnMyMobDead:
-	callfunc "F_Tower_Exp";
 	set .@map$, instance_mapname("1@tower");
 	set .@mob_dead_num,mobcount(.@map$,instance_npcname("#1F Controller")+"::OnMyMobDead");
 	if (.@mob_dead_num < 1) {
@@ -1429,7 +1266,6 @@
 	end;
 
 OnMyMobDead:
-	callfunc "F_Tower_Exp";
 	set .@map$, strnpcinfo(4);
 	set .@level, atoi(replacestr(strnpcinfo(0),"FGate102tower","")) + 1;
 	set .@mob_dead_num,mobcount(.@map$,instance_npcname(strnpcinfo(0))+"::OnMyMobDead");
@@ -1528,7 +1364,7 @@
 	end;
 }
 
-1@tower,71,1,0	script	#Manager Mode1	406,{
+1@tower,71,1,0	script	#Manager Mode1	844,{
 	callfunc "F_GM_NPC";
 	mes "Please enter the password.";
 	set .@i, callfunc("F_GM_NPC","dmc2008",1);
@@ -1555,11 +1391,13 @@
 	end;
 
 OnInstanceInit:
-	callfunc "F_Tower_Monster",26,instance_mapname("2@tower"),instance_npcname("Immortal Furnace#1")+"::OnMyMobDead";
+	callfunc "F_Tower_Monster",
+		26,
+		instance_mapname("2@tower"),
+		instance_npcname("Immortal Furnace#1")+"::OnMyMobDead";
 	end;
 
 OnMyMobDead:
-	callfunc "F_Tower_Exp";
 	set .@map$, instance_mapname("2@tower");
 	set .@mob_dead_num,mobcount(.@map$,instance_npcname("Immortal Furnace#1")+"::OnMyMobDead");
 	if (.@mob_dead_num < 1) {
@@ -1642,7 +1480,7 @@
 	end;
 }
 
-2@tower,71,1,0	script	#Manager Mode2	406,{
+2@tower,71,1,0	script	#Manager Mode2	844,{
 	callfunc "F_GM_NPC";
 	mes "Please enter the password.";
 	set .@i, callfunc("F_GM_NPC","dmc2008",1);
@@ -1669,11 +1507,13 @@
 	end;
 
 OnInstanceInit:
-	callfunc "F_Tower_Monster",51,instance_mapname("3@tower"),instance_npcname("Immortal Furnace#2")+"::OnMyMobDead";
+	callfunc "F_Tower_Monster",
+		51,
+		instance_mapname("3@tower"),
+		instance_npcname("Immortal Furnace#2")+"::OnMyMobDead";
 	end;
 
 OnMyMobDead:
-	callfunc "F_Tower_Exp";	
 	set .@map$, instance_mapname("3@tower");
 	set .@mob_dead_num,mobcount(.@map$,instance_npcname("Immortal Furnace#2")+"::OnMyMobDead");
 	if (.@mob_dead_num < 1) {
@@ -1756,7 +1596,7 @@
 	end;
 }
 
-3@tower,71,1,0	script	#Manager Mode3	406,{
+3@tower,71,1,0	script	#Manager Mode3	844,{
 	callfunc "F_GM_NPC";
 	mes "Please enter the password.";
 	set .@i, callfunc("F_GM_NPC","dmc2008",1);
@@ -1783,11 +1623,13 @@
 	end;
 
 OnInstanceInit:
-	callfunc "F_Tower_Monster",76,instance_mapname("4@tower"),instance_npcname("Immortal Furnace#3")+"::OnMyMobDead";
+	callfunc "F_Tower_Monster",
+		76,
+		instance_mapname("4@tower"),
+		instance_npcname("Immortal Furnace#3")+"::OnMyMobDead";
 	end;
 
 OnMyMobDead:
-	callfunc "F_Tower_Exp";
 	set .@map$, instance_mapname("4@tower");
 	set .@mob_dead_num,mobcount(.@map$,instance_npcname("Immortal Furnace#3")+"::OnMyMobDead");
 	if (.@mob_dead_num < 1) {
@@ -1869,13 +1711,13 @@
 	end;
 }
 
-4@tower,71,1,0	script	#Manager Mode4	406,{
+4@tower,71,1,0	script	#Manager Mode4	844,{
 	callfunc "F_GM_NPC";
 	mes "Please enter the password.";
 	set .@i, callfunc("F_GM_NPC","dmc2008",1);
 	next;
 	if (.@i == 1) {
-		mes "This NPC manages the tower from the 76th to the 98th Level.";
+		mes "This NPC manages the tower from the 76th to the 99th Level.";
 		mes "Please enter the Level number to open.";
 		mes "(i.g.: 76F->76, 99F->99)";
 		input .@input,76,99;
@@ -1995,12 +1837,10 @@
 
 OnInstanceInit:
 	donpcevent instance_npcname("#102FShadowDust")+"::OnEnable";
-	callfunc "F_Tower_Monster",100,instance_mapname("5@tower"),instance_npcname("#102FShadowDust1")+"::OnMyMobDead";
-	//monster instance_mapname("5@tower"),83,85,"Entweihen Crothen",1957,1,instance_npcname("#102FShadowDust1")+"::OnMyMobDead";
+	monster instance_mapname("5@tower"),83,85,"Entweihen Crothen",1957,1,instance_npcname("#102FShadowDust1")+"::OnMyMobDead";
 	end;
 
 OnMyMobDead:
-	callfunc "F_Tower_Exp";
 	set .@map$, instance_mapname("5@tower");
 	set .@mob_dead_num,mobcount(.@map$,instance_npcname("#102FShadowDust1")+"::OnMyMobDead");
 	if (.@mob_dead_num < 1) {
@@ -2063,7 +1903,7 @@
 	end;
 }
 
-5@tower,71,1,0	script	#Manager Mode5	406,{
+5@tower,71,1,0	script	#Manager Mode5	844,{
 	callfunc "F_GM_NPC";
 	mes "This NPC manages the crystal on the 100th Level. Please enter the password.";
 	set .@i, callfunc("F_GM_NPC","dmc2008",1);
@@ -2126,7 +1966,6 @@
 	end;
 
 OnMyMobDead:
-	callfunc "F_Tower_Exp";
 	set .@mob_dead_num,mobcount(instance_mapname("6@tower"),instance_npcname("Tyrant's Throne#")+"::OnMyMobDead");
 	if (.@mob_dead_num < 1) {
 		donpcevent instance_npcname("#1st Beeper")+"::OnEnable";
@@ -2167,7 +2006,6 @@
 	end;
 
 OnMyMobDead:
-	callfunc "F_Tower_Exp";
 	set .@map$, instance_mapname("6@tower");
 	set .@mob_dead_num,mobcount(.@map$,instance_npcname("#1st Beeper")+"::OnMyMobDead");
 	if (.@mob_dead_num < 1) {
@@ -2203,7 +2041,6 @@
 	end;
 
 OnMyMobDead:
-	callfunc "F_Tower_Exp";
 	set .@map$, instance_mapname("6@tower");
 	set .@mob_dead_num,mobcount(.@map$,instance_npcname("#2nd Beeper")+"::OnMyMobDead");
 	if (.@mob_dead_num < 1) {
@@ -2239,7 +2076,6 @@
 	end;
 
 OnMyMobDead:
-	callfunc "F_Tower_Exp";
 	set .@map$, instance_mapname("6@tower");
 	set .@mob_dead_num,mobcount(.@map$,instance_npcname("#3rd Beeper")+"::OnMyMobDead");
 	if (.@mob_dead_num < 1) {
@@ -2270,18 +2106,11 @@
 	set .@map$, instance_mapname("6@tower");
 	mapannounce .@map$,"You'll soon know. Mine is the face of death!",bc_map,"0x00ffcc";
 	stopnpctimer;
-<<<<<<< HEAD
-	//monster .@map$,156,147,"Nacht Sieger",1956,1,instance_npcname("#4th Beeper")+"::OnMyMobDead";
-	callfunc "F_Tower_Monster",101,instance_mapname("6@tower"),instance_npcname("#4th Beeper")+"::OnMyMobDead";	
-=======
 	monster .@map$,156,147,"Naght Sieger",1956,1,instance_npcname("#4th Beeper")+"::OnMyMobDead";
->>>>>>> 13822be5
 	end;
 
 OnMyMobDead:
-	callfunc "F_Tower_Exp";
 	donpcevent instance_npcname("Lost Soul#102")+"::OnEnable";
-	callfunc "F_Tower_Reward";
 	end;
 }
 
@@ -2399,925 +2228,4 @@
 	stopnpctimer;
 	donpcevent instance_npcname("#Effect30")+"::OnEnable";
 	end;
-}
-
-// Difficulty Function
-//============================================================
-function	script	F_Tower_Monster_Summon	{
-	.@map$ = getarg(0, "");
-	.@x1 = getarg(1, 0);
-	.@y1 = getarg(2, 0);
-	.@x2 = getarg(3, 0);
-	.@y2 = getarg(4, 0);
-	.@mob_name$ = getarg(5, "");
-	.@mob_id = getarg(6, 0);
-	.@amount = getarg(7, 0);
-	.@label$ = getarg(8, "");
-	
-	switch('level_mode){
-		case 1://Normal
-			.@bonus_hp_rate += $@easy_mode_variables[0];
-			.@bonus_dmg_rate += $@easy_mode_variables[1];
-			.@bonus_damagetaken += $@easy_mode_variables[2];
-			.@bonus_def += $@easy_mode_variables[3];
-			.@bonus_mdef += $@easy_mode_variables[4];
-			.@bonus_hit += $@easy_mode_variables[5];			
-			.@bonus_flee += $@easy_mode_variables[6];
-			break;
-		case 2://Veteran
-			.@bonus_hp_rate += $@veteran_mode_variables[0];
-			.@bonus_dmg_rate += $@veteran_mode_variables[1];
-			.@bonus_damagetaken += $@veteran_mode_variables[2];
-			.@bonus_def += $@veteran_mode_variables[3];
-			.@bonus_mdef += $@veteran_mode_variables[4];
-			.@bonus_hit += $@veteran_mode_variables[5];			
-			.@bonus_flee += $@veteran_mode_variables[6];		
-			break;
-		case 3://Nightmare
-			.@bonus_hp_rate += $@nightmare_mode_variables[0];
-			.@bonus_dmg_rate += $@nightmare_mode_variables[1];
-			.@bonus_damagetaken += $@nightmare_mode_variables[2];
-			.@bonus_def += $@nightmare_mode_variables[3];
-			.@bonus_mdef += $@nightmare_mode_variables[4];
-			.@bonus_hit += $@nightmare_mode_variables[5];			
-			.@bonus_flee += $@nightmare_mode_variables[6];					
-			break;
-		case 4://Hell
-			.@bonus_hp_rate += .@hell_mode_variables[0];
-			.@bonus_dmg_rate += .@hell_mode_variables[1];
-			.@bonus_damagetaken += .@hell_mode_variables[2];
-			.@bonus_def += .@hell_mode_variables[3];
-			.@bonus_mdef += .@hell_mode_variables[4];
-			.@bonus_hit += .@hell_mode_variables[5];			
-			.@bonus_flee += .@hell_mode_variables[6];			
-			break;
-		case 5://Torment
-			.@bonus_hp_rate += $@torment_mode_variables[0];
-			.@bonus_dmg_rate += $@torment_mode_variables[1];
-			.@bonus_damagetaken += $@torment_mode_variables[2];
-			.@bonus_def += $@torment_mode_variables[3];
-			.@bonus_mdef += $@torment_mode_variables[4];
-			.@bonus_hit += $@torment_mode_variables[5];			
-			.@bonus_flee += $@torment_mode_variables[6];				
-			break;
-	}
-
-	deletearray $@mobid,getarraysize($@mobid);
-	areamonster .@map$, .@x1, .@y1, .@x2, .@y2, .@mob_name$, .@mob_id, .@amount, .@label$;
-	copyarray .@GID, $@mobid, getarraysize($@mobid);
-	getunitdata .@GID, .@ST;
-
-freeloop(1);
-	for (.@i = 0; .@i < getarraysize(.@GID); .@i++) {
-		if(.@bonus_hp_rate){
-			.@HP = .@ST[UMOB_MAXHP] + ((.@ST[UMOB_MAXHP] * .@bonus_hp_rate ) /100);			
-				setunitdata(.@GID[.@i], UMOB_MAXHP, .@HP);
-				setunitdata(.@GID[.@i], UMOB_HP, .@HP);
-		}
-		if(.@bonus_dmg_rate){
-			.@ATKMIN = .@ST[UMOB_ATKMIN] + ((.@ST[UMOB_ATKMIN] * .@bonus_dmg_rate) /100);
-			.@ATKMAX = .@ST[UMOB_ATKMAX] + ((.@ST[UMOB_ATKMAX] * .@bonus_dmg_rate) /100);
-			.@MATKMIN = .@ST[UMOB_MATKMIN] + ((.@ST[UMOB_MATKMIN] * .@bonus_dmg_rate) /100);
-			.@MATKMAX = .@ST[UMOB_MATKMAX] + ((.@ST[UMOB_MATKMAX] * .@bonus_dmg_rate) /100);
-				setunitdata(.@GID[.@i], UMOB_ATKMIN, .@ATKMIN);
-				setunitdata(.@GID[.@i], UMOB_ATKMAX, .@ATKMAX);
-				setunitdata(.@GID[.@i], UMOB_MATKMIN, .@MATKMIN);
-				setunitdata(.@GID[.@i], UMOB_MATKMAX, .@MATKMAX);
-		}
-		if(.@bonus_damagetaken){
-			.@DAMAGETAKEN = .@ST[UMOB_DAMAGETAKEN] + ((.@ST[UMOB_DAMAGETAKEN] * .@bonus_damagetaken) /100);
-				setunitdata(.@GID[.@i], UMOB_DAMAGETAKEN, .@DAMAGETAKEN);
-		}
-		if(.@bonus_def){
-			.@DEF = .@ST[UMOB_DEF] + ((.@ST[UMOB_DEF] * .@bonus_def) /100);	
-				setunitdata(.@GID[.@i], UMOB_DEF, .@DEF);
-		}	
-		if(.@bonus_mdef){
-			.@MDEF = .@ST[UMOB_MDEF] + ((.@ST[UMOB_MDEF] * .@bonus_mdef) /100);	
-				setunitdata(.@GID[.@i], UMOB_MDEF, .@MDEF);
-		}
-		if(.@bonus_hit){
-			.@HIT = .@ST[UMOB_HIT] + ((.@ST[UMOB_HIT] * .@bonus_hit) /100);	
-				setunitdata(.@GID[.@i], UMOB_HIT, .@HIT);
-		}		
-		if(.@bonus_flee){
-			.@FLEE = .@ST[UMOB_FLEE] + ((.@ST[UMOB_FLEE] * .@bonus_flee) /100);	
-				setunitdata(.@GID[.@i], UMOB_FLEE, .@FLEE);
-		}
-	}
-freeloop(0);
-return;
-}
-// Exp Reward Function
-//============================================================
-function	script	F_Tower_Exp	{
-	'bonus_exp = $@bonus_exp['level_mode];
-	getexp2 (getmonsterinfo(killedrid,MOB_BASEEXP) * 'bonus_exp),(getmonsterinfo(killedrid,MOB_JOBEXP) * 'bonus_exp);	
-return;
-}
-// Reward Function
-//============================================================
-function	script	F_Tower_Reward	{
-	
-	'instance_points = $@instance_points['level_mode];
-	'difficulty_mode$ = $@difficulty_mode$['level_mode];
-	'var_name$ = $@var_names$['level_mode];
-	'party_id = instance_live_info(ILI_OWNER);
-	
-	getpartymember 'party_id, 1;
-	getpartymember 'party_id, 2;
-	'map$ = instance_mapname("6@tower");
-	
-	copyarray .@CID, $@partymembercid, $@partymembercount;
-	copyarray .@AID, $@partymemberaid, $@partymembercount;
-	
-	for (.@i = 0; .@i < getarraysize(.@CID); .@i++) {
-		if (isloggedin(.@AID[.@i], .@CID[.@i])) {
-			if (strcharinfo(3, .@CID[.@i]) == 'map$) {
-				setd("#" + 'var_name$, getd("#" + 'var_name$) + 'instance_points);
-				announce "The party [ " + getpartyname('party_id) + " ] has defeated Endless Tower on " + 'difficulty_mode$ + ".", bc_all;
-				message strcharinfo(0, .@CID[.@i]), "You've been granted " + 'instance_points + " " + 'var_name$ + ".";
-				message strcharinfo(0, .@CID[.@i]), "You now have " + getd("#" + 'var_name$) + " " + 'var_name$ + ".";
-			}
-		}
-	}
-	return;
-}
-
-// Tower Settings
-//============================================================
-function	script	F_Tower_Settings	{
-
-	setarray $@easy_mode_variables, 0			//bonus_hp_rate
-									, 0			//bonus_dmg_rate
-									, 0			//bonus_damagetaken
-									, 0			//bonus_def
-									, 0			//bonus_mdef
-									, 0			//bonus_hit
-									, 0;		//bonus_flee
-									
-	setarray $@veteran_mode_variables, 50		//bonus_hp_rate
-									, 50		//bonus_dmg_rate
-									, -10		//bonus_damagetaken
-									, 50		//bonus_def
-									, 50		//bonus_mdef
-									, 50		//bonus_hit
-									, 50;		//bonus_flee
-									
-	setarray $@nightmare_mode_variables, 100		//bonus_hp_rate
-									, 100		//bonus_dmg_rate
-									, -20		//bonus_damagetaken
-									, 100		//bonus_def
-									, 100		//bonus_mdef
-									, 100		//bonus_hit
-									, 100;		//bonus_flee
-									
-	setarray $@hell_mode_variables, 150			//bonus_hp_rate
-									, 150		//bonus_dmg_rate
-									, -30		//bonus_damagetaken
-									, 150		//bonus_def
-									, 150		//bonus_mdef
-									, 150		//bonus_hit
-									, 150;		//bonus_flee
-									
-	setarray $@torment_mode_variables, 200		//bonus_hp_rate
-									, 200		//bonus_dmg_rate
-									, -40		//bonus_damagetaken
-									, 200		//bonus_def
-									, 200		//bonus_mdef
-									, 200		//bonus_hit
-									, 200;		//bonus_flee
-									
-	setarray $@bonus_exp[1], 0					//easy_bonus_exp
-						, 50					//veteran_bonus_exp
-						, 100					//nightmare_bonus_exp
-						, 150					//hell_bonus_exp
-						, 200;					//torment_bonus_exp
-
-	setarray $@instance_points[1], 10			//easy mode
-								, 20			//veteran mode
-								, 40			//nightmare mode
-								, 80			//hell mode
-								, 160;			//torment mode
-								
-	setarray $@monster_alias$[1], ""			//monster alias
-								, "Veteran "
-								, "Nightmare "
-								, "Hellish "
-								, "Tormented ";								
-	
-	setarray $@difficulty_mode$[1], "Easy Mode"	//announcement
-								, "Veteran Mode"
-								, "Nightmare Mode"
-								, "Hell Mode"
-								, "Torment Mode";
-								
-	setarray $@var_names$[1], "ETOWER_EASY"		//custom cashpoints variable name
-							, "ETOWER_VETERAN"
-							, "ETOWER_NIGHTMARE"
-							, "ETOWER_HELL"
-							, "ETOWER_TORMENT";							
-return;
-}
-// Settings :
-//	-	Only required to edit the ShopSetting() Function
-//			Notes : You may also add / remove Menu ( If any ) 
-//	-	Shop Currency can be either ItemID or Variable Name, but must write within Quotation Marks ( "" )
-//			Ex. of Variable.	->	Zeny , #CASHPOINTS , #KAFRAPOINTS , CustomVariable , #CustomVariable
-//	-	ERROR Message are used to show Invalid Settings in your NPC.
-
-
-// Leave this alone...
--	shop	Endless_Tower_Shop	-1,512:100
-
-
-e_tower,83,111,4	script	[ E Tower Shop ]	406,{
-function ShopSettings;
-function ValidateCost;
-function CurrencyInfo;
-function ClearData;
-function ValueConvert;
-function ErrorNotice;
-mes (gettime(3)>= 6&&gettime(3)<= 12?"Good Morning":(gettime(3)>=13&&gettime(3)<=18?"Good afternoon":"Good evening"))+", ^FFA500"+strcharinfo(0)+"^000000 !";
-mes "Each Shop from the menu may purchase using different ^FF0000E-Tower Points^000000.";
-next;
-// Menu Selection
-select("[ Easy Points ] Consumable"
-		,"[ Easy Points ] Equips"
-		,"[ Easy Points ] Etc"
-		,"[ Veteran Points ] Consumable"
-		,"[ Veteran Points ] Equips"
-		,"[ Veteran Points ] Etc"
-		,"[ Nightmare Points ] Consumable"
-		,"[ Nightmare Points ] Equips"
-		,"[ Nightmare Points ] Etc"
-		,"[ Hell Points ] Consumable"
-		,"[ Hell Points ] Equips"
-		,"[ Hell Points ] Etc"
-		,"[ Torment Points ] Consumable"
-		,"[ Torment Points ] Equips"
-		,"[ Torment Points ] Etc");		
-
-ClearData();
-ShopSettings( @menu );
-npcshopitem "Endless_Tower_Shop",512,100;
-npcshopdelitem "Endless_Tower_Shop",512;
-for(set .@i,0; .@i < getarraysize( @ItemLists ); set .@i,.@i+1)
-	npcshopadditem "Endless_Tower_Shop",@ItemLists[.@i],@ItemCost[.@i];
-mes "";	
-CurrencyInfo( @Currency$ );
-mes "";
-callshop "Endless_Tower_Shop",1;
-npcshopattach "Endless_Tower_Shop";
-end;
-
-
-function	ShopSettings	{
-	switch( getarg(0) ){
-		Case 1:
-			// Currency [ Item ID / Variable Name ]
-			set @Currency$,"#ETOWER_EASY";
-			// Item ID Lists
-			setarray @ItemLists[0],12114		// Elemental_Fire
-									,12115		// Elemental_Water
-									,12116		// Elemental_Earth
-									,12117		// Elemental_Wind
-									,100128;	// Noblesse_Rifine_Ticket
-
-			// Item Price
-			setarray @ItemCost[0],1			// Elemental_Fire
-									,1		// Elemental_Water
-									,1		// Elemental_Earth
-									,1		// Elemental_Wind
-									,1;		// Noblesse_Rifine_Ticket
-
-			break;
-		Case 2:
-			// Currency [ Item ID / Variable Name ]
-			set @Currency$,"#ETOWER_EASY";
-			// Item ID Lists
-			setarray @ItemLists[0],450026		// Noblesse_Adora_Robe
-									,450023		// Noblesse_Aim_Suit
-									,450033		// Noblesse_Assasin_Suit
-									,450018		// Noblesse_Breath_Armor
-									,450030		// Noblesse_Kart_Suit
-									,450031		// Noblesse_Kart_Suit2
-									,450037		// Noblesse_Carrot_Robe
-									,450040		// Noblesse_Crimson_Robe
-									,450027		// Noblesse_Duple_Robe
-									,450043		// Noblesse_Dust_Robe
-									,450048		// Noblesse_Swhoo_Robe
-									,450049		// Noblesse_Explosion_Robe
-									,450034		// Noblesse_Fatal_Suit
-									,450039		// Noblesse_Firerain_Suit
-									,450041		// Noblesse_Frost_Robe
-									,450021		// Noblesse_Genesis_Armor
-									,450019		// Noblesse_Knight_Armor
-									,450050		// Noblesse_Knuckle_Suit
-									,450047		// Noblesse_Kunai_Suit
-									,450045		// Noblesse_Moon_Suit
-									,450046		// Noblesse_Ninja_Suit
-									,450036		// Noblesse_Picky_Robe
-									,450042		// Noblesse_Psychic_Robe
-									,450025		// Noblesse_Reverb_Suit
-									,450032		// Noblesse_Rolling_Suit
-									,450024		// Noblesse_Severe_Suit
-									,450022		// Noblesse_Sharp_Suit
-									,450020		// Noblesse_Spear_Armor
-									,450035		// Noblesse_Stalker_Suit
-									,450044		// Noblesse_Sun_Suit
-									,450122		// Noblesse_Snovice_Robe
-									,450121		// Noblesse_Snovice_Suit
-									,450051		// Noblesse_Tiger_Suit
-									,450028		// Noblesse_Tonado_Armor
-									,450038		// Noblesse_Trip_Suit
-									,450029		// Noblesse_Vulcan_Armor
-									,470016		// Noblesse_Attack_Boots
-									,480012		// Noblesse_Attack_Manteau
-									,490014		// Noblesse_Attack_Ring
-									,470017		// Noblesse_Magic_Boots
-									,480014		// Noblesse_Magic_Manteau
-									,490015;	// Noblesse_Magic_Ring
-			// Item Price
-			setarray @ItemCost[0],5		// Noblesse_Adora_Robe
-									,5		// Noblesse_Aim_Suit
-									,5		// Noblesse_Assasin_Suit
-									,5		// Noblesse_Breath_Armor
-									,5		// Noblesse_Kart_Suit
-									,5		// Noblesse_Kart_Suit2
-									,5		// Noblesse_Carrot_Robe
-									,5		// Noblesse_Crimson_Robe
-									,5		// Noblesse_Duple_Robe
-									,5		// Noblesse_Dust_Robe
-									,5		// Noblesse_Swhoo_Robe
-									,5		// Noblesse_Explosion_Robe
-									,5		// Noblesse_Fatal_Suit
-									,5		// Noblesse_Firerain_Suit
-									,5		// Noblesse_Frost_Robe
-									,5		// Noblesse_Genesis_Armor
-									,5		// Noblesse_Knight_Armor
-									,5		// Noblesse_Knuckle_Suit
-									,5		// Noblesse_Kunai_Suit
-									,5		// Noblesse_Moon_Suit
-									,5		// Noblesse_Ninja_Suit
-									,5		// Noblesse_Picky_Robe
-									,5		// Noblesse_Psychic_Robe
-									,5		// Noblesse_Reverb_Suit
-									,5		// Noblesse_Rolling_Suit
-									,5		// Noblesse_Severe_Suit
-									,5		// Noblesse_Sharp_Suit
-									,5		// Noblesse_Spear_Armor
-									,5		// Noblesse_Stalker_Suit
-									,5		// Noblesse_Sun_Suit
-									,5		// Noblesse_Snovice_Robe
-									,5		// Noblesse_Snovice_Suit
-									,5		// Noblesse_Tiger_Suit
-									,5		// Noblesse_Tonado_Armor
-									,5		// Noblesse_Trip_Suit
-									,5		// Noblesse_Vulcan_Armor
-									,5		// Noblesse_Attack_Boots
-									,5		// Noblesse_Attack_Manteau
-									,5		// Noblesse_Attack_Ring
-									,5		// Noblesse_Magic_Boots
-									,5		// Noblesse_Magic_Manteau
-									,5;		// Noblesse_Magic_Ring
-			break;
-		Case 3:
-			// Currency [ Item ID / Variable Name ]
-			set @Currency$,"#ETOWER_EASY";
-			// Item ID Lists
-			setarray @ItemLists[0],7619			// Enriched_Elunium
-									,7620		// Enriched_Oridecon
-									,1000333	// Enriched_Ethernium
-									,1000334;	// Enriched_Etherdeocon
-
-			// Item Price
-			setarray @ItemCost[0],1			// Enriched_Elunium
-									,1		// Enriched_Oridecon
-									,1		// Enriched_Ethernium
-									,1;		// Enriched_Etherdeocon
-			break;
-		Case 4:
-			// Currency [ Item ID / Variable Name ]
-			set @Currency$,"#ETOWER_VETERAN";
-			// Item ID Lists
-			setarray @ItemLists[0],12090		// Agi_Dish10
-									,12095		// Dex_Dish10
-									,12080		// Int_Dish10
-									,12100		// Luk_Dish10
-									,12075		// Str_Dish10
-									,12085;		// Vit_Dish10
-
-			// Item Price
-			setarray @ItemCost[0],5		// Agi_Dish10
-									,5		// Dex_Dish10
-									,5		// Int_Dish10
-									,5		// Luk_Dish10
-									,5		// Str_Dish10
-									,5;		// Vit_Dish10
-			break;
-		Case 5:
-			// Currency [ Item ID / Variable Name ]
-			set @Currency$,"#ETOWER_VETERAN";
-			// Item ID Lists
-			setarray @ItemLists[0],100138		// Grace_Convert4
-									,100134		// Grace_Convert2
-									,100137		// Grace_Convert3
-									,100133		// Grace_Convert1
-									,100128;	// Noblesse_Rifine_Ticket
-
-			// Item Price
-			setarray @ItemCost[0],5		// Grace_Convert4
-									,5		// Grace_Convert2
-									,5		// Grace_Convert3
-									,5		// Grace_Convert1
-									,5;	// Noblesse_Rifine_Ticket
-			break;
-		Case 6:
-			// Currency [ Item ID / Variable Name ]
-			set @Currency$,"#ETOWER_VETERAN";
-			// Item ID Lists
-			setarray @ItemLists[0],100138		// Grace_Convert4
-									,100134		// Grace_Convert2
-									,100137		// Grace_Convert3
-									,100133		// Grace_Convert1
-									,100128;	// Noblesse_Rifine_Ticket
-
-			// Item Price
-			setarray @ItemCost[0],5			// Grace_Convert4
-									,5		// Grace_Convert2
-									,5		// Grace_Convert3
-									,5		// Grace_Convert1
-									,5;		// Noblesse_Rifine_Ticket
-		Case 7:
-			// Currency [ Item ID / Variable Name ]
-			set @Currency$,"#ETOWER_NIGHTMARE";
-			// Item ID Lists
-			setarray @ItemLists[0],12114		// Elemental_Fire
-									,12115		// Elemental_Water
-									,12116		// Elemental_Earth
-									,12117		// Elemental_Wind
-									,100128;	// Noblesse_Rifine_Ticket
-
-			// Item Price
-			setarray @ItemCost[0],1			// Elemental_Fire
-									,1		// Elemental_Water
-									,1		// Elemental_Earth
-									,1		// Elemental_Wind
-									,1;		// Noblesse_Rifine_Ticket
-
-			break;
-		Case 8:
-			// Currency [ Item ID / Variable Name ]
-			set @Currency$,"#ETOWER_NIGHTMARE";
-			// Item ID Lists
-			setarray @ItemLists[0],450026		// Noblesse_Adora_Robe
-									,450023		// Noblesse_Aim_Suit
-									,450033		// Noblesse_Assasin_Suit
-									,450018		// Noblesse_Breath_Armor
-									,450030		// Noblesse_Kart_Suit
-									,450031		// Noblesse_Kart_Suit2
-									,450037		// Noblesse_Carrot_Robe
-									,450040		// Noblesse_Crimson_Robe
-									,450027		// Noblesse_Duple_Robe
-									,450043		// Noblesse_Dust_Robe
-									,450048		// Noblesse_Swhoo_Robe
-									,450049		// Noblesse_Explosion_Robe
-									,450034		// Noblesse_Fatal_Suit
-									,450039		// Noblesse_Firerain_Suit
-									,450041		// Noblesse_Frost_Robe
-									,450021		// Noblesse_Genesis_Armor
-									,450019		// Noblesse_Knight_Armor
-									,450050		// Noblesse_Knuckle_Suit
-									,450047		// Noblesse_Kunai_Suit
-									,450045		// Noblesse_Moon_Suit
-									,450046		// Noblesse_Ninja_Suit
-									,450036		// Noblesse_Picky_Robe
-									,450042		// Noblesse_Psychic_Robe
-									,450025		// Noblesse_Reverb_Suit
-									,450032		// Noblesse_Rolling_Suit
-									,450024		// Noblesse_Severe_Suit
-									,450022		// Noblesse_Sharp_Suit
-									,450020		// Noblesse_Spear_Armor
-									,450035		// Noblesse_Stalker_Suit
-									,450044		// Noblesse_Sun_Suit
-									,450122		// Noblesse_Snovice_Robe
-									,450121		// Noblesse_Snovice_Suit
-									,450051		// Noblesse_Tiger_Suit
-									,450028		// Noblesse_Tonado_Armor
-									,450038		// Noblesse_Trip_Suit
-									,450029		// Noblesse_Vulcan_Armor
-									,470016		// Noblesse_Attack_Boots
-									,480012		// Noblesse_Attack_Manteau
-									,490014		// Noblesse_Attack_Ring
-									,470017		// Noblesse_Magic_Boots
-									,480014		// Noblesse_Magic_Manteau
-									,490015;	// Noblesse_Magic_Ring
-			// Item Price
-			setarray @ItemCost[0],5		// Noblesse_Adora_Robe
-									,5		// Noblesse_Aim_Suit
-									,5		// Noblesse_Assasin_Suit
-									,5		// Noblesse_Breath_Armor
-									,5		// Noblesse_Kart_Suit
-									,5		// Noblesse_Kart_Suit2
-									,5		// Noblesse_Carrot_Robe
-									,5		// Noblesse_Crimson_Robe
-									,5		// Noblesse_Duple_Robe
-									,5		// Noblesse_Dust_Robe
-									,5		// Noblesse_Swhoo_Robe
-									,5		// Noblesse_Explosion_Robe
-									,5		// Noblesse_Fatal_Suit
-									,5		// Noblesse_Firerain_Suit
-									,5		// Noblesse_Frost_Robe
-									,5		// Noblesse_Genesis_Armor
-									,5		// Noblesse_Knight_Armor
-									,5		// Noblesse_Knuckle_Suit
-									,5		// Noblesse_Kunai_Suit
-									,5		// Noblesse_Moon_Suit
-									,5		// Noblesse_Ninja_Suit
-									,5		// Noblesse_Picky_Robe
-									,5		// Noblesse_Psychic_Robe
-									,5		// Noblesse_Reverb_Suit
-									,5		// Noblesse_Rolling_Suit
-									,5		// Noblesse_Severe_Suit
-									,5		// Noblesse_Sharp_Suit
-									,5		// Noblesse_Spear_Armor
-									,5		// Noblesse_Stalker_Suit
-									,5		// Noblesse_Sun_Suit
-									,5		// Noblesse_Snovice_Robe
-									,5		// Noblesse_Snovice_Suit
-									,5		// Noblesse_Tiger_Suit
-									,5		// Noblesse_Tonado_Armor
-									,5		// Noblesse_Trip_Suit
-									,5		// Noblesse_Vulcan_Armor
-									,5		// Noblesse_Attack_Boots
-									,5		// Noblesse_Attack_Manteau
-									,5		// Noblesse_Attack_Ring
-									,5		// Noblesse_Magic_Boots
-									,5		// Noblesse_Magic_Manteau
-									,5;		// Noblesse_Magic_Ring
-			break;
-		Case 9:
-			// Currency [ Item ID / Variable Name ]
-			set @Currency$,"#ETOWER_NIGHTMARE";
-			// Item ID Lists
-			setarray @ItemLists[0],7619			// Enriched_Elunium
-									,7620		// Enriched_Oridecon
-									,1000333	// Enriched_Ethernium
-									,1000334;	// Enriched_Etherdeocon
-
-			// Item Price
-			setarray @ItemCost[0],1			// Enriched_Elunium
-									,1		// Enriched_Oridecon
-									,1		// Enriched_Ethernium
-									,1;		// Enriched_Etherdeocon
-			break;
-		Case 10:
-			// Currency [ Item ID / Variable Name ]
-			set @Currency$,"#ETOWER_HELL";
-			// Item ID Lists
-			setarray @ItemLists[0],12090		// Agi_Dish10
-									,12095		// Dex_Dish10
-									,12080		// Int_Dish10
-									,12100		// Luk_Dish10
-									,12075		// Str_Dish10
-									,12085;		// Vit_Dish10
-
-			// Item Price
-			setarray @ItemCost[0],5		// Agi_Dish10
-									,5		// Dex_Dish10
-									,5		// Int_Dish10
-									,5		// Luk_Dish10
-									,5		// Str_Dish10
-									,5;		// Vit_Dish10
-			break;
-		Case 11:
-			// Currency [ Item ID / Variable Name ]
-			set @Currency$,"#ETOWER_HELL";
-			// Item ID Lists
-			setarray @ItemLists[0],450026		// Noblesse_Adora_Robe
-									,450023		// Noblesse_Aim_Suit
-									,450033		// Noblesse_Assasin_Suit
-									,450018		// Noblesse_Breath_Armor
-									,450030		// Noblesse_Kart_Suit
-									,450031		// Noblesse_Kart_Suit2
-									,450037		// Noblesse_Carrot_Robe
-									,450040		// Noblesse_Crimson_Robe
-									,450027		// Noblesse_Duple_Robe
-									,450043		// Noblesse_Dust_Robe
-									,450048		// Noblesse_Swhoo_Robe
-									,450049		// Noblesse_Explosion_Robe
-									,450034		// Noblesse_Fatal_Suit
-									,450039		// Noblesse_Firerain_Suit
-									,450041		// Noblesse_Frost_Robe
-									,450021		// Noblesse_Genesis_Armor
-									,450019		// Noblesse_Knight_Armor
-									,450050		// Noblesse_Knuckle_Suit
-									,450047		// Noblesse_Kunai_Suit
-									,450045		// Noblesse_Moon_Suit
-									,450046		// Noblesse_Ninja_Suit
-									,450036		// Noblesse_Picky_Robe
-									,450042		// Noblesse_Psychic_Robe
-									,450025		// Noblesse_Reverb_Suit
-									,450032		// Noblesse_Rolling_Suit
-									,450024		// Noblesse_Severe_Suit
-									,450022		// Noblesse_Sharp_Suit
-									,450020		// Noblesse_Spear_Armor
-									,450035		// Noblesse_Stalker_Suit
-									,450044		// Noblesse_Sun_Suit
-									,450122		// Noblesse_Snovice_Robe
-									,450121		// Noblesse_Snovice_Suit
-									,450051		// Noblesse_Tiger_Suit
-									,450028		// Noblesse_Tonado_Armor
-									,450038		// Noblesse_Trip_Suit
-									,450029		// Noblesse_Vulcan_Armor
-									,470016		// Noblesse_Attack_Boots
-									,480012		// Noblesse_Attack_Manteau
-									,490014		// Noblesse_Attack_Ring
-									,470017		// Noblesse_Magic_Boots
-									,480014		// Noblesse_Magic_Manteau
-									,490015;	// Noblesse_Magic_Ring
-			// Item Price
-			setarray @ItemCost[0],5		// Noblesse_Adora_Robe
-									,5		// Noblesse_Aim_Suit
-									,5		// Noblesse_Assasin_Suit
-									,5		// Noblesse_Breath_Armor
-									,5		// Noblesse_Kart_Suit
-									,5		// Noblesse_Kart_Suit2
-									,5		// Noblesse_Carrot_Robe
-									,5		// Noblesse_Crimson_Robe
-									,5		// Noblesse_Duple_Robe
-									,5		// Noblesse_Dust_Robe
-									,5		// Noblesse_Swhoo_Robe
-									,5		// Noblesse_Explosion_Robe
-									,5		// Noblesse_Fatal_Suit
-									,5		// Noblesse_Firerain_Suit
-									,5		// Noblesse_Frost_Robe
-									,5		// Noblesse_Genesis_Armor
-									,5		// Noblesse_Knight_Armor
-									,5		// Noblesse_Knuckle_Suit
-									,5		// Noblesse_Kunai_Suit
-									,5		// Noblesse_Moon_Suit
-									,5		// Noblesse_Ninja_Suit
-									,5		// Noblesse_Picky_Robe
-									,5		// Noblesse_Psychic_Robe
-									,5		// Noblesse_Reverb_Suit
-									,5		// Noblesse_Rolling_Suit
-									,5		// Noblesse_Severe_Suit
-									,5		// Noblesse_Sharp_Suit
-									,5		// Noblesse_Spear_Armor
-									,5		// Noblesse_Stalker_Suit
-									,5		// Noblesse_Sun_Suit
-									,5		// Noblesse_Snovice_Robe
-									,5		// Noblesse_Snovice_Suit
-									,5		// Noblesse_Tiger_Suit
-									,5		// Noblesse_Tonado_Armor
-									,5		// Noblesse_Trip_Suit
-									,5		// Noblesse_Vulcan_Armor
-									,5		// Noblesse_Attack_Boots
-									,5		// Noblesse_Attack_Manteau
-									,5		// Noblesse_Attack_Ring
-									,5		// Noblesse_Magic_Boots
-									,5		// Noblesse_Magic_Manteau
-									,5;		// Noblesse_Magic_Ring
-			break;
-		Case 12:
-			// Currency [ Item ID / Variable Name ]
-			set @Currency$,"#ETOWER_HELL";
-			// Item ID Lists
-			setarray @ItemLists[0],7619			// Enriched_Elunium
-									,7620		// Enriched_Oridecon
-									,1000333	// Enriched_Ethernium
-									,1000334;	// Enriched_Etherdeocon
-
-			// Item Price
-			setarray @ItemCost[0],1			// Enriched_Elunium
-									,1		// Enriched_Oridecon
-									,1		// Enriched_Ethernium
-									,1;		// Enriched_Etherdeocon
-		Case 13:
-			// Currency [ Item ID / Variable Name ]
-			set @Currency$,"#ETOWER_TORMENT";
-			// Item ID Lists
-			setarray @ItemLists[0],12090		// Agi_Dish10
-									,12095		// Dex_Dish10
-									,12080		// Int_Dish10
-									,12100		// Luk_Dish10
-									,12075		// Str_Dish10
-									,12085;		// Vit_Dish10
-
-			// Item Price
-			setarray @ItemCost[0],5		// Agi_Dish10
-									,5		// Dex_Dish10
-									,5		// Int_Dish10
-									,5		// Luk_Dish10
-									,5		// Str_Dish10
-									,5;		// Vit_Dish10
-			break;
-		Case 14:
-			// Currency [ Item ID / Variable Name ]
-			set @Currency$,"#ETOWER_TORMENT";
-			// Item ID Lists
-			setarray @ItemLists[0],450026		// Noblesse_Adora_Robe
-									,450023		// Noblesse_Aim_Suit
-									,450033		// Noblesse_Assasin_Suit
-									,450018		// Noblesse_Breath_Armor
-									,450030		// Noblesse_Kart_Suit
-									,450031		// Noblesse_Kart_Suit2
-									,450037		// Noblesse_Carrot_Robe
-									,450040		// Noblesse_Crimson_Robe
-									,450027		// Noblesse_Duple_Robe
-									,450043		// Noblesse_Dust_Robe
-									,450048		// Noblesse_Swhoo_Robe
-									,450049		// Noblesse_Explosion_Robe
-									,450034		// Noblesse_Fatal_Suit
-									,450039		// Noblesse_Firerain_Suit
-									,450041		// Noblesse_Frost_Robe
-									,450021		// Noblesse_Genesis_Armor
-									,450019		// Noblesse_Knight_Armor
-									,450050		// Noblesse_Knuckle_Suit
-									,450047		// Noblesse_Kunai_Suit
-									,450045		// Noblesse_Moon_Suit
-									,450046		// Noblesse_Ninja_Suit
-									,450036		// Noblesse_Picky_Robe
-									,450042		// Noblesse_Psychic_Robe
-									,450025		// Noblesse_Reverb_Suit
-									,450032		// Noblesse_Rolling_Suit
-									,450024		// Noblesse_Severe_Suit
-									,450022		// Noblesse_Sharp_Suit
-									,450020		// Noblesse_Spear_Armor
-									,450035		// Noblesse_Stalker_Suit
-									,450044		// Noblesse_Sun_Suit
-									,450122		// Noblesse_Snovice_Robe
-									,450121		// Noblesse_Snovice_Suit
-									,450051		// Noblesse_Tiger_Suit
-									,450028		// Noblesse_Tonado_Armor
-									,450038		// Noblesse_Trip_Suit
-									,450029		// Noblesse_Vulcan_Armor
-									,470016		// Noblesse_Attack_Boots
-									,480012		// Noblesse_Attack_Manteau
-									,490014		// Noblesse_Attack_Ring
-									,470017		// Noblesse_Magic_Boots
-									,480014		// Noblesse_Magic_Manteau
-									,490015;	// Noblesse_Magic_Ring
-			// Item Price
-			setarray @ItemCost[0],5		// Noblesse_Adora_Robe
-									,5		// Noblesse_Aim_Suit
-									,5		// Noblesse_Assasin_Suit
-									,5		// Noblesse_Breath_Armor
-									,5		// Noblesse_Kart_Suit
-									,5		// Noblesse_Kart_Suit2
-									,5		// Noblesse_Carrot_Robe
-									,5		// Noblesse_Crimson_Robe
-									,5		// Noblesse_Duple_Robe
-									,5		// Noblesse_Dust_Robe
-									,5		// Noblesse_Swhoo_Robe
-									,5		// Noblesse_Explosion_Robe
-									,5		// Noblesse_Fatal_Suit
-									,5		// Noblesse_Firerain_Suit
-									,5		// Noblesse_Frost_Robe
-									,5		// Noblesse_Genesis_Armor
-									,5		// Noblesse_Knight_Armor
-									,5		// Noblesse_Knuckle_Suit
-									,5		// Noblesse_Kunai_Suit
-									,5		// Noblesse_Moon_Suit
-									,5		// Noblesse_Ninja_Suit
-									,5		// Noblesse_Picky_Robe
-									,5		// Noblesse_Psychic_Robe
-									,5		// Noblesse_Reverb_Suit
-									,5		// Noblesse_Rolling_Suit
-									,5		// Noblesse_Severe_Suit
-									,5		// Noblesse_Sharp_Suit
-									,5		// Noblesse_Spear_Armor
-									,5		// Noblesse_Stalker_Suit
-									,5		// Noblesse_Sun_Suit
-									,5		// Noblesse_Snovice_Robe
-									,5		// Noblesse_Snovice_Suit
-									,5		// Noblesse_Tiger_Suit
-									,5		// Noblesse_Tonado_Armor
-									,5		// Noblesse_Trip_Suit
-									,5		// Noblesse_Vulcan_Armor
-									,5		// Noblesse_Attack_Boots
-									,5		// Noblesse_Attack_Manteau
-									,5		// Noblesse_Attack_Ring
-									,5		// Noblesse_Magic_Boots
-									,5		// Noblesse_Magic_Manteau
-									,5;		// Noblesse_Magic_Ring
-			break;
-		Case 15:
-			// Currency [ Item ID / Variable Name ]
-			set @Currency$,"#ETOWER_TORMENT";
-			// Item ID Lists
-			setarray @ItemLists[0],7619			// Enriched_Elunium
-									,7620		// Enriched_Oridecon
-									,1000333	// Enriched_Ethernium
-									,1000334;	// Enriched_Etherdeocon
-
-			// Item Price
-			setarray @ItemCost[0],1			// Enriched_Elunium
-									,1		// Enriched_Oridecon
-									,1		// Enriched_Ethernium
-									,1;		// Enriched_Etherdeocon									
-			break;
-		default:
-			ErrorNotice( "Invalid Menu Selection for Menu "+@menu+"." );
-			close;
-	}
-	
-	
-if( @Currency$ == "" )
-	ErrorNotice( "Invalid Currency Setting in Menu "+@menu+" ." );
-if( getarraysize( @ItemCost ) != getarraysize( @ItemLists ) || getarraysize( @ItemLists ) != getarraysize( @ItemCost ) )
-	ErrorNotice( "Missing or Extra Value of Item or Cost Settings in Menu "+@menu+" ." );
-return;
-}
-
-function	ErrorNotice	{
-	mes "^FF0000ERROR^000000 - "+getarg(0);
-	mes "^00FF00____________________________^000000";
-	mes "Inform this Message to ^0000FFGame Staffs^000000 immediately !";
-	close;
-}
-
-function	CurrencyInfo	{
-	if( getitemname( atoi( getarg(0) ) ) != "null" ){
-		mes "Currency : [ ^FF0000"+getitemname( atoi( getarg(0) ) )+"^000000 ]";
-		mes "Available Amount : [ ^0000FF"+ValueConvert( countitem( atoi( getarg(0) ) ) )+"^000000 ]";
-	}else if( getitemname( atoi( getarg(0) ) ) == "null" ){
-		mes "Currency : [ ^FF0000"+getarg(0)+"^000000 ]";
-		mes "Available Amount : [ ^0000FF"+ValueConvert( getd( getarg(0) ) )+"^000000 ]";
-	}
-return;
-}
-
-function	ValidateCost	{
-	if( getitemname( atoi( getarg(0) ) ) != "null" ){
-		if( countitem( atoi( getarg(0) ) ) < getarg(1) ) return 1;
-	}else{
-		if( getd( getarg(0) ) < getarg(1) ) return 1;
-	}
-return 0;
-}
-
-function ClearData	{
-	set @Currency$,"";
-	set @TotalCost,0;
-	deletearray @bought_nameid[0],getarraysize( @bought_nameid );
-	deletearray @bought_quantity[0],getarraysize( @bought_quantity );
-	deletearray @ItemLists[0],getarraysize( @ItemLists );
-	deletearray @ItemCost[0],getarraysize( @ItemCost );
-return;
-}
-
-function	ValueConvert	{
-	set .@num, atoi(""+getarg(0));
-	if ( .@num == 0 || .@num >= 2147483647 ) return getarg(0);
-	set .@l, getstrlen(""+.@num);
-	for ( set .@i,0; .@i < .@l; set .@i, .@i + 1 ) {
-		set .@num$, .@num % pow(10,.@i+1) / pow(10,.@i) + .@num$;
-			if ( (.@i+1) % 3 == 0 && .@i+1 != .@l ) set .@num$, ","+ .@num$;
-	}
-	return .@num$;
-}
-
-OnBuyItem:
-	ShopSettings( @menu );
-	for(set @i,0; @i < getarraysize( @bought_nameid ); set @i,@i+1)
-		for(set @j,0; @j < getarraysize( @ItemLists ); set @j,@j+1)
-			if( @ItemLists[@j] == @bought_nameid[@i] )
-			set @TotalCost,@TotalCost + ( @ItemCost[@j] * @bought_quantity[@i] );
-	mes " ^FF0000BILLING LIST^000000";
-	for( set @i,0; @i < getarraysize( @bought_nameid ); set @i,@i+1 )
-			mes " ^FF0000"+@bought_quantity[@i]+" x ^0000FF"+getitemname( @bought_nameid[@i] )+"^000000";
-
-	if( getitemname( atoi( @Currency$ ) ) != "null" )
-		mes " > Total Cost : ^0000FF"+ValueConvert( @TotalCost )+" x "+getitemname( atoi( @Currency$ ) )+"^000000";
-	else if( getitemname( atoi( @Currency$ ) ) == "null" ){
-		mes " > Total Cost : [ ^0000FF"+ValueConvert( @TotalCost )+ " ] "+@Currency$+"^000000";
-	}
-	
-	if( ValidateCost( @Currency$,@TotalCost ) ){
-		if( getitemname( atoi( @Currency$ ) ) != "null" )
-			mes " > [ ^FF0000X^000000 ] Insufficient ^0000FF"+getitemname( atoi( @Currency$ ) )+"^000000";
-		else{
-			mes " > [ ^FF0000X^000000 ] Insufficient ^0000FF"+@Currency$+"^000000";
-		}
-	}else{
-		if( select( "^0000FFPurchase^000000:Cancel" ) == 1 ){
-			if( getitemname( atoi( @Currency$ ) ) != "null" )
-				delitem atoi( @Currency$ ),@TotalCost;
-			else{
-				set getd( @Currency$ ),getd( @Currency$ ) - @TotalCost;
-			}
-			for(set @i,0; @i < getarraysize( @bought_nameid ); set @i,@i+1)
-				getitem @bought_nameid[@i],@bought_quantity[@i];
-			message strcharinfo(0),"Purchased "+getarraysize( @bought_nameid )+" Items.";
-			mes "Thank you for shopping.";
-		}
-	}
-ClearData();
-close;
-OnInit:
-	setunitdata( getnpcid(0), UNPC_GROUP_ID,27 );
-end;
 }